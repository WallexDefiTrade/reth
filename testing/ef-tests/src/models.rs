//! Shared models for <https://github.com/ethereum/tests>

use crate::{assert::assert_equal, Error};
use reth_db::{
    cursor::DbDupCursorRO,
    tables,
    transaction::{DbTx, DbTxMut},
};
use reth_primitives::{
    keccak256, Account as RethAccount, Address, Bloom, Bytecode, Bytes, ChainSpec,
<<<<<<< HEAD
    ChainSpecBuilder, Header as RethHeader, Headers as RethHeaders, JsonU256, SealedHeader,
    StorageEntry, Withdrawals, B256, B64, U256,
=======
    ChainSpecBuilder, Header as RethHeader, SealedHeader, StorageEntry, Withdrawals, B256, B64,
    U256,
>>>>>>> 9d9d7ee3
};
use serde::{self, Deserialize};
use std::{collections::BTreeMap, ops::Deref};

/// The definition of a blockchain test.
#[derive(Debug, PartialEq, Eq, Deserialize)]
#[serde(rename_all = "camelCase")]
pub struct BlockchainTest {
    /// Genesis block header.
    pub genesis_block_header: Header,
    /// RLP encoded genesis block.
    #[serde(rename = "genesisRLP")]
    pub genesis_rlp: Option<Bytes>,
    /// Block data.
    pub blocks: Vec<Block>,
    /// The expected post state.
    pub post_state: Option<BTreeMap<Address, Account>>,
    /// The expected post state merkle root.
    pub post_state_hash: Option<B256>,
    /// The test pre-state.
    pub pre: State,
    /// Hash of the best block.
    pub lastblockhash: B256,
    /// Network spec.
    pub network: ForkSpec,
    #[serde(default)]
    /// Engine spec.
    pub seal_engine: SealEngine,
}

/// A block header in an Ethereum blockchain test.
#[derive(Debug, PartialEq, Eq, Clone, Deserialize)]
#[serde(rename_all = "camelCase")]
pub struct Header {
    /// Bloom filter.
    pub bloom: Bloom,
    /// Coinbase.
    pub coinbase: Address,
    /// Difficulty.
    pub difficulty: U256,
    /// Extra data.
    pub extra_data: Bytes,
    /// Gas limit.
    pub gas_limit: U256,
    /// Gas used.
    pub gas_used: U256,
    /// Block Hash.
    pub hash: B256,
    /// Mix hash.
    pub mix_hash: B256,
    /// Seal nonce.
    pub nonce: B64,
    /// Block number.
    pub number: U256,
    /// Parent hash.
    pub parent_hash: B256,
    /// Receipt trie.
    pub receipt_trie: B256,
    /// State root.
    pub state_root: B256,
    /// Timestamp.
    pub timestamp: U256,
    /// Transactions trie.
    pub transactions_trie: B256,
    /// Uncle hash.
    pub uncle_hash: B256,
    /// Base fee per gas.
    pub base_fee_per_gas: Option<U256>,
    /// Withdrawals root.
    pub withdrawals_root: Option<B256>,
    /// Blob gas used.
    pub blob_gas_used: Option<U256>,
    /// Excess blob gas.
    pub excess_blob_gas: Option<U256>,
    /// Parent beacon block root.
    pub parent_beacon_block_root: Option<B256>,
}

impl From<Header> for SealedHeader {
    fn from(value: Header) -> Self {
        let header = RethHeader {
            base_fee_per_gas: value.base_fee_per_gas.map(|v| v.to::<u64>()),
            beneficiary: value.coinbase,
            difficulty: value.difficulty,
            extra_data: value.extra_data,
            gas_limit: value.gas_limit.to::<u64>(),
            gas_used: value.gas_used.to::<u64>(),
            mix_hash: value.mix_hash,
            nonce: u64::from_be_bytes(value.nonce.0),
            number: value.number.to::<u64>(),
            timestamp: value.timestamp.to::<u64>(),
            transactions_root: value.transactions_trie,
            receipts_root: value.receipt_trie,
            ommers_hash: value.uncle_hash,
            state_root: value.state_root,
            parent_hash: value.parent_hash,
            logs_bloom: value.bloom,
            withdrawals_root: value.withdrawals_root,
            blob_gas_used: value.blob_gas_used.map(|v| v.to::<u64>()),
            excess_blob_gas: value.excess_blob_gas.map(|v| v.to::<u64>()),
            parent_beacon_block_root: value.parent_beacon_block_root,
        };
        header.seal(value.hash)
    }
}

/// A block in an Ethereum blockchain test.
#[derive(Debug, PartialEq, Eq, Deserialize)]
#[serde(rename_all = "camelCase")]
pub struct Block {
    /// Block header.
    pub block_header: Option<Header>,
    /// RLP encoded block bytes
    pub rlp: Bytes,
    /// Transactions
    pub transactions: Option<Vec<Transaction>>,
    /// Uncle/ommer headers
    pub uncle_headers: Option<RethHeaders>,
    /// Transaction Sequence
    pub transaction_sequence: Option<Vec<TransactionSequence>>,
    /// Withdrawals
    pub withdrawals: Option<Withdrawals>,
}

/// Transaction sequence in block
#[derive(Debug, PartialEq, Eq, Deserialize)]
#[serde(deny_unknown_fields)]
#[serde(rename_all = "camelCase")]
pub struct TransactionSequence {
    exception: String,
    raw_bytes: Bytes,
    valid: String,
}

/// Ethereum blockchain test data state.
#[derive(Clone, Debug, Eq, PartialEq, Deserialize)]
pub struct State(BTreeMap<Address, Account>);

impl State {
    /// Write the state to the database.
    pub fn write_to_db(&self, tx: &impl DbTxMut) -> Result<(), Error> {
        for (&address, account) in self.0.iter() {
            let hashed_address = keccak256(address);
            let has_code = !account.code.is_empty();
            let code_hash = has_code.then(|| keccak256(&account.code));
            let reth_account = RethAccount {
                balance: account.balance,
                nonce: account.nonce.to::<u64>(),
                bytecode_hash: code_hash,
            };
            tx.put::<tables::PlainAccountState>(address, reth_account)?;
            tx.put::<tables::HashedAccount>(hashed_address, reth_account)?;
            if let Some(code_hash) = code_hash {
                tx.put::<tables::Bytecodes>(code_hash, Bytecode::new_raw(account.code.clone()))?;
            }
            account.storage.iter().filter(|(_, v)| !v.is_zero()).try_for_each(|(k, v)| {
                let storage_key = B256::from_slice(&k.to_be_bytes::<32>());
                tx.put::<tables::PlainStorageState>(
                    address,
                    StorageEntry { key: storage_key, value: *v },
                )?;
                tx.put::<tables::HashedStorage>(
                    hashed_address,
                    StorageEntry { key: keccak256(storage_key), value: *v },
                )
            })?;
        }

        Ok(())
    }
}

impl Deref for State {
    type Target = BTreeMap<Address, Account>;

    fn deref(&self) -> &Self::Target {
        &self.0
    }
}

/// An account.
#[derive(Debug, PartialEq, Eq, Deserialize, Clone)]
#[serde(deny_unknown_fields)]
pub struct Account {
    /// Balance.
    pub balance: U256,
    /// Code.
    pub code: Bytes,
    /// Nonce.
    pub nonce: U256,
    /// Storage.
    pub storage: BTreeMap<U256, U256>,
}

impl Account {
    /// Check that the account matches what is in the database.
    ///
    /// In case of a mismatch, `Err(Error::Assertion)` is returned.
    pub fn assert_db(&self, address: Address, tx: &impl DbTx) -> Result<(), Error> {
        let account = tx.get::<tables::PlainAccountState>(address)?.ok_or_else(|| {
            Error::Assertion(format!("Expected account ({address}) is missing from DB: {self:?}"))
        })?;

        assert_equal(self.balance, account.balance, "Balance does not match")?;
        assert_equal(self.nonce.to(), account.nonce, "Nonce does not match")?;

        if let Some(bytecode_hash) = account.bytecode_hash {
            assert_equal(keccak256(&self.code), bytecode_hash, "Bytecode does not match")?;
        } else {
            assert_equal(
                self.code.is_empty(),
                true,
                "Expected empty bytecode, got bytecode in db.",
            )?;
        }

        let mut storage_cursor = tx.cursor_dup_read::<tables::PlainStorageState>()?;
        for (slot, value) in self.storage.iter() {
            if let Some(entry) =
                storage_cursor.seek_by_key_subkey(address, B256::new(slot.to_be_bytes()))?
            {
                if U256::from_be_bytes(entry.key.0) == *slot {
                    assert_equal(
                        *value,
                        entry.value,
                        &format!("Storage for slot {:?} does not match", slot),
                    )?;
                } else {
                    return Err(Error::Assertion(format!(
                        "Slot {:?} is missing from the database. Expected {:?}",
                        slot, value
                    )))
                }
            } else {
                return Err(Error::Assertion(format!(
                    "Slot {:?} is missing from the database. Expected {:?}",
                    slot, value
                )))
            }
        }

        Ok(())
    }
}

/// Fork specification.
#[derive(Debug, PartialEq, Eq, PartialOrd, Hash, Ord, Clone, Deserialize)]
pub enum ForkSpec {
    /// Frontier
    Frontier,
    /// Frontier to Homestead
    FrontierToHomesteadAt5,
    /// Homestead
    Homestead,
    /// Homestead to Tangerine
    HomesteadToDaoAt5,
    /// Homestead to Tangerine
    HomesteadToEIP150At5,
    /// Tangerine
    EIP150,
    /// Spurious Dragon
    EIP158, // EIP-161: State trie clearing
    /// Spurious Dragon to Byzantium
    EIP158ToByzantiumAt5,
    /// Byzantium
    Byzantium,
    /// Byzantium to Constantinople
    ByzantiumToConstantinopleAt5, // SKIPPED
    /// Byzantium to Constantinople
    ByzantiumToConstantinopleFixAt5,
    /// Constantinople
    Constantinople, // SKIPPED
    /// Constantinople fix
    ConstantinopleFix,
    /// Istanbul
    Istanbul,
    /// Berlin
    Berlin,
    /// Berlin to London
    BerlinToLondonAt5,
    /// London
    London,
    /// Paris aka The Merge
    Merge,
    /// Shanghai
    Shanghai,
    /// Merge EOF test
    #[serde(alias = "Merge+3540+3670")]
    MergeEOF,
    /// After Merge Init Code test
    #[serde(alias = "Merge+3860")]
    MergeMeterInitCode,
    /// After Merge plus new PUSH0 opcode
    #[serde(alias = "Merge+3855")]
    MergePush0,
    /// Fork Spec which is unknown to us
    #[serde(other)]
    Unknown,
}

impl From<ForkSpec> for ChainSpec {
    fn from(fork_spec: ForkSpec) -> Self {
        let spec_builder = ChainSpecBuilder::mainnet();

        match fork_spec {
            ForkSpec::Frontier => spec_builder.frontier_activated(),
            ForkSpec::Homestead | ForkSpec::FrontierToHomesteadAt5 => {
                spec_builder.homestead_activated()
            }
            ForkSpec::EIP150 | ForkSpec::HomesteadToDaoAt5 | ForkSpec::HomesteadToEIP150At5 => {
                spec_builder.tangerine_whistle_activated()
            }
            ForkSpec::EIP158 => spec_builder.spurious_dragon_activated(),
            ForkSpec::Byzantium |
            ForkSpec::EIP158ToByzantiumAt5 |
            ForkSpec::ConstantinopleFix |
            ForkSpec::ByzantiumToConstantinopleFixAt5 => spec_builder.byzantium_activated(),
            ForkSpec::Istanbul => spec_builder.istanbul_activated(),
            ForkSpec::Berlin => spec_builder.berlin_activated(),
            ForkSpec::London | ForkSpec::BerlinToLondonAt5 => spec_builder.london_activated(),
            ForkSpec::Merge => spec_builder.paris_activated(),
            ForkSpec::MergeEOF => spec_builder.paris_activated(),
            ForkSpec::MergeMeterInitCode => spec_builder.paris_activated(),
            ForkSpec::MergePush0 => spec_builder.paris_activated(),
            ForkSpec::Shanghai => spec_builder.shanghai_activated(),
            ForkSpec::ByzantiumToConstantinopleAt5 | ForkSpec::Constantinople => {
                panic!("Overridden with PETERSBURG")
            }
            ForkSpec::Unknown => {
                panic!("Unknown fork");
            }
        }
        .build()
    }
}

/// Possible seal engines.
#[derive(Debug, PartialEq, Eq, Default, Deserialize)]
pub enum SealEngine {
    /// No consensus checks.
    #[default]
    NoProof,
}

/// Ethereum blockchain test transaction data.
#[derive(Debug, PartialEq, Eq, Deserialize)]
#[serde(rename_all = "camelCase")]
pub struct Transaction {
    /// Transaction type
    #[serde(rename = "type")]
    pub transaction_type: Option<U256>,
    /// Data.
    pub data: Bytes,
    /// Gas limit.
    pub gas_limit: U256,
    /// Gas price.
    pub gas_price: Option<U256>,
    /// Nonce.
    pub nonce: U256,
    /// Signature r part.
    pub r: U256,
    /// Signature s part.
    pub s: U256,
    /// Parity bit.
    pub v: U256,
    /// Transaction value.
    pub value: U256,
    /// Chain ID.
    pub chain_id: Option<U256>,
    /// Access list.
    pub access_list: Option<AccessList>,
    /// Max fee per gas.
    pub max_fee_per_gas: Option<U256>,
    /// Max priority fee per gas
    pub max_priority_fee_per_gas: Option<U256>,
    /// Transaction hash.
    pub hash: Option<B256>,
}

/// Access list item
#[derive(Debug, PartialEq, Eq, Deserialize, Clone)]
#[serde(rename_all = "camelCase")]
pub struct AccessListItem {
    /// Account address
    pub address: Address,
    /// Storage key.
    pub storage_keys: Vec<B256>,
}

/// Access list.
pub type AccessList = Vec<AccessListItem>;

#[cfg(test)]
mod tests {
    use super::*;
    use serde_json;

    #[test]
    fn header_deserialize() {
        let test = r#"{
            "baseFeePerGas" : "0x0a",
            "bloom" : "0x00000000000000000000000000000000000000000000000000000000000000000000000000000000000000000000000000000000000000000000000000000000000000000000000000000000000000000000000000000000000000000000000000000000000000000000000000000000000000000000000000000000000000000000000000000000000000000000000000000000000000000000000000000000000000000000000000000000000000000000000000000000000000000000000000000000000000000000000000000000000000000000000000000000000000000000000000000000000000000000000000000000000000000000000000000000",
            "coinbase" : "0x2adc25665018aa1fe0e6bc666dac8fc2697ff9ba",
            "difficulty" : "0x020000",
            "extraData" : "0x00",
            "gasLimit" : "0x10000000000000",
            "gasUsed" : "0x10000000000000",
            "hash" : "0x7ebfee2a2c785fef181b8ffd92d4a48a0660ec000f465f309757e3f092d13882",
            "mixHash" : "0x0000000000000000000000000000000000000000000000000000000000000000",
            "nonce" : "0x0000000000000000",
            "number" : "0x01",
            "parentHash" : "0xa8f2eb2ea9dccbf725801eef5a31ce59bada431e888dfd5501677cc4365dc3be",
            "receiptTrie" : "0xbdd943f5c62ae0299324244a0f65524337ada9817e18e1764631cc1424f3a293",
            "stateRoot" : "0xc9c6306ee3e5acbaabe8e2fa28a10c12e27bad1d1aacc271665149f70519f8b0",
            "timestamp" : "0x03e8",
            "transactionsTrie" : "0xf5893b055ca05e4f14d1792745586a1376e218180bd56bd96b2b024e1dc78300",
            "uncleHash" : "0x1dcc4de8dec75d7aab85b567b6ccd41ad312451b948a7413f0a142fd40d49347"
        }"#;
        let res = serde_json::from_str::<Header>(test);
        assert!(res.is_ok(), "Failed to deserialize Header with error: {res:?}");
    }

    #[test]
    fn transaction_deserialize() {
        let test = r#"[
            {
                "accessList" : [
                ],
                "chainId" : "0x01",
                "data" : "0x693c61390000000000000000000000000000000000000000000000000000000000000000",
                "gasLimit" : "0x10000000000000",
                "maxFeePerGas" : "0x07d0",
                "maxPriorityFeePerGas" : "0x00",
                "nonce" : "0x01",
                "r" : "0x5fecc3972a35c9e341b41b0c269d9a7325e13269fb01c2f64cbce1046b3441c8",
                "s" : "0x7d4d0eda0e4ebd53c5d0b6fc35c600b317f8fa873b3963ab623ec9cec7d969bd",
                "sender" : "0xa94f5374fce5edbc8e2a8697c15331677e6ebf0b",
                "to" : "0xcccccccccccccccccccccccccccccccccccccccc",
                "type" : "0x02",
                "v" : "0x01",
                "value" : "0x00"
            }
        ]"#;

        let res = serde_json::from_str::<Vec<Transaction>>(test);
        assert!(res.is_ok(), "Failed to deserialize transaction with error: {res:?}");
    }
}<|MERGE_RESOLUTION|>--- conflicted
+++ resolved
@@ -8,13 +8,8 @@
 };
 use reth_primitives::{
     keccak256, Account as RethAccount, Address, Bloom, Bytecode, Bytes, ChainSpec,
-<<<<<<< HEAD
-    ChainSpecBuilder, Header as RethHeader, Headers as RethHeaders, JsonU256, SealedHeader,
-    StorageEntry, Withdrawals, B256, B64, U256,
-=======
-    ChainSpecBuilder, Header as RethHeader, SealedHeader, StorageEntry, Withdrawals, B256, B64,
-    U256,
->>>>>>> 9d9d7ee3
+    ChainSpecBuilder, Header as RethHeader, Headers as RethHeaders, SealedHeader,
+    StorageEntry, Withdrawals, B256, B64, U256
 };
 use serde::{self, Deserialize};
 use std::{collections::BTreeMap, ops::Deref};
