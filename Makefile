# Heavily inspired by Lighthouse: https://github.com/sigp/lighthouse/blob/693886b94176faa4cb450f024696cb69cda2fe58/Makefile
.DEFAULT_GOAL := help

GIT_TAG ?= $(shell git describe --tags --abbrev=0)
BIN_DIR = "dist/bin"

MDBX_PATH = "crates/storage/libmdbx-rs/mdbx-sys/libmdbx"
DB_TOOLS_DIR = "db-tools"
FULL_DB_TOOLS_DIR := $(shell pwd)/$(DB_TOOLS_DIR)/

BUILD_PATH = "target"

# List of features to use when building. Can be overriden via the environment.
# No jemalloc on Windows
ifeq ($(OS),Windows_NT)
    FEATURES ?=
else
    FEATURES ?= jemalloc asm-keccak
endif

# Cargo profile for builds. Default is for local builds, CI uses an override.
PROFILE ?= release

# Extra flags for Cargo
CARGO_INSTALL_EXTRA_FLAGS ?=

# The release tag of https://github.com/ethereum/tests to use for EF tests
EF_TESTS_TAG := v12.2
EF_TESTS_URL := https://github.com/ethereum/tests/archive/refs/tags/$(EF_TESTS_TAG).tar.gz
EF_TESTS_DIR := ./testing/ef-tests/ethereum-tests

# The docker image name
DOCKER_IMAGE_NAME ?= ghcr.io/paradigmxyz/reth

# Features in reth/op-reth binary crate other than "ethereum" and "optimism"
BIN_OTHER_FEATURES := asm-keccak jemalloc jemalloc-prof min-error-logs min-warn-logs min-info-logs min-debug-logs min-trace-logs

##@ Help

.PHONY: help
help: ## Display this help.
	@awk 'BEGIN {FS = ":.*##"; printf "Usage:\n  make \033[36m<target>\033[0m\n"} /^[a-zA-Z_0-9-]+:.*?##/ { printf "  \033[36m%-15s\033[0m %s\n", $$1, $$2 } /^##@/ { printf "\n\033[1m%s\033[0m\n", substr($$0, 5) } ' $(MAKEFILE_LIST)

##@ Build

.PHONY: install
install: ## Build and install the reth binary under `~/.cargo/bin`.
	cargo install --path bin/reth --bin reth --force --locked \
		--features "$(FEATURES)" \
		--profile "$(PROFILE)" \
		$(CARGO_INSTALL_EXTRA_FLAGS)

.PHONY: install-op
install-op: ## Build and install the op-reth binary under `~/.cargo/bin`.
	cargo install --path bin/reth --bin op-reth --force --locked \
		--features "optimism,$(FEATURES)" \
		--profile "$(PROFILE)" \
		$(CARGO_INSTALL_EXTRA_FLAGS)

# Builds the reth binary natively.
build-native-%:
	cargo build --bin reth --target $* --features "$(FEATURES)" --profile "$(PROFILE)"

op-build-native-%:
	cargo build --bin op-reth --target $* --features "optimism,$(FEATURES)" --profile "$(PROFILE)"

# The following commands use `cross` to build a cross-compile.
#
# These commands require that:
#
# - `cross` is installed (`cargo install cross`).
# - Docker is running.
# - The current user is in the `docker` group.
#
# The resulting binaries will be created in the `target/` directory.

# No jemalloc on Windows
build-x86_64-pc-windows-gnu: FEATURES := $(filter-out jemalloc jemalloc-prof,$(FEATURES))

# asm keccak optimizations not enabled
build-aarch64-unknown-linux-gnu: FEATURES := $(filter-out asm-keccak,$(FEATURES))

# Note: The additional rustc compiler flags are for intrinsics needed by MDBX.
# See: https://github.com/cross-rs/cross/wiki/FAQ#undefined-reference-with-build-std
build-%:
	RUSTFLAGS="-C link-arg=-lgcc -Clink-arg=-static-libgcc" \
 		cross build --bin reth --target $* --features "$(FEATURES)" --profile "$(PROFILE)"

op-build-%:
	RUSTFLAGS="-C link-arg=-lgcc -Clink-arg=-static-libgcc" \
 		cross build --bin op-reth --target $* --features "optimism,$(FEATURES)" --profile "$(PROFILE)"

# Unfortunately we can't easily use cross to build for Darwin because of licensing issues.
# If we wanted to, we would need to build a custom Docker image with the SDK available.
#
# Note: You must set `SDKROOT` and `MACOSX_DEPLOYMENT_TARGET`. These can be found using `xcrun`.
#
# `SDKROOT=$(xcrun -sdk macosx --show-sdk-path) MACOSX_DEPLOYMENT_TARGET=$(xcrun -sdk macosx --show-sdk-platform-version)`
build-x86_64-apple-darwin:
	$(MAKE) build-native-x86_64-apple-darwin
build-aarch64-apple-darwin:
	$(MAKE) build-native-aarch64-apple-darwin

# Create a `.tar.gz` containing a binary for a specific target.
define tarball_release_binary
	cp $(BUILD_PATH)/$(1)/$(PROFILE)/$(2) $(BIN_DIR)/$(2)
	cd $(BIN_DIR) && \
		tar -czf reth-$(GIT_TAG)-$(1)$(3).tar.gz $(2) && \
		rm $(2)
endef

# The current git tag will be used as the version in the output file names. You
# will likely need to use `git tag` and create a semver tag (e.g., `v0.2.3`).
#
# Note: This excludes macOS tarballs because of SDK licensing issues.
.PHONY: build-release-tarballs
build-release-tarballs: ## Create a series of `.tar.gz` files in the BIN_DIR directory, each containing a `reth` binary for a different target.
	[ -d $(BIN_DIR) ] || mkdir -p $(BIN_DIR)
	$(MAKE) build-x86_64-unknown-linux-gnu
	$(call tarball_release_binary,"x86_64-unknown-linux-gnu","reth","")
	$(MAKE) build-aarch64-unknown-linux-gnu
	$(call tarball_release_binary,"aarch64-unknown-linux-gnu","reth","")
	$(MAKE) build-x86_64-pc-windows-gnu
	$(call tarball_release_binary,"x86_64-pc-windows-gnu","reth.exe","")

##@ Test

UNIT_TEST_ARGS := --locked --workspace --features 'jemalloc-prof' -E 'kind(lib)' -E 'kind(bin)' -E 'kind(proc-macro)'
UNIT_TEST_ARGS_OP := --locked --workspace --features 'jemalloc-prof,optimism' -E 'kind(lib)' -E 'kind(bin)' -E 'kind(proc-macro)'
COV_FILE := lcov.info

.PHONY: test-unit
test-unit: ## Run unit tests.
	cargo install cargo-nextest --locked
	cargo nextest run $(UNIT_TEST_ARGS)

.PHONY: test-unit-op
test-unit-op: ## Run unit tests (with optimism feature flag enabled).
	cargo install cargo-nextest --locked
	cargo nextest run $(UNIT_TEST_ARGS_OP)

.PHONY: cov-unit
cov-unit: ## Run unit tests with coverage.
	rm -f $(COV_FILE)
	cargo llvm-cov nextest --lcov --output-path $(COV_FILE) $(UNIT_TEST_ARGS)

.PHONY: cov-unit-op
cov-unit-op: ## Run unit tests with coverage (with optimism feature flag enabled).
	rm -f $(COV_FILE)
	cargo llvm-cov nextest --lcov --output-path $(COV_FILE) $(UNIT_TEST_ARGS_OP)

.PHONY: cov-report-html
cov-report-html: cov-unit ## Generate a HTML coverage report and open it in the browser.
	cargo llvm-cov report --html
	open target/llvm-cov/html/index.html

# Downloads and unpacks Ethereum Foundation tests in the `$(EF_TESTS_DIR)` directory.
#
# Requires `wget` and `tar`
$(EF_TESTS_DIR):
	mkdir $(EF_TESTS_DIR)
	wget $(EF_TESTS_URL) -O ethereum-tests.tar.gz
	tar -xzf ethereum-tests.tar.gz --strip-components=1 -C $(EF_TESTS_DIR)
	rm ethereum-tests.tar.gz

.PHONY: ef-tests
ef-tests: $(EF_TESTS_DIR) ## Runs Ethereum Foundation tests.
	cargo nextest run -p ef-tests --features ef-tests

##@ Docker

# Note: This requires a buildx builder with emulation support. For example:
#
# `docker run --privileged --rm tonistiigi/binfmt --install amd64,arm64`
# `docker buildx create --use --driver docker-container --name cross-builder`
.PHONY: docker-build-latest
docker-build-latest: ## Build and push a cross-arch Docker image tagged with the latest git tag and `latest`.
	$(call build_docker_image,$(GIT_TAG),latest)

# Note: This requires a buildx builder with emulation support. For example:
#
# `docker run --privileged --rm tonistiigi/binfmt --install amd64,arm64`
# `docker buildx create --use --name cross-builder`
.PHONY: docker-build-nightly
docker-build-nightly: ## Build and push cross-arch Docker image tagged with the latest git tag with a `-nightly` suffix, and `latest-nightly`.
	$(call build_docker_image,$(GIT_TAG)-nightly,latest-nightly)

# Create a cross-arch Docker image with the given tags and push it
define build_docker_image
	$(MAKE) build-x86_64-unknown-linux-gnu
	mkdir -p $(BIN_DIR)/amd64
	cp $(BUILD_PATH)/x86_64-unknown-linux-gnu/$(PROFILE)/reth $(BIN_DIR)/amd64/reth

	$(MAKE) build-aarch64-unknown-linux-gnu
	mkdir -p $(BIN_DIR)/arm64
	cp $(BUILD_PATH)/aarch64-unknown-linux-gnu/$(PROFILE)/reth $(BIN_DIR)/arm64/reth

	docker buildx build --file ./Dockerfile.cross . \
		--platform linux/amd64,linux/arm64 \
		--tag $(DOCKER_IMAGE_NAME):$(1) \
		--tag $(DOCKER_IMAGE_NAME):$(2) \
		--provenance=false \
		--push
endef

##@ Other

.PHONY: clean
clean: ## Perform a `cargo` clean and remove the binary and test vectors directories.
	cargo clean
	rm -rf $(BIN_DIR)
	rm -rf $(EF_TESTS_DIR)

.PHONY: db-tools
db-tools: ## Compile MDBX debugging tools.
	@echo "Building MDBX debugging tools..."
    # `IOARENA=1` silences benchmarking info message that is printed to stderr
	@$(MAKE) -C $(MDBX_PATH) IOARENA=1 tools > /dev/null
	@mkdir -p $(DB_TOOLS_DIR)
	@cd $(MDBX_PATH) && \
		mv mdbx_chk $(FULL_DB_TOOLS_DIR) && \
		mv mdbx_copy $(FULL_DB_TOOLS_DIR) && \
		mv mdbx_dump $(FULL_DB_TOOLS_DIR) && \
		mv mdbx_drop $(FULL_DB_TOOLS_DIR) && \
		mv mdbx_load $(FULL_DB_TOOLS_DIR) && \
		mv mdbx_stat $(FULL_DB_TOOLS_DIR)
    # `IOARENA=1` silences benchmarking info message that is printed to stderr
	@$(MAKE) -C $(MDBX_PATH) IOARENA=1 clean > /dev/null
	@echo "Run \"$(DB_TOOLS_DIR)/mdbx_stat\" for the info about MDBX db file."
	@echo "Run \"$(DB_TOOLS_DIR)/mdbx_chk\" for the MDBX db file integrity check."

.PHONY: update-book-cli
update-book-cli: ## Update book cli documentation.
	cargo build --bin reth --features "$(FEATURES)" --profile "$(PROFILE)"
	@echo "Updating book cli doc..."
	@./book/cli/update.sh $(BUILD_PATH)/$(PROFILE)/reth

.PHONY: maxperf
maxperf: ## Builds `reth` with the most aggressive optimisations.
	RUSTFLAGS="-C target-cpu=native" cargo build --profile maxperf --features jemalloc,asm-keccak

.PHONY: maxperf-no-asm
maxperf-no-asm: ## Builds `reth` with the most aggressive optimisations, minus the "asm-keccak" feature.
	RUSTFLAGS="-C target-cpu=native" cargo build --profile maxperf --features jemalloc


fmt:
	cargo +nightly fmt

lint-reth:
	cargo +nightly clippy \
	--workspace \
	--bin "reth" \
	--lib \
	--examples \
	--tests \
	--benches \
	--features "ethereum $(BIN_OTHER_FEATURES)" \
	-- -D warnings

lint-op-reth:
	cargo +nightly clippy \
	--workspace \
	--bin "op-reth" \
	--lib \
	--examples \
	--tests \
	--benches \
	--features "optimism $(BIN_OTHER_FEATURES)" \
	-- -D warnings

lint-other-targets:
	cargo +nightly clippy \
	--workspace \
	--lib \
	--examples \
	--tests \
	--benches \
	--all-features \
	-- -D warnings

lint:
	make fmt && \
	make lint-reth && \
	make lint-op-reth && \
	make lint-other-targets

rustdocs:
<<<<<<< HEAD
	RUSTDOCFLAGS="--cfg docsrs --show-type-layout --generate-link-to-definition --enable-index-page -Zunstable-options -D warnings" cargo +nightly docs --document-private-items
=======
	RUSTDOCFLAGS="\
	--cfg docsrs \
	--show-type-layout \
	--generate-link-to-definition \
	--enable-index-page -Zunstable-options -D warnings" \
	cargo +nightly docs \
	--document-private-items
>>>>>>> abb7fe6f

test-reth:
	cargo test \
	--workspace \
	--bin "reth" \
	--lib \
	--examples \
	--tests \
	--benches \
	--features "ethereum $(BIN_OTHER_FEATURES)"

test-op-reth:
	cargo test \
	--workspace \
	--bin "op-reth" \
	--lib --examples \
	--tests \
	--benches \
	--features "optimism $(BIN_OTHER_FEATURES)"

test-other-targets:
	cargo test \
	--workspace \
	--lib \
	--examples \
	--tests \
	--benches \
	--all-features

test:
	make test-reth && \
	make test-op-reth && \
	make test-other-targets

pr:
	make fmt && \
	make lint && \
	make docs && \
	make test<|MERGE_RESOLUTION|>--- conflicted
+++ resolved
@@ -286,9 +286,6 @@
 	make lint-other-targets
 
 rustdocs:
-<<<<<<< HEAD
-	RUSTDOCFLAGS="--cfg docsrs --show-type-layout --generate-link-to-definition --enable-index-page -Zunstable-options -D warnings" cargo +nightly docs --document-private-items
-=======
 	RUSTDOCFLAGS="\
 	--cfg docsrs \
 	--show-type-layout \
@@ -296,7 +293,6 @@
 	--enable-index-page -Zunstable-options -D warnings" \
 	cargo +nightly docs \
 	--document-private-items
->>>>>>> abb7fe6f
 
 test-reth:
 	cargo test \
