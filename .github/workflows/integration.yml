--- conflicted
+++ resolved
@@ -41,11 +41,7 @@
         run: |
           cargo nextest run \
             --locked --features "asm-keccak ${{ matrix.network }}" \
-<<<<<<< HEAD
-            --workspace --exclude examples --exclude exex-remote --exclude ef-tests \
-=======
-            --workspace --exclude ef-tests \
->>>>>>> d0b27f06
+            --workspace --exclude example-exex-remote --exclude ef-tests \
             -E "kind(test)"
       - if: matrix.network == 'optimism'
         name: Run tests
