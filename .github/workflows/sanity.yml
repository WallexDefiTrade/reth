--- conflicted
+++ resolved
@@ -23,11 +23,7 @@
       - name: Checkout sources
         uses: actions/checkout@v3
       - name: Install toolchain
-<<<<<<< HEAD
         uses: dtolnay/rust-toolchain@stable
-=======
-        uses: dtolnay/rust-toolchain@master
->>>>>>> 47d04494
         with:
           toolchain: nightly-2022-12-27
           components: llvm-tools-preview
@@ -73,13 +69,7 @@
       - name: Checkout sources
         uses: actions/checkout@v3
       - name: Install toolchain
-<<<<<<< HEAD
         uses: dtolnay/rust-toolchain@stable
-=======
-        uses: dtolnay/rust-toolchain@master
-        with:
-          toolchain: nightly-2022-12-27
->>>>>>> 47d04494
 
       - name: Install cargo-udeps
         run: cargo install cargo-udeps --locked
