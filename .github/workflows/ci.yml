--- conflicted
+++ resolved
@@ -23,13 +23,8 @@
       - name: Checkout sources
         uses: actions/checkout@v3
       - name: Install toolchain
-<<<<<<< HEAD
         uses: dtolnay/rust-toolchain@stable
-=======
-        uses: dtolnay/rust-toolchain@master
->>>>>>> 47d04494
         with:
-          toolchain: nightly-2022-12-27
           components: llvm-tools-preview
       - uses: Swatinem/rust-cache@v2
         with:
@@ -109,13 +104,8 @@
       - name: Checkout sources
         uses: actions/checkout@v3
       - name: Install toolchain
-<<<<<<< HEAD
         uses: dtolnay/rust-toolchain@stable
-=======
-        uses: dtolnay/rust-toolchain@master
->>>>>>> 47d04494
         with:
-          toolchain: nightly-2022-12-27
           components: llvm-tools-preview
       - uses: Swatinem/rust-cache@v2
         with:
