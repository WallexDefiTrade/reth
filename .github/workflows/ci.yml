on:
  push:
    branches:
      - main
  pull_request:

env:
  RUSTFLAGS: -D warnings
  CARGO_TERM_COLOR: always
  GETH_BUILD: 1.10.26-e5eb32ac

concurrency:
  group: ${{ github.workflow }}-${{ github.head_ref || github.run_id }}
  cancel-in-progress: true

name: ci
jobs:
  test:
    # Pin to `20.04` instead of `ubuntu-latest`, until ubuntu-latest migration is complete
    # See also <https://github.com/foundry-rs/foundry/issues/3827>
    runs-on: ubuntu-20.04
    steps:
      - name: Checkout sources
        uses: actions/checkout@v3
      - name: Install toolchain
        uses: dtolnay/rust-toolchain@stable
        with:
          components: llvm-tools-preview
      - uses: Swatinem/rust-cache@v2
        with:
          cache-on-failure: true

      - name: Install geth
        run: |
            mkdir -p "$HOME/bin"
            wget -q https://gethstore.blob.core.windows.net/builds/geth-linux-amd64-$GETH_BUILD.tar.gz
            tar -xvf geth-linux-amd64-$GETH_BUILD.tar.gz
            mv geth-linux-amd64-$GETH_BUILD/geth $HOME/bin/geth
            chmod u+x "$HOME/bin/geth"
            export PATH=$HOME/bin:$PATH
            echo $HOME/bin >> $GITHUB_PATH
            geth version

      - name: Install latest nextest release
        uses: taiki-e/install-action@nextest
      - name: Install cargo-llvm-cov
        uses: taiki-e/install-action@cargo-llvm-cov

      - name: Run tests
        run: cargo llvm-cov nextest --lcov --output-path lcov.info --locked --workspace --all-features

      - name: Upload coverage data to codecov
        uses: codecov/codecov-action@v3
        with:
          token: ${{ secrets.CODECOV_TOKEN }}
          files: lcov.info
          flags: unit-tests

  eth-blockchain:
    name: ethereum blockchain tests (stable)
    runs-on: ubuntu-latest
    env:
      RUST_LOG: info,sync=error 
    steps:
      - name: Checkout sources
        uses: actions/checkout@v2

      - name: Checkout ethereum/tests
        uses: actions/checkout@v2
        with:
          repository: ethereum/tests
          path: ethtests
          submodules: recursive

      - name: Install toolchain
        uses: actions-rs/toolchain@v1
        with:
          toolchain: stable
          profile: minimal
          override: true

      - uses: Swatinem/rust-cache@v1
        with:
          cache-on-failure: true

      - name: Run Ethereum tests
        run: cargo run --release -- test-chain ethtests/BlockchainTests/GeneralStateTests/

  fuzz:
    # Skip the Fuzzing Jobs until we make them run fast and reliably. Currently they will
    # always recompile the codebase for each test and that takes way too long.
    if: false

    # Pin to `20.04` instead of `ubuntu-latest`, until ubuntu-latest migration is complete
    # See also <https://github.com/foundry-rs/foundry/issues/3827>
    runs-on: ubuntu-20.04
    strategy:
      matrix:
        target:
          - reth-primitives
          - reth-db
          - reth-eth-wire
          - reth-codecs
    steps:
      - name: Checkout sources
        uses: actions/checkout@v3
      - name: Install toolchain
        uses: dtolnay/rust-toolchain@stable
        with:
          components: llvm-tools-preview
      - uses: Swatinem/rust-cache@v2
        with:
          cache-on-failure: true

      - name: Install fuzzer
        uses: actions-rs/cargo@v1
        with:
          command: install
          args: cargo-test-fuzz afl
      - name: Force install cargo-afl
        run: |
          cargo install --force afl
          cargo afl --version
      - name: Install cargo-llvm-cov
        uses: taiki-e/install-action@cargo-llvm-cov

      - name: Run fuzz tests
        run: |
          ./.github/scripts/fuzz.sh ${{ matrix.target }}
        env:
          AFL_I_DONT_CARE_ABOUT_MISSING_CRASHES: 1
      - name: Upload coverage data to codecov
        uses: codecov/codecov-action@v3
        with:
          token: ${{ secrets.CODECOV_TOKEN }}
          files: lcov.info
          flags: fuzz-tests

  lint:
    # Pin to `20.04` instead of `ubuntu-latest`, until ubuntu-latest migration is complete
    # See also <https://github.com/foundry-rs/foundry/issues/3827>
    runs-on: ubuntu-20.04
    steps:
      - name: Checkout sources
        uses: actions/checkout@v3
      - name: Install toolchain
        uses: dtolnay/rust-toolchain@nightly
        with:
          components: rustfmt, clippy
      - uses: Swatinem/rust-cache@v2
        with:
          cache-on-failure: true

      - name: cargo fmt
        uses: actions-rs/cargo@v1
        with:
          command: fmt
          args: --all --check

      - name: cargo clippy
        uses: actions-rs/clippy-check@v1
        with:
          args: --all --all-features
          token: ${{ secrets.GITHUB_TOKEN }}

<<<<<<< HEAD
  benchmarks:
    # Pin to `20.04` instead of `ubuntu-latest`, until ubuntu-latest migration is complete
    # See also <https://github.com/foundry-rs/foundry/issues/3827>
    runs-on: ubuntu-20.04
    steps:
      - name: Install Valgrind
        run: |
          sudo apt install valgrind

      - name: Checkout PR sources
        uses: actions/checkout@v3
        with:
          ref: main

      - uses: Swatinem/rust-cache@v1
        with:
          cache-on-failure: true

      - name: Generate test-vectors
        uses: actions-rs/cargo@v1
        with:
          command: run
          args: --bin reth -- test-vectors tables

      - name: Set main baseline
        uses: actions-rs/cargo@v1
        with:
          command: bench
          args: --package reth-db --bench iai

      - name: Checkout main sources
        uses: actions/checkout@v3
        with:
          clean: false

      - name: Compare PR benchmark
        shell: 'script -q -e -c "bash {0}"' # required to workaround /dev/tty not being available
        run: |
          ./.github/scripts/compare_iai.sh

  docs-test:
=======
  doc-test:
>>>>>>> 0e24093b
    runs-on: ubuntu-latest
    steps:
      - uses: actions/checkout@v3
      - name: Install toolchain
        uses: dtolnay/rust-toolchain@stable
      - uses: Swatinem/rust-cache@v2
      - name: Run doctests
        run: cargo test --doc --all --all-features
  
  doc-lint:
    runs-on: ubuntu-latest
    steps:
      - uses: actions/checkout@v3
      - name: Install toolchain
        uses: dtolnay/rust-toolchain@stable
      - uses: Swatinem/rust-cache@v2
      - name: Check if documentation builds
        run: RUSTDOCFLAGS="-D warnings" cargo doc --all --no-deps --all-features --document-private-items<|MERGE_RESOLUTION|>--- conflicted
+++ resolved
@@ -163,51 +163,7 @@
           args: --all --all-features
           token: ${{ secrets.GITHUB_TOKEN }}
 
-<<<<<<< HEAD
-  benchmarks:
-    # Pin to `20.04` instead of `ubuntu-latest`, until ubuntu-latest migration is complete
-    # See also <https://github.com/foundry-rs/foundry/issues/3827>
-    runs-on: ubuntu-20.04
-    steps:
-      - name: Install Valgrind
-        run: |
-          sudo apt install valgrind
-
-      - name: Checkout PR sources
-        uses: actions/checkout@v3
-        with:
-          ref: main
-
-      - uses: Swatinem/rust-cache@v1
-        with:
-          cache-on-failure: true
-
-      - name: Generate test-vectors
-        uses: actions-rs/cargo@v1
-        with:
-          command: run
-          args: --bin reth -- test-vectors tables
-
-      - name: Set main baseline
-        uses: actions-rs/cargo@v1
-        with:
-          command: bench
-          args: --package reth-db --bench iai
-
-      - name: Checkout main sources
-        uses: actions/checkout@v3
-        with:
-          clean: false
-
-      - name: Compare PR benchmark
-        shell: 'script -q -e -c "bash {0}"' # required to workaround /dev/tty not being available
-        run: |
-          ./.github/scripts/compare_iai.sh
-
-  docs-test:
-=======
   doc-test:
->>>>>>> 0e24093b
     runs-on: ubuntu-latest
     steps:
       - uses: actions/checkout@v3
@@ -225,4 +181,44 @@
         uses: dtolnay/rust-toolchain@stable
       - uses: Swatinem/rust-cache@v2
       - name: Check if documentation builds
-        run: RUSTDOCFLAGS="-D warnings" cargo doc --all --no-deps --all-features --document-private-items+        run: RUSTDOCFLAGS="-D warnings" cargo doc --all --no-deps --all-features --document-private-items
+
+  benchmarks:
+    # Pin to `20.04` instead of `ubuntu-latest`, until ubuntu-latest migration is complete
+    # See also <https://github.com/foundry-rs/foundry/issues/3827>
+    runs-on: ubuntu-20.04
+    steps:
+      - name: Install Valgrind
+        run: |
+          sudo apt install valgrind
+
+      - name: Checkout PR sources
+        uses: actions/checkout@v3
+        with:
+          ref: main
+
+      - uses: Swatinem/rust-cache@v1
+        with:
+          cache-on-failure: true
+
+      - name: Generate test-vectors
+        uses: actions-rs/cargo@v1
+        with:
+          command: run
+          args: --bin reth -- test-vectors tables
+
+      - name: Set main baseline
+        uses: actions-rs/cargo@v1
+        with:
+          command: bench
+          args: --package reth-db --bench iai
+
+      - name: Checkout main sources
+        uses: actions/checkout@v3
+        with:
+          clean: false
+
+      - name: Compare PR benchmark
+        shell: 'script -q -e -c "bash {0}"' # required to workaround /dev/tty not being available
+        run: |
+          ./.github/scripts/compare_iai.sh