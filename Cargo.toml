[workspace]
members = [
    "bin/reth",
    "crates/config",
    "crates/consensus/auto-seal",
    "crates/consensus/beacon",
    "crates/consensus/common",
    "crates/blockchain-tree",
    "crates/interfaces",
    "crates/payload/builder",
    "crates/metrics",
    "crates/metrics/metrics-derive",
    "crates/net/common",
    "crates/net/ecies",
    "crates/net/eth-wire",
    "crates/net/discv4",
    "crates/net/dns",
    "crates/net/nat",
    "crates/net/network-api",
    "crates/net/network",
    "crates/net/downloaders",
    "crates/payload/basic",
    "crates/primitives",
    "crates/prune",
    "crates/revm",
    "crates/revm/revm-primitives",
    "crates/revm/revm-inspectors",
    "crates/rlp",
    "crates/rlp/rlp-derive",
    "crates/rpc/ipc",
    "crates/rpc/rpc",
    "crates/rpc/rpc-api",
    "crates/rpc/rpc-builder",
    "crates/rpc/rpc-engine-api",
    "crates/rpc/rpc-types",
    "crates/rpc/rpc-testing-util",
    "crates/stages",
    "crates/storage/codecs",
    "crates/storage/db",
    "crates/storage/libmdbx-rs",
    "crates/storage/libmdbx-rs/mdbx-sys",
    "crates/storage/provider",
    "crates/storage/nippy-jar",
    "crates/tracing",
    "crates/tasks",
    "crates/transaction-pool",
    "crates/trie",
    "testing/ef-tests",
    "crates/rpc/rpc-types-compat",
    "examples",
    "examples/additional-rpc-namespace-in-cli",
    "examples/rpc-db",
]
default-members = ["bin/reth"]

# Explicitly set the resolver to version 2, which is the default for packages with edition >= 2021
# https://doc.rust-lang.org/edition-guide/rust-2021/default-cargo-resolver.html
resolver = "2"

[workspace.package]
version = "0.1.0-alpha.8"
edition = "2021"
rust-version = "1.70" # Remember to update .clippy.toml and README.md
license = "MIT OR Apache-2.0"
homepage = "https://paradigmxyz.github.io/reth"
repository = "https://github.com/paradigmxyz/reth"
exclude = [".github/"]

# Like release, but with full debug symbols. Useful for e.g. `perf`.
[profile.debug-fast]
inherits = "release"
debug = true

[profile.maxperf]
inherits = "release"
lto = "fat"
codegen-units = 1
incremental = false

[workspace.dependencies]
## reth
reth = { path = "./bin/reth" }
reth-primitives = { path = "./crates/primitives" }
reth-interfaces = { path = "./crates/interfaces" }
reth-provider = { path = "./crates/storage/provider" }
reth-db = { path = "./crates/storage/db" }
reth-rlp = { path = "./crates/rlp" }
reth-rpc-types = { path = "./crates/rpc/rpc-types" }
reth-rpc-builder = { path = "./crates/rpc/rpc-builder" }
reth-blockchain-tree = { path = "./crates/blockchain-tree" }
reth-beacon-consensus = { path = "./crates/consensus/beacon" }
reth-metrics = { path = "./crates/metrics" }
reth-revm = { path = "./crates/revm" }
reth-payload-builder = { path = "./crates/payload/builder" }
reth-transaction-pool = { path = "./crates/transaction-pool" }
reth-tasks = { path = "./crates/tasks" }
reth-network = { path = "./crates/net/network" }
reth-network-api = { path = "./crates/net/network-api" }
reth-rpc-types-compat = { path = "./crates/rpc/rpc-types-compat" }

# revm
<<<<<<< HEAD
revm = { git = "https://github.com/Evalir/revm/", branch = "reintroduce-alloy-rebased" }
revm-primitives = { git = "https://github.com/Evalir/revm/", branch = "reintroduce-alloy-rebased" }
=======
revm = { git = "https://github.com/bluealloy/revm", rev = "516f62cc" }
revm-primitives = { git = "https://github.com/bluealloy/revm", rev = "516f62cc" }
>>>>>>> a7928419

## eth
alloy-primitives = "0.3"
ethers-core = { version = "2.0", default-features = false }
ethers-providers = { version = "2.0", default-features = false }
ethers-signers = { version = "2.0", default-features = false }
ethers-middleware = { version = "2.0", default-features = false }

discv5 = { git = "https://github.com/sigp/discv5", rev = "d2e30e04ee62418b9e57278cee907c02b99d5bd1" }
igd = { git = "https://github.com/stevefan1999-personal/rust-igd", rev = "c2d1f83eb1612a462962453cb0703bc93258b173" }

## js
boa_engine = "0.17"
boa_gc = "0.17"

## misc
aquamarine = "0.3"
bytes = "1.5"
bitflags = "2.3"
tracing = "0.1.0"
tracing-appender = "0.2"
thiserror = "1.0"
serde_json = "1.0.94"
serde = { version = "1.0", default-features = false }
rand = "0.8.5"
strum = "0.25"
rayon = "1.7"
itertools = "0.11"
parking_lot = "0.12"
metrics = "0.21.1" # Needed for `metrics-macro` to resolve the crate using `::metrics` notation
hex-literal = "0.4"

### proc-macros
proc-macro2 = "1.0"
quote = "1.0"

## tokio
tokio-stream = "0.1.11"
tokio = { version = "1.21", default-features = false }
tokio-util = { version = "0.7.4", features = ["codec"] }

## async
async-trait = "0.1.68"
futures = "0.3.26"
pin-project = "1.0.12"
futures-util = "0.3.25"

## json
jsonrpsee = { version = "0.20" }
jsonrpsee-core = { version = "0.20" }
jsonrpsee-types = { version = "0.20" }

## crypto
secp256k1 = { version = "0.27.0", default-features = false, features = [
    "global-context",
    "rand-std",
    "recovery",
] }
enr = { version = "0.9", default-features = false, features = ["k256"] }
# for eip-4844
c-kzg = { git = "https://github.com/ethereum/c-kzg-4844", rev = "fbef59a3f9e8fa998bdb5069d212daf83d586aa5" }

## config
confy = "0.5"
toml = "0.7"

### misc-testing
arbitrary = "1.1"
assert_matches = "1.5.0"

proptest = "1.0"
proptest-derive = "0.4"
serial_test = "2"

# TODO
[patch.crates-io]
alloy-primitives = { git = "https://github.com/alloy-rs/core" }<|MERGE_RESOLUTION|>--- conflicted
+++ resolved
@@ -99,13 +99,8 @@
 reth-rpc-types-compat = { path = "./crates/rpc/rpc-types-compat" }
 
 # revm
-<<<<<<< HEAD
 revm = { git = "https://github.com/Evalir/revm/", branch = "reintroduce-alloy-rebased" }
 revm-primitives = { git = "https://github.com/Evalir/revm/", branch = "reintroduce-alloy-rebased" }
-=======
-revm = { git = "https://github.com/bluealloy/revm", rev = "516f62cc" }
-revm-primitives = { git = "https://github.com/bluealloy/revm", rev = "516f62cc" }
->>>>>>> a7928419
 
 ## eth
 alloy-primitives = "0.3"
