[workspace]
members = [
    "bin/reth/",
    "crates/blockchain-tree/",
    "crates/config/",
    "crates/consensus/auto-seal/",
    "crates/consensus/beacon/",
    "crates/consensus/beacon-core/",
    "crates/consensus/common/",
    "crates/ethereum-forks/",
    "crates/etl/",
    "crates/evm/",
    "crates/evm-ethereum/",
    "crates/exex/",
    "crates/interfaces/",
    "crates/metrics/",
    "crates/metrics/metrics-derive/",
    "crates/net/common/",
    "crates/net/discv4/",
    "crates/net/discv5/",
    "crates/net/dns/",
    "crates/net/downloaders/",
    "crates/net/ecies/",
    "crates/net/eth-wire/",
    "crates/net/eth-wire-types",
    "crates/net/nat/",
    "crates/net/network/",
    "crates/net/network-api/",
    "crates/payload/basic/",
    "crates/payload/builder/",
    "crates/payload/ethereum/",
    "crates/payload/optimism/",
    "crates/payload/validator/",
    "crates/primitives/",
    "crates/prune/",
    "crates/revm/",
    "crates/rpc/ipc/",
    "crates/rpc/rpc/",
    "crates/rpc/rpc-api/",
    "crates/rpc/rpc-builder/",
    "crates/rpc/rpc-engine-api/",
    "crates/rpc/rpc-testing-util/",
    "crates/rpc/rpc-types/",
    "crates/rpc/rpc-types-compat/",
    "crates/node-ethereum/",
    "crates/node-builder/",
    "crates/node-optimism/",
    "crates/node-core/",
    "crates/node-api/",
    "crates/node-e2e-tests/",
    "crates/stages/",
    "crates/static-file/",
    "crates/storage/codecs/",
    "crates/storage/codecs/derive/",
    "crates/storage/db/",
    "crates/storage/libmdbx-rs/",
    "crates/storage/libmdbx-rs/mdbx-sys/",
    "crates/storage/nippy-jar/",
    "crates/storage/provider/",
    "crates/tasks/",
    "crates/tokio-util/",
    "crates/tracing/",
    "crates/transaction-pool/",
    "crates/trie/",
    "crates/trie-parallel/",
    "examples/",
    "examples/additional-rpc-namespace-in-cli/",
    "examples/beacon-api-sse/",
    "examples/cli-extension-event-hooks/",
    "examples/custom-evm/",
    "examples/custom-node/",
    "examples/custom-node-components/",
    "examples/custom-dev-node/",
    "examples/custom-payload-builder/",
    "examples/manual-p2p/",
    "examples/rpc-db/",
    "examples/trace-transaction-cli/",
    "examples/polygon-p2p/",
    "examples/custom-inspector/",
<<<<<<< HEAD
    "examples/exex/minimal/",
=======
    "examples/exex/op-bridge/",
>>>>>>> 3ffc7298
    "testing/ef-tests/",
]
default-members = ["bin/reth"]

# Explicitly set the resolver to version 2, which is the default for packages with edition >= 2021
# https://doc.rust-lang.org/edition-guide/rust-2021/default-cargo-resolver.html
resolver = "2"

[workspace.lints]
rust.missing_debug_implementations = "warn"
rust.missing_docs = "warn"
rust.unreachable_pub = "warn"
rustdoc.all = "warn"
rust.unused_must_use = "deny"
rust.rust_2018_idioms = "deny"

[workspace.lints.clippy]
# These are some of clippy's nursery (i.e., experimental) lints that we like.
# By default, nursery lints are allowed. Some of the lints below have made good
# suggestions which we fixed. The others didn't have any findings, so we can
# assume they don't have that many false positives. Let's enable them to
# prevent future problems.
branches_sharing_code = "warn"
clear_with_drain = "warn"
derive_partial_eq_without_eq = "warn"
empty_line_after_outer_attr = "warn"
equatable_if_let = "warn"
imprecise_flops = "warn"
iter_on_empty_collections = "warn"
iter_with_drain = "warn"
large_stack_frames = "warn"
manual_clamp = "warn"
mutex_integer = "warn"
needless_pass_by_ref_mut = "warn"
nonstandard_macro_braces = "warn"
or_fun_call = "warn"
path_buf_push_overwrite = "warn"
read_zero_byte_vec = "warn"
redundant_clone = "warn"
suboptimal_flops = "warn"
suspicious_operation_groupings = "warn"
trailing_empty_array = "warn"
trait_duplication_in_bounds = "warn"
transmute_undefined_repr = "warn"
trivial_regex = "warn"
tuple_array_conversions = "warn"
uninhabited_references = "warn"
unused_peekable = "warn"
unused_rounding = "warn"
useless_let_if_seq = "warn"

# These are nursery lints which have findings. Allow them for now. Some are not
# quite mature enough for use in our codebase and some we don't really want.
# Explicitly listing should make it easier to fix in the future.
as_ptr_cast_mut = "allow"
cognitive_complexity = "allow"
collection_is_never_read = "allow"
debug_assert_with_mut_call = "allow"
empty_line_after_doc_comments = "allow"
fallible_impl_from = "allow"
future_not_send = "allow"
iter_on_single_items = "allow"
missing_const_for_fn = "allow"
needless_collect = "allow"
non_send_fields_in_send_ty = "allow"
option_if_let_else = "allow"
redundant_pub_crate = "allow"
significant_drop_in_scrutinee = "allow"
significant_drop_tightening = "allow"
string_lit_as_bytes = "allow"
type_repetition_in_bounds = "allow"
unnecessary_struct_initialization = "allow"
use_self = "allow"

[workspace.package]
version = "0.2.0-beta.5"
edition = "2021"
rust-version = "1.76"
license = "MIT OR Apache-2.0"
homepage = "https://paradigmxyz.github.io/reth"
repository = "https://github.com/paradigmxyz/reth"
exclude = [".github/"]

# Speed up tests.
[profile.dev.package]
proptest.opt-level = 3
rand_xorshift.opt-level = 3
rand_chacha.opt-level = 3
unarray.opt-level = 3

# Meant for testing - all optimizations, but with debug assertions and overflow checks.
[profile.hivetests]
inherits = "test"
opt-level = 3
lto = "thin"

[profile.release]
lto = "thin"
strip = "debuginfo"

# Like release, but with full debug symbols. Useful for e.g. `perf`.
[profile.debug-fast]
inherits = "release"
strip = "none"
debug = true

[profile.maxperf]
inherits = "release"
lto = "fat"
codegen-units = 1
incremental = false

[workspace.dependencies]
# reth
reth = { path = "bin/reth" }
reth-auto-seal-consensus = { path = "crates/consensus/auto-seal" }
reth-basic-payload-builder = { path = "crates/payload/basic" }
reth-beacon-consensus = { path = "crates/consensus/beacon" }
reth-beacon-consensus-core = { path = "crates/consensus/beacon-core" }
reth-blockchain-tree = { path = "crates/blockchain-tree" }
reth-codecs = { path = "crates/storage/codecs" }
reth-config = { path = "crates/config" }
reth-consensus-common = { path = "crates/consensus/common" }
reth-db = { path = "crates/storage/db" }
reth-discv4 = { path = "crates/net/discv4" }
reth-discv5 = { path = "crates/net/discv5" }
reth-dns-discovery = { path = "crates/net/dns" }
reth-node-builder = { path = "crates/node-builder" }
reth-node-ethereum = { path = "crates/node-ethereum" }
reth-node-optimism = { path = "crates/node-optimism" }
reth-node-core = { path = "crates/node-core" }
reth-node-api = { path = "crates/node-api" }
reth-downloaders = { path = "crates/net/downloaders" }
reth-ecies = { path = "crates/net/ecies" }
reth-eth-wire = { path = "crates/net/eth-wire" }
reth-eth-wire-types = { path = "crates/net/eth-wire-types" }
reth-ethereum-forks = { path = "crates/ethereum-forks" }
reth-ethereum-payload-builder = { path = "crates/payload/ethereum" }
reth-etl = { path = "crates/etl" }
reth-evm = { path = "crates/evm" }
reth-evm-ethereum = { path = "crates/evm-ethereum" }
reth-exex = { path = "crates/exex" }
reth-optimism-payload-builder = { path = "crates/payload/optimism" }
reth-interfaces = { path = "crates/interfaces" }
reth-ipc = { path = "crates/rpc/ipc" }
reth-libmdbx = { path = "crates/storage/libmdbx-rs" }
reth-mdbx-sys = { path = "crates/storage/libmdbx-rs/mdbx-sys" }
reth-metrics = { path = "crates/metrics" }
reth-metrics-derive = { path = "crates/metrics/metrics-derive" }
reth-net-common = { path = "crates/net/common" }
reth-net-nat = { path = "crates/net/nat" }
reth-network = { path = "crates/net/network" }
reth-network-api = { path = "crates/net/network-api" }
reth-nippy-jar = { path = "crates/storage/nippy-jar" }
reth-payload-builder = { path = "crates/payload/builder" }
reth-payload-validator = { path = "crates/payload/validator" }
reth-primitives = { path = "crates/primitives" }
reth-provider = { path = "crates/storage/provider" }
reth-prune = { path = "crates/prune" }
reth-revm = { path = "crates/revm" }
reth-rpc = { path = "crates/rpc/rpc" }
reth-rpc-api = { path = "crates/rpc/rpc-api" }
reth-rpc-api-testing-util = { path = "crates/rpc/rpc-testing-util" }
reth-rpc-builder = { path = "crates/rpc/rpc-builder" }
reth-rpc-engine-api = { path = "crates/rpc/rpc-engine-api" }
reth-rpc-types = { path = "crates/rpc/rpc-types" }
reth-rpc-types-compat = { path = "crates/rpc/rpc-types-compat" }
reth-stages = { path = "crates/stages" }
reth-static-file = { path = "crates/static-file" }
reth-tasks = { path = "crates/tasks" }
reth-tokio-util = { path = "crates/tokio-util" }
reth-tracing = { path = "crates/tracing" }
reth-transaction-pool = { path = "crates/transaction-pool" }
reth-trie = { path = "crates/trie" }
reth-trie-parallel = { path = "crates/trie-parallel" }

# revm
revm = { version = "8.0.0", features = ["std", "secp256k1"], default-features = false }
revm-primitives = { version = "3.1.0", features = ["std"], default-features = false }
revm-inspectors = { git = "https://github.com/paradigmxyz/evm-inspectors", rev = "21f8f3d" }

# eth
alloy-chains = "0.1.15"
alloy-primitives = "0.7.0"
alloy-dyn-abi = "0.7.0"
alloy-sol-types = "0.7.0"
alloy-rlp = "0.3.4"
alloy-trie = "0.3.1"
alloy-rpc-types = { git = "https://github.com/alloy-rs/alloy", rev = "987b393" }
alloy-rpc-types-trace = { git = "https://github.com/alloy-rs/alloy", rev = "987b393" }
alloy-rpc-types-engine = { git = "https://github.com/alloy-rs/alloy", rev = "987b393" }
alloy-genesis = { git = "https://github.com/alloy-rs/alloy", rev = "987b393" }
alloy-node-bindings = { git = "https://github.com/alloy-rs/alloy", rev = "987b393" }
alloy-provider = { git = "https://github.com/alloy-rs/alloy", rev = "987b393", default-features = false, features = ["reqwest"] }
alloy-eips = { git = "https://github.com/alloy-rs/alloy", rev = "987b393" }
alloy-signer = { git = "https://github.com/alloy-rs/alloy", rev = "987b393" }
alloy-signer-wallet = { git = "https://github.com/alloy-rs/alloy", rev = "987b393" }
alloy-network = { git = "https://github.com/alloy-rs/alloy", rev = "987b393" }
alloy-consensus = { git = "https://github.com/alloy-rs/alloy", rev = "987b393" }

# misc
aquamarine = "0.5"
bytes = "1.5"
bitflags = "2.4"
clap = "4"
derive_more = "0.99.17"
eyre = "0.6"
tracing = "0.1.0"
tracing-appender = "0.2"
thiserror = "1.0"
serde_json = "1.0.94"
serde = { version = "1.0", default-features = false }
serde_with = "3.3.0"
humantime-serde = "1.1"
rand = "0.8.5"
schnellru = "0.2"
strum = "0.26"
rayon = "1.7"
itertools = "0.12"
parking_lot = "0.12"
# Needed for `metrics-macro` to resolve the crate using `::metrics` notation
metrics = "0.21.1"
hex-literal = "0.4"
once_cell = "1.17"
syn = "2.0"
nybbles = "0.2.1"
smallvec = "1"
dyn-clone = "1.0.17"
sha2 = { version = "0.10", default-features = false }
paste = "1.0"

# proc-macros
proc-macro2 = "1.0"
quote = "1.0"

# tokio
tokio-stream = "0.1.11"
tokio = { version = "1.21", default-features = false }
tokio-util = { version = "0.7.4", features = ["codec"] }

# async
async-trait = "0.1.68"
futures = "0.3.26"
pin-project = "1.0.12"
futures-util = "0.3.25"
hyper = "0.14.25"
tower = "0.4"
tower-http = "0.4"

# p2p
discv5 = { git = "https://github.com/sigp/discv5", rev = "04ac004" }
igd-next = "0.14.3"

# rpc
jsonrpsee = "0.22"
jsonrpsee-core = "0.22"
jsonrpsee-types = "0.22"

# crypto
secp256k1 = { version = "0.27.0", default-features = false, features = [
    "global-context",
    "recovery",
] }
enr = { version = "=0.10.0", default-features = false, features = ["k256"] }

# for eip-4844
c-kzg = "1.0.0"

# config
confy = "0.6"
toml = "0.8"

# misc-testing
arbitrary = "1.3"
assert_matches = "1.5.0"
tempfile = "3.8"
criterion = "0.5"
pprof = "0.13"
proptest = "1.4"
proptest-derive = "0.4"
serial_test = "3"
similar-asserts = "1.5.0"
test-fuzz = "5"<|MERGE_RESOLUTION|>--- conflicted
+++ resolved
@@ -77,11 +77,8 @@
     "examples/trace-transaction-cli/",
     "examples/polygon-p2p/",
     "examples/custom-inspector/",
-<<<<<<< HEAD
     "examples/exex/minimal/",
-=======
     "examples/exex/op-bridge/",
->>>>>>> 3ffc7298
     "testing/ef-tests/",
 ]
 default-members = ["bin/reth"]
