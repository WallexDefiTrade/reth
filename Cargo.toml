[workspace]
members = [
    "bin/reth",
    "crate-template",
    "crates/common/rlp",
    "crates/common/rlp-derive",
    "crates/consensus",
    "crates/db",
    "crates/executor",
    "crates/interfaces",
    "crates/net/p2p",
    "crates/net/ecies",
    "crates/net/eth-wire",
    "crates/net/discv4",
<<<<<<< HEAD
    "crates/net/ipc",
=======
    "crates/net/network",
>>>>>>> fc9b6f35
    "crates/net/rpc",
    "crates/net/rpc-api",
    "crates/net/rpc-types",
    "crates/net/headers-downloaders",
    "crates/primitives",
    "crates/stages",
    "crates/transaction-pool",
    "crates/db",
    "crates/libmdbx-rs",
    "crates/libmdbx-rs/mdbx-sys"
]
default-members = ["bin/reth"]<|MERGE_RESOLUTION|>--- conflicted
+++ resolved
@@ -12,11 +12,8 @@
     "crates/net/ecies",
     "crates/net/eth-wire",
     "crates/net/discv4",
-<<<<<<< HEAD
+    "crates/net/network",
     "crates/net/ipc",
-=======
-    "crates/net/network",
->>>>>>> fc9b6f35
     "crates/net/rpc",
     "crates/net/rpc-api",
     "crates/net/rpc-types",
