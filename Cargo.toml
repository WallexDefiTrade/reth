[workspace]
members = [
    "bin/reth/",
    "crates/blockchain-tree/",
    "crates/blockchain-tree-api/",
    "crates/cli/runner/",
    "crates/config/",
    "crates/consensus/auto-seal/",
    "crates/consensus/beacon/",
    "crates/consensus/common/",
    "crates/consensus/consensus/",
    "crates/e2e-test-utils/",
    "crates/engine-primitives/",
    "crates/errors/",
    "crates/ethereum-forks/",
    "crates/ethereum/consensus/",
    "crates/ethereum/engine-primitives/",
    "crates/ethereum/evm",
    "crates/ethereum/node",
    "crates/etl/",
    "crates/evm/",
    "crates/evm/execution-errors",
    "crates/evm/execution-types",
    "crates/exex/",
    "crates/metrics/",
    "crates/metrics/metrics-derive/",
    "crates/net/common/",
    "crates/net/discv4/",
    "crates/net/discv5/",
    "crates/net/dns/",
    "crates/net/downloaders/",
    "crates/net/ecies/",
    "crates/net/eth-wire-types",
    "crates/net/eth-wire/",
    "crates/net/nat/",
    "crates/net/network-api/",
    "crates/net/network/",
    "crates/net/p2p/",
    "crates/net/types/",
    "crates/node-core/",
    "crates/node/api/",
    "crates/node/builder/",
    "crates/node/events/",
    "crates/optimism/consensus",
    "crates/optimism/evm/",
    "crates/optimism/node/",
    "crates/optimism/payload/",
    "crates/optimism/primitives/",
    "crates/payload/basic/",
    "crates/payload/builder/",
    "crates/payload/ethereum/",
    "crates/payload/validator/",
    "crates/primitives/",
    "crates/prune/",
    "crates/revm/",
    "crates/rpc/ipc/",
    "crates/rpc/rpc-api/",
    "crates/rpc/rpc-builder/",
    "crates/rpc/rpc-engine-api/",
    "crates/rpc/rpc-layer",
    "crates/rpc/rpc-testing-util/",
    "crates/rpc/rpc-types-compat/",
    "crates/rpc/rpc-types/",
    "crates/rpc/rpc/",
    "crates/stages/api/",
    "crates/stages/stages/",
    "crates/static-file-types/",
    "crates/static-file/",
    "crates/storage/codecs/",
    "crates/storage/codecs/derive/",
    "crates/storage/db/",
    "crates/storage/db-common",
    "crates/storage/errors/",
    "crates/storage/libmdbx-rs/",
    "crates/storage/libmdbx-rs/mdbx-sys/",
    "crates/storage/nippy-jar/",
    "crates/storage/provider/",
    "crates/storage/storage-api/",
    "crates/tasks/",
    "crates/tokio-util/",
    "crates/tracing/",
    "crates/transaction-pool/",
    "crates/trie/parallel/",
    "crates/trie/trie",
    "examples/beacon-api-sidecar-fetcher/",
    "examples/beacon-api-sse/",
    "examples/bsc-p2p",
    "examples/custom-dev-node/",
    "examples/custom-engine-types/",
    "examples/custom-evm/",
    "examples/custom-inspector/",
    "examples/custom-node-components/",
    "examples/custom-payload-builder/",
    "examples/db-access",
    "examples/exex/*",
    "examples/manual-p2p/",
    "examples/network-txpool/",
    "examples/network/",
    "examples/node-custom-rpc/",
    "examples/node-event-hooks/",
    "examples/polygon-p2p/",
    "examples/rpc-db/",
    "examples/txpool-tracing/",
    "testing/ef-tests/",
    "testing/testing-utils",
]
default-members = ["bin/reth"]

# Explicitly set the resolver to version 2, which is the default for packages with edition >= 2021
# https://doc.rust-lang.org/edition-guide/rust-2021/default-cargo-resolver.html
resolver = "2"

[workspace.lints]
rust.missing_debug_implementations = "warn"
rust.missing_docs = "warn"
rust.unreachable_pub = "warn"
rust.unused_must_use = "deny"
rust.rust_2018_idioms = { level = "deny", priority = -1 }
rustdoc.all = "warn"

[workspace.lints.clippy]
# These are some of clippy's nursery (i.e., experimental) lints that we like.
# By default, nursery lints are allowed. Some of the lints below have made good
# suggestions which we fixed. The others didn't have any findings, so we can
# assume they don't have that many false positives. Let's enable them to
# prevent future problems.
branches_sharing_code = "warn"
clear_with_drain = "warn"
derive_partial_eq_without_eq = "warn"
empty_line_after_outer_attr = "warn"
equatable_if_let = "warn"
imprecise_flops = "warn"
iter_on_empty_collections = "warn"
iter_with_drain = "warn"
large_stack_frames = "warn"
manual_clamp = "warn"
mutex_integer = "warn"
needless_pass_by_ref_mut = "warn"
nonstandard_macro_braces = "warn"
or_fun_call = "warn"
path_buf_push_overwrite = "warn"
read_zero_byte_vec = "warn"
redundant_clone = "warn"
suboptimal_flops = "warn"
suspicious_operation_groupings = "warn"
trailing_empty_array = "warn"
trait_duplication_in_bounds = "warn"
transmute_undefined_repr = "warn"
trivial_regex = "warn"
tuple_array_conversions = "warn"
uninhabited_references = "warn"
unused_peekable = "warn"
unused_rounding = "warn"
useless_let_if_seq = "warn"
use_self = "warn"
missing_const_for_fn = "warn"
empty_line_after_doc_comments = "warn"
iter_on_single_items = "warn"
<<<<<<< HEAD
match_same_arms = "warn"
=======
doc_markdown = "warn"
unnecessary_struct_initialization = "warn"
string_lit_as_bytes = "warn"
type_repetition_in_bounds = "warn"
>>>>>>> 9aacba85

# These are nursery lints which have findings. Allow them for now. Some are not
# quite mature enough for use in our codebase and some we don't really want.
# Explicitly listing should make it easier to fix in the future.
as_ptr_cast_mut = "allow"
cognitive_complexity = "allow"
collection_is_never_read = "allow"
debug_assert_with_mut_call = "allow"
fallible_impl_from = "allow"
future_not_send = "allow"
needless_collect = "allow"
non_send_fields_in_send_ty = "allow"
redundant_pub_crate = "allow"
significant_drop_in_scrutinee = "allow"
significant_drop_tightening = "allow"

[workspace.package]
version = "0.2.0-beta.8"
edition = "2021"
rust-version = "1.76"
license = "MIT OR Apache-2.0"
homepage = "https://paradigmxyz.github.io/reth"
repository = "https://github.com/paradigmxyz/reth"
exclude = [".github/"]

# Speed up tests.
[profile.dev.package]
proptest.opt-level = 3
rand_xorshift.opt-level = 3
rand_chacha.opt-level = 3
unarray.opt-level = 3

# Meant for testing - all optimizations, but with debug assertions and overflow checks.
[profile.hivetests]
inherits = "test"
opt-level = 3
lto = "thin"

[profile.release]
lto = "thin"
strip = "debuginfo"

# Like release, but with full debug symbols. Useful for e.g. `perf`.
[profile.debug-fast]
inherits = "release"
strip = "none"
debug = true

[profile.maxperf]
inherits = "release"
lto = "fat"
codegen-units = 1
incremental = false

[workspace.dependencies]
# reth
reth = { path = "bin/reth" }
reth-auto-seal-consensus = { path = "crates/consensus/auto-seal" }
reth-basic-payload-builder = { path = "crates/payload/basic" }
reth-beacon-consensus = { path = "crates/consensus/beacon" }
reth-blockchain-tree = { path = "crates/blockchain-tree" }
reth-blockchain-tree-api = { path = "crates/blockchain-tree-api" }
reth-cli-runner = { path = "crates/cli/runner" }
reth-codecs = { path = "crates/storage/codecs" }
reth-codecs-derive = { path = "crates/storage/codecs/derive" }
reth-config = { path = "crates/config" }
reth-consensus = { path = "crates/consensus/consensus" }
reth-consensus-common = { path = "crates/consensus/common" }
reth-db = { path = "crates/storage/db" }
reth-db-common = { path = "crates/storage/db-common" }
reth-discv4 = { path = "crates/net/discv4" }
reth-discv5 = { path = "crates/net/discv5" }
reth-dns-discovery = { path = "crates/net/dns" }
reth-downloaders = { path = "crates/net/downloaders" }
reth-e2e-test-utils = { path = "crates/e2e-test-utils" }
reth-ecies = { path = "crates/net/ecies" }
reth-engine-primitives = { path = "crates/engine-primitives" }
reth-errors = { path = "crates/errors" }
reth-eth-wire = { path = "crates/net/eth-wire" }
reth-eth-wire-types = { path = "crates/net/eth-wire-types" }
reth-ethereum-consensus = { path = "crates/ethereum/consensus" }
reth-ethereum-engine-primitives = { path = "crates/ethereum/engine-primitives" }
reth-ethereum-forks = { path = "crates/ethereum-forks" }
reth-ethereum-payload-builder = { path = "crates/payload/ethereum" }
reth-etl = { path = "crates/etl" }
reth-evm = { path = "crates/evm" }
reth-evm-ethereum = { path = "crates/ethereum/evm" }
reth-evm-optimism = { path = "crates/optimism/evm" }
reth-execution-errors = { path = "crates/evm/execution-errors" }
reth-execution-types = { path = "crates/evm/execution-types" }
reth-exex = { path = "crates/exex" }
reth-fs-util = { path = "crates/fs-util" }
reth-ipc = { path = "crates/rpc/ipc" }
reth-libmdbx = { path = "crates/storage/libmdbx-rs" }
reth-mdbx-sys = { path = "crates/storage/libmdbx-rs/mdbx-sys" }
reth-metrics = { path = "crates/metrics" }
reth-metrics-derive = { path = "crates/metrics/metrics-derive" }
reth-net-common = { path = "crates/net/common" }
reth-net-nat = { path = "crates/net/nat" }
reth-network = { path = "crates/net/network" }
reth-network-api = { path = "crates/net/network-api" }
reth-network-types = { path = "crates/net/types" }
reth-network-p2p = { path = "crates/net/p2p" }
reth-nippy-jar = { path = "crates/storage/nippy-jar" }
reth-node-api = { path = "crates/node/api" }
reth-node-builder = { path = "crates/node/builder" }
reth-node-core = { path = "crates/node-core" }
reth-node-ethereum = { path = "crates/ethereum/node" }
reth-node-events = { path = "crates/node/events" }
reth-node-optimism = { path = "crates/optimism/node" }
reth-optimism-consensus = { path = "crates/optimism/consensus" }
reth-optimism-payload-builder = { path = "crates/optimism/payload" }
reth-optimism-primitives = { path = "crates/optimism/primitives" }
reth-payload-builder = { path = "crates/payload/builder" }
reth-payload-validator = { path = "crates/payload/validator" }
reth-primitives = { path = "crates/primitives" }
reth-provider = { path = "crates/storage/provider" }
reth-prune = { path = "crates/prune" }
reth-revm = { path = "crates/revm" }
reth-rpc = { path = "crates/rpc/rpc" }
reth-rpc-api = { path = "crates/rpc/rpc-api" }
reth-rpc-api-testing-util = { path = "crates/rpc/rpc-testing-util" }
reth-rpc-builder = { path = "crates/rpc/rpc-builder" }
reth-rpc-engine-api = { path = "crates/rpc/rpc-engine-api" }
reth-rpc-layer = { path = "crates/rpc/rpc-layer" }
reth-rpc-types = { path = "crates/rpc/rpc-types" }
reth-rpc-types-compat = { path = "crates/rpc/rpc-types-compat" }
reth-stages = { path = "crates/stages/stages" }
reth-stages-api = { path = "crates/stages/api" }
reth-static-file = { path = "crates/static-file" }
reth-static-file-types = { path = "crates/static-file-types" }
reth-storage-api = { path = "crates/storage/storage-api" }
reth-storage-errors = { path = "crates/storage/errors" }
reth-tasks = { path = "crates/tasks" }
reth-testing-utils = { path = "testing/testing-utils" }
reth-tokio-util = { path = "crates/tokio-util" }
reth-tracing = { path = "crates/tracing" }
reth-transaction-pool = { path = "crates/transaction-pool" }
reth-trie = { path = "crates/trie/trie" }
reth-trie-parallel = { path = "crates/trie/parallel" }

# revm
revm = { version = "9.0.0", features = [ "std", "secp256k1", "blst", ], default-features = false }
revm-primitives = { version = "4.0.0", features = [ "std", ], default-features = false }
revm-inspectors = { git = "https://github.com/paradigmxyz/evm-inspectors", rev = "2b6fff1" }

# eth
alloy-chains = "0.1.15"
alloy-primitives = "0.7.2"
alloy-dyn-abi = "0.7.2"
alloy-sol-types = "0.7.2"
alloy-rlp = "0.3.4"
alloy-trie = "0.4"
alloy-rpc-types = { git = "https://github.com/alloy-rs/alloy", rev = "61140ec" }
alloy-rpc-types-anvil = { git = "https://github.com/alloy-rs/alloy", rev = "61140ec" }
alloy-rpc-types-trace = { git = "https://github.com/alloy-rs/alloy", rev = "61140ec" }
alloy-rpc-types-engine = { git = "https://github.com/alloy-rs/alloy", rev = "61140ec" }
alloy-rpc-types-beacon = { git = "https://github.com/alloy-rs/alloy", rev = "61140ec" }
alloy-genesis = { git = "https://github.com/alloy-rs/alloy", rev = "61140ec" }
alloy-node-bindings = { git = "https://github.com/alloy-rs/alloy", rev = "61140ec" }
alloy-provider = { git = "https://github.com/alloy-rs/alloy", rev = "61140ec", default-features = false, features = [
    "reqwest",
] }
alloy-eips = { git = "https://github.com/alloy-rs/alloy", default-features = false, rev = "61140ec" }
alloy-signer = { git = "https://github.com/alloy-rs/alloy", rev = "61140ec" }
alloy-signer-wallet = { git = "https://github.com/alloy-rs/alloy", rev = "61140ec" }
alloy-network = { git = "https://github.com/alloy-rs/alloy", rev = "61140ec" }
alloy-consensus = { git = "https://github.com/alloy-rs/alloy", rev = "61140ec" }

# misc
auto_impl = "1"
aquamarine = "0.5"
bytes = "1.5"
bitflags = "2.4"
clap = "4"
dashmap = "5.5"
derive_more = "0.99.17"
fdlimit = "0.3.0"
eyre = "0.6"
generic-array = "0.14"
tracing = "0.1.0"
tracing-appender = "0.2"
thiserror = "1.0"
serde_json = "1.0.94"
serde = { version = "1.0", default-features = false }
serde_with = "3.3.0"
humantime = "2.1"
humantime-serde = "1.1"
rand = "0.8.5"
rustc-hash = "1.1.0"
schnellru = "0.2"
strum = "0.26"
rayon = "1.7"
itertools = "0.12"
parking_lot = "0.12"
modular-bitfield = "0.11.2"
once_cell = "1.17"
syn = "2.0"
nybbles = "0.2.1"
smallvec = "1"
dyn-clone = "1.0.17"
sha2 = { version = "0.10", default-features = false }
paste = "1.0"
url = "2.3"

# metrics
metrics = "0.22.0"
metrics-exporter-prometheus = { version = "0.14.0", default-features = false }
metrics-util = "0.16.0"
metrics-process = "2.0.0"

# proc-macros
proc-macro2 = "1.0"
quote = "1.0"

# tokio
tokio-stream = "0.1.11"
tokio = { version = "1.21", default-features = false }
tokio-util = { version = "0.7.4", features = ["codec"] }

# async
async-stream = "0.3"
async-trait = "0.1.68"
futures = "0.3.26"
pin-project = "1.0.12"
futures-util = "0.3.25"
hyper = "0.14.25"
reqwest = { version = "0.12", default-features = false }
tower = "0.4"
tower-http = "0.4"
http = "0.2.8"
http-body = "0.4.5"

# p2p
discv5 = "0.6.0"
igd-next = "0.14.3"

# rpc
jsonrpsee = "0.22"
jsonrpsee-core = "0.22"
jsonrpsee-types = "0.22"

# crypto
secp256k1 = { version = "0.28", default-features = false, features = [
    "global-context",
    "recovery",
] }
# TODO: Remove `k256` feature: https://github.com/sigp/enr/pull/74
enr = { version = "0.12.0", default-features = false, features = [
    "k256",
    "rust-secp256k1",
] }

# for eip-4844
c-kzg = "1.0.0"

# config
confy = "0.6"
toml = "0.8"

# misc-testing
arbitrary = "1.3"
assert_matches = "1.5.0"
tempfile = "3.8"
criterion = "0.5"
pprof = "0.13"
proptest = "1.4"
proptest-derive = "0.4"
serial_test = "3"
similar-asserts = "1.5.0"
test-fuzz = "5"

[patch.crates-io]
revm = { git = "https://github.com/bluealloy/revm", rev = "a28a543" }
revm-interpreter = { git = "https://github.com/bluealloy/revm", rev = "a28a543" }
revm-precompile = { git = "https://github.com/bluealloy/revm", rev = "a28a543" }
revm-primitives = { git = "https://github.com/bluealloy/revm", rev = "a28a543" }<|MERGE_RESOLUTION|>--- conflicted
+++ resolved
@@ -156,14 +156,11 @@
 missing_const_for_fn = "warn"
 empty_line_after_doc_comments = "warn"
 iter_on_single_items = "warn"
-<<<<<<< HEAD
 match_same_arms = "warn"
-=======
 doc_markdown = "warn"
 unnecessary_struct_initialization = "warn"
 string_lit_as_bytes = "warn"
 type_repetition_in_bounds = "warn"
->>>>>>> 9aacba85
 
 # These are nursery lints which have findings. Allow them for now. Some are not
 # quite mature enough for use in our codebase and some we don't really want.
