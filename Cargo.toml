--- conflicted
+++ resolved
@@ -282,11 +282,7 @@
 # revm
 revm = { version = "8.0.0", features = ["std", "secp256k1"], default-features = false }
 revm-primitives = { version = "3.1.0", features = ["std"], default-features = false }
-<<<<<<< HEAD
 revm-inspectors = { git = "https://github.com/paradigmxyz/evm-inspectors", rev = "3d2077e" }
-=======
-revm-inspectors = { git = "https://github.com/paradigmxyz/evm-inspectors", rev = "848d568" }
->>>>>>> e0989525
 
 # eth
 alloy-chains = "0.1.15"
@@ -295,22 +291,6 @@
 alloy-sol-types = "0.7.1"
 alloy-rlp = "0.3.4"
 alloy-trie = "0.3.1"
-<<<<<<< HEAD
-alloy-rpc-types = { git = "https://github.com/alloy-rs/alloy", rev = "ca54552" }
-alloy-rpc-types-anvil = { git = "https://github.com/alloy-rs/alloy", rev = "ca54552" }
-alloy-rpc-types-trace = { git = "https://github.com/alloy-rs/alloy", rev = "ca54552" }
-alloy-rpc-types-engine = { git = "https://github.com/alloy-rs/alloy", rev = "ca54552" }
-alloy-genesis = { git = "https://github.com/alloy-rs/alloy", rev = "ca54552" }
-alloy-node-bindings = { git = "https://github.com/alloy-rs/alloy", rev = "ca54552" }
-alloy-provider = { git = "https://github.com/alloy-rs/alloy", rev = "ca54552", default-features = false, features = [
-    "reqwest",
-] }
-alloy-eips = { git = "https://github.com/alloy-rs/alloy", default-features = false, rev = "ca54552" }
-alloy-signer = { git = "https://github.com/alloy-rs/alloy", rev = "ca54552" }
-alloy-signer-wallet = { git = "https://github.com/alloy-rs/alloy", rev = "ca54552" }
-alloy-network = { git = "https://github.com/alloy-rs/alloy", rev = "ca54552" }
-alloy-consensus = { git = "https://github.com/alloy-rs/alloy", rev = "ca54552" }
-=======
 alloy-rpc-types = { git = "https://github.com/alloy-rs/alloy", rev = "4e22b9e" }
 alloy-rpc-types-anvil = { git = "https://github.com/alloy-rs/alloy", rev = "4e22b9e" }
 alloy-rpc-types-trace = { git = "https://github.com/alloy-rs/alloy", rev = "4e22b9e" }
@@ -325,7 +305,6 @@
 alloy-signer-wallet = { git = "https://github.com/alloy-rs/alloy", rev = "4e22b9e" }
 alloy-network = { git = "https://github.com/alloy-rs/alloy", rev = "4e22b9e" }
 alloy-consensus = { git = "https://github.com/alloy-rs/alloy", rev = "4e22b9e" }
->>>>>>> e0989525
 
 # misc
 auto_impl = "1"
