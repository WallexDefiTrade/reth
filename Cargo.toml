--- conflicted
+++ resolved
@@ -81,10 +81,7 @@
     "crates/rpc/rpc-builder/",
     "crates/rpc/rpc-engine-api/",
     "crates/rpc/rpc-eth-api/",
-<<<<<<< HEAD
     "crates/rpc/rpc-eth-types/",
-=======
->>>>>>> 933a1dea
     "crates/rpc/rpc-layer",
     "crates/rpc/rpc-testing-util/",
     "crates/rpc/rpc-server-types/",
