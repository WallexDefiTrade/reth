--- conflicted
+++ resolved
@@ -199,32 +199,17 @@
 alloy-sol-types = "0.6"
 alloy-rlp = "0.3"
 alloy-trie = "0.3"
-<<<<<<< HEAD
-alloy-rpc-types = { git = "https://github.com/alloy-rs/alloy", rev = "76c70fb" }
-alloy-rpc-trace-types = { git = "https://github.com/alloy-rs/alloy", rev = "76c70fb" }
-alloy-rpc-engine-types = { git = "https://github.com/alloy-rs/alloy", rev = "76c70fb" }
-alloy-genesis = { git = "https://github.com/alloy-rs/alloy", rev = "76c70fb" }
-alloy-node-bindings = { git = "https://github.com/alloy-rs/alloy", rev = "76c70fb" }
-alloy-eips = { git = "https://github.com/alloy-rs/alloy", rev = "76c70fb" }
-ethers-core = { version = "2.0", default-features = false }
-ethers-providers = { version = "2.0", default-features = false }
-ethers-signers = { version = "2.0", default-features = false }
-ethers-middleware = { version = "2.0", default-features = false }
-discv5 = { version = "0.3" }
-# Fork of rust-igd with ipv6 support
-igd-next = "0.14.3"
-=======
 alloy-rpc-types = { git = "https://github.com/alloy-rs/alloy", rev = "64d0352" }
 alloy-rpc-trace-types = { git = "https://github.com/alloy-rs/alloy", rev = "64d0352" }
 alloy-rpc-engine-types = { git = "https://github.com/alloy-rs/alloy", rev = "64d0352" }
 alloy-genesis = { git = "https://github.com/alloy-rs/alloy", rev = "64d0352" }
 alloy-node-bindings = { git = "https://github.com/alloy-rs/alloy", rev = "64d0352" }
 alloy-eips = { git = "https://github.com/alloy-rs/alloy", rev = "64d0352" }
+discv5.workspace = true
 
 # TODO: Remove
 ethers-core = { version = "2.0.14", default-features = false }
 ethers-providers = { version = "2.0.14", default-features = false }
->>>>>>> 51761b68
 
 # js
 boa_engine = "0.17"
