[workspace]
members = [
    "bin/reth/",
    "crates/blockchain-tree/",
    "crates/blockchain-tree-api/",
    "crates/cli/runner/",
    "crates/config/",
    "crates/consensus/auto-seal/",
    "crates/consensus/beacon/",
    "crates/consensus/common/",
    "crates/consensus/consensus/",
    "crates/e2e-test-utils/",
    "crates/engine-primitives/",
    "crates/errors/",
    "crates/ethereum-forks/",
    "crates/ethereum/consensus/",
    "crates/ethereum/engine-primitives/",
    "crates/ethereum/evm",
    "crates/ethereum/node",
    "crates/etl/",
    "crates/evm/",
    "crates/evm/execution-errors",
    "crates/evm/execution-types",
    "crates/exex/",
    "crates/metrics/",
    "crates/metrics/metrics-derive/",
    "crates/net/common/",
    "crates/net/discv4/",
    "crates/net/discv5/",
    "crates/net/dns/",
    "crates/net/downloaders/",
    "crates/net/ecies/",
    "crates/net/eth-wire-types",
    "crates/net/eth-wire/",
    "crates/net/nat/",
    "crates/net/network-api/",
    "crates/net/network/",
    "crates/net/p2p/",
    "crates/net/types/",
    "crates/node-core/",
    "crates/node/api/",
    "crates/node/builder/",
    "crates/node/events/",
    "crates/optimism/consensus",
    "crates/optimism/evm/",
    "crates/optimism/node/",
    "crates/optimism/payload/",
    "crates/optimism/primitives/",
    "crates/payload/basic/",
    "crates/payload/builder/",
    "crates/payload/ethereum/",
    "crates/payload/validator/",
    "crates/primitives/",
    "crates/prune/",
    "crates/revm/",
    "crates/rpc/ipc/",
    "crates/rpc/rpc-api/",
    "crates/rpc/rpc-builder/",
    "crates/rpc/rpc-engine-api/",
    "crates/rpc/rpc-layer",
    "crates/rpc/rpc-testing-util/",
    "crates/rpc/rpc-types-compat/",
    "crates/rpc/rpc-types/",
    "crates/rpc/rpc/",
    "crates/stages/api/",
    "crates/stages/stages/",
    "crates/static-file-types/",
    "crates/static-file/",
    "crates/storage/codecs/",
    "crates/storage/codecs/derive/",
    "crates/storage/db/",
    "crates/storage/db-common",
    "crates/storage/errors/",
    "crates/storage/libmdbx-rs/",
    "crates/storage/libmdbx-rs/mdbx-sys/",
    "crates/storage/nippy-jar/",
    "crates/storage/provider/",
    "crates/storage/storage-api/",
    "crates/tasks/",
    "crates/tokio-util/",
    "crates/tracing/",
    "crates/transaction-pool/",
    "crates/trie/parallel/",
    "crates/trie/trie",
    "examples/beacon-api-sidecar-fetcher/",
    "examples/beacon-api-sse/",
    "examples/bsc-p2p",
    "examples/custom-dev-node/",
    "examples/custom-engine-types/",
    "examples/custom-evm/",
    "examples/custom-inspector/",
    "examples/custom-node-components/",
    "examples/custom-payload-builder/",
    "examples/db-access",
    "examples/exex/*",
    "examples/manual-p2p/",
    "examples/network-txpool/",
    "examples/network/",
    "examples/node-custom-rpc/",
    "examples/node-event-hooks/",
    "examples/polygon-p2p/",
    "examples/rpc-db/",
    "examples/txpool-tracing/",
    "testing/ef-tests/",
    "testing/testing-utils",
]
default-members = ["bin/reth"]

# Explicitly set the resolver to version 2, which is the default for packages with edition >= 2021
# https://doc.rust-lang.org/edition-guide/rust-2021/default-cargo-resolver.html
resolver = "2"

[workspace.lints]
rust.missing_debug_implementations = "warn"
rust.missing_docs = "warn"
rust.unreachable_pub = "warn"
rust.unused_must_use = "deny"
rust.rust_2018_idioms = { level = "deny", priority = -1 }
rustdoc.all = "warn"

[workspace.lints.clippy]
# These are some of clippy's nursery (i.e., experimental) lints that we like.
# By default, nursery lints are allowed. Some of the lints below have made good
# suggestions which we fixed. The others didn't have any findings, so we can
# assume they don't have that many false positives. Let's enable them to
# prevent future problems.
branches_sharing_code = "warn"
clear_with_drain = "warn"
derive_partial_eq_without_eq = "warn"
empty_line_after_outer_attr = "warn"
equatable_if_let = "warn"
imprecise_flops = "warn"
iter_on_empty_collections = "warn"
iter_with_drain = "warn"
large_stack_frames = "warn"
manual_clamp = "warn"
mutex_integer = "warn"
needless_pass_by_ref_mut = "warn"
nonstandard_macro_braces = "warn"
or_fun_call = "warn"
path_buf_push_overwrite = "warn"
read_zero_byte_vec = "warn"
redundant_clone = "warn"
suboptimal_flops = "warn"
suspicious_operation_groupings = "warn"
trailing_empty_array = "warn"
trait_duplication_in_bounds = "warn"
transmute_undefined_repr = "warn"
trivial_regex = "warn"
tuple_array_conversions = "warn"
uninhabited_references = "warn"
unused_peekable = "warn"
unused_rounding = "warn"
useless_let_if_seq = "warn"
use_self = "warn"
missing_const_for_fn = "warn"
empty_line_after_doc_comments = "warn"
iter_on_single_items = "warn"
match_same_arms = "warn"
doc_markdown = "warn"
unnecessary_struct_initialization = "warn"
string_lit_as_bytes = "warn"
explicit_into_iter_loop = "warn"
explicit_iter_loop = "warn"
type_repetition_in_bounds = "warn"
<<<<<<< HEAD
flat_map_option = "warn"
manual_assert = "warn"
=======
manual_string_new = "warn"
naive_bytecount = "warn"
needless_bitwise_bool = "warn"
zero_sized_map_values = "warn"
single_char_pattern = "warn"
needless_continue = "warn"
>>>>>>> 56859b41

# These are nursery lints which have findings. Allow them for now. Some are not
# quite mature enough for use in our codebase and some we don't really want.
# Explicitly listing should make it easier to fix in the future.
as_ptr_cast_mut = "allow"
cognitive_complexity = "allow"
collection_is_never_read = "allow"
debug_assert_with_mut_call = "allow"
fallible_impl_from = "allow"
future_not_send = "allow"
needless_collect = "allow"
non_send_fields_in_send_ty = "allow"
redundant_pub_crate = "allow"
significant_drop_in_scrutinee = "allow"
significant_drop_tightening = "allow"

[workspace.package]
version = "0.2.0-beta.8"
edition = "2021"
rust-version = "1.76"
license = "MIT OR Apache-2.0"
homepage = "https://paradigmxyz.github.io/reth"
repository = "https://github.com/paradigmxyz/reth"
exclude = [".github/"]

# Speed up tests.
[profile.dev.package]
proptest.opt-level = 3
rand_xorshift.opt-level = 3
rand_chacha.opt-level = 3
unarray.opt-level = 3

# Meant for testing - all optimizations, but with debug assertions and overflow checks.
[profile.hivetests]
inherits = "test"
opt-level = 3
lto = "thin"

[profile.release]
lto = "thin"
strip = "debuginfo"

# Like release, but with full debug symbols. Useful for e.g. `perf`.
[profile.debug-fast]
inherits = "release"
strip = "none"
debug = true

[profile.maxperf]
inherits = "release"
lto = "fat"
codegen-units = 1
incremental = false

[workspace.dependencies]
# reth
reth = { path = "bin/reth" }
reth-auto-seal-consensus = { path = "crates/consensus/auto-seal" }
reth-basic-payload-builder = { path = "crates/payload/basic" }
reth-beacon-consensus = { path = "crates/consensus/beacon" }
reth-blockchain-tree = { path = "crates/blockchain-tree" }
reth-blockchain-tree-api = { path = "crates/blockchain-tree-api" }
reth-cli-runner = { path = "crates/cli/runner" }
reth-codecs = { path = "crates/storage/codecs" }
reth-codecs-derive = { path = "crates/storage/codecs/derive" }
reth-config = { path = "crates/config" }
reth-consensus = { path = "crates/consensus/consensus" }
reth-consensus-common = { path = "crates/consensus/common" }
reth-db = { path = "crates/storage/db" }
reth-db-common = { path = "crates/storage/db-common" }
reth-discv4 = { path = "crates/net/discv4" }
reth-discv5 = { path = "crates/net/discv5" }
reth-dns-discovery = { path = "crates/net/dns" }
reth-downloaders = { path = "crates/net/downloaders" }
reth-e2e-test-utils = { path = "crates/e2e-test-utils" }
reth-ecies = { path = "crates/net/ecies" }
reth-engine-primitives = { path = "crates/engine-primitives" }
reth-errors = { path = "crates/errors" }
reth-eth-wire = { path = "crates/net/eth-wire" }
reth-eth-wire-types = { path = "crates/net/eth-wire-types" }
reth-ethereum-consensus = { path = "crates/ethereum/consensus" }
reth-ethereum-engine-primitives = { path = "crates/ethereum/engine-primitives" }
reth-ethereum-forks = { path = "crates/ethereum-forks" }
reth-ethereum-payload-builder = { path = "crates/payload/ethereum" }
reth-etl = { path = "crates/etl" }
reth-evm = { path = "crates/evm" }
reth-evm-ethereum = { path = "crates/ethereum/evm" }
reth-evm-optimism = { path = "crates/optimism/evm" }
reth-execution-errors = { path = "crates/evm/execution-errors" }
reth-execution-types = { path = "crates/evm/execution-types" }
reth-exex = { path = "crates/exex" }
reth-fs-util = { path = "crates/fs-util" }
reth-ipc = { path = "crates/rpc/ipc" }
reth-libmdbx = { path = "crates/storage/libmdbx-rs" }
reth-mdbx-sys = { path = "crates/storage/libmdbx-rs/mdbx-sys" }
reth-metrics = { path = "crates/metrics" }
reth-metrics-derive = { path = "crates/metrics/metrics-derive" }
reth-net-common = { path = "crates/net/common" }
reth-net-nat = { path = "crates/net/nat" }
reth-network = { path = "crates/net/network" }
reth-network-api = { path = "crates/net/network-api" }
reth-network-types = { path = "crates/net/types" }
reth-network-p2p = { path = "crates/net/p2p" }
reth-nippy-jar = { path = "crates/storage/nippy-jar" }
reth-node-api = { path = "crates/node/api" }
reth-node-builder = { path = "crates/node/builder" }
reth-node-core = { path = "crates/node-core" }
reth-node-ethereum = { path = "crates/ethereum/node" }
reth-node-events = { path = "crates/node/events" }
reth-node-optimism = { path = "crates/optimism/node" }
reth-optimism-consensus = { path = "crates/optimism/consensus" }
reth-optimism-payload-builder = { path = "crates/optimism/payload" }
reth-optimism-primitives = { path = "crates/optimism/primitives" }
reth-payload-builder = { path = "crates/payload/builder" }
reth-payload-validator = { path = "crates/payload/validator" }
reth-primitives = { path = "crates/primitives" }
reth-provider = { path = "crates/storage/provider" }
reth-prune = { path = "crates/prune" }
reth-revm = { path = "crates/revm" }
reth-rpc = { path = "crates/rpc/rpc" }
reth-rpc-api = { path = "crates/rpc/rpc-api" }
reth-rpc-api-testing-util = { path = "crates/rpc/rpc-testing-util" }
reth-rpc-builder = { path = "crates/rpc/rpc-builder" }
reth-rpc-engine-api = { path = "crates/rpc/rpc-engine-api" }
reth-rpc-layer = { path = "crates/rpc/rpc-layer" }
reth-rpc-types = { path = "crates/rpc/rpc-types" }
reth-rpc-types-compat = { path = "crates/rpc/rpc-types-compat" }
reth-stages = { path = "crates/stages/stages" }
reth-stages-api = { path = "crates/stages/api" }
reth-static-file = { path = "crates/static-file" }
reth-static-file-types = { path = "crates/static-file-types" }
reth-storage-api = { path = "crates/storage/storage-api" }
reth-storage-errors = { path = "crates/storage/errors" }
reth-tasks = { path = "crates/tasks" }
reth-testing-utils = { path = "testing/testing-utils" }
reth-tokio-util = { path = "crates/tokio-util" }
reth-tracing = { path = "crates/tracing" }
reth-transaction-pool = { path = "crates/transaction-pool" }
reth-trie = { path = "crates/trie/trie" }
reth-trie-parallel = { path = "crates/trie/parallel" }

# revm
revm = { version = "9.0.0", features = [ "std", "secp256k1", "blst", ], default-features = false }
revm-primitives = { version = "4.0.0", features = [ "std", ], default-features = false }
revm-inspectors = { git = "https://github.com/paradigmxyz/evm-inspectors", rev = "2b6fff1" }

# eth
alloy-chains = "0.1.15"
alloy-primitives = "0.7.2"
alloy-dyn-abi = "0.7.2"
alloy-sol-types = "0.7.2"
alloy-rlp = "0.3.4"
alloy-trie = "0.4"
alloy-rpc-types = { git = "https://github.com/alloy-rs/alloy", rev = "61140ec" }
alloy-rpc-types-anvil = { git = "https://github.com/alloy-rs/alloy", rev = "61140ec" }
alloy-rpc-types-trace = { git = "https://github.com/alloy-rs/alloy", rev = "61140ec" }
alloy-rpc-types-engine = { git = "https://github.com/alloy-rs/alloy", rev = "61140ec" }
alloy-rpc-types-beacon = { git = "https://github.com/alloy-rs/alloy", rev = "61140ec" }
alloy-genesis = { git = "https://github.com/alloy-rs/alloy", rev = "61140ec" }
alloy-node-bindings = { git = "https://github.com/alloy-rs/alloy", rev = "61140ec" }
alloy-provider = { git = "https://github.com/alloy-rs/alloy", rev = "61140ec", default-features = false, features = [
    "reqwest",
] }
alloy-eips = { git = "https://github.com/alloy-rs/alloy", default-features = false, rev = "61140ec" }
alloy-signer = { git = "https://github.com/alloy-rs/alloy", rev = "61140ec" }
alloy-signer-wallet = { git = "https://github.com/alloy-rs/alloy", rev = "61140ec" }
alloy-network = { git = "https://github.com/alloy-rs/alloy", rev = "61140ec" }
alloy-consensus = { git = "https://github.com/alloy-rs/alloy", rev = "61140ec" }

# misc
auto_impl = "1"
aquamarine = "0.5"
bytes = "1.5"
bitflags = "2.4"
clap = "4"
dashmap = "5.5"
derive_more = "0.99.17"
fdlimit = "0.3.0"
eyre = "0.6"
generic-array = "0.14"
tracing = "0.1.0"
tracing-appender = "0.2"
thiserror = "1.0"
serde_json = "1.0.94"
serde = { version = "1.0", default-features = false }
serde_with = "3.3.0"
humantime = "2.1"
humantime-serde = "1.1"
rand = "0.8.5"
rustc-hash = "1.1.0"
schnellru = "0.2"
strum = "0.26"
rayon = "1.7"
itertools = "0.12"
parking_lot = "0.12"
modular-bitfield = "0.11.2"
once_cell = "1.17"
syn = "2.0"
nybbles = "0.2.1"
smallvec = "1"
dyn-clone = "1.0.17"
sha2 = { version = "0.10", default-features = false }
paste = "1.0"
url = "2.3"

# metrics
metrics = "0.22.0"
metrics-exporter-prometheus = { version = "0.14.0", default-features = false }
metrics-util = "0.16.0"
metrics-process = "2.0.0"

# proc-macros
proc-macro2 = "1.0"
quote = "1.0"

# tokio
tokio-stream = "0.1.11"
tokio = { version = "1.21", default-features = false }
tokio-util = { version = "0.7.4", features = ["codec"] }

# async
async-stream = "0.3"
async-trait = "0.1.68"
futures = "0.3.26"
pin-project = "1.0.12"
futures-util = "0.3.25"
hyper = "0.14.25"
reqwest = { version = "0.12", default-features = false }
tower = "0.4"
tower-http = "0.4"
http = "0.2.8"
http-body = "0.4.5"

# p2p
discv5 = "0.6.0"
igd-next = "0.14.3"

# rpc
jsonrpsee = "0.22"
jsonrpsee-core = "0.22"
jsonrpsee-types = "0.22"

# crypto
secp256k1 = { version = "0.28", default-features = false, features = [
    "global-context",
    "recovery",
] }
# TODO: Remove `k256` feature: https://github.com/sigp/enr/pull/74
enr = { version = "0.12.0", default-features = false, features = [
    "k256",
    "rust-secp256k1",
] }

# for eip-4844
c-kzg = "1.0.0"

# config
confy = "0.6"
toml = "0.8"

# misc-testing
arbitrary = "1.3"
assert_matches = "1.5.0"
tempfile = "3.8"
criterion = "0.5"
pprof = "0.13"
proptest = "1.4"
proptest-derive = "0.4"
serial_test = "3"
similar-asserts = "1.5.0"
test-fuzz = "5"

[patch.crates-io]
revm = { git = "https://github.com/bluealloy/revm", rev = "a28a543" }
revm-interpreter = { git = "https://github.com/bluealloy/revm", rev = "a28a543" }
revm-precompile = { git = "https://github.com/bluealloy/revm", rev = "a28a543" }
revm-primitives = { git = "https://github.com/bluealloy/revm", rev = "a28a543" }<|MERGE_RESOLUTION|>--- conflicted
+++ resolved
@@ -163,17 +163,14 @@
 explicit_into_iter_loop = "warn"
 explicit_iter_loop = "warn"
 type_repetition_in_bounds = "warn"
-<<<<<<< HEAD
 flat_map_option = "warn"
 manual_assert = "warn"
-=======
 manual_string_new = "warn"
 naive_bytecount = "warn"
 needless_bitwise_bool = "warn"
 zero_sized_map_values = "warn"
 single_char_pattern = "warn"
 needless_continue = "warn"
->>>>>>> 56859b41
 
 # These are nursery lints which have findings. Allow them for now. Some are not
 # quite mature enough for use in our codebase and some we don't really want.
