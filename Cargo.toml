--- conflicted
+++ resolved
@@ -437,14 +437,7 @@
 test-fuzz = "5"
 
 [patch.crates-io]
-<<<<<<< HEAD
-revm = { git = "https://github.com/bluealloy/revm", rev = "d903399" }
-revm-interpreter = { git = "https://github.com/bluealloy/revm", rev = "d903399" }
-revm-precompile = { git = "https://github.com/bluealloy/revm", rev = "d903399" }
-revm-primitives = { git = "https://github.com/bluealloy/revm", rev = "d903399" }
-=======
 revm = { git = "https://github.com/bluealloy/revm", rev = "a28a543" }
 revm-interpreter = { git = "https://github.com/bluealloy/revm", rev = "a28a543" }
 revm-precompile = { git = "https://github.com/bluealloy/revm", rev = "a28a543" }
-revm-primitives = { git = "https://github.com/bluealloy/revm", rev = "a28a543" }
->>>>>>> d388fc0b
+revm-primitives = { git = "https://github.com/bluealloy/revm", rev = "a28a543" }