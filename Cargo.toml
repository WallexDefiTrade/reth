[workspace.package]
version = "1.0.0-rc.1"
edition = "2021"
rust-version = "1.79"
license = "MIT OR Apache-2.0"
homepage = "https://paradigmxyz.github.io/reth"
repository = "https://github.com/paradigmxyz/reth"
exclude = [".github/"]

[workspace]
members = [
    "bin/reth-bench/",
    "bin/reth/",
    "crates/blockchain-tree/",
    "crates/blockchain-tree-api/",
    "crates/chainspec/",
    "crates/cli/runner/",
    "crates/config/",
    "crates/consensus/auto-seal/",
    "crates/consensus/beacon/",
    "crates/consensus/common/",
    "crates/consensus/consensus/",
    "crates/consensus/debug-client/",
    "crates/ethereum-forks/",
    "crates/e2e-test-utils/",
    "crates/engine-primitives/",
    "crates/errors/",
    "crates/ethereum-forks/",
    "crates/ethereum/consensus/",
    "crates/ethereum/engine-primitives/",
    "crates/ethereum/evm",
    "crates/ethereum/node",
    "crates/ethereum/payload/",
    "crates/etl/",
    "crates/evm/",
    "crates/evm/execution-errors",
    "crates/evm/execution-types",
    "crates/exex/exex/",
    "crates/exex/test-utils/",
    "crates/exex/types/",
    "crates/metrics/",
    "crates/metrics/metrics-derive/",
    "crates/net/common/",
    "crates/net/discv4/",
    "crates/net/discv5/",
    "crates/net/dns/",
    "crates/net/downloaders/",
    "crates/net/ecies/",
    "crates/net/eth-wire-types",
    "crates/net/eth-wire/",
    "crates/net/nat/",
    "crates/net/network-api/",
    "crates/net/network/",
    "crates/net/p2p/",
    "crates/net/peers/",
    "crates/node-core/",
    "crates/node/api/",
    "crates/node/builder/",
    "crates/node/events/",
    "crates/optimism/consensus",
    "crates/optimism/evm/",
    "crates/optimism/node/",
    "crates/optimism/payload/",
    "crates/optimism/primitives/",
    "crates/payload/basic/",
    "crates/payload/builder/",
    "crates/payload/primitives/",
    "crates/payload/validator/",
    "crates/primitives/",
    "crates/primitives-traits/",
    "crates/prune/prune",
    "crates/prune/types",
    "crates/revm/",
    "crates/rpc/ipc/",
    "crates/rpc/rpc-api/",
    "crates/rpc/rpc-builder/",
    "crates/rpc/rpc-engine-api/",
    "crates/rpc/rpc-layer",
    "crates/rpc/rpc-testing-util/",
    "crates/rpc/rpc-types-compat/",
    "crates/rpc/rpc-types/",
    "crates/rpc/rpc/",
    "crates/stages/api/",
    "crates/stages/stages/",
    "crates/stages/types/",
    "crates/static-file/types/",
    "crates/static-file/static-file",
    "crates/storage/codecs/",
    "crates/storage/codecs/derive/",
    "crates/storage/db/",
    "crates/storage/db-api/",
    "crates/storage/db-common",
    "crates/storage/errors/",
    "crates/storage/libmdbx-rs/",
    "crates/storage/libmdbx-rs/mdbx-sys/",
    "crates/storage/nippy-jar/",
    "crates/storage/provider/",
    "crates/storage/storage-api/",
    "crates/tasks/",
    "crates/tokio-util/",
    "crates/tracing/",
    "crates/transaction-pool/",
    "crates/trie/common",
    "crates/trie/parallel/",
    "crates/trie/trie",
    "examples/beacon-api-sidecar-fetcher/",
    "examples/beacon-api-sse/",
    "examples/bsc-p2p",
    "examples/custom-dev-node/",
    "examples/custom-engine-types/",
    "examples/custom-evm/",
    "examples/custom-inspector/",
    "examples/custom-node-components/",
    "examples/custom-payload-builder/",
    "examples/db-access",
    "examples/exex/*",
    "examples/manual-p2p/",
    "examples/network-txpool/",
    "examples/network/",
    "examples/node-custom-rpc/",
    "examples/node-event-hooks/",
    "examples/polygon-p2p/",
    "examples/rpc-db/",
    "examples/txpool-tracing/",
    "testing/ef-tests/",
    "testing/testing-utils",
]
default-members = ["bin/reth"]

# Explicitly set the resolver to version 2, which is the default for packages with edition >= 2021
# https://doc.rust-lang.org/edition-guide/rust-2021/default-cargo-resolver.html
resolver = "2"

[workspace.lints]
rust.missing_debug_implementations = "warn"
rust.missing_docs = "warn"
rust.unreachable_pub = "warn"
rust.unused_must_use = "deny"
rust.rust_2018_idioms = { level = "deny", priority = -1 }
rustdoc.all = "warn"

[workspace.lints.clippy]
# These are some of clippy's nursery (i.e., experimental) lints that we like.
# By default, nursery lints are allowed. Some of the lints below have made good
# suggestions which we fixed. The others didn't have any findings, so we can
# assume they don't have that many false positives. Let's enable them to
# prevent future problems.
branches_sharing_code = "warn"
clear_with_drain = "warn"
derive_partial_eq_without_eq = "warn"
empty_line_after_outer_attr = "warn"
equatable_if_let = "warn"
imprecise_flops = "warn"
iter_on_empty_collections = "warn"
iter_with_drain = "warn"
large_stack_frames = "warn"
manual_clamp = "warn"
mutex_integer = "warn"
needless_pass_by_ref_mut = "warn"
nonstandard_macro_braces = "warn"
or_fun_call = "warn"
path_buf_push_overwrite = "warn"
read_zero_byte_vec = "warn"
redundant_clone = "warn"
suboptimal_flops = "warn"
suspicious_operation_groupings = "warn"
trailing_empty_array = "warn"
trait_duplication_in_bounds = "warn"
transmute_undefined_repr = "warn"
trivial_regex = "warn"
tuple_array_conversions = "warn"
uninhabited_references = "warn"
unused_peekable = "warn"
unused_rounding = "warn"
useless_let_if_seq = "warn"
use_self = "warn"
missing_const_for_fn = "warn"
empty_line_after_doc_comments = "warn"
iter_on_single_items = "warn"
match_same_arms = "warn"
doc_markdown = "warn"
unnecessary_struct_initialization = "warn"
string_lit_as_bytes = "warn"
explicit_into_iter_loop = "warn"
explicit_iter_loop = "warn"
type_repetition_in_bounds = "warn"
flat_map_option = "warn"
manual_assert = "warn"
manual_string_new = "warn"
naive_bytecount = "warn"
needless_bitwise_bool = "warn"
zero_sized_map_values = "warn"
single_char_pattern = "warn"
needless_continue = "warn"
enum_glob_use = "warn"

# These are nursery lints which have findings. Allow them for now. Some are not
# quite mature enough for use in our codebase and some we don't really want.
# Explicitly listing should make it easier to fix in the future.
as_ptr_cast_mut = "allow"
cognitive_complexity = "allow"
collection_is_never_read = "allow"
debug_assert_with_mut_call = "allow"
fallible_impl_from = "allow"
future_not_send = "allow"
needless_collect = "allow"
non_send_fields_in_send_ty = "allow"
redundant_pub_crate = "allow"
significant_drop_in_scrutinee = "allow"
significant_drop_tightening = "allow"

# Speed up tests.
[profile.dev.package]
proptest.opt-level = 3
rand_xorshift.opt-level = 3
rand_chacha.opt-level = 3
unarray.opt-level = 3

# Meant for testing - all optimizations, but with debug assertions and overflow checks.
[profile.hivetests]
inherits = "test"
opt-level = 3
lto = "thin"

[profile.release]
lto = "thin"
strip = "debuginfo"

# Like release, but with full debug symbols. Useful for e.g. `perf`.
[profile.debug-fast]
inherits = "release"
strip = "none"
debug = true

[profile.maxperf]
inherits = "release"
lto = "fat"
codegen-units = 1
incremental = false

[workspace.dependencies]
# reth
reth = { path = "bin/reth" }
reth-bench = { path = "bin/reth-bench" }
reth-auto-seal-consensus = { path = "crates/consensus/auto-seal" }
reth-basic-payload-builder = { path = "crates/payload/basic" }
reth-beacon-consensus = { path = "crates/consensus/beacon" }
reth-blockchain-tree = { path = "crates/blockchain-tree" }
reth-blockchain-tree-api = { path = "crates/blockchain-tree-api" }
reth-chainspec = { path = "crates/chainspec" }
reth-cli-runner = { path = "crates/cli/runner" }
reth-codecs = { path = "crates/storage/codecs" }
reth-codecs-derive = { path = "crates/storage/codecs/derive" }
reth-config = { path = "crates/config" }
reth-consensus = { path = "crates/consensus/consensus" }
reth-consensus-common = { path = "crates/consensus/common" }
reth-consensus-debug-client = { path = "crates/consensus/debug-client" }
reth-db = { path = "crates/storage/db", default-features = false }
reth-db-api = { path = "crates/storage/db-api" }
reth-db-common = { path = "crates/storage/db-common" }
reth-discv4 = { path = "crates/net/discv4" }
reth-discv5 = { path = "crates/net/discv5" }
reth-dns-discovery = { path = "crates/net/dns" }
reth-downloaders = { path = "crates/net/downloaders" }
reth-e2e-test-utils = { path = "crates/e2e-test-utils" }
reth-ecies = { path = "crates/net/ecies" }
reth-engine-primitives = { path = "crates/engine-primitives" }
reth-errors = { path = "crates/errors" }
reth-eth-wire = { path = "crates/net/eth-wire" }
reth-eth-wire-types = { path = "crates/net/eth-wire-types" }
reth-ethereum-consensus = { path = "crates/ethereum/consensus" }
reth-ethereum-engine-primitives = { path = "crates/ethereum/engine-primitives" }
reth-ethereum-forks = { path = "crates/ethereum-forks" }
reth-ethereum-payload-builder = { path = "crates/ethereum/payload" }
reth-etl = { path = "crates/etl" }
reth-evm = { path = "crates/evm" }
reth-evm-ethereum = { path = "crates/ethereum/evm" }
reth-evm-optimism = { path = "crates/optimism/evm" }
reth-execution-errors = { path = "crates/evm/execution-errors" }
reth-execution-types = { path = "crates/evm/execution-types" }
reth-exex = { path = "crates/exex/exex" }
reth-exex-test-utils = { path = "crates/exex/test-utils" }
reth-exex-types = { path = "crates/exex/types" }
reth-fs-util = { path = "crates/fs-util" }
reth-ipc = { path = "crates/rpc/ipc" }
reth-libmdbx = { path = "crates/storage/libmdbx-rs" }
reth-mdbx-sys = { path = "crates/storage/libmdbx-rs/mdbx-sys" }
reth-metrics = { path = "crates/metrics" }
reth-metrics-derive = { path = "crates/metrics/metrics-derive" }
reth-net-common = { path = "crates/net/common" }
reth-net-nat = { path = "crates/net/nat" }
reth-network = { path = "crates/net/network" }
reth-network-api = { path = "crates/net/network-api" }
reth-network-peers = { path = "crates/net/peers", default-features = false }
reth-network-p2p = { path = "crates/net/p2p" }
reth-nippy-jar = { path = "crates/storage/nippy-jar" }
reth-node-api = { path = "crates/node/api" }
reth-node-builder = { path = "crates/node/builder" }
reth-node-core = { path = "crates/node-core" }
reth-node-ethereum = { path = "crates/ethereum/node" }
reth-node-events = { path = "crates/node/events" }
reth-node-optimism = { path = "crates/optimism/node" }
reth-optimism-consensus = { path = "crates/optimism/consensus" }
reth-optimism-payload-builder = { path = "crates/optimism/payload" }
reth-optimism-primitives = { path = "crates/optimism/primitives" }
reth-payload-builder = { path = "crates/payload/builder" }
reth-payload-primitives = { path = "crates/payload/primitives" }
reth-payload-validator = { path = "crates/payload/validator" }
reth-primitives = { path = "crates/primitives" }
reth-primitives-traits = { path = "crates/primitives-traits" }
reth-provider = { path = "crates/storage/provider" }
reth-prune = { path = "crates/prune/prune" }
reth-prune-types = { path = "crates/prune/types" }
reth-revm = { path = "crates/revm" }
reth-rpc = { path = "crates/rpc/rpc" }
reth-rpc-api = { path = "crates/rpc/rpc-api" }
reth-rpc-api-testing-util = { path = "crates/rpc/rpc-testing-util" }
reth-rpc-builder = { path = "crates/rpc/rpc-builder" }
reth-rpc-engine-api = { path = "crates/rpc/rpc-engine-api" }
reth-rpc-layer = { path = "crates/rpc/rpc-layer" }
reth-rpc-server-types = { path = "crates/rpc/rpc-server-types" }
reth-rpc-types = { path = "crates/rpc/rpc-types" }
reth-rpc-types-compat = { path = "crates/rpc/rpc-types-compat" }
reth-stages = { path = "crates/stages/stages" }
reth-stages-api = { path = "crates/stages/api" }
reth-stages-types = { path = "crates/stages/types" }
reth-static-file = { path = "crates/static-file/static-file" }
reth-static-file-types = { path = "crates/static-file/types" }
reth-storage-api = { path = "crates/storage/storage-api" }
reth-storage-errors = { path = "crates/storage/errors" }
reth-tasks = { path = "crates/tasks" }
reth-testing-utils = { path = "testing/testing-utils" }
reth-tokio-util = { path = "crates/tokio-util" }
reth-tracing = { path = "crates/tracing" }
reth-transaction-pool = { path = "crates/transaction-pool" }
reth-trie = { path = "crates/trie/trie" }
reth-trie-common = { path = "crates/trie/common" }
reth-trie-parallel = { path = "crates/trie/parallel" }

# revm
revm = { version = "9.0.0", features = [
    "std",
    "secp256k1",
    "blst",
], default-features = false }
revm-primitives = { version = "4.0.0", features = [
    "std",
], default-features = false }
<<<<<<< HEAD
revm-inspectors = { git = "https://github.com/paradigmxyz/revm-inspectors", rev = "92d3893" }
=======
revm-inspectors = { git = "https://github.com/paradigmxyz/revm-inspectors", rev = "4fe17f0" }
>>>>>>> 2219d7d2

# eth
alloy-chains = "0.1.15"
alloy-primitives = "0.7.2"
alloy-dyn-abi = "0.7.2"
alloy-sol-types = "0.7.2"
alloy-rlp = "0.3.4"
alloy-trie = "0.4"
alloy-rpc-types = { version = "0.1", default-features = false, features = [
    "eth",
] }
alloy-rpc-types-anvil = { version = "0.1", default-features = false }
alloy-rpc-types-beacon = { version = "0.1", default-features = false }
alloy-rpc-types-admin = { version = "0.1", default-features = false }
alloy-rpc-types-txpool = { version = "0.1", default-features = false }
alloy-serde = { version = "0.1", default-features = false }
alloy-rpc-types-engine = { version = "0.1", default-features = false }
alloy-rpc-types-eth = { version = "0.1", default-features = false }
alloy-rpc-types-trace = { version = "0.1", default-features = false }
alloy-genesis = { version = "0.1", default-features = false }
alloy-node-bindings = { version = "0.1", default-features = false }
alloy-provider = { version = "0.1", default-features = false, features = [
    "reqwest",
] }
alloy-eips = { version = "0.1", default-features = false }
alloy-signer = { version = "0.1", default-features = false }
alloy-signer-local = { version = "0.1", default-features = false }
alloy-network = { version = "0.1", default-features = false }
alloy-consensus = { version = "0.1", default-features = false }
alloy-transport = { version = "0.1" }
alloy-transport-http = { version = "0.1", features = [
    "reqwest-rustls-tls",
], default-features = false }
alloy-transport-ws = { version = "0.1", default-features = false }
alloy-transport-ipc = { version = "0.1", default-features = false }
alloy-pubsub = { version = "0.1", default-features = false }
alloy-json-rpc = { version = "0.1", default-features = false }
alloy-rpc-client = { version = "0.1", default-features = false }

# misc
auto_impl = "1"
aquamarine = "0.5"
bytes = "1.5"
bitflags = "2.4"
clap = "4"
dashmap = "5.5"
derive_more = "0.99.17"
fdlimit = "0.3.0"
eyre = "0.6"
generic-array = "0.14"
linked_hash_set = "0.1"
tracing = "0.1.0"
tracing-appender = "0.2"
thiserror = "1.0"
thiserror-no-std = { version = "2.0.2", default-features = false }
serde_json = "1.0.94"
serde = { version = "1.0", default-features = false }
serde_with = "3.3.0"
humantime = "2.1"
humantime-serde = "1.1"
rand = "0.8.5"
rustc-hash = "1.1.0"
schnellru = "0.2"
strum = "0.26"
rayon = "1.7"
itertools = "0.12"
parking_lot = "0.12"
modular-bitfield = "0.11.2"
once_cell = "1.17"
syn = "2.0"
nybbles = "0.2.1"
smallvec = "1"
dyn-clone = "1.0.17"
sha2 = { version = "0.10", default-features = false }
paste = "1.0"
url = "2.3"
backon = "0.4"

# metrics
metrics = "0.22.0"
metrics-exporter-prometheus = { version = "0.14.0", default-features = false }
metrics-util = "0.16.0"
metrics-process = "2.0.0"

# proc-macros
proc-macro2 = "1.0"
quote = "1.0"

# tokio
tokio-stream = "0.1.11"
tokio = { version = "1.21", default-features = false }
tokio-util = { version = "0.7.4", features = ["codec"] }

# async
async-stream = "0.3"
async-trait = "0.1.68"
futures = "0.3"
futures-util = "0.3"
futures-core = "0.3"
pin-project = "1.0.12"
hyper = "1.3"
hyper-util = "0.1.5"
reqwest = { version = "0.12", default-features = false }
tower = "0.4"
tower-http = "0.5"

# p2p
discv5 = "0.6.0"
igd-next = "0.14.3"

# rpc
jsonrpsee = "0.23"
jsonrpsee-core = "0.23"
jsonrpsee-types = "0.23"
jsonrpsee-http-client = "0.23"

# http
http = "1.0"
http-body = "1.0"
jsonwebtoken = "9"

# crypto
secp256k1 = { version = "0.29", default-features = false, features = [
    "global-context",
    "recovery",
] }
# TODO: Remove `k256` feature: https://github.com/sigp/enr/pull/74
enr = { version = "0.12.0", default-features = false, features = [
    "k256",
    "rust-secp256k1",
] }

# for eip-4844
c-kzg = "1.0.0"

# config
confy = "0.6"
toml = "0.8"

# misc-testing
arbitrary = "1.3"
assert_matches = "1.5.0"
tempfile = "3.8"
criterion = "0.5"
pprof = "0.13"
proptest = "1.4"
proptest-derive = "0.4"
serial_test = "3"
similar-asserts = "1.5.0"
test-fuzz = "5"

[patch.crates-io]
revm = { git = "https://github.com/bluealloy/revm.git", rev = "41e2f7f" }
revm-interpreter = { git = "https://github.com/bluealloy/revm.git", rev = "41e2f7f" }
revm-precompile = { git = "https://github.com/bluealloy/revm.git", rev = "41e2f7f" }
revm-primitives = { git = "https://github.com/bluealloy/revm.git", rev = "41e2f7f" }<|MERGE_RESOLUTION|>--- conflicted
+++ resolved
@@ -346,11 +346,7 @@
 revm-primitives = { version = "4.0.0", features = [
     "std",
 ], default-features = false }
-<<<<<<< HEAD
-revm-inspectors = { git = "https://github.com/paradigmxyz/revm-inspectors", rev = "92d3893" }
-=======
 revm-inspectors = { git = "https://github.com/paradigmxyz/revm-inspectors", rev = "4fe17f0" }
->>>>>>> 2219d7d2
 
 # eth
 alloy-chains = "0.1.15"
