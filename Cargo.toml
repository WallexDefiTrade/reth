--- conflicted
+++ resolved
@@ -43,6 +43,7 @@
     "crates/optimism/evm/",
     "crates/optimism/node/",
     "crates/optimism/payload/",
+    "crates/optimism/primitives/",
     "crates/payload/basic/",
     "crates/payload/builder/",
     "crates/payload/ethereum/",
@@ -57,24 +58,8 @@
     "crates/rpc/rpc-layer",
     "crates/rpc/rpc-testing-util/",
     "crates/rpc/rpc-types-compat/",
-<<<<<<< HEAD
-    "crates/rpc/rpc-layer",
-    "crates/engine-primitives/",
-    "crates/ethereum/engine-primitives/",
-    "crates/ethereum/node",
-    "crates/node/builder/",
-    "crates/optimism/consensus",
-    "crates/optimism/evm/",
-    "crates/optimism/node/",
-    "crates/optimism/payload/",
-    "crates/optimism/primitives/",
-    "crates/node-core/",
-    "crates/node/api/",
-    "crates/stages/",
-=======
     "crates/rpc/rpc-types/",
     "crates/rpc/rpc/",
->>>>>>> 50590aa1
     "crates/stages-api",
     "crates/stages/",
     "crates/static-file-types/",
@@ -281,6 +266,7 @@
 reth-node-optimism = { path = "crates/optimism/node" }
 reth-optimism-consensus = { path = "crates/optimism/consensus" }
 reth-optimism-payload-builder = { path = "crates/optimism/payload" }
+reth-optimism-primitives = { path = "crates/optimism/primitives" }
 reth-payload-builder = { path = "crates/payload/builder" }
 reth-payload-validator = { path = "crates/payload/validator" }
 reth-primitives = { path = "crates/primitives" }
@@ -307,13 +293,6 @@
 reth-transaction-pool = { path = "crates/transaction-pool" }
 reth-trie = { path = "crates/trie" }
 reth-trie-parallel = { path = "crates/trie-parallel" }
-<<<<<<< HEAD
-reth-optimism-consensus = { path = "crates/optimism/consensus" }
-reth-node-events = { path = "crates/node/events" }
-reth-testing-utils = { path = "testing/testing-utils" }
-reth-optimism-primitives = { path = "crates/optimism/primitives" }
-=======
->>>>>>> 50590aa1
 
 # revm
 revm = { version = "9.0.0", features = [
