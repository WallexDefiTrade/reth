--- conflicted
+++ resolved
@@ -78,12 +78,8 @@
     "crates/tracing/",
     "crates/transaction-pool/",
     "crates/trie-parallel/",
-<<<<<<< HEAD
-    "examples/node-custom-rpc/",
+    "crates/trie/",
     "examples/beacon-api-sidecar-fetcher/",
-=======
-    "crates/trie/",
->>>>>>> 20aeb2be
     "examples/beacon-api-sse/",
     "examples/bsc-p2p",
     "examples/custom-dev-node/",
