[workspace]
members = [
    "bin/reth/",
    "crates/blockchain-tree/",
    "crates/config/",
    "crates/consensus/auto-seal/",
    "crates/consensus/beacon/",
    "crates/consensus/beacon-core/",
    "crates/consensus/common/",
    "crates/ethereum-forks/",
    "crates/etl",
    "crates/interfaces/",
    "crates/metrics/",
    "crates/metrics/metrics-derive/",
    "crates/net/common/",
    "crates/net/discv4/",
    "crates/net/dns/",
    "crates/net/downloaders/",
    "crates/net/ecies/",
    "crates/net/eth-wire/",
    "crates/net/nat/",
    "crates/net/network/",
    "crates/net/network-api/",
    "crates/payload/basic/",
    "crates/payload/builder/",
    "crates/payload/ethereum/",
    "crates/payload/optimism/",
    "crates/payload/validator/",
    "crates/primitives/",
    "crates/prune/",
    "crates/revm/",
    "crates/rpc/ipc/",
    "crates/rpc/rpc/",
    "crates/rpc/rpc-api/",
    "crates/rpc/rpc-builder/",
    "crates/rpc/rpc-engine-api/",
    "crates/rpc/rpc-testing-util/",
    "crates/rpc/rpc-types/",
    "crates/rpc/rpc-types-compat/",
    "crates/node-builder/",
    "crates/node-core/",
    "crates/node-api/",
    "crates/snapshot/",
    "crates/stages/",
    "crates/storage/codecs/",
    "crates/storage/codecs/derive/",
    "crates/storage/db/",
    "crates/storage/libmdbx-rs/",
    "crates/storage/libmdbx-rs/mdbx-sys/",
    "crates/storage/nippy-jar/",
    "crates/storage/provider/",
    "crates/tasks/",
    "crates/tokio-util/",
    "crates/tracing/",
    "crates/transaction-pool/",
    "crates/trie/",
    "examples/",
    "examples/additional-rpc-namespace-in-cli/",
    "examples/beacon-api-sse/",
    "examples/cli-extension-event-hooks/",
    "examples/manual-p2p/",
    "examples/rpc-db/",
    "examples/trace-transaction-cli/",
    "testing/ef-tests/",
]
default-members = ["bin/reth"]

# Explicitly set the resolver to version 2, which is the default for packages with edition >= 2021
# https://doc.rust-lang.org/edition-guide/rust-2021/default-cargo-resolver.html
resolver = "2"

[workspace.lints]
rust.missing_debug_implementations = "warn"
rust.missing_docs = "warn"
rust.unreachable_pub = "warn"
rustdoc.all = "warn"
rust.unused_must_use = "deny"
rust.rust_2018_idioms = "deny"

[workspace.package]
version = "0.1.0-alpha.16"
edition = "2021"
rust-version = "1.75"
license = "MIT OR Apache-2.0"
homepage = "https://paradigmxyz.github.io/reth"
repository = "https://github.com/paradigmxyz/reth"
exclude = [".github/"]

# Meant for testing - all optimizations, but with debug assertions and overflow checks.
[profile.hivetests]
inherits = "test"
opt-level = 3
lto = "thin"

[profile.release]
lto = "thin"
strip = "debuginfo"

# Like release, but with full debug symbols. Useful for e.g. `perf`.
[profile.debug-fast]
inherits = "release"
strip = "none"
debug = true

[profile.maxperf]
inherits = "release"
lto = "fat"
codegen-units = 1
incremental = false

[workspace.dependencies]
# reth
reth = { path = "bin/reth" }
reth-auto-seal-consensus = { path = "crates/consensus/auto-seal" }
reth-basic-payload-builder = { path = "crates/payload/basic" }
reth-beacon-consensus = { path = "crates/consensus/beacon" }
reth-beacon-consensus-core = { path = "crates/consensus/beacon-core" }
reth-blockchain-tree = { path = "crates/blockchain-tree" }
reth-codecs = { path = "crates/storage/codecs" }
reth-config = { path = "crates/config" }
reth-consensus-common = { path = "crates/consensus/common" }
reth-db = { path = "crates/storage/db" }
reth-discv4 = { path = "crates/net/discv4" }
reth-dns-discovery = { path = "crates/net/dns" }
reth-node-builder = { path = "crates/node-builder" }
reth-node-core = { path = "crates/node-core" }
reth-node-api = { path = "crates/node-api" }
reth-downloaders = { path = "crates/net/downloaders" }
reth-ecies = { path = "crates/net/ecies" }
reth-eth-wire = { path = "crates/net/eth-wire" }
reth-ethereum-forks = { path = "crates/ethereum-forks" }
reth-ethereum-payload-builder = { path = "crates/payload/ethereum" }
<<<<<<< HEAD
reth-etl = { path = "crates/etl" }
=======
reth-optimism-payload-builder = { path = "crates/payload/optimism" }
>>>>>>> 9acc7d44
reth-interfaces = { path = "crates/interfaces" }
reth-ipc = { path = "crates/rpc/ipc" }
reth-libmdbx = { path = "crates/storage/libmdbx-rs" }
reth-mdbx-sys = { path = "crates/storage/libmdbx-rs/mdbx-sys" }
reth-metrics = { path = "crates/metrics" }
reth-metrics-derive = { path = "crates/metrics/metrics-derive" }
reth-net-common = { path = "crates/net/common" }
reth-net-nat = { path = "crates/net/nat" }
reth-network = { path = "crates/net/network" }
reth-network-api = { path = "crates/net/network-api" }
reth-nippy-jar = { path = "crates/storage/nippy-jar" }
reth-payload-builder = { path = "crates/payload/builder" }
reth-payload-validator = { path = "crates/payload/validator" }
reth-primitives = { path = "crates/primitives" }
reth-provider = { path = "crates/storage/provider" }
reth-prune = { path = "crates/prune" }
reth-revm = { path = "crates/revm" }
reth-rpc = { path = "crates/rpc/rpc" }
reth-rpc-api = { path = "crates/rpc/rpc-api" }
reth-rpc-api-testing-util = { path = "crates/rpc/rpc-testing-util" }
reth-rpc-builder = { path = "crates/rpc/rpc-builder" }
reth-rpc-engine-api = { path = "crates/rpc/rpc-engine-api" }
reth-rpc-types = { path = "crates/rpc/rpc-types" }
reth-rpc-types-compat = { path = "crates/rpc/rpc-types-compat" }
reth-snapshot = { path = "crates/snapshot" }
reth-stages = { path = "crates/stages" }
reth-tasks = { path = "crates/tasks" }
reth-tokio-util = { path = "crates/tokio-util" }
reth-tracing = { path = "crates/tracing" }
reth-transaction-pool = { path = "crates/transaction-pool" }
reth-trie = { path = "crates/trie" }

# revm
revm = { git = "https://github.com/bluealloy/revm", branch = "reth_freeze", features = [
    "std",
    "secp256k1",
], default-features = false }
revm-primitives = { git = "https://github.com/bluealloy/revm", branch = "reth_freeze", features = [
    "std",
], default-features = false }
revm-inspectors = { git = "https://github.com/paradigmxyz/evm-inspectors" }

# eth
alloy-chains = { version = "0.1", feature = ["serde", "rlp", "arbitrary"] }
alloy-primitives = "0.6"
alloy-dyn-abi = "0.6"
alloy-sol-types = "0.6"
alloy-rlp = "0.3"
alloy-trie = "0.2"
alloy-rpc-types = { git = "https://github.com/alloy-rs/alloy" }
alloy-rpc-trace-types = { git = "https://github.com/alloy-rs/alloy" }
alloy-rpc-engine-types = { git = "https://github.com/alloy-rs/alloy" }
alloy-genesis = { git = "https://github.com/alloy-rs/alloy" }
alloy-node-bindings = { git = "https://github.com/alloy-rs/alloy" }
ethers-core = { version = "2.0", default-features = false }
ethers-providers = { version = "2.0", default-features = false }
ethers-signers = { version = "2.0", default-features = false }
ethers-middleware = { version = "2.0", default-features = false }

discv5 = { git = "https://github.com/sigp/discv5", rev = "f289bbd4c57d499bb1bdb393af3c249600a1c662" }
# Fork of rust-igd with ipv6 support
igd-next = "0.14.3"

# js
boa_engine = "0.17"
boa_gc = "0.17"

# misc
aquamarine = "0.5"
bytes = "1.5"
bitflags = "2.4"
clap = "4"
derive_more = "0.99.17"
eyre = "0.6"
tracing = "0.1.0"
tracing-appender = "0.2"
thiserror = "1.0"
serde_json = "1.0.94"
serde = { version = "1.0", default-features = false }
rand = "0.8.5"
schnellru = "0.2"
strum = "0.25"
rayon = "1.7"
itertools = "0.12"
parking_lot = "0.12"
metrics = "0.21.1" # Needed for `metrics-macro` to resolve the crate using `::metrics` notation
hex-literal = "0.4"
once_cell = "1.17"
syn = "2.0"
ahash = "0.8.6"
nybbles = "0.1"

# proc-macros
proc-macro2 = "1.0"
quote = "1.0"

# tokio
tokio-stream = "0.1.11"
tokio = { version = "1.21", default-features = false }
tokio-util = { version = "0.7.4", features = ["codec"] }

# async
async-trait = "0.1.68"
futures = "0.3.26"
pin-project = "1.0.12"
futures-util = "0.3.25"

# rpc
jsonrpsee = { version = "0.20" }
jsonrpsee-core = { version = "0.20" }
jsonrpsee-types = { version = "0.20" }

# crypto
secp256k1 = { version = "0.27.0", default-features = false, features = [
    "global-context",
    "rand-std",
    "recovery",
] }
enr = { version = "0.9", default-features = false, features = ["k256"] }
# for eip-4844
c-kzg = "0.4.0"

# config
confy = "0.5"
toml = "0.8"

# misc-testing
arbitrary = "1.3"
assert_matches = "1.5.0"
tempfile = "3.8"
criterion = "0.5"
pprof = "0.13"
proptest = "1.4"
proptest-derive = "0.4"
serial_test = "2"
similar-asserts = "1.5.0"

[workspace.metadata.cargo-udeps.ignore]
# ignored because this is mutually exclusive with the optimism payload builder via feature flags
normal = ["reth-ethereum-payload-builder"]<|MERGE_RESOLUTION|>--- conflicted
+++ resolved
@@ -130,11 +130,8 @@
 reth-eth-wire = { path = "crates/net/eth-wire" }
 reth-ethereum-forks = { path = "crates/ethereum-forks" }
 reth-ethereum-payload-builder = { path = "crates/payload/ethereum" }
-<<<<<<< HEAD
 reth-etl = { path = "crates/etl" }
-=======
 reth-optimism-payload-builder = { path = "crates/payload/optimism" }
->>>>>>> 9acc7d44
 reth-interfaces = { path = "crates/interfaces" }
 reth-ipc = { path = "crates/rpc/ipc" }
 reth-libmdbx = { path = "crates/storage/libmdbx-rs" }
