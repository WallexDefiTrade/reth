--- conflicted
+++ resolved
@@ -168,20 +168,9 @@
 reth-trie = { path = "crates/trie" }
 
 # revm
-<<<<<<< HEAD
-revm = { version = "5", features = [
-    "std",
-    "secp256k1",
-], default-features = false }
-revm-primitives = { version = "2", features = [
-    "std",
-], default-features = false }
-revm-inspectors = { git = "https://github.com/paradigmxyz/evm-inspectors", rev = "b63ec73" }
-=======
 revm = { version = "5.0", features = ["std", "secp256k1"], default-features = false }
 revm-primitives = { version = "2.0", features = ["std"], default-features = false }
-revm-inspectors = { git = "https://github.com/paradigmxyz/evm-inspectors", rev = "5622ad5" }
->>>>>>> ada3547f
+revm-inspectors = { git = "https://github.com/paradigmxyz/evm-inspectors", rev = "b63ec73" }
 
 # eth
 alloy-chains = { version = "0.1", feature = ["serde", "rlp", "arbitrary"] }
@@ -190,20 +179,12 @@
 alloy-sol-types = "0.6"
 alloy-rlp = "0.3"
 alloy-trie = "0.2"
-<<<<<<< HEAD
 alloy-rpc-types = { git = "https://github.com/alloy-rs/alloy", rev = "a4453d4" }
 alloy-rpc-trace-types = { git = "https://github.com/alloy-rs/alloy", rev = "a4453d4" }
 alloy-rpc-engine-types = { git = "https://github.com/alloy-rs/alloy", rev = "a4453d4" }
 alloy-genesis = { git = "https://github.com/alloy-rs/alloy", rev = "a4453d4" }
 alloy-node-bindings = { git = "https://github.com/alloy-rs/alloy", rev = "a4453d4" }
-=======
-alloy-eips = { git = "https://github.com/alloy-rs/alloy", rev = "098ad56" }
-alloy-rpc-types = { git = "https://github.com/alloy-rs/alloy", rev = "098ad56" }
-alloy-rpc-trace-types = { git = "https://github.com/alloy-rs/alloy", rev = "098ad56" }
-alloy-rpc-engine-types = { git = "https://github.com/alloy-rs/alloy", rev = "098ad56" }
-alloy-genesis = { git = "https://github.com/alloy-rs/alloy", rev = "098ad56" }
-alloy-node-bindings = { git = "https://github.com/alloy-rs/alloy", rev = "098ad56" }
->>>>>>> ada3547f
+alloy-eips = { git = "https://github.com/alloy-rs/alloy", rev = "a4453d4" }
 ethers-core = { version = "2.0", default-features = false }
 ethers-providers = { version = "2.0", default-features = false }
 ethers-signers = { version = "2.0", default-features = false }
