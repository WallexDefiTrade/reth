--- conflicted
+++ resolved
@@ -164,11 +164,7 @@
 ] }
 enr = { version = "0.9", default-features = false, features = ["k256"] }
 # for eip-4844
-<<<<<<< HEAD
-c-kzg = { git = "https://github.com/ethereum/c-kzg-4844", rev = "fbef59a3f9e8fa998bdb5069d212daf83d586aa5" }
-=======
 c-kzg = { git = "https://github.com/ethereum/c-kzg-4844" }
->>>>>>> 50175f8c
 
 ## config
 confy = "0.5"
