[workspace]
members = [
    "bin/reth/",
    "crates/blockchain-tree/",
    "crates/config/",
    "crates/consensus/auto-seal/",
    "crates/consensus/beacon/",
    "crates/consensus/beacon-core/",
    "crates/consensus/common/",
    "crates/ethereum-forks/",
    "crates/interfaces/",
    "crates/metrics/",
    "crates/metrics/metrics-derive/",
    "crates/net/common/",
    "crates/net/discv4/",
    "crates/net/dns/",
    "crates/net/downloaders/",
    "crates/net/ecies/",
    "crates/net/eth-wire/",
    "crates/net/nat/",
    "crates/net/network/",
    "crates/net/network-api/",
    "crates/payload/basic/",
    "crates/payload/builder/",
    "crates/payload/ethereum/",
    "crates/payload/optimism/",
    "crates/payload/validator/",
    "crates/primitives/",
    "crates/prune/",
    "crates/revm/",
    "crates/rpc/ipc/",
    "crates/rpc/rpc/",
    "crates/rpc/rpc-api/",
    "crates/rpc/rpc-builder/",
    "crates/rpc/rpc-engine-api/",
    "crates/rpc/rpc-testing-util/",
    "crates/rpc/rpc-types/",
    "crates/rpc/rpc-types-compat/",
    "crates/node-ethereum/",
    "crates/node-optimism/",
    "crates/node-core/",
    "crates/node-api/",
    "crates/snapshot/",
    "crates/stages/",
    "crates/storage/codecs/",
    "crates/storage/codecs/derive/",
    "crates/storage/db/",
    "crates/storage/libmdbx-rs/",
    "crates/storage/libmdbx-rs/mdbx-sys/",
    "crates/storage/nippy-jar/",
    "crates/storage/provider/",
    "crates/tasks/",
    "crates/tokio-util/",
    "crates/tracing/",
    "crates/transaction-pool/",
    "crates/trie/",
    "examples/",
    "examples/additional-rpc-namespace-in-cli/",
    "examples/beacon-api-sse/",
    "examples/cli-extension-event-hooks/",
    "examples/custom-node/",
    "examples/custom-payload-builder/",
    "examples/manual-p2p/",
    "examples/rpc-db/",
    "examples/trace-transaction-cli/",
    "examples/polygon-p2p/",
    "testing/ef-tests/",
]
default-members = ["bin/reth"]

# Explicitly set the resolver to version 2, which is the default for packages with edition >= 2021
# https://doc.rust-lang.org/edition-guide/rust-2021/default-cargo-resolver.html
resolver = "2"

[workspace.lints]
rust.missing_debug_implementations = "warn"
rust.missing_docs = "warn"
rust.unreachable_pub = "warn"
rustdoc.all = "warn"
rust.unused_must_use = "deny"
rust.rust_2018_idioms = "deny"

[workspace.package]
version = "0.1.0-alpha.17"
edition = "2021"
rust-version = "1.75"
license = "MIT OR Apache-2.0"
homepage = "https://paradigmxyz.github.io/reth"
repository = "https://github.com/paradigmxyz/reth"
exclude = [".github/"]

# Meant for testing - all optimizations, but with debug assertions and overflow checks.
[profile.hivetests]
inherits = "test"
opt-level = 3
lto = "thin"

[profile.release]
lto = "thin"
strip = "debuginfo"

# Like release, but with full debug symbols. Useful for e.g. `perf`.
[profile.debug-fast]
inherits = "release"
strip = "none"
debug = true

[profile.maxperf]
inherits = "release"
lto = "fat"
codegen-units = 1
incremental = false

[workspace.dependencies]
# reth
reth = { path = "bin/reth" }
reth-auto-seal-consensus = { path = "crates/consensus/auto-seal" }
reth-basic-payload-builder = { path = "crates/payload/basic" }
reth-beacon-consensus = { path = "crates/consensus/beacon" }
reth-beacon-consensus-core = { path = "crates/consensus/beacon-core" }
reth-blockchain-tree = { path = "crates/blockchain-tree" }
reth-codecs = { path = "crates/storage/codecs" }
reth-config = { path = "crates/config" }
reth-consensus-common = { path = "crates/consensus/common" }
reth-db = { path = "crates/storage/db" }
reth-discv4 = { path = "crates/net/discv4" }
reth-dns-discovery = { path = "crates/net/dns" }
reth-node-ethereum = { path = "crates/node-ethereum" }
reth-node-optimism = { path = "crates/node-optimism" }
reth-node-core = { path = "crates/node-core" }
reth-node-api = { path = "crates/node-api" }
reth-downloaders = { path = "crates/net/downloaders" }
reth-ecies = { path = "crates/net/ecies" }
reth-eth-wire = { path = "crates/net/eth-wire" }
reth-ethereum-forks = { path = "crates/ethereum-forks" }
reth-ethereum-payload-builder = { path = "crates/payload/ethereum" }
reth-optimism-payload-builder = { path = "crates/payload/optimism" }
reth-interfaces = { path = "crates/interfaces" }
reth-ipc = { path = "crates/rpc/ipc" }
reth-libmdbx = { path = "crates/storage/libmdbx-rs" }
reth-mdbx-sys = { path = "crates/storage/libmdbx-rs/mdbx-sys" }
reth-metrics = { path = "crates/metrics" }
reth-metrics-derive = { path = "crates/metrics/metrics-derive" }
reth-net-common = { path = "crates/net/common" }
reth-net-nat = { path = "crates/net/nat" }
reth-network = { path = "crates/net/network" }
reth-network-api = { path = "crates/net/network-api" }
reth-nippy-jar = { path = "crates/storage/nippy-jar" }
reth-payload-builder = { path = "crates/payload/builder" }
reth-payload-validator = { path = "crates/payload/validator" }
reth-primitives = { path = "crates/primitives" }
reth-provider = { path = "crates/storage/provider" }
reth-prune = { path = "crates/prune" }
reth-revm = { path = "crates/revm" }
reth-rpc = { path = "crates/rpc/rpc" }
reth-rpc-api = { path = "crates/rpc/rpc-api" }
reth-rpc-api-testing-util = { path = "crates/rpc/rpc-testing-util" }
reth-rpc-builder = { path = "crates/rpc/rpc-builder" }
reth-rpc-engine-api = { path = "crates/rpc/rpc-engine-api" }
reth-rpc-types = { path = "crates/rpc/rpc-types" }
reth-rpc-types-compat = { path = "crates/rpc/rpc-types-compat" }
reth-snapshot = { path = "crates/snapshot" }
reth-stages = { path = "crates/stages" }
reth-tasks = { path = "crates/tasks" }
reth-tokio-util = { path = "crates/tokio-util" }
reth-tracing = { path = "crates/tracing" }
reth-transaction-pool = { path = "crates/transaction-pool" }
reth-trie = { path = "crates/trie" }

# revm
revm = { git = "https://github.com/bluealloy/revm", branch = "main", features = [
    "std",
    "secp256k1",
], default-features = false }
revm-primitives = { git = "https://github.com/bluealloy/revm", branch = "main", features = [
    "std",
], default-features = false }
<<<<<<< HEAD
revm-inspectors = { git = "https://github.com/paradigmxyz/evm-inspectors", branch = "matt/migrate-revm" }
=======
revm-inspectors = { git = "https://github.com/paradigmxyz/evm-inspectors", rev="e900523"}
>>>>>>> 9d9d7ee3

# eth
alloy-chains = { version = "0.1", feature = ["serde", "rlp", "arbitrary"] }
alloy-primitives = "0.6"
alloy-dyn-abi = "0.6"
alloy-sol-types = "0.6"
alloy-rlp = "0.3"
alloy-trie = "0.2"
alloy-rpc-types = { git = "https://github.com/alloy-rs/alloy" }
alloy-rpc-trace-types = { git = "https://github.com/alloy-rs/alloy" }
alloy-rpc-engine-types = { git = "https://github.com/alloy-rs/alloy" }
alloy-genesis = { git = "https://github.com/alloy-rs/alloy" }
alloy-node-bindings = { git = "https://github.com/alloy-rs/alloy" }
ethers-core = { version = "2.0", default-features = false }
ethers-providers = { version = "2.0", default-features = false }
ethers-signers = { version = "2.0", default-features = false }
ethers-middleware = { version = "2.0", default-features = false }

discv5 = { git = "https://github.com/sigp/discv5", rev = "f289bbd4c57d499bb1bdb393af3c249600a1c662" }
# Fork of rust-igd with ipv6 support
igd-next = "0.14.3"

# js
boa_engine = "0.17"
boa_gc = "0.17"

# misc
aquamarine = "0.5"
bytes = "1.5"
bitflags = "2.4"
clap = "4"
derive_more = "0.99.17"
eyre = "0.6"
tracing = "0.1.0"
tracing-appender = "0.2"
thiserror = "1.0"
serde_json = "1.0.94"
serde = { version = "1.0", default-features = false }
rand = "0.8.5"
schnellru = "0.2"
strum = "0.26"
rayon = "1.7"
itertools = "0.12"
parking_lot = "0.12"
metrics = "0.21.1"                                    # Needed for `metrics-macro` to resolve the crate using `::metrics` notation
hex-literal = "0.4"
once_cell = "1.17"
syn = "2.0"
nybbles = "0.1"

# proc-macros
proc-macro2 = "1.0"
quote = "1.0"

# tokio
tokio-stream = "0.1.11"
tokio = { version = "1.21", default-features = false }
tokio-util = { version = "0.7.4", features = ["codec"] }

# async
async-trait = "0.1.68"
futures = "0.3.26"
pin-project = "1.0.12"
futures-util = "0.3.25"

# rpc
jsonrpsee = { version = "0.20" }
jsonrpsee-core = { version = "0.20" }
jsonrpsee-types = { version = "0.20" }

# crypto
secp256k1 = { version = "0.27.0", default-features = false, features = [
    "global-context",
    "rand-std",
    "recovery",
] }
enr = { version = "0.9", default-features = false, features = ["k256"] }
# for eip-4844
c-kzg = "0.4.0"

# config
confy = "0.5"
toml = "0.8"

# misc-testing
arbitrary = "1.3"
assert_matches = "1.5.0"
tempfile = "3.8"
criterion = "0.5"
pprof = "0.13"
proptest = "1.4"
proptest-derive = "0.4"
serial_test = "2"
similar-asserts = "1.5.0"

[workspace.metadata.cargo-udeps.ignore]
# ignored because this is mutually exclusive with the optimism payload builder via feature flags
normal = ["reth-ethereum-payload-builder"]<|MERGE_RESOLUTION|>--- conflicted
+++ resolved
@@ -175,11 +175,7 @@
 revm-primitives = { git = "https://github.com/bluealloy/revm", branch = "main", features = [
     "std",
 ], default-features = false }
-<<<<<<< HEAD
-revm-inspectors = { git = "https://github.com/paradigmxyz/evm-inspectors", branch = "matt/migrate-revm" }
-=======
-revm-inspectors = { git = "https://github.com/paradigmxyz/evm-inspectors", rev="e900523"}
->>>>>>> 9d9d7ee3
+revm-inspectors = { git = "https://github.com/paradigmxyz/evm-inspectors", branch = "main" }
 
 # eth
 alloy-chains = { version = "0.1", feature = ["serde", "rlp", "arbitrary"] }
