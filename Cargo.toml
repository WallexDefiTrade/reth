[workspace]
members = [
    "bin/reth/",
    "crates/blockchain-tree/",
    "crates/cli/runner/",
    "crates/config/",
    "crates/consensus/auto-seal/",
    "crates/consensus/beacon/",
    "crates/ethereum/consensus/",
    "crates/consensus/common/",
    "crates/consensus/consensus/",
    "crates/ethereum-forks/",
    "crates/e2e-test-utils/",
    "crates/etl/",
    "crates/evm/",
    "crates/ethereum/evm",
    "crates/exex/",
    "crates/interfaces/",
    "crates/metrics/",
    "crates/metrics/metrics-derive/",
    "crates/net/common/",
    "crates/net/discv4/",
    "crates/net/discv5/",
    "crates/net/dns/",
    "crates/net/downloaders/",
    "crates/net/ecies/",
    "crates/net/eth-wire/",
    "crates/net/eth-wire-types",
    "crates/net/nat/",
    "crates/net/network/",
    "crates/net/network-api/",
    "crates/net/types/",
    "crates/payload/basic/",
    "crates/payload/builder/",
    "crates/payload/ethereum/",
    "crates/payload/validator/",
    "crates/primitives/",
    "crates/prune/",
    "crates/revm/",
    "crates/node/events/",
    "crates/rpc/ipc/",
    "crates/rpc/rpc/",
    "crates/rpc/rpc-api/",
    "crates/rpc/rpc-builder/",
    "crates/rpc/rpc-engine-api/",
    "crates/rpc/rpc-testing-util/",
    "crates/rpc/rpc-types/",
    "crates/rpc/rpc-types-compat/",
    "crates/rpc/rpc-layer",
    "crates/engine-primitives/",
    "crates/ethereum/engine-primitives/",
    "crates/ethereum/node",
    "crates/node/builder/",
    "crates/optimism/consensus",
    "crates/optimism/evm/",
    "crates/optimism/node/",
    "crates/optimism/payload/",
    "crates/node-core/",
    "crates/node/api/",
    "crates/stages/",
    "crates/stages-api",
    "crates/static-file/",
    "crates/storage/codecs/",
    "crates/storage/codecs/derive/",
    "crates/storage/db/",
    "crates/storage/libmdbx-rs/",
    "crates/storage/libmdbx-rs/mdbx-sys/",
    "crates/storage/nippy-jar/",
    "crates/storage/provider/",
    "crates/tasks/",
    "crates/tokio-util/",
    "crates/tracing/",
    "crates/transaction-pool/",
    "crates/trie/",
    "crates/trie-parallel/",
    "examples/node-custom-rpc/",
    "examples/beacon-api-sse/",
    "examples/node-event-hooks/",
    "examples/custom-evm/",
    "examples/custom-engine-types/",
    "examples/custom-node-components/",
    "examples/custom-dev-node/",
    "examples/custom-payload-builder/",
    "examples/manual-p2p/",
    "examples/network/",
    "examples/network-txpool/",
    "examples/rpc-db/",
    "examples/txpool-tracing/",
    "examples/polygon-p2p/",
    "examples/custom-inspector/",
<<<<<<< HEAD
    "examples/custom-rlpx-subprotocol",
    "examples/exex/minimal/",
    "examples/exex/op-bridge/",
=======
    "examples/exex/*",
    "examples/db-access",
>>>>>>> 0b8ab1e0
    "testing/ef-tests/",
    "testing/testing-utils",
]
default-members = ["bin/reth"]

# Explicitly set the resolver to version 2, which is the default for packages with edition >= 2021
# https://doc.rust-lang.org/edition-guide/rust-2021/default-cargo-resolver.html
resolver = "2"

[workspace.lints]
rust.missing_debug_implementations = "warn"
rust.missing_docs = "warn"
rust.unreachable_pub = "warn"
rust.unused_must_use = "deny"
rust.rust_2018_idioms = "deny"
rustdoc.all = "warn"

[workspace.lints.clippy]
# These are some of clippy's nursery (i.e., experimental) lints that we like.
# By default, nursery lints are allowed. Some of the lints below have made good
# suggestions which we fixed. The others didn't have any findings, so we can
# assume they don't have that many false positives. Let's enable them to
# prevent future problems.
branches_sharing_code = "warn"
clear_with_drain = "warn"
derive_partial_eq_without_eq = "warn"
empty_line_after_outer_attr = "warn"
equatable_if_let = "warn"
imprecise_flops = "warn"
iter_on_empty_collections = "warn"
iter_with_drain = "warn"
large_stack_frames = "warn"
manual_clamp = "warn"
mutex_integer = "warn"
needless_pass_by_ref_mut = "warn"
nonstandard_macro_braces = "warn"
or_fun_call = "warn"
path_buf_push_overwrite = "warn"
read_zero_byte_vec = "warn"
redundant_clone = "warn"
suboptimal_flops = "warn"
suspicious_operation_groupings = "warn"
trailing_empty_array = "warn"
trait_duplication_in_bounds = "warn"
transmute_undefined_repr = "warn"
trivial_regex = "warn"
tuple_array_conversions = "warn"
uninhabited_references = "warn"
unused_peekable = "warn"
unused_rounding = "warn"
useless_let_if_seq = "warn"

# These are nursery lints which have findings. Allow them for now. Some are not
# quite mature enough for use in our codebase and some we don't really want.
# Explicitly listing should make it easier to fix in the future.
as_ptr_cast_mut = "allow"
cognitive_complexity = "allow"
collection_is_never_read = "allow"
debug_assert_with_mut_call = "allow"
empty_line_after_doc_comments = "allow"
fallible_impl_from = "allow"
future_not_send = "allow"
iter_on_single_items = "allow"
missing_const_for_fn = "allow"
needless_collect = "allow"
non_send_fields_in_send_ty = "allow"
option_if_let_else = "allow"
redundant_pub_crate = "allow"
significant_drop_in_scrutinee = "allow"
significant_drop_tightening = "allow"
string_lit_as_bytes = "allow"
type_repetition_in_bounds = "allow"
unnecessary_struct_initialization = "allow"
use_self = "allow"

[workspace.package]
version = "0.2.0-beta.7"
edition = "2021"
rust-version = "1.76"
license = "MIT OR Apache-2.0"
homepage = "https://paradigmxyz.github.io/reth"
repository = "https://github.com/paradigmxyz/reth"
exclude = [".github/"]

# Speed up tests.
[profile.dev.package]
proptest.opt-level = 3
rand_xorshift.opt-level = 3
rand_chacha.opt-level = 3
unarray.opt-level = 3

# Meant for testing - all optimizations, but with debug assertions and overflow checks.
[profile.hivetests]
inherits = "test"
opt-level = 3
lto = "thin"

[profile.release]
lto = "thin"
strip = "debuginfo"

# Like release, but with full debug symbols. Useful for e.g. `perf`.
[profile.debug-fast]
inherits = "release"
strip = "none"
debug = true

[profile.maxperf]
inherits = "release"
lto = "fat"
codegen-units = 1
incremental = false

[workspace.dependencies]
# reth
reth = { path = "bin/reth" }
reth-auto-seal-consensus = { path = "crates/consensus/auto-seal" }
reth-basic-payload-builder = { path = "crates/payload/basic" }
reth-beacon-consensus = { path = "crates/consensus/beacon" }
reth-ethereum-consensus = { path = "crates/ethereum/consensus" }
reth-blockchain-tree = { path = "crates/blockchain-tree" }
reth-cli-runner = { path = "crates/cli/runner" }
reth-codecs = { path = "crates/storage/codecs" }
reth-config = { path = "crates/config" }
reth-consensus = { path = "crates/consensus/consensus" }
reth-consensus-common = { path = "crates/consensus/common" }
reth-db = { path = "crates/storage/db" }
reth-discv4 = { path = "crates/net/discv4" }
reth-discv5 = { path = "crates/net/discv5" }
reth-dns-discovery = { path = "crates/net/dns" }
reth-e2e-test-utils = { path = "crates/e2e-test-utils" }
reth-engine-primitives = { path = "crates/engine-primitives" }
reth-ethereum-engine-primitives = { path = "crates/ethereum/engine-primitives" }
reth-node-builder = { path = "crates/node/builder" }
reth-node-ethereum = { path = "crates/ethereum/node" }
reth-node-optimism = { path = "crates/optimism/node" }
reth-evm-optimism = { path = "crates/optimism/evm" }
reth-node-core = { path = "crates/node-core" }
reth-node-api = { path = "crates/node/api" }
reth-downloaders = { path = "crates/net/downloaders" }
reth-ecies = { path = "crates/net/ecies" }
reth-eth-wire = { path = "crates/net/eth-wire" }
reth-eth-wire-types = { path = "crates/net/eth-wire-types" }
reth-ethereum-forks = { path = "crates/ethereum-forks" }
reth-ethereum-payload-builder = { path = "crates/payload/ethereum" }
reth-etl = { path = "crates/etl" }
reth-evm = { path = "crates/evm" }
reth-evm-ethereum = { path = "crates/ethereum/evm" }
reth-exex = { path = "crates/exex" }
reth-fs-util = { path = "crates/fs-util" }
reth-optimism-payload-builder = { path = "crates/optimism/payload" }
reth-interfaces = { path = "crates/interfaces" }
reth-ipc = { path = "crates/rpc/ipc" }
reth-libmdbx = { path = "crates/storage/libmdbx-rs" }
reth-mdbx-sys = { path = "crates/storage/libmdbx-rs/mdbx-sys" }
reth-metrics = { path = "crates/metrics" }
reth-metrics-derive = { path = "crates/metrics/metrics-derive" }
reth-net-common = { path = "crates/net/common" }
reth-net-nat = { path = "crates/net/nat" }
reth-network = { path = "crates/net/network" }
reth-network-api = { path = "crates/net/network-api" }
reth-network-types = { path = "crates/net/types" }
reth-nippy-jar = { path = "crates/storage/nippy-jar" }
reth-payload-builder = { path = "crates/payload/builder" }
reth-payload-validator = { path = "crates/payload/validator" }
reth-primitives = { path = "crates/primitives" }
reth-provider = { path = "crates/storage/provider" }
reth-prune = { path = "crates/prune" }
reth-revm = { path = "crates/revm" }
reth-rpc = { path = "crates/rpc/rpc" }
reth-rpc-api = { path = "crates/rpc/rpc-api" }
reth-rpc-api-testing-util = { path = "crates/rpc/rpc-testing-util" }
reth-rpc-builder = { path = "crates/rpc/rpc-builder" }
reth-rpc-engine-api = { path = "crates/rpc/rpc-engine-api" }
reth-rpc-types = { path = "crates/rpc/rpc-types" }
reth-rpc-types-compat = { path = "crates/rpc/rpc-types-compat" }
reth-rpc-layer = { path = "crates/rpc/rpc-layer" }
reth-stages = { path = "crates/stages" }
reth-stages-api = { path = "crates/stages-api" }
reth-static-file = { path = "crates/static-file" }
reth-tasks = { path = "crates/tasks" }
reth-tokio-util = { path = "crates/tokio-util" }
reth-tracing = { path = "crates/tracing" }
reth-transaction-pool = { path = "crates/transaction-pool" }
reth-trie = { path = "crates/trie" }
reth-trie-parallel = { path = "crates/trie-parallel" }
reth-optimism-consensus = { path = "crates/optimism/consensus" }
reth-node-events = { path = "crates/node/events" }
reth-testing-utils = { path = "testing/testing-utils" }

# revm
revm = { version = "9.0.0", features = [
    "std",
    "secp256k1",
], default-features = false }
revm-primitives = { version = "4.0.0", features = [
    "std",
], default-features = false }
revm-inspectors = { git = "https://github.com/paradigmxyz/evm-inspectors", rev = "5a4fd5e" }

# eth
alloy-chains = "0.1.15"
alloy-primitives = "0.7.2"
alloy-dyn-abi = "0.7.2"
alloy-sol-types = "0.7.2"
alloy-rlp = "0.3.4"
alloy-trie = "0.4.0"
alloy-rpc-types = { git = "https://github.com/alloy-rs/alloy", rev = "64feb9b" }
alloy-rpc-types-anvil = { git = "https://github.com/alloy-rs/alloy", rev = "64feb9b" }
alloy-rpc-types-trace = { git = "https://github.com/alloy-rs/alloy", rev = "64feb9b" }
alloy-rpc-types-engine = { git = "https://github.com/alloy-rs/alloy", rev = "64feb9b" }
alloy-rpc-types-beacon = { git = "https://github.com/alloy-rs/alloy", rev = "64feb9b" }
alloy-genesis = { git = "https://github.com/alloy-rs/alloy", rev = "64feb9b" }
alloy-node-bindings = { git = "https://github.com/alloy-rs/alloy", rev = "64feb9b" }
alloy-provider = { git = "https://github.com/alloy-rs/alloy", rev = "64feb9b", default-features = false, features = [
    "reqwest",
] }
alloy-eips = { git = "https://github.com/alloy-rs/alloy", default-features = false, rev = "64feb9b" }
alloy-signer = { git = "https://github.com/alloy-rs/alloy", rev = "64feb9b" }
alloy-signer-wallet = { git = "https://github.com/alloy-rs/alloy", rev = "64feb9b" }
alloy-network = { git = "https://github.com/alloy-rs/alloy", rev = "64feb9b" }
alloy-consensus = { git = "https://github.com/alloy-rs/alloy", rev = "64feb9b" }

# misc
auto_impl = "1"
aquamarine = "0.5"
bytes = "1.5"
bitflags = "2.4"
clap = "4"
dashmap = "5.5"
derive_more = "0.99.17"
fdlimit = "0.3.0"
eyre = "0.6"
tracing = "0.1.0"
tracing-appender = "0.2"
thiserror = "1.0"
serde_json = "1.0.94"
serde = { version = "1.0", default-features = false }
serde_with = "3.3.0"
humantime = "2.1"
humantime-serde = "1.1"
rand = "0.8.5"
rustc-hash = "1.1.0"
schnellru = "0.2"
strum = "0.26"
rayon = "1.7"
itertools = "0.12"
parking_lot = "0.12"
# Needed for `metrics-macro` to resolve the crate using `::metrics` notation
metrics = "0.21.1"
modular-bitfield = "0.11.2"
once_cell = "1.17"
syn = "2.0"
nybbles = "0.2.1"
smallvec = "1"
dyn-clone = "1.0.17"
sha2 = { version = "0.10", default-features = false }
paste = "1.0"
url = "2.3"

# proc-macros
proc-macro2 = "1.0"
quote = "1.0"

# tokio
tokio-stream = "0.1.11"
tokio = { version = "1.21", default-features = false }
tokio-util = { version = "0.7.4", features = ["codec"] }

# async
async-stream = "0.3"
async-trait = "0.1.68"
futures = "0.3.26"
pin-project = "1.0.12"
futures-util = "0.3.25"
hyper = "0.14.25"
reqwest = { version = "0.12", default-features = false }
tower = "0.4"
tower-http = "0.4"
http = "0.2.8"
http-body = "0.4.5"

# p2p
discv5 = "0.6.0"
igd-next = "0.14.3"

# rpc
jsonrpsee = "0.22"
jsonrpsee-core = "0.22"
jsonrpsee-types = "0.22"

# crypto
secp256k1 = { version = "0.28", default-features = false, features = [
    "global-context",
    "recovery",
] }
# TODO: Remove `k256` feature: https://github.com/sigp/enr/pull/74
enr = { version = "0.12.0", default-features = false, features = [
    "k256",
    "rust-secp256k1",
] }

# for eip-4844
c-kzg = "1.0.0"

# config
confy = "0.6"
toml = "0.8"

# misc-testing
arbitrary = "1.3"
assert_matches = "1.5.0"
tempfile = "3.8"
criterion = "0.5"
pprof = "0.13"
proptest = "1.4"
proptest-derive = "0.4"
serial_test = "3"
similar-asserts = "1.5.0"
test-fuzz = "5"<|MERGE_RESOLUTION|>--- conflicted
+++ resolved
@@ -88,14 +88,9 @@
     "examples/txpool-tracing/",
     "examples/polygon-p2p/",
     "examples/custom-inspector/",
-<<<<<<< HEAD
     "examples/custom-rlpx-subprotocol",
-    "examples/exex/minimal/",
-    "examples/exex/op-bridge/",
-=======
     "examples/exex/*",
     "examples/db-access",
->>>>>>> 0b8ab1e0
     "testing/ef-tests/",
     "testing/testing-utils",
 ]
