[workspace]
members = [
    "bin/reth/",
    "crates/blockchain-tree/",
    "crates/cli/runner/",
    "crates/config/",
    "crates/consensus/auto-seal/",
    "crates/consensus/beacon/",
    "crates/consensus/beacon-core/",
    "crates/consensus/common/",
    "crates/consensus/consensus/",
    "crates/ethereum-forks/",
    "crates/e2e-test-utils/",
    "crates/etl/",
    "crates/evm/",
    "crates/ethereum/evm",
    "crates/exex/",
    "crates/interfaces/",
    "crates/metrics/",
    "crates/metrics/metrics-derive/",
    "crates/net/common/",
    "crates/net/discv4/",
    "crates/net/discv5/",
    "crates/net/dns/",
    "crates/net/downloaders/",
    "crates/net/ecies/",
    "crates/net/eth-wire/",
    "crates/net/eth-wire-types",
    "crates/net/nat/",
    "crates/net/network/",
    "crates/net/network-api/",
    "crates/payload/basic/",
    "crates/payload/builder/",
    "crates/payload/ethereum/",
    "crates/payload/optimism/",
    "crates/payload/validator/",
    "crates/primitives/",
    "crates/prune/",
    "crates/revm/",
    "crates/node/events/",
    "crates/rpc/ipc/",
    "crates/rpc/rpc/",
    "crates/rpc/rpc-api/",
    "crates/rpc/rpc-builder/",
    "crates/rpc/rpc-engine-api/",
    "crates/rpc/rpc-testing-util/",
    "crates/rpc/rpc-types/",
    "crates/rpc/rpc-types-compat/",
    "crates/engine-primitives/",
    "crates/ethereum/engine-primitives/",
    "crates/node-ethereum/",
    "crates/node-builder/",
    "crates/optimism/node/",
    "crates/node-core/",
    "crates/node/api/",
    "crates/stages/",
    "crates/stages-api",
    "crates/static-file/",
    "crates/storage/codecs/",
    "crates/storage/codecs/derive/",
    "crates/storage/db/",
    "crates/storage/libmdbx-rs/",
    "crates/storage/libmdbx-rs/mdbx-sys/",
    "crates/storage/nippy-jar/",
    "crates/storage/provider/",
    "crates/tasks/",
    "crates/tokio-util/",
    "crates/tracing/",
    "crates/transaction-pool/",
    "crates/trie/",
    "crates/trie-parallel/",
    "examples/",
    "examples/additional-rpc-namespace-in-cli/",
    "examples/beacon-api-sse/",
    "examples/cli-extension-event-hooks/",
    "examples/custom-evm/",
    "examples/custom-node/",
    "examples/custom-node-components/",
    "examples/custom-dev-node/",
    "examples/custom-payload-builder/",
    "examples/manual-p2p/",
    "examples/rpc-db/",
    "examples/trace-transaction-cli/",
    "examples/polygon-p2p/",
    "examples/custom-inspector/",
    "examples/exex/minimal/",
    "examples/exex/op-bridge/",
<<<<<<< HEAD
    "examples/exex/rollup/",
    "testing/ef-tests/",
=======
    "testing/ef-tests/"
>>>>>>> c659e28a
]
default-members = ["bin/reth"]

# Explicitly set the resolver to version 2, which is the default for packages with edition >= 2021
# https://doc.rust-lang.org/edition-guide/rust-2021/default-cargo-resolver.html
resolver = "2"

[workspace.lints]
rust.missing_debug_implementations = "warn"
rust.missing_docs = "warn"
rust.unreachable_pub = "warn"
rust.unused_must_use = "deny"
rust.rust_2018_idioms = "deny"
rustdoc.all = "warn"

[workspace.lints.clippy]
# These are some of clippy's nursery (i.e., experimental) lints that we like.
# By default, nursery lints are allowed. Some of the lints below have made good
# suggestions which we fixed. The others didn't have any findings, so we can
# assume they don't have that many false positives. Let's enable them to
# prevent future problems.
branches_sharing_code = "warn"
clear_with_drain = "warn"
derive_partial_eq_without_eq = "warn"
empty_line_after_outer_attr = "warn"
equatable_if_let = "warn"
imprecise_flops = "warn"
iter_on_empty_collections = "warn"
iter_with_drain = "warn"
large_stack_frames = "warn"
manual_clamp = "warn"
mutex_integer = "warn"
needless_pass_by_ref_mut = "warn"
nonstandard_macro_braces = "warn"
or_fun_call = "warn"
path_buf_push_overwrite = "warn"
read_zero_byte_vec = "warn"
redundant_clone = "warn"
suboptimal_flops = "warn"
suspicious_operation_groupings = "warn"
trailing_empty_array = "warn"
trait_duplication_in_bounds = "warn"
transmute_undefined_repr = "warn"
trivial_regex = "warn"
tuple_array_conversions = "warn"
uninhabited_references = "warn"
unused_peekable = "warn"
unused_rounding = "warn"
useless_let_if_seq = "warn"

# These are nursery lints which have findings. Allow them for now. Some are not
# quite mature enough for use in our codebase and some we don't really want.
# Explicitly listing should make it easier to fix in the future.
as_ptr_cast_mut = "allow"
cognitive_complexity = "allow"
collection_is_never_read = "allow"
debug_assert_with_mut_call = "allow"
empty_line_after_doc_comments = "allow"
fallible_impl_from = "allow"
future_not_send = "allow"
iter_on_single_items = "allow"
missing_const_for_fn = "allow"
needless_collect = "allow"
non_send_fields_in_send_ty = "allow"
option_if_let_else = "allow"
redundant_pub_crate = "allow"
significant_drop_in_scrutinee = "allow"
significant_drop_tightening = "allow"
string_lit_as_bytes = "allow"
type_repetition_in_bounds = "allow"
unnecessary_struct_initialization = "allow"
use_self = "allow"

[workspace.package]
version = "0.2.0-beta.6"
edition = "2021"
rust-version = "1.76"
license = "MIT OR Apache-2.0"
homepage = "https://paradigmxyz.github.io/reth"
repository = "https://github.com/paradigmxyz/reth"
exclude = [".github/"]

# Speed up tests.
[profile.dev.package]
proptest.opt-level = 3
rand_xorshift.opt-level = 3
rand_chacha.opt-level = 3
unarray.opt-level = 3

# Meant for testing - all optimizations, but with debug assertions and overflow checks.
[profile.hivetests]
inherits = "test"
opt-level = 3
lto = "thin"

[profile.release]
lto = "thin"
strip = "debuginfo"

# Like release, but with full debug symbols. Useful for e.g. `perf`.
[profile.debug-fast]
inherits = "release"
strip = "none"
debug = true

[profile.maxperf]
inherits = "release"
lto = "fat"
codegen-units = 1
incremental = false

[workspace.dependencies]
# reth
reth = { path = "bin/reth" }
reth-auto-seal-consensus = { path = "crates/consensus/auto-seal" }
reth-basic-payload-builder = { path = "crates/payload/basic" }
reth-beacon-consensus = { path = "crates/consensus/beacon" }
reth-beacon-consensus-core = { path = "crates/consensus/beacon-core" }
reth-blockchain-tree = { path = "crates/blockchain-tree" }
reth-cli-runner = { path = "crates/cli/runner" }
reth-codecs = { path = "crates/storage/codecs" }
reth-config = { path = "crates/config" }
reth-consensus = { path = "crates/consensus/consensus" }
reth-consensus-common = { path = "crates/consensus/common" }
reth-db = { path = "crates/storage/db" }
reth-discv4 = { path = "crates/net/discv4" }
reth-discv5 = { path = "crates/net/discv5" }
reth-dns-discovery = { path = "crates/net/dns" }
reth-e2e-test-utils = { path = "crates/e2e-test-utils" }
reth-engine-primitives = { path = "crates/engine-primitives" }
reth-ethereum-engine-primitives = { path = "crates/ethereum/engine-primitives" }
reth-node-builder = { path = "crates/node-builder" }
reth-node-ethereum = { path = "crates/node-ethereum" }
reth-node-optimism = { path = "crates/optimism/node" }
reth-node-core = { path = "crates/node-core" }
reth-node-api = { path = "crates/node/api" }
reth-downloaders = { path = "crates/net/downloaders" }
reth-ecies = { path = "crates/net/ecies" }
reth-eth-wire = { path = "crates/net/eth-wire" }
reth-eth-wire-types = { path = "crates/net/eth-wire-types" }
reth-ethereum-forks = { path = "crates/ethereum-forks" }
reth-ethereum-payload-builder = { path = "crates/payload/ethereum" }
reth-etl = { path = "crates/etl" }
reth-evm = { path = "crates/evm" }
reth-evm-ethereum = { path = "crates/ethereum/evm" }
reth-exex = { path = "crates/exex" }
reth-optimism-payload-builder = { path = "crates/payload/optimism" }
reth-interfaces = { path = "crates/interfaces" }
reth-ipc = { path = "crates/rpc/ipc" }
reth-libmdbx = { path = "crates/storage/libmdbx-rs" }
reth-mdbx-sys = { path = "crates/storage/libmdbx-rs/mdbx-sys" }
reth-metrics = { path = "crates/metrics" }
reth-metrics-derive = { path = "crates/metrics/metrics-derive" }
reth-net-common = { path = "crates/net/common" }
reth-net-nat = { path = "crates/net/nat" }
reth-network = { path = "crates/net/network" }
reth-network-api = { path = "crates/net/network-api" }
reth-nippy-jar = { path = "crates/storage/nippy-jar" }
reth-payload-builder = { path = "crates/payload/builder" }
reth-payload-validator = { path = "crates/payload/validator" }
reth-primitives = { path = "crates/primitives" }
reth-provider = { path = "crates/storage/provider" }
reth-prune = { path = "crates/prune" }
reth-revm = { path = "crates/revm" }
reth-rpc = { path = "crates/rpc/rpc" }
reth-rpc-api = { path = "crates/rpc/rpc-api" }
reth-rpc-api-testing-util = { path = "crates/rpc/rpc-testing-util" }
reth-rpc-builder = { path = "crates/rpc/rpc-builder" }
reth-rpc-engine-api = { path = "crates/rpc/rpc-engine-api" }
reth-rpc-types = { path = "crates/rpc/rpc-types" }
reth-rpc-types-compat = { path = "crates/rpc/rpc-types-compat" }
reth-stages = { path = "crates/stages" }
reth-stages-api = { path = "crates/stages-api" }
reth-static-file = { path = "crates/static-file" }
reth-tasks = { path = "crates/tasks" }
reth-tokio-util = { path = "crates/tokio-util" }
reth-tracing = { path = "crates/tracing" }
reth-transaction-pool = { path = "crates/transaction-pool" }
reth-trie = { path = "crates/trie" }
reth-trie-parallel = { path = "crates/trie-parallel" }
reth-node-events = { path = "crates/node/events" }

# revm
revm = { version = "8.0.0", features = [
    "std",
    "secp256k1",
], default-features = false }
revm-primitives = { version = "3.1.0", features = [
    "std",
], default-features = false }
revm-inspectors = { git = "https://github.com/paradigmxyz/evm-inspectors", rev = "dc614ee" }

# eth
alloy-chains = "0.1.15"
alloy-primitives = "0.7.0"
alloy-dyn-abi = "0.7.0"
alloy-sol-types = "0.7.0"
alloy-rlp = "0.3.4"
alloy-trie = "0.3.1"
alloy-rpc-types = { git = "https://github.com/alloy-rs/alloy", rev = "39b8695" }
alloy-rpc-types-anvil = { git = "https://github.com/alloy-rs/alloy", rev = "39b8695" }
alloy-rpc-types-trace = { git = "https://github.com/alloy-rs/alloy", rev = "39b8695" }
alloy-rpc-types-engine = { git = "https://github.com/alloy-rs/alloy", rev = "39b8695" }
alloy-genesis = { git = "https://github.com/alloy-rs/alloy", rev = "39b8695" }
alloy-node-bindings = { git = "https://github.com/alloy-rs/alloy", rev = "39b8695" }
alloy-provider = { git = "https://github.com/alloy-rs/alloy", rev = "39b8695", default-features = false, features = [
    "reqwest",
] }
alloy-eips = { git = "https://github.com/alloy-rs/alloy", default-features = false, rev = "39b8695" }
alloy-signer = { git = "https://github.com/alloy-rs/alloy", rev = "39b8695" }
alloy-signer-wallet = { git = "https://github.com/alloy-rs/alloy", rev = "39b8695" }
alloy-network = { git = "https://github.com/alloy-rs/alloy", rev = "39b8695" }
alloy-consensus = { git = "https://github.com/alloy-rs/alloy", rev = "39b8695" }

# misc
auto_impl = "1"
aquamarine = "0.5"
bytes = "1.5"
bitflags = "2.4"
clap = "4"
derive_more = "0.99.17"
eyre = "0.6"
tracing = "0.1.0"
tracing-appender = "0.2"
thiserror = "1.0"
serde_json = "1.0.94"
serde = { version = "1.0", default-features = false }
serde_with = "3.3.0"
humantime = "2.1"
humantime-serde = "1.1"
rand = "0.8.5"
schnellru = "0.2"
strum = "0.26"
rayon = "1.7"
itertools = "0.12"
parking_lot = "0.12"
# Needed for `metrics-macro` to resolve the crate using `::metrics` notation
metrics = "0.21.1"
modular-bitfield = "0.11.2"
hex-literal = "0.4"
once_cell = "1.17"
syn = "2.0"
nybbles = "0.2.1"
smallvec = "1"
dyn-clone = "1.0.17"
sha2 = { version = "0.10", default-features = false }
paste = "1.0"

# proc-macros
proc-macro2 = "1.0"
quote = "1.0"

# tokio
tokio-stream = "0.1.11"
tokio = { version = "1.21", default-features = false }
tokio-util = { version = "0.7.4", features = ["codec"] }

# async
async-stream = "0.3"
async-trait = "0.1.68"
futures = "0.3.26"
pin-project = "1.0.12"
futures-util = "0.3.25"
hyper = "0.14.25"
tower = "0.4"
tower-http = "0.4"
http = "0.2.8"
http-body = "0.4.5"

# p2p
discv5 = { git = "https://github.com/sigp/discv5", rev = "04ac004" }
igd-next = "0.14.3"

# rpc
jsonrpsee = "0.22"
jsonrpsee-core = "0.22"
jsonrpsee-types = "0.22"

# crypto
secp256k1 = { version = "0.27.0", default-features = false, features = [
    "global-context",
    "recovery",
] }
enr = { version = "=0.10.0", default-features = false, features = ["k256"] }

# for eip-4844
c-kzg = "1.0.0"

# config
confy = "0.6"
toml = "0.8"

# misc-testing
arbitrary = "1.3"
assert_matches = "1.5.0"
tempfile = "3.8"
criterion = "0.5"
pprof = "0.13"
proptest = "1.4"
proptest-derive = "0.4"
serial_test = "3"
similar-asserts = "1.5.0"
test-fuzz = "5"<|MERGE_RESOLUTION|>--- conflicted
+++ resolved
@@ -85,12 +85,8 @@
     "examples/custom-inspector/",
     "examples/exex/minimal/",
     "examples/exex/op-bridge/",
-<<<<<<< HEAD
     "examples/exex/rollup/",
-    "testing/ef-tests/",
-=======
     "testing/ef-tests/"
->>>>>>> c659e28a
 ]
 default-members = ["bin/reth"]
 
