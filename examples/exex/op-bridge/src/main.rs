use alloy_sol_types::{sol, SolEventInterface};
use futures::Future;
use reth_exex::{ExExContext, ExExEvent};
use reth_node_api::FullNodeComponents;
use reth_node_ethereum::EthereumNode;
use reth_primitives::{Log, SealedBlockWithSenders, TransactionSigned};
use reth_provider::Chain;
use reth_tracing::tracing::info;
use rusqlite::Connection;

sol!(L1StandardBridge, "l1_standard_bridge_abi.json");
use crate::L1StandardBridge::{ETHBridgeFinalized, ETHBridgeInitiated, L1StandardBridgeEvents};

<<<<<<< HEAD
/// An example of ExEx that listens to ETH bridging events from OP Stack chains
/// and stores deposits and withdrawals in a SQLite database.
struct OPBridgeExEx<Node: FullNodeComponents> {
=======
/// Initializes the ExEx.
///
/// Opens up a SQLite database and creates the tables (if they don't exist).
async fn init<Node: FullNodeTypes>(
>>>>>>> aa1fbfcb
    ctx: ExExContext<Node>,
    mut connection: Connection,
) -> eyre::Result<impl Future<Output = eyre::Result<()>>> {
    create_tables(&mut connection)?;

    Ok(op_bridge_exex(ctx, connection))
}

<<<<<<< HEAD
impl<Node: FullNodeComponents> OPBridgeExEx<Node> {
    fn new(ctx: ExExContext<Node>, connection: Connection) -> eyre::Result<Self> {
        // Create deposits and withdrawals tables
        connection.execute(
            r#"
=======
/// Create SQLite tables if they do not exist.
fn create_tables(connection: &mut Connection) -> rusqlite::Result<()> {
    // Create deposits and withdrawals tables
    connection.execute(
        r#"
>>>>>>> aa1fbfcb
            CREATE TABLE IF NOT EXISTS deposits (
                id               INTEGER PRIMARY KEY,
                block_number     INTEGER NOT NULL,
                tx_hash          TEXT NOT NULL UNIQUE,
                contract_address TEXT NOT NULL,
                "from"           TEXT NOT NULL,
                "to"             TEXT NOT NULL,
                amount           TEXT NOT NULL
            );
            "#,
        (),
    )?;
    connection.execute(
        r#"
            CREATE TABLE IF NOT EXISTS withdrawals (
                id               INTEGER PRIMARY KEY,
                block_number     INTEGER NOT NULL,
                tx_hash          TEXT NOT NULL UNIQUE,
                contract_address TEXT NOT NULL,
                "from"           TEXT NOT NULL,
                "to"             TEXT NOT NULL,
                amount           TEXT NOT NULL
            );
            "#,
        (),
    )?;

    // Create a bridge contract addresses table and insert known ones with their respective
    // names
    connection.execute(
        r#"
            CREATE TABLE IF NOT EXISTS contracts (
                id              INTEGER PRIMARY KEY,
                address         TEXT NOT NULL UNIQUE,
                name            TEXT NOT NULL
            );
            "#,
        (),
    )?;
    connection.execute(
        r#"
            INSERT OR IGNORE INTO contracts (address, name)
            VALUES
                ('0x3154Cf16ccdb4C6d922629664174b904d80F2C35', 'Base'),
                ('0x3a05E5d33d7Ab3864D53aaEc93c8301C1Fa49115', 'Blast'),
                ('0x697402166Fbf2F22E970df8a6486Ef171dbfc524', 'Blast'),
                ('0x99C9fc46f92E8a1c0deC1b1747d010903E884bE1', 'Optimism'),
                ('0x735aDBbE72226BD52e818E7181953f42E3b0FF21', 'Mode'),
                ('0x3B95bC951EE0f553ba487327278cAc44f29715E5', 'Manta');
            "#,
        (),
    )?;

    info!("Initialized database tables");

    Ok(())
}

<<<<<<< HEAD
impl<Node> Future for OPBridgeExEx<Node>
where
    Node: FullNodeComponents,
    Node::Pool: Unpin,
{
    type Output = eyre::Result<()>;

    fn poll(self: Pin<&mut Self>, cx: &mut Context<'_>) -> Poll<Self::Output> {
        let this = self.get_mut();

        // Process all new chain state notifications until there are no more
        while let Some(notification) = ready!(this.ctx.notifications.poll_recv(cx)) {
            // If there was a reorg, delete all deposits and withdrawals that were reverted
            if let Some(reverted_chain) = notification.reverted() {
                let events = decode_chain_into_events(&reverted_chain);

                let mut deposits = 0;
                let mut withdrawals = 0;

                for (_, tx, _, event) in events {
                    match event {
                        // L1 -> L2 deposit
                        L1StandardBridgeEvents::ETHBridgeInitiated(ETHBridgeInitiated {
                            ..
                        }) => {
                            let deleted = this.connection.execute(
                                "DELETE FROM deposits WHERE tx_hash = ?;",
                                (tx.hash().to_string(),),
                            )?;
                            deposits += deleted;
                        }
                        // L2 -> L1 withdrawal
                        L1StandardBridgeEvents::ETHBridgeFinalized(ETHBridgeFinalized {
                            ..
                        }) => {
                            let deleted = this.connection.execute(
                                "DELETE FROM withdrawals WHERE tx_hash = ?;",
                                (tx.hash().to_string(),),
                            )?;
                            withdrawals += deleted;
                        }
                        _ => continue,
                    };
                }

                info!(block_range = ?reverted_chain.range(), %deposits, %withdrawals, "Reverted chain events");
            }

            // Insert all new deposits and withdrawals
            let committed_chain = notification.committed();
            let events = decode_chain_into_events(&committed_chain);
=======
/// An example of ExEx that listens to ETH bridging events from OP Stack chains
/// and stores deposits and withdrawals in a SQLite database.
async fn op_bridge_exex<Node: FullNodeTypes>(
    mut ctx: ExExContext<Node>,
    connection: Connection,
) -> eyre::Result<()> {
    // Process all new chain state notifications
    while let Some(notification) = ctx.notifications.recv().await {
        if let Some(reverted_chain) = notification.reverted() {
            let events = decode_chain_into_events(&reverted_chain);
>>>>>>> aa1fbfcb

            let mut deposits = 0;
            let mut withdrawals = 0;

            for (_, tx, _, event) in events {
                match event {
                    // L1 -> L2 deposit
                    L1StandardBridgeEvents::ETHBridgeInitiated(ETHBridgeInitiated { .. }) => {
                        let deleted = connection.execute(
                            "DELETE FROM deposits WHERE tx_hash = ?;",
                            (tx.hash().to_string(),),
                        )?;
                        deposits += deleted;
                    }
                    // L2 -> L1 withdrawal
                    L1StandardBridgeEvents::ETHBridgeFinalized(ETHBridgeFinalized { .. }) => {
                        let deleted = connection.execute(
                            "DELETE FROM withdrawals WHERE tx_hash = ?;",
                            (tx.hash().to_string(),),
                        )?;
                        withdrawals += deleted;
                    }
                    _ => continue,
                }
            }

            info!(block_range = ?reverted_chain.range(), %deposits, %withdrawals, "Reverted chain events");
        }

        // Insert all new deposits and withdrawals
        let committed_chain = notification.committed();
        let events = decode_chain_into_events(&committed_chain);

        let mut deposits = 0;
        let mut withdrawals = 0;

        for (block, tx, log, event) in events {
            match event {
                // L1 -> L2 deposit
                L1StandardBridgeEvents::ETHBridgeInitiated(ETHBridgeInitiated {
                    amount,
                    from,
                    to,
                    ..
                }) => {
                    let inserted = connection.execute(
                                r#"
                                INSERT INTO deposits (block_number, tx_hash, contract_address, "from", "to", amount)
                                VALUES (?, ?, ?, ?, ?, ?)
                                "#,
                                (
                                    block.number,
                                    tx.hash().to_string(),
                                    log.address.to_string(),
                                    from.to_string(),
                                    to.to_string(),
                                    amount.to_string(),
                                ),
                            )?;
                    deposits += inserted;
                }
                // L2 -> L1 withdrawal
                L1StandardBridgeEvents::ETHBridgeFinalized(ETHBridgeFinalized {
                    amount,
                    from,
                    to,
                    ..
                }) => {
                    let inserted = connection.execute(
                                r#"
                                INSERT INTO withdrawals (block_number, tx_hash, contract_address, "from", "to", amount)
                                VALUES (?, ?, ?, ?, ?, ?)
                                "#,
                                (
                                    block.number,
                                    tx.hash().to_string(),
                                    log.address.to_string(),
                                    from.to_string(),
                                    to.to_string(),
                                    amount.to_string(),
                                ),
                            )?;
                    withdrawals += inserted;
                }
                _ => continue,
            };
        }

        info!(block_range = ?committed_chain.range(), %deposits, %withdrawals, "Committed chain events");

        // Send a finished height event, signaling the node that we don't need any blocks below
        // this height anymore
        ctx.events.send(ExExEvent::FinishedHeight(notification.tip().number))?;
    }

    Ok(())
}

/// Decode chain of blocks into a flattened list of receipt logs, and filter only
/// [L1StandardBridgeEvents].
fn decode_chain_into_events(
    chain: &Chain,
) -> impl Iterator<Item = (&SealedBlockWithSenders, &TransactionSigned, &Log, L1StandardBridgeEvents)>
{
    chain
        // Get all blocks and receipts
        .blocks_and_receipts()
        // Get all receipts
        .flat_map(|(block, receipts)| {
            block
                .body
                .iter()
                .zip(receipts.iter().flatten())
                .map(move |(tx, receipt)| (block, tx, receipt))
        })
        // Get all logs
        .flat_map(|(block, tx, receipt)| receipt.logs.iter().map(move |log| (block, tx, log)))
        // Decode and filter bridge events
        .filter_map(|(block, tx, log)| {
            L1StandardBridgeEvents::decode_raw_log(&log.topics, &log.data, true)
                .ok()
                .map(|event| (block, tx, log, event))
        })
}

fn main() -> eyre::Result<()> {
    reth::cli::Cli::parse_args().run(|builder, _| async move {
        let handle = builder
            .node(EthereumNode::default())
            .install_exex("OPBridge", |ctx| async move {
                let connection = Connection::open("op_bridge.db")?;
                init(ctx, connection).await
            })
            .launch()
            .await?;

        handle.wait_for_node_exit().await
    })
}<|MERGE_RESOLUTION|>--- conflicted
+++ resolved
@@ -11,16 +11,10 @@
 sol!(L1StandardBridge, "l1_standard_bridge_abi.json");
 use crate::L1StandardBridge::{ETHBridgeFinalized, ETHBridgeInitiated, L1StandardBridgeEvents};
 
-<<<<<<< HEAD
-/// An example of ExEx that listens to ETH bridging events from OP Stack chains
-/// and stores deposits and withdrawals in a SQLite database.
-struct OPBridgeExEx<Node: FullNodeComponents> {
-=======
 /// Initializes the ExEx.
 ///
 /// Opens up a SQLite database and creates the tables (if they don't exist).
 async fn init<Node: FullNodeTypes>(
->>>>>>> aa1fbfcb
     ctx: ExExContext<Node>,
     mut connection: Connection,
 ) -> eyre::Result<impl Future<Output = eyre::Result<()>>> {
@@ -29,19 +23,11 @@
     Ok(op_bridge_exex(ctx, connection))
 }
 
-<<<<<<< HEAD
-impl<Node: FullNodeComponents> OPBridgeExEx<Node> {
-    fn new(ctx: ExExContext<Node>, connection: Connection) -> eyre::Result<Self> {
-        // Create deposits and withdrawals tables
-        connection.execute(
-            r#"
-=======
 /// Create SQLite tables if they do not exist.
 fn create_tables(connection: &mut Connection) -> rusqlite::Result<()> {
     // Create deposits and withdrawals tables
     connection.execute(
         r#"
->>>>>>> aa1fbfcb
             CREATE TABLE IF NOT EXISTS deposits (
                 id               INTEGER PRIMARY KEY,
                 block_number     INTEGER NOT NULL,
@@ -100,59 +86,6 @@
     Ok(())
 }
 
-<<<<<<< HEAD
-impl<Node> Future for OPBridgeExEx<Node>
-where
-    Node: FullNodeComponents,
-    Node::Pool: Unpin,
-{
-    type Output = eyre::Result<()>;
-
-    fn poll(self: Pin<&mut Self>, cx: &mut Context<'_>) -> Poll<Self::Output> {
-        let this = self.get_mut();
-
-        // Process all new chain state notifications until there are no more
-        while let Some(notification) = ready!(this.ctx.notifications.poll_recv(cx)) {
-            // If there was a reorg, delete all deposits and withdrawals that were reverted
-            if let Some(reverted_chain) = notification.reverted() {
-                let events = decode_chain_into_events(&reverted_chain);
-
-                let mut deposits = 0;
-                let mut withdrawals = 0;
-
-                for (_, tx, _, event) in events {
-                    match event {
-                        // L1 -> L2 deposit
-                        L1StandardBridgeEvents::ETHBridgeInitiated(ETHBridgeInitiated {
-                            ..
-                        }) => {
-                            let deleted = this.connection.execute(
-                                "DELETE FROM deposits WHERE tx_hash = ?;",
-                                (tx.hash().to_string(),),
-                            )?;
-                            deposits += deleted;
-                        }
-                        // L2 -> L1 withdrawal
-                        L1StandardBridgeEvents::ETHBridgeFinalized(ETHBridgeFinalized {
-                            ..
-                        }) => {
-                            let deleted = this.connection.execute(
-                                "DELETE FROM withdrawals WHERE tx_hash = ?;",
-                                (tx.hash().to_string(),),
-                            )?;
-                            withdrawals += deleted;
-                        }
-                        _ => continue,
-                    };
-                }
-
-                info!(block_range = ?reverted_chain.range(), %deposits, %withdrawals, "Reverted chain events");
-            }
-
-            // Insert all new deposits and withdrawals
-            let committed_chain = notification.committed();
-            let events = decode_chain_into_events(&committed_chain);
-=======
 /// An example of ExEx that listens to ETH bridging events from OP Stack chains
 /// and stores deposits and withdrawals in a SQLite database.
 async fn op_bridge_exex<Node: FullNodeTypes>(
@@ -163,7 +96,6 @@
     while let Some(notification) = ctx.notifications.recv().await {
         if let Some(reverted_chain) = notification.reverted() {
             let events = decode_chain_into_events(&reverted_chain);
->>>>>>> aa1fbfcb
 
             let mut deposits = 0;
             let mut withdrawals = 0;
