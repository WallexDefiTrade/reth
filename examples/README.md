--- conflicted
+++ resolved
@@ -37,8 +37,8 @@
 
 ## Database
 
-| Example                     | Description                                                     |
-| --------------------------- | --------------------------------------------------------------- |
+| Example                  | Description                                                     |
+| ------------------------ | --------------------------------------------------------------- |
 | [DB access](./db-access) | Illustrates how to access Reth's database in a separate process |
 
 ## Network
@@ -49,17 +49,10 @@
 
 ## Mempool
 
-<<<<<<< HEAD
 | Example                                        | Description                                                                                                                |
 | ---------------------------------------------- | -------------------------------------------------------------------------------------------------------------------------- |
 | [Trace pending transactions](./txpool-tracing) | Illustrates how to trace pending transactions as they arrive in the mempool                                                |
-| [Standalone txpool](./network-txpool.rs)       | Illustrates how to use the network as a standalone component together with a transaction pool with a custom pool validator |
-=======
-| Example                                              | Description                                                                                                                |
-|------------------------------------------------------| -------------------------------------------------------------------------------------------------------------------------- |
-| [Trace pending transactions](./txpool-tracing) | Illustrates how to trace pending transactions as they arrive in the mempool                                                |
-| [Standalone txpool](./network-txpool)     | Illustrates how to use the network as a standalone component together with a transaction pool with a custom pool validator |
->>>>>>> d833f1ae
+| [Standalone txpool](./network-txpool)          | Illustrates how to use the network as a standalone component together with a transaction pool with a custom pool validator |
 
 ## P2P
 
