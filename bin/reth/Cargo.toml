[package]
name = "reth"
version.workspace = true
edition.workspace = true
rust-version.workspace = true
license.workspace = true
homepage.workspace = true
repository.workspace = true
description = "Reth node implementation"
default-run = "reth"

[lints]
workspace = true

[package.metadata.cargo-udeps.ignore]
normal = [
    # Used for diagrams in docs
    "aquamarine",
]

[dependencies]
# reth
reth-config.workspace = true
reth-primitives = { workspace = true, features = ["arbitrary", "clap"] }
reth-db = { workspace = true, features = ["mdbx"] }
reth-provider = { workspace = true }
reth-revm.workspace = true
reth-stages.workspace = true
reth-interfaces = { workspace = true, features = ["clap"] }
reth-transaction-pool.workspace = true
reth-beacon-consensus.workspace = true
reth-auto-seal-consensus.workspace = true
reth-consensus-common.workspace = true
reth-blockchain-tree.workspace = true
reth-rpc-engine-api.workspace = true
reth-rpc-builder.workspace = true
reth-rpc.workspace = true
reth-rpc-types.workspace = true
reth-rpc-types-compat.workspace = true
reth-rpc-api = { workspace = true, features = ["client"] }
reth-network = { workspace = true, features = ["serde"] }
reth-network-api.workspace = true
reth-downloaders.workspace = true
reth-tracing.workspace = true
reth-tasks.workspace = true
reth-optimism-payload-builder = { workspace = true, optional = true }
reth-ethereum-payload-builder.workspace = true
reth-payload-builder.workspace = true
reth-payload-validator.workspace = true
reth-basic-payload-builder.workspace = true
reth-discv4.workspace = true
reth-prune.workspace = true
reth-snapshot = { workspace = true, features = ["clap"] }
reth-trie.workspace = true
reth-nippy-jar.workspace = true
reth-node-api.workspace = true
reth-node-builder.workspace = true
reth-node-core.workspace = true

# crypto
alloy-rlp.workspace = true
alloy-chains.workspace = true
secp256k1 = { workspace = true, features = ["global-context", "rand-std", "recovery"] }
revm-inspectors.workspace = true

# tracing
tracing.workspace = true

# io
fdlimit = "0.3.0"
serde.workspace = true
serde_json.workspace = true
confy.workspace = true
toml = { workspace = true, features = ["display"] }

# metrics
metrics-exporter-prometheus = "0.12.1"
metrics-util = "0.15.0"
metrics-process = "=1.0.14"
reth-metrics.workspace = true
metrics.workspace = true
once_cell.workspace = true

# test vectors generation
proptest.workspace = true
rand.workspace = true

# tui
comfy-table = "7.0"
crossterm = "0.27.0"
ratatui = "0.25.0"
human_bytes = "0.4.1"

# async
tokio = { workspace = true, features = ["sync", "macros", "time", "rt-multi-thread"] }
futures.workspace = true
pin-project.workspace = true

# http/rpc
hyper = "0.14.25"

# misc
aquamarine.workspace = true
eyre.workspace = true
clap = { workspace = true, features = ["derive"] }
tempfile.workspace = true
backon = "0.4"
similar-asserts.workspace = true
humantime = "2.1.0"
itertools.workspace = true
rayon.workspace = true
<<<<<<< HEAD
futures-util.workspace = true
=======
boyer-moore-magiclen = "0.2.16"
>>>>>>> 92908b19

[target.'cfg(not(windows))'.dependencies]
jemallocator = { version = "0.5.0", optional = true }

[dev-dependencies]
jsonrpsee.workspace = true
assert_matches = "1.5.0"

[features]
default = ["jemalloc"]

asm-keccak = ["reth-primitives/asm-keccak"]

jemalloc = ["dep:jemallocator", "reth-node-core/jemalloc"]
jemalloc-prof = ["jemalloc", "jemallocator?/profiling"]

min-error-logs = ["tracing/release_max_level_error"]
min-warn-logs = ["tracing/release_max_level_warn"]
min-info-logs = ["tracing/release_max_level_info"]
min-debug-logs = ["tracing/release_max_level_debug"]
min-trace-logs = ["tracing/release_max_level_trace"]

optimism = [
    "reth-primitives/optimism",
    "reth-revm/optimism",
    "reth-interfaces/optimism",
    "reth-rpc/optimism",
    "reth-rpc-engine-api/optimism",
    "reth-transaction-pool/optimism",
    "reth-provider/optimism",
    "reth-beacon-consensus/optimism",
    "reth-auto-seal-consensus/optimism",
    "reth-network/optimism",
    "reth-network-api/optimism",
    "reth-blockchain-tree/optimism",
    "reth-payload-builder/optimism",
    "reth-optimism-payload-builder/optimism",
    "reth-ethereum-payload-builder/optimism",
    "reth-node-api/optimism",
    "reth-node-builder/optimism",
    "reth-node-core/optimism",
]

# no-op feature flag for switching between the `optimism` and default functionality in CI matrices
ethereum = []

[[bin]]
name = "reth"
path = "src/main.rs"

[[bin]]
name = "op-reth"
path = "src/optimism.rs"
required-features = ["optimism"]<|MERGE_RESOLUTION|>--- conflicted
+++ resolved
@@ -109,11 +109,8 @@
 humantime = "2.1.0"
 itertools.workspace = true
 rayon.workspace = true
-<<<<<<< HEAD
 futures-util.workspace = true
-=======
 boyer-moore-magiclen = "0.2.16"
->>>>>>> 92908b19
 
 [target.'cfg(not(windows))'.dependencies]
 jemallocator = { version = "0.5.0", optional = true }
