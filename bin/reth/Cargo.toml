--- conflicted
+++ resolved
@@ -9,28 +9,18 @@
 [dependencies]
 # reth
 reth-primitives = { path = "../../crates/primitives" }
-<<<<<<< HEAD
-reth-db = { path = "../../crates/storage/db", features = ["mdbx", "test-utils"] } # TODO:
-reth-provider = { path = "../../crates/storage/provider" }
-reth-stages = { path = "../../crates/stages" }
-reth-interfaces = { path = "../../crates/interfaces" }
-reth-transaction-pool = { path = "../../crates/transaction-pool" }
-reth-consensus = { path = "../../crates/consensus" }
-reth-executor = { path = "../../crates/executor"}
-reth-rpc = { path = "../../crates/net/rpc" }
-reth-rlp = { path = "../../crates/common/rlp" }
-=======
-reth-db = {path = "../../crates/storage/db", features = ["mdbx"]}
+reth-db = {path = "../../crates/storage/db", features = ["mdbx","test-utils"]}
 # TODO: Temporary use of the test-utils feature
 reth-provider = {path = "../../crates/storage/provider", features = ["test-utils"]}
 reth-stages = {path = "../../crates/stages"}
 reth-interfaces = {path = "../../crates/interfaces", features = ["test-utils"] }
 reth-transaction-pool = {path = "../../crates/transaction-pool"}
 reth-consensus = {path = "../../crates/consensus"}
+reth-executor = { path = "../../crates/executor"}
 reth-rpc = {path = "../../crates/net/rpc"}
+reth-rlp = { path = "../../crates/common/rlp" }
 reth-network = {path = "../../crates/net/network"}
 reth-downloaders = {path = "../../crates/net/downloaders"}
->>>>>>> 9dbf280b
 
 # tracing
 tracing = "0.1"
