use super::models::Test;
use crate::test_eth_chain::models::{ForkSpec, RootOrState};
use eyre::eyre;
use reth_db::{
    cursor::DbCursorRO,
    database::Database,
    mdbx::{test_utils::create_test_rw_db, WriteMap},
    tables,
    transaction::{DbTx, DbTxMut},
    Error as DbError,
};
use reth_executor::SpecUpgrades;
use reth_primitives::{
<<<<<<< HEAD
    keccak256, Account as RethAccount, BlockLocked, SealedHeader, StorageEntry, H256, U256,
=======
    keccak256, Account as RethAccount, Address, JsonU256, SealedBlock, SealedHeader, StorageEntry,
    H256, U256,
>>>>>>> cb6ddfcc
};
use reth_rlp::Decodable;
use reth_stages::{stages::execution::ExecutionStage, ExecInput, Stage, Transaction};
use std::{
    collections::HashMap,
    ffi::OsStr,
    path::{Path, PathBuf},
};
use tracing::{debug, info};

/// Tests are test edge cases that are not possible to happen on mainnet, so we are skipping them.
pub fn should_skip(path: &Path) -> bool {
    // funky test with `bigint 0x00` value in json :) not possible to happen on mainnet and require
    // custom json parser. https://github.com/ethereum/tests/issues/971
    if path.file_name() == Some(OsStr::new("ValueOverflow.json")) {
        return true
    }
    // txbyte is of type 02 and we dont parse tx bytes for this test to fail.
    if path.file_name() == Some(OsStr::new("typeTwoBerlin.json")) {
        return true
    }
    // Test checks if nonce overflows. We are handling this correctly but we are not parsing
    // exception in testsuite There are more nonce overflow tests that are in internal
    // call/create, and those tests are passing and are enabled.
    if path.file_name() == Some(OsStr::new("CreateTransactionHighNonce.json")) {
        return true
    }

    // Test check if gas price overflows, we handle this correctly but does not match tests specific
    // exception.
    if path.file_name() == Some(OsStr::new("HighGasPrice.json")) {
        return true
    }

    // Skip test where basefee/accesslist/diffuculty is present but it shouldn't be supported in
    // London/Berlin/TheMerge. https://github.com/ethereum/tests/blob/5b7e1ab3ffaf026d99d20b17bb30f533a2c80c8b/GeneralStateTests/stExample/eip1559.json#L130
    // It is expected to not execute these tests.
    if path.file_name() == Some(OsStr::new("accessListExample.json")) ||
        path.file_name() == Some(OsStr::new("basefeeExample.json")) ||
        path.file_name() == Some(OsStr::new("eip1559.json")) ||
        path.file_name() == Some(OsStr::new("mergeTest.json"))
    {
        return true
    }

    // These tests are passing, but they take a lot of time to execute so we are going to skip them.
    if path.file_name() == Some(OsStr::new("loopExp.json")) ||
        path.file_name() == Some(OsStr::new("Call50000_sha256.json")) ||
        path.file_name() == Some(OsStr::new("static_Call50000_sha256.json")) ||
        path.file_name() == Some(OsStr::new("loopMul.json")) ||
        path.file_name() == Some(OsStr::new("CALLBlake2f_MaxRounds.json")) ||
        path.file_name() == Some(OsStr::new("shiftCombinations.json"))
    {
        return true
    }
    false
}

/// Run one JSON-encoded Ethereum blockchain test at the specified path.
pub async fn run_test(path: PathBuf) -> eyre::Result<()> {
    let path = path.as_path();
    let json_file = std::fs::read(path)?;
    let suites: Test = serde_json::from_reader(&*json_file)?;

    if should_skip(path) {
        return Ok(())
    }
    info!("Executing test from path: {path:?}");

    for (name, suite) in suites.0 {
        if matches!(
            suite.network,
            ForkSpec::ByzantiumToConstantinopleAt5 |
                ForkSpec::Constantinople |
                ForkSpec::ConstantinopleFix |
                ForkSpec::MergeEOF |
                ForkSpec::MergeMeterInitCode |
                ForkSpec::MergePush0,
        ) {
            continue
        }

        // if matches!(suite.pre, State(RootOrState::Root(_))) {}

        let pre_state = suite.pre.0;

        debug!("Executing {:?} spec: {:?}", name, suite.network);

        let spec_upgrades: SpecUpgrades = suite.network.into();
        // if paris aka merge is not activated we dont have block rewards;
        let has_block_reward = spec_upgrades.paris != 0;

        // Create db and acquire transaction
        let db = create_test_rw_db::<WriteMap>();
        let tx = db.tx_mut()?;

        // insert genesis
        let header: SealedHeader = suite.genesis_block_header.into();
        let genesis_block = SealedBlock { header, body: vec![], ommers: vec![] };
        reth_provider::insert_canonical_block(&tx, &genesis_block, has_block_reward)?;

        suite.blocks.iter().try_for_each(|block| -> eyre::Result<()> {
            let decoded = SealedBlock::decode(&mut block.rlp.as_ref())?;
            reth_provider::insert_canonical_block(&tx, &decoded, has_block_reward)?;
            Ok(())
        })?;

        pre_state.into_iter().try_for_each(|(address, account)| -> eyre::Result<()> {
            let has_code = !account.code.is_empty();
            let code_hash = if has_code { Some(keccak256(&account.code)) } else { None };
            tx.put::<tables::PlainAccountState>(
                address,
                RethAccount {
                    balance: account.balance.0,
                    nonce: account.nonce.0.to::<u64>(),
                    bytecode_hash: code_hash,
                },
            )?;
            if let Some(code_hash) = code_hash {
                tx.put::<tables::Bytecodes>(code_hash, account.code.to_vec())?;
            }
            account.storage.iter().try_for_each(|(k, v)| {
<<<<<<< HEAD
                tx.put::<tables::PlainStorageState>(
                    address,
                    // TODO - Check
                    StorageEntry { key: H256::from_slice(&k.0.as_le_slice()), value: v.0 },
                )
=======
                tracing::trace!("Update storage: {address} key:{:?} val:{:?}", k.0, v.0);
                let mut key = H256::zero();
                k.0.to_big_endian(&mut key.0);
                tx.put::<tables::PlainStorageState>(address, StorageEntry { key, value: v.0 })
>>>>>>> cb6ddfcc
            })?;

            Ok(())
        })?;

        // Commit the pre suite state
        tx.commit()?;

        let storage = db.view(|tx| -> Result<_, DbError> {
            let mut cursor = tx.cursor_dup::<tables::PlainStorageState>()?;
            let walker = cursor.first()?.map(|first| cursor.walk(first.0)).transpose()?;
            Ok(walker.map(|mut walker| {
                let mut map: HashMap<Address, HashMap<U256, U256>> = HashMap::new();
                while let Some(Ok((address, slot))) = walker.next() {
                    let key = U256::from_big_endian(&slot.key.0);
                    map.entry(address).or_default().insert(key, slot.value);
                }
                map
            }))
        })??;
        tracing::trace!("Pre state :{:?}", storage);

        // Initialize the execution stage
        // Hardcode the chain_id to Ethereum 1.
        let mut stage =
            ExecutionStage::new(reth_executor::Config { chain_id: U256::from(1), spec_upgrades });

        // Call execution stage
        let input = ExecInput::default();
        {
            let mut transaction = Transaction::new(db.as_ref())?;

            // ignore error
            let _ = stage.execute(&mut transaction, input).await;
            transaction.commit()?;
        }

        // Validate post state
        match suite.post_state {
            Some(RootOrState::Root(root)) => {
                info!("Post state is root: #{root:?}")
            }
            Some(RootOrState::State(state)) => db.view(|tx| -> eyre::Result<()> {
                let mut cursor = tx.cursor_dup::<tables::PlainStorageState>()?;
                let walker = cursor.first()?.map(|first| cursor.walk(first.0)).transpose()?;
                let storage = walker.map(|mut walker| {
                    let mut map: HashMap<Address, HashMap<U256, U256>> = HashMap::new();
                    while let Some(Ok((address, slot))) = walker.next() {
                        let key = U256::from_big_endian(&slot.key.0);
                        map.entry(address).or_default().insert(key, slot.value);
                    }
                    map
                });
                tracing::trace!("Our storage:{:?}", storage);
                for (address, test_account) in state.iter() {
                    // check account
                    let our_account = tx
                        .get::<tables::PlainAccountState>(*address)?
                        .ok_or(eyre!("Account is missing:{address} expected:{:?}", test_account))?;
                    if test_account.balance.0 != our_account.balance {
                        return Err(eyre!(
                            "Account {address} balance diff, expected {} got{}",
                            test_account.balance.0,
                            our_account.balance
                        ))
                    }
                    if test_account.nonce.0.as_u64() != our_account.nonce {
                        return Err(eyre!(
                            "Account {address} nonce diff, expected {} got {}",
                            test_account.nonce.0,
                            our_account.nonce
                        ))
                    }
                    if let Some(our_bytecode) = our_account.bytecode_hash {
                        let test_bytecode = keccak256(test_account.code.as_ref());
                        if our_bytecode != test_bytecode {
                            return Err(eyre!(
                                "Account {address} bytecode diff, expected: {} got: {:?}",
                                test_account.code,
                                our_account.bytecode_hash
                            ))
                        }
                    } else if !test_account.code.is_empty() {
                        return Err(eyre!(
                            "Account {address} bytecode diff, expected {} got empty bytecode",
                            test_account.code,
                        ))
                    }

                    // get walker if present
                    if let Some(storage) = storage.as_ref() {
                        // iterate over storages
                        for (JsonU256(key), JsonU256(value)) in test_account.storage.iter() {
                            let our_value = storage
                                .get(address)
                                .ok_or(eyre!(
                                    "Missing storage from test {storage:?} got {:?}",
                                    test_account.storage
                                ))?
                                .get(key)
                                .ok_or(eyre!(
                                    "Slot is missing from table {storage:?} got:{:?}",
                                    test_account.storage
                                ))?;
                            if value != our_value {
                                return Err(eyre!(
                                    "Storage diff we got {address}: {storage:?} but expect: {:?}",
                                    test_account.storage
                                ))
                            }
                        }
                    } else if !test_account.storage.is_empty() {
                        return Err(eyre!(
                            "Walker is not present, but storage is not empty.{:?}",
                            test_account.storage
                        ))
                    }
                }
                Ok(())
            })??,
            None => info!("Post state is none"),
        }
    }
    Ok(())
}<|MERGE_RESOLUTION|>--- conflicted
+++ resolved
@@ -11,12 +11,8 @@
 };
 use reth_executor::SpecUpgrades;
 use reth_primitives::{
-<<<<<<< HEAD
-    keccak256, Account as RethAccount, BlockLocked, SealedHeader, StorageEntry, H256, U256,
-=======
     keccak256, Account as RethAccount, Address, JsonU256, SealedBlock, SealedHeader, StorageEntry,
     H256, U256,
->>>>>>> cb6ddfcc
 };
 use reth_rlp::Decodable;
 use reth_stages::{stages::execution::ExecutionStage, ExecInput, Stage, Transaction};
@@ -139,18 +135,11 @@
                 tx.put::<tables::Bytecodes>(code_hash, account.code.to_vec())?;
             }
             account.storage.iter().try_for_each(|(k, v)| {
-<<<<<<< HEAD
+                tracing::trace!("Update storage: {address} key:{:?} val:{:?}", k.0, v.0);
                 tx.put::<tables::PlainStorageState>(
                     address,
-                    // TODO - Check
-                    StorageEntry { key: H256::from_slice(&k.0.as_le_slice()), value: v.0 },
+                    StorageEntry { key: H256::from_slice(&k.0.as_be_slice()), value: v.0 },
                 )
-=======
-                tracing::trace!("Update storage: {address} key:{:?} val:{:?}", k.0, v.0);
-                let mut key = H256::zero();
-                k.0.to_big_endian(&mut key.0);
-                tx.put::<tables::PlainStorageState>(address, StorageEntry { key, value: v.0 })
->>>>>>> cb6ddfcc
             })?;
 
             Ok(())
