--- conflicted
+++ resolved
@@ -147,24 +147,14 @@
         let db = Arc::new(init_db(db_path, self.db.database_args())?);
         info!(target: "reth::cli", "Database opened");
 
-<<<<<<< HEAD
-        let factory = create_provider_factory(
+        let provider_factory = create_provider_factory(
             &config,
-=======
-        let provider_factory = ProviderFactory::new(
-            Arc::clone(&db),
->>>>>>> b2ebaa32
             self.chain.clone(),
             db.clone(),
             StaticFileProvider::read_write(data_dir.static_files())?,
-<<<<<<< HEAD
         )?;
 
-        let mut provider_rw = factory.provider_rw()?;
-=======
-        );
         let mut provider_rw = provider_factory.provider_rw()?;
->>>>>>> b2ebaa32
 
         if let Some(listen_addr) = self.metrics {
             info!(target: "reth::cli", "Starting metrics endpoint at {}", listen_addr);
@@ -209,16 +199,6 @@
 
                     let default_peers_path = data_dir.known_peers();
 
-<<<<<<< HEAD
-                    let provider_factory = Arc::new(create_provider_factory(
-                        &config,
-                        self.chain.clone(),
-                        db.clone(),
-                        StaticFileProvider::read_write(data_dir.static_files())?,
-                    )?);
-
-=======
->>>>>>> b2ebaa32
                     let network = self
                         .network
                         .network_config(
