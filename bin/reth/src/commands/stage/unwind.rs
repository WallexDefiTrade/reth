--- conflicted
+++ resolved
@@ -1,15 +1,5 @@
 //! Unwinding a certain block range
 
-<<<<<<< HEAD
-use crate::{
-    args::{
-        utils::{chain_help, genesis_value_parser, SUPPORTED_CHAINS},
-        DatabaseArgs, DatadirArgs,
-    },
-    dirs::DataDirPath,
-};
-=======
->>>>>>> aefcfff2
 use clap::{Parser, Subcommand};
 use reth_beacon_consensus::EthBeaconConsensus;
 use reth_config::Config;
@@ -36,9 +26,8 @@
 use crate::{
     args::{
         utils::{chain_help, genesis_value_parser, SUPPORTED_CHAINS},
-        DatabaseArgs,
+        DatabaseArgs, DatadirArgs,
     },
-    dirs::{DataDirPath, MaybePlatformPath},
     macros::block_executor,
 };
 
@@ -76,13 +65,8 @@
     /// Execute `db stage unwind` command
     pub async fn execute(self) -> eyre::Result<()> {
         // add network name to data dir
-<<<<<<< HEAD
         let data_dir = self.datadir.clone().resolve_datadir(self.chain.chain);
-        let db_path = data_dir.db_path();
-=======
-        let data_dir = self.datadir.unwrap_or_chain_default(self.chain.chain);
         let db_path = data_dir.db();
->>>>>>> aefcfff2
         if !db_path.exists() {
             eyre::bail!("Database {db_path:?} does not exist.")
         }
