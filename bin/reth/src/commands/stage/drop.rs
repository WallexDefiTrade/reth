//! Database debugging tool

use crate::{
    args::{
        utils::{chain_help, genesis_value_parser, SUPPORTED_CHAINS},
        DatabaseArgs, StageEnum,
    },
    dirs::{DataDirPath, MaybePlatformPath},
    utils::DbTool,
};
use clap::Parser;
use reth_db::{
    database::Database, mdbx::DatabaseArguments, open_db, static_file::iter_static_files, tables,
    transaction::DbTxMut, DatabaseEnv,
};
use reth_node_core::init::{insert_genesis_header, insert_genesis_state};
use reth_primitives::{
    fs, stage::StageId, static_file::find_fixed_range, ChainSpec, StaticFileSegment,
};
use reth_provider::ProviderFactory;
use std::sync::Arc;

/// `reth drop-stage` command
#[derive(Debug, Parser)]
pub struct Command {
    /// The path to the data dir for all reth files and subdirectories.
    ///
    /// Defaults to the OS-specific data directory:
    ///
    /// - Linux: `$XDG_DATA_HOME/reth/` or `$HOME/.local/share/reth/`
    /// - Windows: `{FOLDERID_RoamingAppData}/reth/`
    /// - macOS: `$HOME/Library/Application Support/reth/`
    #[arg(long, value_name = "DATA_DIR", verbatim_doc_comment, default_value_t)]
    datadir: MaybePlatformPath<DataDirPath>,

    /// The chain this node is running.
    ///
    /// Possible values are either a built-in chain or the path to a chain specification file.
    #[arg(
        long,
        value_name = "CHAIN_OR_PATH",
        long_help = chain_help(),
        default_value = SUPPORTED_CHAINS[0],
        value_parser = genesis_value_parser
    )]
    chain: Arc<ChainSpec>,

    #[clap(flatten)]
    db: DatabaseArgs,

    stage: StageEnum,
}

impl Command {
    /// Execute `db` command
    pub async fn execute(self) -> eyre::Result<()> {
        // add network name to data dir
        let data_dir = self.datadir.unwrap_or_chain_default(self.chain.chain);
        let db_path = data_dir.db_path();
        fs::create_dir_all(&db_path)?;

        let db =
            open_db(db_path.as_ref(), DatabaseArguments::default().log_level(self.db.log_level))?;
        let provider_factory =
            ProviderFactory::new(db, self.chain.clone(), data_dir.static_files_path())?;
        let static_file_provider = provider_factory.static_file_provider();

        let tool = DbTool::new(provider_factory, self.chain.clone())?;

        let static_file_segment = match self.stage {
            StageEnum::Headers => Some(StaticFileSegment::Headers),
            StageEnum::Bodies => Some(StaticFileSegment::Transactions),
            StageEnum::Execution => Some(StaticFileSegment::Receipts),
            _ => None,
        };

        // Delete static file segment data before inserting the genesis header below
        if let Some(static_file_segment) = static_file_segment {
            let static_file_provider = tool.provider_factory.static_file_provider();
            let static_files = iter_static_files(static_file_provider.directory())?;
            if let Some(segment_static_files) = static_files.get(&static_file_segment) {
                for (block_range, _) in segment_static_files {
                    static_file_provider
                        .delete_jar(static_file_segment, find_fixed_range(block_range.start()))?;
                }
            }
        }

        tool.provider_factory.db_ref().update(|tx| {
            match self.stage {
                StageEnum::Headers => {
                    tx.clear::<tables::CanonicalHeaders>()?;
                    tx.clear::<tables::Headers>()?;
                    tx.clear::<tables::HeaderTD>()?;
                    tx.clear::<tables::HeaderNumbers>()?;
                    tx.put::<tables::SyncStage>(StageId::Headers.to_string(), Default::default())?;
                    insert_genesis_header::<DatabaseEnv>(tx, static_file_provider, self.chain)?;
                }
                StageEnum::Bodies => {
                    tx.clear::<tables::BlockBodyIndices>()?;
                    tx.clear::<tables::Transactions>()?;
                    tx.clear::<tables::TransactionBlocks>()?;
                    tx.clear::<tables::BlockOmmers>()?;
                    tx.clear::<tables::BlockWithdrawals>()?;
<<<<<<< HEAD
                    tx.put::<tables::SyncStage>(StageId::Bodies.to_string(), Default::default())?;
                    insert_genesis_header::<DatabaseEnv>(tx, static_file_provider, self.chain)?;
=======
                    tx.put::<tables::StageCheckpoints>(
                        StageId::Bodies.to_string(),
                        Default::default(),
                    )?;
                    insert_genesis_header::<DatabaseEnv>(tx, self.chain)?;
>>>>>>> 20b43657
                }
                StageEnum::Senders => {
                    tx.clear::<tables::TransactionSenders>()?;
                    tx.put::<tables::StageCheckpoints>(
                        StageId::SenderRecovery.to_string(),
                        Default::default(),
                    )?;
                }
                StageEnum::Execution => {
                    tx.clear::<tables::PlainAccountState>()?;
                    tx.clear::<tables::PlainStorageState>()?;
                    tx.clear::<tables::AccountChangeSets>()?;
                    tx.clear::<tables::StorageChangeSets>()?;
                    tx.clear::<tables::Bytecodes>()?;
                    tx.clear::<tables::Receipts>()?;
                    tx.put::<tables::StageCheckpoints>(
                        StageId::Execution.to_string(),
                        Default::default(),
                    )?;
                    insert_genesis_state::<DatabaseEnv>(tx, self.chain.genesis())?;
                }
                StageEnum::AccountHashing => {
                    tx.clear::<tables::HashedAccounts>()?;
                    tx.put::<tables::StageCheckpoints>(
                        StageId::AccountHashing.to_string(),
                        Default::default(),
                    )?;
                }
                StageEnum::StorageHashing => {
                    tx.clear::<tables::HashedStorages>()?;
                    tx.put::<tables::StageCheckpoints>(
                        StageId::StorageHashing.to_string(),
                        Default::default(),
                    )?;
                }
                StageEnum::Hashing => {
                    // Clear hashed accounts
                    tx.clear::<tables::HashedAccounts>()?;
                    tx.put::<tables::StageCheckpoints>(
                        StageId::AccountHashing.to_string(),
                        Default::default(),
                    )?;

                    // Clear hashed storages
                    tx.clear::<tables::HashedStorages>()?;
                    tx.put::<tables::StageCheckpoints>(
                        StageId::StorageHashing.to_string(),
                        Default::default(),
                    )?;
                }
                StageEnum::Merkle => {
                    tx.clear::<tables::AccountsTrie>()?;
                    tx.clear::<tables::StoragesTrie>()?;
                    tx.put::<tables::StageCheckpoints>(
                        StageId::MerkleExecute.to_string(),
                        Default::default(),
                    )?;
                    tx.put::<tables::StageCheckpoints>(
                        StageId::MerkleUnwind.to_string(),
                        Default::default(),
                    )?;
                    tx.delete::<tables::StageCheckpointProgresses>(
                        StageId::MerkleExecute.to_string(),
                        None,
                    )?;
                }
                StageEnum::AccountHistory | StageEnum::StorageHistory => {
                    tx.clear::<tables::AccountsHistory>()?;
                    tx.clear::<tables::StoragesHistory>()?;
                    tx.put::<tables::StageCheckpoints>(
                        StageId::IndexAccountHistory.to_string(),
                        Default::default(),
                    )?;
                    tx.put::<tables::StageCheckpoints>(
                        StageId::IndexStorageHistory.to_string(),
                        Default::default(),
                    )?;
                }
<<<<<<< HEAD
=======
                StageEnum::TotalDifficulty => {
                    tx.clear::<tables::HeaderTerminalDifficulties>()?;
                    tx.put::<tables::StageCheckpoints>(
                        StageId::TotalDifficulty.to_string(),
                        Default::default(),
                    )?;
                    insert_genesis_header::<DatabaseEnv>(tx, self.chain)?;
                }
>>>>>>> 20b43657
                StageEnum::TxLookup => {
                    tx.clear::<tables::TransactionHashNumbers>()?;
                    tx.put::<tables::StageCheckpoints>(
                        StageId::TransactionLookup.to_string(),
                        Default::default(),
                    )?;
                    insert_genesis_header::<DatabaseEnv>(tx, static_file_provider, self.chain)?;
                }
            }

            tx.put::<tables::StageCheckpoints>(StageId::Finish.to_string(), Default::default())?;

            Ok::<_, eyre::Error>(())
        })??;

        Ok(())
    }
}<|MERGE_RESOLUTION|>--- conflicted
+++ resolved
@@ -102,16 +102,11 @@
                     tx.clear::<tables::TransactionBlocks>()?;
                     tx.clear::<tables::BlockOmmers>()?;
                     tx.clear::<tables::BlockWithdrawals>()?;
-<<<<<<< HEAD
-                    tx.put::<tables::SyncStage>(StageId::Bodies.to_string(), Default::default())?;
+                    tx.put::<tables::StageCheckpoints>(
+                        StageId::Bodies.to_string(),
+                        Default::default(),
+                    )?;
                     insert_genesis_header::<DatabaseEnv>(tx, static_file_provider, self.chain)?;
-=======
-                    tx.put::<tables::StageCheckpoints>(
-                        StageId::Bodies.to_string(),
-                        Default::default(),
-                    )?;
-                    insert_genesis_header::<DatabaseEnv>(tx, self.chain)?;
->>>>>>> 20b43657
                 }
                 StageEnum::Senders => {
                     tx.clear::<tables::TransactionSenders>()?;
@@ -190,17 +185,6 @@
                         Default::default(),
                     )?;
                 }
-<<<<<<< HEAD
-=======
-                StageEnum::TotalDifficulty => {
-                    tx.clear::<tables::HeaderTerminalDifficulties>()?;
-                    tx.put::<tables::StageCheckpoints>(
-                        StageId::TotalDifficulty.to_string(),
-                        Default::default(),
-                    )?;
-                    insert_genesis_header::<DatabaseEnv>(tx, self.chain)?;
-                }
->>>>>>> 20b43657
                 StageEnum::TxLookup => {
                     tx.clear::<tables::TransactionHashNumbers>()?;
                     tx.put::<tables::StageCheckpoints>(
