//! Command that initializes the node by importing a chain from a file.

use crate::{
    args::{
        utils::{chain_help, genesis_value_parser, SUPPORTED_CHAINS},
        DatabaseArgs,
    },
    dirs::{DataDirPath, MaybePlatformPath},
    version::SHORT_VERSION,
};
use clap::Parser;
use eyre::Context;
use futures::{Stream, StreamExt};
use reth_beacon_consensus::BeaconConsensus;
use reth_config::Config;
use reth_db::{database::Database, init_db, mdbx::DatabaseArguments};
use reth_downloaders::{
    bodies::bodies::BodiesDownloaderBuilder, file_client::FileClient,
    headers::reverse_headers::ReverseHeadersDownloaderBuilder,
};
use reth_interfaces::consensus::Consensus;
use reth_node_core::{events::node::NodeEvent, init::init_genesis};
use reth_node_ethereum::EthEvmConfig;
use reth_primitives::{stage::StageId, ChainSpec, PruneModes, B256};
use reth_provider::{HeaderSyncMode, ProviderFactory, StageCheckpointReader};
use reth_stages::{
    prelude::*,
    stages::{ExecutionStage, ExecutionStageThresholds, SenderRecoveryStage},
};
use reth_static_file::StaticFileProducer;
use std::{path::PathBuf, sync::Arc};
use tokio::sync::watch;
use tracing::{debug, info};

/// Syncs RLP encoded blocks from a file.
#[derive(Debug, Parser)]
pub struct ImportCommand {
    /// The path to the configuration file to use.
    #[arg(long, value_name = "FILE", verbatim_doc_comment)]
    config: Option<PathBuf>,

    /// The path to the data dir for all reth files and subdirectories.
    ///
    /// Defaults to the OS-specific data directory:
    ///
    /// - Linux: `$XDG_DATA_HOME/reth/` or `$HOME/.local/share/reth/`
    /// - Windows: `{FOLDERID_RoamingAppData}/reth/`
    /// - macOS: `$HOME/Library/Application Support/reth/`
    #[arg(long, value_name = "DATA_DIR", verbatim_doc_comment, default_value_t)]
    datadir: MaybePlatformPath<DataDirPath>,

    /// The chain this node is running.
    ///
    /// Possible values are either a built-in chain or the path to a chain specification file.
    #[arg(
        long,
        value_name = "CHAIN_OR_PATH",
        long_help = chain_help(),
        default_value = SUPPORTED_CHAINS[0],
        value_parser = genesis_value_parser
    )]
    chain: Arc<ChainSpec>,

    #[command(flatten)]
    db: DatabaseArgs,

    /// The path to a block file for import.
    ///
    /// The online stages (headers and bodies) are replaced by a file import, after which the
    /// remaining stages are executed.
    #[arg(value_name = "IMPORT_PATH", verbatim_doc_comment)]
    path: PathBuf,
}

impl ImportCommand {
    /// Execute `import` command
    pub async fn execute(self) -> eyre::Result<()> {
        info!(target: "reth::cli", "reth {} starting", SHORT_VERSION);

        // add network name to data dir
        let data_dir = self.datadir.unwrap_or_chain_default(self.chain.chain);
        let config_path = self.config.clone().unwrap_or(data_dir.config_path());

        let config: Config = self.load_config(config_path.clone())?;
        info!(target: "reth::cli", path = ?config_path, "Configuration loaded");

        let db_path = data_dir.db_path();

        info!(target: "reth::cli", path = ?db_path, "Opening database");
        let db =
            Arc::new(init_db(db_path, DatabaseArguments::default().log_level(self.db.log_level))?);
        info!(target: "reth::cli", "Database opened");
        let provider_factory =
            ProviderFactory::new(db.clone(), self.chain.clone(), data_dir.static_files_path())?;

        debug!(target: "reth::cli", chain=%self.chain.chain, genesis=?self.chain.genesis_hash(), "Initializing genesis");

        init_genesis(provider_factory.clone())?;

        let consensus = Arc::new(BeaconConsensus::new(self.chain.clone()));
        info!(target: "reth::cli", "Consensus engine initialized");

        // create a new FileClient
        info!(target: "reth::cli", "Importing chain file");
        let file_client = Arc::new(FileClient::new(&self.path).await?);

        // override the tip
        let tip = file_client.tip().expect("file client has no tip");
        info!(target: "reth::cli", "Chain file imported");

        let static_file_producer = StaticFileProducer::new(
            provider_factory.clone(),
            provider_factory.static_file_provider(),
            PruneModes::default(),
        );

        let (mut pipeline, events) = self
            .build_import_pipeline(
                config,
                provider_factory.clone(),
                &consensus,
                file_client,
                static_file_producer,
            )
            .await?;

        // override the tip
        pipeline.set_tip(tip);
        debug!(target: "reth::cli", ?tip, "Tip manually set");

        let provider = provider_factory.provider()?;

        let latest_block_number =
            provider.get_stage_checkpoint(StageId::Finish)?.map(|ch| ch.block_number);
        tokio::spawn(reth_node_core::events::node::handle_events(
            None,
            latest_block_number,
            events,
            db.clone(),
        ));

        // Run pipeline
        info!(target: "reth::cli", "Starting sync pipeline");
        tokio::select! {
            res = pipeline.run() => res?,
            _ = tokio::signal::ctrl_c() => {},
        };

        info!(target: "reth::cli", "Finishing up");
        Ok(())
    }

    async fn build_import_pipeline<DB, C>(
        &self,
        config: Config,
        provider_factory: ProviderFactory<DB>,
        consensus: &Arc<C>,
        file_client: Arc<FileClient>,
        static_file_producer: StaticFileProducer<DB>,
    ) -> eyre::Result<(Pipeline<DB>, impl Stream<Item = NodeEvent>)>
    where
        DB: Database + Clone + Unpin + 'static,
        C: Consensus + 'static,
    {
        if !file_client.has_canonical_blocks() {
            eyre::bail!("unable to import non canonical blocks");
        }

        let header_downloader = ReverseHeadersDownloaderBuilder::new(config.stages.headers)
            .build(file_client.clone(), consensus.clone())
            .into_task();

        let body_downloader = BodiesDownloaderBuilder::new(config.stages.bodies)
            .build(file_client.clone(), consensus.clone(), provider_factory.clone())
            .into_task();

        let (tip_tx, tip_rx) = watch::channel(B256::ZERO);
        let factory =
            reth_revm::EvmProcessorFactory::new(self.chain.clone(), EthEvmConfig::default());

        let max_block = file_client.max_block().unwrap_or(0);

        let etl_file_size = config.stages.etl.etl_file_size;

        let mut pipeline = Pipeline::builder()
            .with_tip_sender(tip_tx)
            // we want to sync all blocks the file client provides or 0 if empty
            .with_max_block(max_block)
            .add_stages(
                DefaultStages::new(
                    provider_factory.clone(),
                    HeaderSyncMode::Tip(tip_rx),
                    consensus.clone(),
                    header_downloader,
                    body_downloader,
                    factory.clone(),
<<<<<<< HEAD
                    etl_file_size,
                )?
=======
                )
>>>>>>> 10aeeb02
                .set(SenderRecoveryStage {
                    commit_threshold: config.stages.sender_recovery.commit_threshold,
                })
                .set(ExecutionStage::new(
                    factory,
                    ExecutionStageThresholds {
                        max_blocks: config.stages.execution.max_blocks,
                        max_changes: config.stages.execution.max_changes,
                        max_cumulative_gas: config.stages.execution.max_cumulative_gas,
                        max_duration: config.stages.execution.max_duration,
                    },
                    config
                        .stages
                        .merkle
                        .clean_threshold
                        .max(config.stages.account_hashing.clean_threshold)
                        .max(config.stages.storage_hashing.clean_threshold),
                    config.prune.map(|prune| prune.segments).unwrap_or_default(),
                )),
            )
            .build(provider_factory, static_file_producer);

        let events = pipeline.events().map(Into::into);

        Ok((pipeline, events))
    }

    /// Loads the reth config
    fn load_config(&self, config_path: PathBuf) -> eyre::Result<Config> {
        confy::load_path::<Config>(config_path.clone())
            .wrap_err_with(|| format!("Could not load config file {:?}", config_path))
    }
}

#[cfg(test)]
mod tests {
    use super::*;

    #[test]
    fn parse_common_import_command_chain_args() {
        for chain in SUPPORTED_CHAINS {
            let args: ImportCommand = ImportCommand::parse_from(["reth", "--chain", chain, "."]);
            assert_eq!(
                Ok(args.chain.chain),
                chain.parse::<reth_primitives::Chain>(),
                "failed to parse chain {chain}"
            );
        }
    }
}<|MERGE_RESOLUTION|>--- conflicted
+++ resolved
@@ -194,12 +194,8 @@
                     header_downloader,
                     body_downloader,
                     factory.clone(),
-<<<<<<< HEAD
                     etl_file_size,
-                )?
-=======
                 )
->>>>>>> 10aeeb02
                 .set(SenderRecoveryStage {
                     commit_threshold: config.stages.sender_recovery.commit_threshold,
                 })
