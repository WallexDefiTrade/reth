--- conflicted
+++ resolved
@@ -1,18 +1,10 @@
-<<<<<<< HEAD
-use crate::args::{
-    get_secret_key,
-    utils::{chain_help, genesis_value_parser, SUPPORTED_CHAINS},
-    DatabaseArgs, DatadirArgs, NetworkArgs,
-=======
 use crate::{
     args::{
         get_secret_key,
         utils::{chain_help, genesis_value_parser, SUPPORTED_CHAINS},
-        DatabaseArgs, NetworkArgs,
+        DatabaseArgs, DatadirArgs, NetworkArgs,
     },
-    dirs::{DataDirPath, MaybePlatformPath},
     macros::block_executor,
->>>>>>> aefcfff2
 };
 use clap::Parser;
 use eyre::Context;
@@ -100,11 +92,7 @@
             .build(ProviderFactory::new(
                 db,
                 self.chain.clone(),
-<<<<<<< HEAD
-                self.datadir.clone().resolve_datadir(self.chain.chain).static_files_path(),
-=======
-                self.datadir.unwrap_or_chain_default(self.chain.chain).static_files(),
->>>>>>> aefcfff2
+                self.datadir.clone().resolve_datadir(self.chain.chain).static_files(),
             )?)
             .start_network()
             .await?;
@@ -118,13 +106,8 @@
         let config = Config::default();
 
         // Add network name to data dir
-<<<<<<< HEAD
         let data_dir = self.datadir.clone().resolve_datadir(self.chain.chain);
-        let db_path = data_dir.db_path();
-=======
-        let data_dir = self.datadir.unwrap_or_chain_default(self.chain.chain);
         let db_path = data_dir.db();
->>>>>>> aefcfff2
         fs::create_dir_all(&db_path)?;
 
         // Initialize the database
