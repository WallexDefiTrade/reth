--- conflicted
+++ resolved
@@ -13,12 +13,8 @@
 use clap::Parser;
 use reth_cli_runner::CliContext;
 use reth_config::Config;
-<<<<<<< HEAD
-use reth_db::{database::Database, init_db};
-=======
 use reth_db::{init_db, DatabaseEnv};
 use reth_errors::BlockValidationError;
->>>>>>> 7c17c6e4
 use reth_evm::execute::{BlockExecutionOutput, BlockExecutorProvider, Executor};
 use reth_fs_util as fs;
 use reth_network::NetworkHandle;
@@ -72,15 +68,11 @@
 }
 
 impl Command {
-    async fn build_network<DB: Database + 'static>(
+    async fn build_network(
         &self,
         config: &Config,
         task_executor: TaskExecutor,
-<<<<<<< HEAD
-        provider_factory: ProviderFactory<DB>,
-=======
         provider_factory: ProviderFactory<Arc<DatabaseEnv>>,
->>>>>>> 7c17c6e4
         network_secret_path: PathBuf,
         default_peers_path: PathBuf,
     ) -> eyre::Result<NetworkHandle> {
@@ -113,13 +105,9 @@
 
         // initialize the database
         let db = Arc::new(init_db(db_path, self.db.database_args())?);
-<<<<<<< HEAD
-        let factory = ProviderFactory::new(db, self.chain.clone(), data_dir.static_files())?;
-=======
         let static_file_provider = StaticFileProvider::read_write(data_dir.static_files())?;
         let factory =
             ProviderFactory::new(db.clone(), self.chain.clone(), static_file_provider.clone());
->>>>>>> 7c17c6e4
         let provider = factory.provider()?;
 
         // Look up merkle checkpoint
