//! Command for debugging block building.

<<<<<<< HEAD
use crate::args::{
    utils::{chain_help, genesis_value_parser, SUPPORTED_CHAINS},
    DatabaseArgs, DatadirArgs,
=======
use crate::{
    args::{
        utils::{chain_help, genesis_value_parser, SUPPORTED_CHAINS},
        DatabaseArgs,
    },
    dirs::{DataDirPath, MaybePlatformPath},
    macros::block_executor,
>>>>>>> aefcfff2
};
use alloy_rlp::Decodable;
use clap::Parser;
use eyre::Context;
use reth_basic_payload_builder::{
    BuildArguments, BuildOutcome, Cancelled, PayloadBuilder, PayloadConfig,
};
use reth_beacon_consensus::EthBeaconConsensus;
use reth_blockchain_tree::{
    BlockchainTree, BlockchainTreeConfig, ShareableBlockchainTree, TreeExternals,
};
use reth_cli_runner::CliContext;
use reth_consensus::Consensus;
use reth_db::{init_db, DatabaseEnv};
use reth_evm::execute::{BlockExecutionOutput, BlockExecutorProvider, Executor};
use reth_interfaces::RethResult;
use reth_node_api::PayloadBuilderAttributes;
use reth_payload_builder::database::CachedReads;
use reth_primitives::{
    constants::eip4844::{LoadKzgSettingsError, MAINNET_KZG_TRUSTED_SETUP},
    fs,
    revm_primitives::KzgSettings,
    stage::StageId,
    Address, BlobTransaction, BlobTransactionSidecar, Bytes, ChainSpec, PooledTransactionsElement,
    Receipts, SealedBlock, SealedBlockWithSenders, Transaction, TransactionSigned, TxEip4844, B256,
    U256,
};
use reth_provider::{
    providers::BlockchainProvider, BlockHashReader, BlockReader, BlockWriter,
    BundleStateWithReceipts, ProviderFactory, StageCheckpointReader, StateProviderFactory,
};
use reth_revm::database::StateProviderDatabase;
#[cfg(feature = "optimism")]
use reth_rpc_types::engine::OptimismPayloadAttributes;
use reth_rpc_types::engine::{BlobsBundleV1, PayloadAttributes};
use reth_transaction_pool::{
    blobstore::InMemoryBlobStore, BlobStore, EthPooledTransaction, PoolConfig, TransactionOrigin,
    TransactionPool, TransactionValidationTaskExecutor,
};
use std::{path::PathBuf, str::FromStr, sync::Arc};
use tracing::*;

/// `reth debug build-block` command
/// This debug routine requires that the node is positioned at the block before the target.
/// The script will then parse the block and attempt to build a similar one.
#[derive(Debug, Parser)]
pub struct Command {
    /// Configure data storage locations
    #[command(flatten)]
    datadir: DatadirArgs,

    /// The chain this node is running.
    ///
    /// Possible values are either a built-in chain or the path to a chain specification file.
    #[arg(
        long,
        value_name = "CHAIN_OR_PATH",
        long_help = chain_help(),
        default_value = SUPPORTED_CHAINS[0],
        value_parser = genesis_value_parser
    )]
    chain: Arc<ChainSpec>,

    /// Database arguments.
    #[command(flatten)]
    db: DatabaseArgs,

    /// Overrides the KZG trusted setup by reading from the supplied file.
    #[arg(long, value_name = "PATH")]
    trusted_setup_file: Option<PathBuf>,

    #[arg(long)]
    parent_beacon_block_root: Option<B256>,

    #[arg(long)]
    prev_randao: B256,

    #[arg(long)]
    timestamp: u64,

    #[arg(long)]
    suggested_fee_recipient: Address,

    /// Array of transactions.
    /// NOTE: 4844 transactions must be provided in the same order as they appear in the blobs
    /// bundle.
    #[arg(long, value_delimiter = ',')]
    transactions: Vec<String>,

    /// Path to the file that contains a corresponding blobs bundle.
    #[arg(long)]
    blobs_bundle_path: Option<PathBuf>,
}

impl Command {
    /// Fetches the best block block from the database.
    ///
    /// If the database is empty, returns the genesis block.
    fn lookup_best_block(&self, db: Arc<DatabaseEnv>) -> RethResult<Arc<SealedBlock>> {
        let factory = ProviderFactory::new(
            db,
            self.chain.clone(),
<<<<<<< HEAD
            self.datadir.clone().resolve_datadir(self.chain.chain).static_files_path(),
=======
            self.datadir.unwrap_or_chain_default(self.chain.chain).static_files(),
>>>>>>> aefcfff2
        )?;
        let provider = factory.provider()?;

        let best_number =
            provider.get_stage_checkpoint(StageId::Finish)?.unwrap_or_default().block_number;
        let best_hash = provider
            .block_hash(best_number)?
            .expect("the hash for the latest block is missing, database is corrupt");

        Ok(Arc::new(
            provider
                .block(best_number.into())?
                .expect("the header for the latest block is missing, database is corrupt")
                .seal(best_hash),
        ))
    }

    /// Loads the trusted setup params from a given file path or falls back to
    /// `MAINNET_KZG_TRUSTED_SETUP`.
    fn kzg_settings(&self) -> eyre::Result<Arc<KzgSettings>> {
        if let Some(ref trusted_setup_file) = self.trusted_setup_file {
            let trusted_setup = KzgSettings::load_trusted_setup_file(trusted_setup_file)
                .map_err(LoadKzgSettingsError::KzgError)?;
            Ok(Arc::new(trusted_setup))
        } else {
            Ok(Arc::clone(&MAINNET_KZG_TRUSTED_SETUP))
        }
    }

    /// Execute `debug in-memory-merkle` command
    pub async fn execute(self, ctx: CliContext) -> eyre::Result<()> {
        // add network name to data dir
<<<<<<< HEAD
        let data_dir = self.datadir.clone().resolve_datadir(self.chain.chain);
        let db_path = data_dir.db_path();
=======
        let data_dir = self.datadir.unwrap_or_chain_default(self.chain.chain);
        let db_path = data_dir.db();
>>>>>>> aefcfff2
        fs::create_dir_all(&db_path)?;

        // initialize the database
        let db = Arc::new(init_db(db_path, self.db.database_args())?);
        let provider_factory = ProviderFactory::new(
            Arc::clone(&db),
            Arc::clone(&self.chain),
            data_dir.static_files(),
        )?;

        let consensus: Arc<dyn Consensus> =
            Arc::new(EthBeaconConsensus::new(Arc::clone(&self.chain)));

        let executor = block_executor!(self.chain.clone());

        // configure blockchain tree
        let tree_externals =
            TreeExternals::new(provider_factory.clone(), Arc::clone(&consensus), executor);
        let tree = BlockchainTree::new(tree_externals, BlockchainTreeConfig::default(), None)?;
        let blockchain_tree = Arc::new(ShareableBlockchainTree::new(tree));

        // fetch the best block from the database
        let best_block =
            self.lookup_best_block(Arc::clone(&db)).wrap_err("the head block is missing")?;

        let blockchain_db =
            BlockchainProvider::new(provider_factory.clone(), blockchain_tree.clone())?;
        let blob_store = InMemoryBlobStore::default();

        let validator = TransactionValidationTaskExecutor::eth_builder(Arc::clone(&self.chain))
            .with_head_timestamp(best_block.timestamp)
            .kzg_settings(self.kzg_settings()?)
            .with_additional_tasks(1)
            .build_with_tasks(blockchain_db.clone(), ctx.task_executor.clone(), blob_store.clone());

        let transaction_pool = reth_transaction_pool::Pool::eth_pool(
            validator,
            blob_store.clone(),
            PoolConfig::default(),
        );
        info!(target: "reth::cli", "Transaction pool initialized");

        let mut blobs_bundle = self
            .blobs_bundle_path
            .map(|path| -> eyre::Result<BlobsBundleV1> {
                let contents = fs::read_to_string(&path)
                    .wrap_err(format!("could not read {}", path.display()))?;
                serde_json::from_str(&contents).wrap_err("failed to deserialize blobs bundle")
            })
            .transpose()?;

        for tx_bytes in self.transactions.iter() {
            debug!(target: "reth::cli", bytes = ?tx_bytes, "Decoding transaction");
            let transaction = TransactionSigned::decode(&mut &Bytes::from_str(tx_bytes)?[..])?
                .into_ecrecovered()
                .ok_or(eyre::eyre!("failed to recover tx"))?;

            let encoded_length = match &transaction.transaction {
                Transaction::Eip4844(TxEip4844 { blob_versioned_hashes, .. }) => {
                    let blobs_bundle = blobs_bundle.as_mut().ok_or(eyre::eyre!(
                        "encountered a blob tx. `--blobs-bundle-path` must be provided"
                    ))?;

                    let sidecar: BlobTransactionSidecar =
                        blobs_bundle.pop_sidecar(blob_versioned_hashes.len());

                    // first construct the tx, calculating the length of the tx with sidecar before
                    // insertion
                    let tx = BlobTransaction::try_from_signed(
                        transaction.as_ref().clone(),
                        sidecar.clone(),
                    )
                    .expect("should not fail to convert blob tx if it is already eip4844");
                    let pooled = PooledTransactionsElement::BlobTransaction(tx);
                    let encoded_length = pooled.length_without_header();

                    // insert the blob into the store
                    blob_store.insert(transaction.hash, sidecar)?;

                    encoded_length
                }
                _ => transaction.length_without_header(),
            };

            debug!(target: "reth::cli", ?transaction, "Adding transaction to the pool");
            transaction_pool
                .add_transaction(
                    TransactionOrigin::External,
                    EthPooledTransaction::new(transaction, encoded_length),
                )
                .await?;
        }

        let payload_attrs = PayloadAttributes {
            parent_beacon_block_root: self.parent_beacon_block_root,
            prev_randao: self.prev_randao,
            timestamp: self.timestamp,
            suggested_fee_recipient: self.suggested_fee_recipient,
            // TODO: add support for withdrawals
            withdrawals: None,
        };
        let payload_config = PayloadConfig::new(
            Arc::clone(&best_block),
            Bytes::default(),
            #[cfg(feature = "optimism")]
            reth_node_optimism::OptimismPayloadBuilderAttributes::try_new(
                best_block.hash(),
                OptimismPayloadAttributes {
                    payload_attributes: payload_attrs,
                    transactions: None,
                    no_tx_pool: None,
                    gas_limit: None,
                },
            )?,
            #[cfg(not(feature = "optimism"))]
            reth_payload_builder::EthPayloadBuilderAttributes::try_new(
                best_block.hash(),
                payload_attrs,
            )?,
            self.chain.clone(),
        );

        let args = BuildArguments::new(
            blockchain_db.clone(),
            transaction_pool,
            CachedReads::default(),
            payload_config,
            Cancelled::default(),
            None,
        );

        #[cfg(feature = "optimism")]
        let payload_builder = reth_node_optimism::OptimismPayloadBuilder::new(
            self.chain.clone(),
            reth_node_optimism::OptimismEvmConfig::default(),
        )
        .compute_pending_block();

        #[cfg(not(feature = "optimism"))]
        let payload_builder = reth_ethereum_payload_builder::EthereumPayloadBuilder::default();

        match payload_builder.try_build(args)? {
            BuildOutcome::Better { payload, .. } => {
                let block = payload.block();
                debug!(target: "reth::cli", ?block, "Built new payload");

                consensus.validate_header_with_total_difficulty(block, U256::MAX)?;
                consensus.validate_header(block)?;
                consensus.validate_block(block)?;

                let senders = block.senders().expect("sender recovery failed");
                let block_with_senders =
                    SealedBlockWithSenders::new(block.clone(), senders).unwrap();

                let db = StateProviderDatabase::new(blockchain_db.latest()?);
                let executor = block_executor!(self.chain.clone()).executor(db);

                let BlockExecutionOutput { state, receipts, .. } =
                    executor.execute((&block_with_senders.clone().unseal(), U256::MAX).into())?;
                let state = BundleStateWithReceipts::new(
                    state,
                    Receipts::from_block_receipt(receipts),
                    block.number,
                );
                debug!(target: "reth::cli", ?state, "Executed block");

                let hashed_state = state.hash_state_slow();
                let (state_root, trie_updates) = state
                    .hash_state_slow()
                    .state_root_with_updates(provider_factory.provider()?.tx_ref())?;

                if state_root != block_with_senders.state_root {
                    eyre::bail!(
                        "state root mismatch. expected: {}. got: {}",
                        block_with_senders.state_root,
                        state_root
                    );
                }

                // Attempt to insert new block without committing
                let provider_rw = provider_factory.provider_rw()?;
                provider_rw.append_blocks_with_state(
                    Vec::from([block_with_senders]),
                    state,
                    hashed_state,
                    trie_updates,
                    None,
                )?;
                info!(target: "reth::cli", "Successfully appended built block");
            }
            _ => unreachable!("other outcomes are unreachable"),
        };

        Ok(())
    }
}<|MERGE_RESOLUTION|>--- conflicted
+++ resolved
@@ -1,18 +1,11 @@
 //! Command for debugging block building.
 
-<<<<<<< HEAD
-use crate::args::{
-    utils::{chain_help, genesis_value_parser, SUPPORTED_CHAINS},
-    DatabaseArgs, DatadirArgs,
-=======
 use crate::{
     args::{
         utils::{chain_help, genesis_value_parser, SUPPORTED_CHAINS},
-        DatabaseArgs,
+        DatabaseArgs, DatadirArgs,
     },
-    dirs::{DataDirPath, MaybePlatformPath},
     macros::block_executor,
->>>>>>> aefcfff2
 };
 use alloy_rlp::Decodable;
 use clap::Parser;
@@ -115,11 +108,7 @@
         let factory = ProviderFactory::new(
             db,
             self.chain.clone(),
-<<<<<<< HEAD
-            self.datadir.clone().resolve_datadir(self.chain.chain).static_files_path(),
-=======
-            self.datadir.unwrap_or_chain_default(self.chain.chain).static_files(),
->>>>>>> aefcfff2
+            self.datadir.clone().resolve_datadir(self.chain.chain).static_files(),
         )?;
         let provider = factory.provider()?;
 
@@ -152,13 +141,8 @@
     /// Execute `debug in-memory-merkle` command
     pub async fn execute(self, ctx: CliContext) -> eyre::Result<()> {
         // add network name to data dir
-<<<<<<< HEAD
         let data_dir = self.datadir.clone().resolve_datadir(self.chain.chain);
-        let db_path = data_dir.db_path();
-=======
-        let data_dir = self.datadir.unwrap_or_chain_default(self.chain.chain);
         let db_path = data_dir.db();
->>>>>>> aefcfff2
         fs::create_dir_all(&db_path)?;
 
         // initialize the database
