--- conflicted
+++ resolved
@@ -15,12 +15,8 @@
 use reth_cli_runner::CliContext;
 use reth_config::{config::EtlConfig, Config};
 use reth_consensus::Consensus;
-<<<<<<< HEAD
-use reth_db::{database::Database, init_db};
-=======
 use reth_db::{database::Database, init_db, DatabaseEnv};
 use reth_db_common::init::init_genesis;
->>>>>>> 7c17c6e4
 use reth_downloaders::{
     bodies::bodies::BodiesDownloaderBuilder,
     headers::reverse_headers::ReverseHeadersDownloaderBuilder,
@@ -143,15 +139,11 @@
         Ok(pipeline)
     }
 
-    async fn build_network<DB: Database + 'static>(
+    async fn build_network(
         &self,
         config: &Config,
         task_executor: TaskExecutor,
-<<<<<<< HEAD
-        provider_factory: ProviderFactory<DB>,
-=======
         provider_factory: ProviderFactory<Arc<DatabaseEnv>>,
->>>>>>> 7c17c6e4
         network_secret_path: PathBuf,
         default_peers_path: PathBuf,
     ) -> eyre::Result<NetworkHandle> {
@@ -165,11 +157,7 @@
                 self.network.discovery.addr,
                 self.network.discovery.port,
             ))
-<<<<<<< HEAD
             .build(provider_factory)
-=======
-            .build(provider_factory.clone())
->>>>>>> 7c17c6e4
             .start_network()
             .await?;
         info!(target: "reth::cli", peer_id = %network.peer_id(), local_addr = %network.local_addr(), "Connected to P2P network");
