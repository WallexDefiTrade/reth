//! Command that initializes the node from a genesis file.

use crate::{
    args::{
        utils::{chain_help, genesis_value_parser, SUPPORTED_CHAINS},
        DatabaseArgs,
    },
    dirs::{DataDirPath, MaybePlatformPath},
};
use clap::Parser;
use reth_config::config::EtlConfig;
use reth_db::{database::Database, init_db};
use reth_node_core::init::{init_from_state_dump, init_genesis};
use reth_primitives::{ChainSpec, B256};
use reth_provider::ProviderFactory;

use std::{fs::File, io::BufReader, path::PathBuf, sync::Arc};
use tracing::info;

/// Initializes the database with the genesis block.
#[derive(Debug, Parser)]
pub struct InitStateCommand {
    /// The path to the data dir for all reth files and subdirectories.
    ///
    /// Defaults to the OS-specific data directory:
    ///
    /// - Linux: `$XDG_DATA_HOME/reth/` or `$HOME/.local/share/reth/`
    /// - Windows: `{FOLDERID_RoamingAppData}/reth/`
    /// - macOS: `$HOME/Library/Application Support/reth/`
    #[arg(long, value_name = "DATA_DIR", verbatim_doc_comment, default_value_t)]
    datadir: MaybePlatformPath<DataDirPath>,

    /// The chain this node is running.
    ///
    /// Possible values are either a built-in chain or the path to a chain specification file.
    #[arg(
        long,
        value_name = "CHAIN_OR_PATH",
        long_help = chain_help(),
        default_value = SUPPORTED_CHAINS[0],
        value_parser = genesis_value_parser
    )]
    chain: Arc<ChainSpec>,

    /// JSONL file with state dump.
    ///
    /// Must contain accounts in following format, additional account fields are ignored. Can
    /// also contain { "root": \<state-root\> } as first line.
    /// {
    ///     "balance": "\<balance\>",
    ///     "nonce": \<nonce\>,
    ///     "code": "\<bytecode\>",
    ///     "storage": {
    ///         "\<key\>": "\<value\>",
    ///         ..
    ///     },
    ///     "address": "\<address\>",
    /// }
    ///
    /// Allows init at a non-genesis block. Caution! Blocks must be manually imported up until
    /// and including the non-genesis block to init chain at. See 'import' command.
    #[arg(long, value_name = "STATE_DUMP_FILE", verbatim_doc_comment, default_value = None)]
    state: Option<PathBuf>,

    #[command(flatten)]
    db: DatabaseArgs,
}

impl InitStateCommand {
    /// Execute the `init` command
    pub async fn execute(self) -> eyre::Result<()> {
        info!(target: "reth::cli", "reth init starting");

        // add network name to data dir
        let data_dir = self.datadir.unwrap_or_chain_default(self.chain.chain);
        let db_path = data_dir.db();
        info!(target: "reth::cli", path = ?db_path, "Opening database");
        let db = Arc::new(init_db(&db_path, self.db.database_args())?);
        info!(target: "reth::cli", "Database opened");

<<<<<<< HEAD
        let provider_factory = ProviderFactory::new(db, self.chain, data_dir.static_files_path())?;
        let etl_config = EtlConfig::new(
            Some(EtlConfig::from_datadir(&data_dir.data_dir_path())),
            EtlConfig::default_file_size(),
        );
=======
        let provider_factory = ProviderFactory::new(db, self.chain, data_dir.static_files())?;

>>>>>>> f157ec83
        info!(target: "reth::cli", "Writing genesis block");

        let hash = match self.state {
            Some(path) => init_at_state(path, provider_factory, etl_config)?,
            None => init_genesis(provider_factory)?,
        };

        info!(target: "reth::cli", hash = ?hash, "Genesis block written");
        Ok(())
    }
}

/// Initialize chain with state at specific block, from a file with state dump.
pub fn init_at_state<DB: Database>(
    state_dump_path: PathBuf,
    factory: ProviderFactory<DB>,
    etl_config: EtlConfig,
) -> eyre::Result<B256> {
    info!(target: "reth::cli",
        path=?state_dump_path,
        "Opening state dump");

    let file = File::open(state_dump_path)?;
    let reader = BufReader::new(file);

    init_from_state_dump(reader, factory, etl_config)
}<|MERGE_RESOLUTION|>--- conflicted
+++ resolved
@@ -78,16 +78,12 @@
         let db = Arc::new(init_db(&db_path, self.db.database_args())?);
         info!(target: "reth::cli", "Database opened");
 
-<<<<<<< HEAD
-        let provider_factory = ProviderFactory::new(db, self.chain, data_dir.static_files_path())?;
+        let provider_factory = ProviderFactory::new(db, self.chain, data_dir.static_files())?;
         let etl_config = EtlConfig::new(
             Some(EtlConfig::from_datadir(&data_dir.data_dir_path())),
             EtlConfig::default_file_size(),
         );
-=======
-        let provider_factory = ProviderFactory::new(db, self.chain, data_dir.static_files())?;
 
->>>>>>> f157ec83
         info!(target: "reth::cli", "Writing genesis block");
 
         let hash = match self.state {
