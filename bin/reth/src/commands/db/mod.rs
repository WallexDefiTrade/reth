--- conflicted
+++ resolved
@@ -101,13 +101,8 @@
     /// Execute `db` command
     pub async fn execute(self) -> eyre::Result<()> {
         // add network name to data dir
-<<<<<<< HEAD
         let data_dir = self.datadir.resolve_datadir(self.chain.chain);
-        let db_path = data_dir.db_path();
-=======
-        let data_dir = self.datadir.unwrap_or_chain_default(self.chain.chain);
         let db_path = data_dir.db();
->>>>>>> aefcfff2
         let db_args = self.db.database_args();
         let static_files_path = data_dir.static_files();
 
