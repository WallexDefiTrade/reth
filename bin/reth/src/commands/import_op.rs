//! Command that initializes the node by importing OP Mainnet chain segment below Bedrock, from a
//! file.

use crate::{
    args::{
        utils::{genesis_value_parser, SUPPORTED_CHAINS},
        DatabaseArgs,
    },
    commands::import::{build_import_pipeline, load_config},
    dirs::{DataDirPath, MaybePlatformPath},
    version::SHORT_VERSION,
};
use clap::Parser;
use reth_beacon_consensus::EthBeaconConsensus;
use reth_config::{config::EtlConfig, Config};
use reth_db::{init_db, tables, transaction::DbTx};
use reth_db_common::init::init_genesis;
use reth_downloaders::file_client::{
    ChunkedFileReader, FileClient, DEFAULT_BYTE_LEN_CHUNK_CHAIN_FILE,
};
use reth_optimism_primitives::bedrock_import::is_dup_tx;
use reth_primitives::{stage::StageId, PruneModes};
use reth_provider::{ProviderFactory, StageCheckpointReader, StaticFileProviderFactory};
use reth_static_file::StaticFileProducer;
use std::{path::PathBuf, sync::Arc};
use tracing::{debug, error, info};

/// Syncs RLP encoded blocks from a file.
#[derive(Debug, Parser)]
pub struct ImportOpCommand {
    /// The path to the configuration file to use.
    #[arg(long, value_name = "FILE", verbatim_doc_comment)]
    config: Option<PathBuf>,

    /// The path to the data dir for all reth files and subdirectories.
    ///
    /// Defaults to the OS-specific data directory:
    ///
    /// - Linux: `$XDG_DATA_HOME/reth/` or `$HOME/.local/share/reth/`
    /// - Windows: `{FOLDERID_RoamingAppData}/reth/`
    /// - macOS: `$HOME/Library/Application Support/reth/`
    #[arg(long, value_name = "DATA_DIR", verbatim_doc_comment, default_value_t)]
    datadir: MaybePlatformPath<DataDirPath>,

    /// Chunk byte length to read from file.
    #[arg(long, value_name = "CHUNK_LEN", verbatim_doc_comment)]
    chunk_len: Option<u64>,

    #[command(flatten)]
    db: DatabaseArgs,

    /// The path to a block file for import.
    ///
    /// The online stages (headers and bodies) are replaced by a file import, after which the
    /// remaining stages are executed.
    #[arg(value_name = "IMPORT_PATH", verbatim_doc_comment)]
    path: PathBuf,
}

impl ImportOpCommand {
    /// Execute `import` command
    pub async fn execute(self) -> eyre::Result<()> {
        info!(target: "reth::cli", "reth {} starting", SHORT_VERSION);

        info!(target: "reth::cli",
            "Disabled stages requiring state, since cannot execute OVM state changes"
        );

        debug!(target: "reth::cli",
            chunk_byte_len=self.chunk_len.unwrap_or(DEFAULT_BYTE_LEN_CHUNK_CHAIN_FILE),
            "Chunking chain import"
        );

        let chain_spec = genesis_value_parser(SUPPORTED_CHAINS[0])?;

        // add network name to data dir
        let data_dir = self.datadir.unwrap_or_chain_default(chain_spec.chain);
        let config_path = self.config.clone().unwrap_or_else(|| data_dir.config());

        let mut config: Config = load_config(config_path.clone())?;
        info!(target: "reth::cli", path = ?config_path, "Configuration loaded");

        // Make sure ETL doesn't default to /tmp/, but to whatever datadir is set to
        if config.stages.etl.dir.is_none() {
            config.stages.etl.dir = Some(EtlConfig::from_datadir(data_dir.data_dir()));
        }

        let db_path = data_dir.db();

        info!(target: "reth::cli", path = ?db_path, "Opening database");
        let db = Arc::new(init_db(db_path, self.db.database_args())?);

        info!(target: "reth::cli", "Database opened");
        let provider_factory =
            ProviderFactory::new(db.clone(), chain_spec.clone(), data_dir.static_files())?;

        debug!(target: "reth::cli", chain=%chain_spec.chain, genesis=?chain_spec.genesis_hash(), "Initializing genesis");

        init_genesis(provider_factory.clone())?;

        let consensus = Arc::new(EthBeaconConsensus::new(chain_spec.clone()));
        info!(target: "reth::cli", "Consensus engine initialized");

        // open file
        let mut reader = ChunkedFileReader::new(&self.path, self.chunk_len).await?;

        let mut total_decoded_blocks = 0;
        let mut total_decoded_txns = 0;
        let mut total_filtered_out_dup_txns = 0;

        while let Some(mut file_client) = reader.next_chunk::<FileClient>().await? {
            // create a new FileClient from chunk read from file
            info!(target: "reth::cli",
                "Importing chain file chunk"
            );

            let tip = file_client.tip().ok_or(eyre::eyre!("file client has no tip"))?;
            info!(target: "reth::cli", "Chain file chunk read");

            total_decoded_blocks += file_client.headers_len();
            total_decoded_txns += file_client.total_transactions();

            for (block_number, body) in file_client.bodies_iter_mut() {
                body.transactions.retain(|_| {
                    if is_dup_tx(block_number) {
                        total_filtered_out_dup_txns += 1;
                        return false;
                    }
                    true
                })
            }

            let (mut pipeline, events) = build_import_pipeline(
                &config,
                provider_factory.clone(),
                &consensus,
                Arc::new(file_client),
                StaticFileProducer::new(
                    provider_factory.clone(),
                    provider_factory.static_file_provider(),
                    PruneModes::default(),
                ),
                true,
            )
            .await?;

            // override the tip
            pipeline.set_tip(tip);
            debug!(target: "reth::cli", ?tip, "Tip manually set");

            let provider = provider_factory.provider()?;

            let latest_block_number =
                provider.get_stage_checkpoint(StageId::Finish)?.map(|ch| ch.block_number);
            tokio::spawn(reth_node_events::node::handle_events(
                None,
                latest_block_number,
                events,
                db.clone(),
            ));

            // Run pipeline
            info!(target: "reth::cli", "Starting sync pipeline");
            tokio::select! {
                res = pipeline.run() => res?,
                _ = tokio::signal::ctrl_c() => {},
            }
        }

        let provider = provider_factory.provider()?;

        let total_imported_blocks = provider.tx_ref().entries::<tables::HeaderNumbers>()?;
        let total_imported_txns = provider.tx_ref().entries::<tables::TransactionHashNumbers>()?;

        if total_decoded_blocks != total_imported_blocks ||
            total_decoded_txns != total_imported_txns + total_filtered_out_dup_txns
        {
            error!(target: "reth::cli",
                total_decoded_blocks,
                total_imported_blocks,
                total_decoded_txns,
                total_filtered_out_dup_txns,
                total_imported_txns,
                "Chain was partially imported"
            );
        }

        info!(target: "reth::cli",
            total_imported_blocks,
            total_imported_txns,
            total_decoded_blocks,
            total_decoded_txns,
            total_filtered_out_dup_txns,
            "Chain file imported"
        );

        Ok(())
    }
<<<<<<< HEAD
}

/// A transaction that has been replayed in chain below Bedrock.
#[derive(Debug)]
pub struct ReplayedTx {
    tx_hash: TxHash,
    original_block: u64,
}

impl ReplayedTx {
    /// Returns a new instance.
    pub const fn new(tx_hash: TxHash, original_block: u64) -> Self {
        Self { tx_hash, original_block }
    }
}

/// Transaction 0x9ed8..9cb9, first seen in block 985.
pub const TX_BLOCK_985: ReplayedTx = ReplayedTx::new(
    TxHash::new(hex!("9ed8f713b2cc6439657db52dcd2fdb9cc944915428f3c6e2a7703e242b259cb9")),
    985,
);

/// Transaction 0x86f8..76e5, first seen in block 123 322.
pub const TX_BLOCK_123_322: ReplayedTx = ReplayedTx::new(
    TxHash::new(hex!("c033250c5a45f9d104fc28640071a776d146d48403cf5e95ed0015c712e26cb6")),
    123_322,
);

/// Transaction 0x86f8..76e5, first seen in block 1 133 328.
pub const TX_BLOCK_1_133_328: ReplayedTx = ReplayedTx::new(
    TxHash::new(hex!("86f8c77cfa2b439e9b4e92a10f6c17b99fce1220edf4001e4158b57f41c576e5")),
    1_133_328,
);

/// Transaction 0x3cc2..cd4e, first seen in block 1 244 152.
pub const TX_BLOCK_1_244_152: ReplayedTx = ReplayedTx::new(
    TxHash::new(hex!("3cc27e7cc8b7a9380b2b2f6c224ea5ef06ade62a6af564a9dd0bcca92131cd4e")),
    1_244_152,
);

/// List of original occurrences of all duplicate transactions below Bedrock.
pub const TX_DUP_ORIGINALS: [ReplayedTx; 4] =
    [TX_BLOCK_985, TX_BLOCK_123_322, TX_BLOCK_1_133_328, TX_BLOCK_1_244_152];

/// Returns `true` if transaction is the second or third appearance of the transaction.
pub fn is_duplicate(tx_hash: TxHash, block_number: u64) -> bool {
    for ReplayedTx { tx_hash: dup_tx_hash, original_block } in TX_DUP_ORIGINALS {
        if tx_hash == dup_tx_hash && block_number != original_block {
            return true;
        }
    }
    false
=======
>>>>>>> 7262d08f
}<|MERGE_RESOLUTION|>--- conflicted
+++ resolved
@@ -124,7 +124,7 @@
                 body.transactions.retain(|_| {
                     if is_dup_tx(block_number) {
                         total_filtered_out_dup_txns += 1;
-                        return false;
+                        return false
                     }
                     true
                 })
@@ -196,59 +196,4 @@
 
         Ok(())
     }
-<<<<<<< HEAD
-}
-
-/// A transaction that has been replayed in chain below Bedrock.
-#[derive(Debug)]
-pub struct ReplayedTx {
-    tx_hash: TxHash,
-    original_block: u64,
-}
-
-impl ReplayedTx {
-    /// Returns a new instance.
-    pub const fn new(tx_hash: TxHash, original_block: u64) -> Self {
-        Self { tx_hash, original_block }
-    }
-}
-
-/// Transaction 0x9ed8..9cb9, first seen in block 985.
-pub const TX_BLOCK_985: ReplayedTx = ReplayedTx::new(
-    TxHash::new(hex!("9ed8f713b2cc6439657db52dcd2fdb9cc944915428f3c6e2a7703e242b259cb9")),
-    985,
-);
-
-/// Transaction 0x86f8..76e5, first seen in block 123 322.
-pub const TX_BLOCK_123_322: ReplayedTx = ReplayedTx::new(
-    TxHash::new(hex!("c033250c5a45f9d104fc28640071a776d146d48403cf5e95ed0015c712e26cb6")),
-    123_322,
-);
-
-/// Transaction 0x86f8..76e5, first seen in block 1 133 328.
-pub const TX_BLOCK_1_133_328: ReplayedTx = ReplayedTx::new(
-    TxHash::new(hex!("86f8c77cfa2b439e9b4e92a10f6c17b99fce1220edf4001e4158b57f41c576e5")),
-    1_133_328,
-);
-
-/// Transaction 0x3cc2..cd4e, first seen in block 1 244 152.
-pub const TX_BLOCK_1_244_152: ReplayedTx = ReplayedTx::new(
-    TxHash::new(hex!("3cc27e7cc8b7a9380b2b2f6c224ea5ef06ade62a6af564a9dd0bcca92131cd4e")),
-    1_244_152,
-);
-
-/// List of original occurrences of all duplicate transactions below Bedrock.
-pub const TX_DUP_ORIGINALS: [ReplayedTx; 4] =
-    [TX_BLOCK_985, TX_BLOCK_123_322, TX_BLOCK_1_133_328, TX_BLOCK_1_244_152];
-
-/// Returns `true` if transaction is the second or third appearance of the transaction.
-pub fn is_duplicate(tx_hash: TxHash, block_number: u64) -> bool {
-    for ReplayedTx { tx_hash: dup_tx_hash, original_block } in TX_DUP_ORIGINALS {
-        if tx_hash == dup_tx_hash && block_number != original_block {
-            return true;
-        }
-    }
-    false
-=======
->>>>>>> 7262d08f
 }