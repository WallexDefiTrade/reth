--- conflicted
+++ resolved
@@ -17,20 +17,13 @@
 use reth_downloaders::file_client::{
     ChunkedFileReader, FileClient, DEFAULT_BYTE_LEN_CHUNK_CHAIN_FILE,
 };
-<<<<<<< HEAD
-
-use reth_node_core::{args::DatadirArgs, init::init_genesis};
-
-use reth_primitives::{hex, stage::StageId, PruneModes, TxHash};
-use reth_provider::{ProviderFactory, StageCheckpointReader, StaticFileProviderFactory};
-=======
+use reth_node_core::args::DatadirArgs;
 use reth_optimism_primitives::bedrock_import::is_dup_tx;
 use reth_primitives::{stage::StageId, PruneModes};
 use reth_provider::{
     providers::StaticFileProvider, ProviderFactory, StageCheckpointReader,
     StaticFileProviderFactory,
 };
->>>>>>> 7c17c6e4
 use reth_static_file::StaticFileProducer;
 use std::{path::PathBuf, sync::Arc};
 use tracing::{debug, error, info};
@@ -42,21 +35,7 @@
     #[arg(long, value_name = "FILE", verbatim_doc_comment)]
     config: Option<PathBuf>,
 
-<<<<<<< HEAD
-    /// Chunk byte length.
-=======
-    /// The path to the data dir for all reth files and subdirectories.
-    ///
-    /// Defaults to the OS-specific data directory:
-    ///
-    /// - Linux: `$XDG_DATA_HOME/reth/` or `$HOME/.local/share/reth/`
-    /// - Windows: `{FOLDERID_RoamingAppData}/reth/`
-    /// - macOS: `$HOME/Library/Application Support/reth/`
-    #[arg(long, value_name = "DATA_DIR", verbatim_doc_comment, default_value_t)]
-    datadir: MaybePlatformPath<DataDirPath>,
-
     /// Chunk byte length to read from file.
->>>>>>> 7c17c6e4
     #[arg(long, value_name = "CHUNK_LEN", verbatim_doc_comment)]
     chunk_len: Option<u64>,
 
