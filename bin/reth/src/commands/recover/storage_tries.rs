use crate::args::utils::{chain_help, genesis_value_parser, SUPPORTED_CHAINS};
use clap::Parser;
use reth_cli_runner::CliContext;
use reth_db::{
    cursor::{DbCursorRO, DbDupCursorRW},
    init_db, tables,
    transaction::DbTx,
};
use reth_node_core::{
    args::{DatabaseArgs, DatadirArgs},
    init::init_genesis,
};
use reth_primitives::ChainSpec;
use reth_provider::{BlockNumReader, HeaderProvider, ProviderError, ProviderFactory};
use reth_trie::StateRoot;
use std::{fs, sync::Arc};
use tracing::*;

/// `reth recover storage-tries` command
#[derive(Debug, Parser)]
pub struct Command {
    /// Configure data storage locations
    #[command(flatten)]
    datadir: DatadirArgs,

    /// The chain this node is running.
    ///
    /// Possible values are either a built-in chain or the path to a chain specification file.
    #[arg(
        long,
        value_name = "CHAIN_OR_PATH",
        long_help = chain_help(),
        default_value = SUPPORTED_CHAINS[0],
        value_parser = genesis_value_parser
    )]
    chain: Arc<ChainSpec>,

    /// All database related arguments
    #[command(flatten)]
    pub db: DatabaseArgs,
}

impl Command {
    /// Execute `storage-tries` recovery command
    pub async fn execute(self, _ctx: CliContext) -> eyre::Result<()> {
<<<<<<< HEAD
        let data_dir = self.datadir.resolve_datadir(self.chain.chain);
        let db_path = data_dir.db_path();
=======
        let data_dir = self.datadir.unwrap_or_chain_default(self.chain.chain);
        let db_path = data_dir.db();
>>>>>>> aefcfff2
        fs::create_dir_all(&db_path)?;
        let db = Arc::new(init_db(db_path, self.db.database_args())?);

        let factory = ProviderFactory::new(&db, self.chain.clone(), data_dir.static_files())?;

        debug!(target: "reth::cli", chain=%self.chain.chain, genesis=?self.chain.genesis_hash(), "Initializing genesis");
        init_genesis(factory.clone())?;

        let mut provider = factory.provider_rw()?;
        let best_block = provider.best_block_number()?;
        let best_header = provider
            .sealed_header(best_block)?
            .ok_or(ProviderError::HeaderNotFound(best_block.into()))?;

        let mut deleted_tries = 0;
        let tx_mut = provider.tx_mut();
        let mut hashed_account_cursor = tx_mut.cursor_read::<tables::HashedAccounts>()?;
        let mut storage_trie_cursor = tx_mut.cursor_dup_read::<tables::StoragesTrie>()?;
        let mut entry = storage_trie_cursor.first()?;

        info!(target: "reth::cli", "Starting pruning of storage tries");
        while let Some((hashed_address, _)) = entry {
            if hashed_account_cursor.seek_exact(hashed_address)?.is_none() {
                deleted_tries += 1;
                storage_trie_cursor.delete_current_duplicates()?;
            }

            entry = storage_trie_cursor.next()?;
        }

        let state_root = StateRoot::from_tx(tx_mut).root()?;
        if state_root != best_header.state_root {
            eyre::bail!(
                "Recovery failed. Incorrect state root. Expected: {:?}. Received: {:?}",
                best_header.state_root,
                state_root
            );
        }

        provider.commit()?;
        info!(target: "reth::cli", deleted = deleted_tries, "Finished recovery");

        Ok(())
    }
}<|MERGE_RESOLUTION|>--- conflicted
+++ resolved
@@ -43,13 +43,8 @@
 impl Command {
     /// Execute `storage-tries` recovery command
     pub async fn execute(self, _ctx: CliContext) -> eyre::Result<()> {
-<<<<<<< HEAD
         let data_dir = self.datadir.resolve_datadir(self.chain.chain);
-        let db_path = data_dir.db_path();
-=======
-        let data_dir = self.datadir.unwrap_or_chain_default(self.chain.chain);
         let db_path = data_dir.db();
->>>>>>> aefcfff2
         fs::create_dir_all(&db_path)?;
         let db = Arc::new(init_db(db_path, self.db.database_args())?);
 
