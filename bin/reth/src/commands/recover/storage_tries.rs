--- conflicted
+++ resolved
@@ -50,19 +50,13 @@
         fs::create_dir_all(&db_path)?;
         let db = Arc::new(init_db(db_path, Default::default())?);
 
-        let factory = ProviderFactory::new(&db, self.chain.clone())
+        let provider_factory = ProviderFactory::new(db.clone(), self.chain.clone())
             .with_snapshots(data_dir.snapshots_path())?;
 
         debug!(target: "reth::cli", chain=%self.chain.chain, genesis=?self.chain.genesis_hash(), "Initializing genesis");
-<<<<<<< HEAD
-        let provider_factory = ProviderFactory::new(db.clone(), self.chain.clone())
-            .with_snapshots(data_dir.snapshots_path())?;
         init_genesis(provider_factory.clone())?;
-=======
-        init_genesis(factory.clone(), self.chain.clone())?;
->>>>>>> 9c0838ea
 
-        let mut provider = factory.provider_rw()?;
+        let mut provider = provider_factory.provider_rw()?;
         let best_block = provider.best_block_number()?;
         let best_header = provider
             .sealed_header(best_block)?
