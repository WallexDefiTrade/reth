--- conflicted
+++ resolved
@@ -13,18 +13,11 @@
 use discv5::ListenConfig;
 use reth_config::Config;
 use reth_db::create_db;
-<<<<<<< HEAD
-use reth_discv4::NatResolver;
-use reth_interfaces::p2p::bodies::client::BodiesClient;
-use reth_node_core::args::DatadirArgs;
-use reth_primitives::{BlockHashOrNumber, ChainSpec, NodeRecord};
-use reth_provider::ProviderFactory;
-=======
 use reth_network::NetworkConfigBuilder;
 use reth_network_p2p::bodies::client::BodiesClient;
+use reth_node_core::args::DatadirArgs;
 use reth_primitives::{BlockHashOrNumber, ChainSpec};
 use reth_provider::{providers::StaticFileProvider, ProviderFactory};
->>>>>>> 7c17c6e4
 use std::{
     net::{IpAddr, SocketAddrV4, SocketAddrV6},
     path::PathBuf,
@@ -50,24 +43,11 @@
     )]
     chain: Arc<ChainSpec>,
 
-<<<<<<< HEAD
     /// Secret key to use for this node.
     ///
     /// This also will deterministically set the peer ID.
     #[arg(long, value_name = "PATH")]
     p2p_secret_key: Option<PathBuf>,
-=======
-    /// The path to the data dir for all reth files and subdirectories.
-    ///
-    /// Defaults to the OS-specific data directory:
-    ///
-    /// - Linux: `$XDG_DATA_HOME/reth/` or `$HOME/.local/share/reth/`
-    /// - Windows: `{FOLDERID_RoamingAppData}/reth/`
-    /// - macOS: `$HOME/Library/Application Support/reth/`
-    #[arg(long, value_name = "DATA_DIR", verbatim_doc_comment, default_value_t)]
-    datadir: MaybePlatformPath<DataDirPath>,
->>>>>>> 7c17c6e4
-
     /// Disable the discovery service.
     #[command(flatten)]
     pub network: NetworkArgs,
