//! P2P Debugging tool

use crate::{
    args::{
        get_secret_key,
        utils::{chain_help, chain_spec_value_parser, hash_or_num_value_parser, SUPPORTED_CHAINS},
        DatabaseArgs, DiscoveryArgs,
    },
    utils::get_single_header,
};
use backon::{ConstantBuilder, Retryable};
use clap::{Parser, Subcommand};
use discv5::ListenConfig;
use reth_config::Config;
use reth_db::create_db;
use reth_discv4::NatResolver;
use reth_interfaces::p2p::bodies::client::BodiesClient;
use reth_node_core::args::DatadirArgs;
use reth_primitives::{BlockHashOrNumber, ChainSpec, NodeRecord};
use reth_provider::ProviderFactory;
use std::{
    net::{SocketAddrV4, SocketAddrV6},
    path::PathBuf,
    sync::Arc,
};

/// `reth p2p` command
#[derive(Debug, Parser)]
pub struct Command {
    /// The path to the configuration file to use.
    #[arg(long, value_name = "FILE", verbatim_doc_comment)]
    config: Option<PathBuf>,

    /// The chain this node is running.
    ///
    /// Possible values are either a built-in chain or the path to a chain specification file.
    #[arg(
        long,
        value_name = "CHAIN_OR_PATH",
        long_help = chain_help(),
        default_value = SUPPORTED_CHAINS[0],
        value_parser = chain_spec_value_parser
    )]
    chain: Arc<ChainSpec>,

    /// Configure data storage locations
    #[command(flatten)]
    datadir: DatadirArgs,

    /// Secret key to use for this node.
    ///
    /// This also will deterministically set the peer ID.
    #[arg(long, value_name = "PATH")]
    p2p_secret_key: Option<PathBuf>,

    /// Disable the discovery service.
    #[command(flatten)]
    pub discovery: DiscoveryArgs,

    /// Target trusted peer
    #[arg(long)]
    trusted_peer: Option<NodeRecord>,

    /// Connect only to trusted peers
    #[arg(long)]
    trusted_only: bool,

    /// The number of retries per request
    #[arg(long, default_value = "5")]
    retries: usize,

    #[arg(long, default_value = "any")]
    nat: NatResolver,

    #[command(flatten)]
    db: DatabaseArgs,

    #[command(subcommand)]
    command: Subcommands,
}

/// `reth p2p` subcommands
#[derive(Subcommand, Debug)]
pub enum Subcommands {
    /// Download block header
    Header {
        /// The header number or hash
        #[arg(value_parser = hash_or_num_value_parser)]
        id: BlockHashOrNumber,
    },
    /// Download block body
    Body {
        /// The block number or hash
        #[arg(value_parser = hash_or_num_value_parser)]
        id: BlockHashOrNumber,
    },
}
impl Command {
    /// Execute `p2p` command
    pub async fn execute(&self) -> eyre::Result<()> {
        let tempdir = tempfile::TempDir::new()?;
        let noop_db = Arc::new(create_db(tempdir.into_path(), self.db.database_args())?);

        // add network name to data dir
<<<<<<< HEAD
        let data_dir = self.datadir.clone().resolve_datadir(self.chain.chain);
        let config_path = self.config.clone().unwrap_or_else(|| data_dir.config_path());
=======
        let data_dir = self.datadir.unwrap_or_chain_default(self.chain.chain);
        let config_path = self.config.clone().unwrap_or_else(|| data_dir.config());
>>>>>>> aefcfff2

        let mut config: Config = confy::load_path(&config_path).unwrap_or_default();

        if let Some(peer) = self.trusted_peer {
            config.peers.trusted_nodes.insert(peer);
        }

        if config.peers.trusted_nodes.is_empty() && self.trusted_only {
            eyre::bail!("No trusted nodes. Set trusted peer with `--trusted-peer <enode record>` or set `--trusted-only` to `false`")
        }

        config.peers.trusted_nodes_only = self.trusted_only;

        let default_secret_key_path = data_dir.p2p_secret();
        let secret_key_path = self.p2p_secret_key.clone().unwrap_or(default_secret_key_path);
        let p2p_secret_key = get_secret_key(&secret_key_path)?;

        let mut network_config_builder = config
            .network_config(self.nat, None, p2p_secret_key)
            .chain_spec(self.chain.clone())
            .disable_discv4_discovery_if(self.chain.chain.is_optimism())
            .boot_nodes(self.chain.bootnodes().unwrap_or_default());

        network_config_builder = self.discovery.apply_to_builder(network_config_builder);

        let mut network_config = network_config_builder.build(Arc::new(ProviderFactory::new(
            noop_db,
            self.chain.clone(),
            data_dir.static_files(),
        )?));

        if !self.discovery.disable_discovery &&
            (self.discovery.enable_discv5_discovery ||
                network_config.chain_spec.chain.is_optimism())
        {
            network_config = network_config.discovery_v5_with_config_builder(|builder| {
                let DiscoveryArgs {
                    discv5_addr: discv5_addr_ipv4,
                    discv5_addr_ipv6,
                    discv5_port: discv5_port_ipv4,
                    discv5_port_ipv6,
                    discv5_lookup_interval,
                    discv5_bootstrap_lookup_interval,
                    discv5_bootstrap_lookup_countdown,
                    ..
                } = self.discovery;

                builder
                    .discv5_config(
                        discv5::ConfigBuilder::new(ListenConfig::from_two_sockets(
                            discv5_addr_ipv4.map(|addr| SocketAddrV4::new(addr, discv5_port_ipv4)),
                            discv5_addr_ipv6
                                .map(|addr| SocketAddrV6::new(addr, discv5_port_ipv6, 0, 0)),
                        ))
                        .build(),
                    )
                    .lookup_interval(discv5_lookup_interval)
                    .bootstrap_lookup_interval(discv5_bootstrap_lookup_interval)
                    .bootstrap_lookup_countdown(discv5_bootstrap_lookup_countdown)
                    .build()
            });
        }

        let network = network_config.start_network().await?;
        let fetch_client = network.fetch_client().await?;
        let retries = self.retries.max(1);
        let backoff = ConstantBuilder::default().with_max_times(retries);

        match self.command {
            Subcommands::Header { id } => {
                let header = (move || get_single_header(fetch_client.clone(), id))
                    .retry(&backoff)
                    .notify(|err, _| println!("Error requesting header: {err}. Retrying..."))
                    .await?;
                println!("Successfully downloaded header: {header:?}");
            }
            Subcommands::Body { id } => {
                let hash = match id {
                    BlockHashOrNumber::Hash(hash) => hash,
                    BlockHashOrNumber::Number(number) => {
                        println!("Block number provided. Downloading header first...");
                        let client = fetch_client.clone();
                        let header = (move || {
                            get_single_header(client.clone(), BlockHashOrNumber::Number(number))
                        })
                        .retry(&backoff)
                        .notify(|err, _| println!("Error requesting header: {err}. Retrying..."))
                        .await?;
                        header.hash()
                    }
                };
                let (_, result) = (move || {
                    let client = fetch_client.clone();
                    client.get_block_bodies(vec![hash])
                })
                .retry(&backoff)
                .notify(|err, _| println!("Error requesting block: {err}. Retrying..."))
                .await?
                .split();
                if result.len() != 1 {
                    eyre::bail!(
                        "Invalid number of headers received. Expected: 1. Received: {}",
                        result.len()
                    )
                }
                let body = result.into_iter().next().unwrap();
                println!("Successfully downloaded body: {body:?}")
            }
        }

        Ok(())
    }
}<|MERGE_RESOLUTION|>--- conflicted
+++ resolved
@@ -102,13 +102,8 @@
         let noop_db = Arc::new(create_db(tempdir.into_path(), self.db.database_args())?);
 
         // add network name to data dir
-<<<<<<< HEAD
         let data_dir = self.datadir.clone().resolve_datadir(self.chain.chain);
-        let config_path = self.config.clone().unwrap_or_else(|| data_dir.config_path());
-=======
-        let data_dir = self.datadir.unwrap_or_chain_default(self.chain.chain);
         let config_path = self.config.clone().unwrap_or_else(|| data_dir.config());
->>>>>>> aefcfff2
 
         let mut config: Config = confy::load_path(&config_path).unwrap_or_default();
 
