--- conflicted
+++ resolved
@@ -35,13 +35,9 @@
         let peer_config = reth_network::PeersConfig::default()
             .with_trusted_nodes(self.peers.trusted_nodes.clone())
             .with_connect_trusted_nodes_only(self.peers.connect_trusted_nodes_only);
-<<<<<<< HEAD
-        NetworkConfigBuilder::new(rng_secret_key())
-=======
         let discv4 =
             Discv4Config::builder().external_ip_resolver(Some(nat_resolution_method)).clone();
-        NetworkConfig::builder(Arc::new(ProviderImpl::new(db)), rng_secret_key())
->>>>>>> e9792c1b
+        NetworkConfigBuilder::new(rng_secret_key())
             .boot_nodes(bootnodes.unwrap_or_else(mainnet_nodes))
             .peer_config(peer_config)
             .discovery(discv4)
