//! Configuration files.
use std::sync::Arc;

use reth_db::database::Database;
use reth_network::{
    config::{mainnet_nodes, rng_secret_key},
    NetworkConfig, NetworkConfigBuilder, PeersConfig,
};
use reth_primitives::{NodeRecord, H256};
use reth_provider::ProviderImpl;
use serde::{Deserialize, Serialize};

/// Configuration for the reth node.
#[derive(Debug, Clone, Default, Deserialize, Serialize)]
#[serde(default)]
pub struct Config {
    /// Configuration for each stage in the pipeline.
    // TODO(onbjerg): Can we make this easier to maintain when we add/remove stages?
    pub stages: StageConfig,
    /// Configuration for the discovery service.
    pub peers: PeersConfig,
}

impl Config {
    /// Initializes network config from read data
    pub fn network_config<DB: Database>(
        &self,
        db: Arc<DB>,
        chain_id: u64,
        genesis_hash: H256,
        disable_discovery: bool,
        bootnodes: Option<Vec<NodeRecord>>,
    ) -> NetworkConfig<ProviderImpl<DB>> {
        let peer_config = reth_network::PeersConfig::default()
            .with_trusted_nodes(self.peers.trusted_nodes.clone())
            .with_connect_trusted_nodes_only(self.peers.connect_trusted_nodes_only);
<<<<<<< HEAD
        NetworkConfigBuilder::new(rng_secret_key())
            .boot_nodes(mainnet_nodes())
=======
        NetworkConfig::builder(Arc::new(ProviderImpl::new(db)), rng_secret_key())
            .boot_nodes(bootnodes.unwrap_or_else(mainnet_nodes))
>>>>>>> 79fad91c
            .peer_config(peer_config)
            .genesis_hash(genesis_hash)
            .chain_id(chain_id)
            .set_discovery(disable_discovery)
            .build(Arc::new(ProviderImpl::new(db)))
    }
}

/// Configuration for each stage in the pipeline.
#[derive(Debug, Clone, Default, Deserialize, Serialize)]
pub struct StageConfig {
    /// Header stage configuration.
    pub headers: HeadersConfig,
    /// Total difficulty stage configuration
    pub total_difficulty: TotalDifficultyConfig,
    /// Body stage configuration.
    pub bodies: BodiesConfig,
    /// Sender recovery stage configuration.
    pub sender_recovery: SenderRecoveryConfig,
    /// Execution stage configuration.
    pub execution: ExecutionConfig,
}

/// Header stage configuration.
#[derive(Debug, Clone, Deserialize, Serialize)]
pub struct HeadersConfig {
    /// The maximum number of headers to download before committing progress to the database.
    pub commit_threshold: u64,
    /// The maximum number of headers to request from a peer at a time.
    pub downloader_batch_size: u64,
    /// The number of times to retry downloading a set of headers.
    pub downloader_retries: usize,
}

impl Default for HeadersConfig {
    fn default() -> Self {
        Self { commit_threshold: 10_000, downloader_batch_size: 1000, downloader_retries: 5 }
    }
}

/// Total difficulty stage configuration
#[derive(Debug, Clone, Deserialize, Serialize)]
pub struct TotalDifficultyConfig {
    /// The maximum number of total difficulty entries to sum up before committing progress to the
    /// database.
    pub commit_threshold: u64,
}

impl Default for TotalDifficultyConfig {
    fn default() -> Self {
        Self { commit_threshold: 100_000 }
    }
}

/// Body stage configuration.
#[derive(Debug, Clone, Deserialize, Serialize)]
pub struct BodiesConfig {
    /// The maximum number of bodies to download before committing progress to the database.
    pub commit_threshold: u64,
    /// The maximum number of bodies to request from a peer at a time.
    pub downloader_batch_size: usize,
    /// The number of times to retry downloading a set of bodies.
    pub downloader_retries: usize,
    /// The maximum number of body requests to have in flight at a time.
    ///
    /// The maximum number of bodies downloaded at the same time is `downloader_batch_size *
    /// downloader_concurrency`.
    pub downloader_concurrency: usize,
}

impl Default for BodiesConfig {
    fn default() -> Self {
        Self {
            commit_threshold: 5_000,
            downloader_batch_size: 100,
            downloader_retries: 5,
            downloader_concurrency: 10,
        }
    }
}

/// Sender recovery stage configuration.
#[derive(Debug, Clone, Deserialize, Serialize)]
pub struct SenderRecoveryConfig {
    /// The maximum number of blocks to process before committing progress to the database.
    pub commit_threshold: u64,
    /// The maximum number of transactions to recover senders for concurrently.
    pub batch_size: usize,
}

impl Default for SenderRecoveryConfig {
    fn default() -> Self {
        Self { commit_threshold: 5_000, batch_size: 1000 }
    }
}

/// Execution stage configuration.
#[derive(Debug, Clone, Deserialize, Serialize)]
pub struct ExecutionConfig {
    /// The maximum number of blocks to execution before committing progress to the database.
    pub commit_threshold: u64,
}

impl Default for ExecutionConfig {
    fn default() -> Self {
        Self { commit_threshold: 5_000 }
    }
}

#[cfg(test)]
mod tests {
    use super::Config;
    #[test]
    fn can_serde_config() {
        let _: Config = confy::load("test", None).unwrap();
    }
}<|MERGE_RESOLUTION|>--- conflicted
+++ resolved
@@ -34,13 +34,8 @@
         let peer_config = reth_network::PeersConfig::default()
             .with_trusted_nodes(self.peers.trusted_nodes.clone())
             .with_connect_trusted_nodes_only(self.peers.connect_trusted_nodes_only);
-<<<<<<< HEAD
         NetworkConfigBuilder::new(rng_secret_key())
-            .boot_nodes(mainnet_nodes())
-=======
-        NetworkConfig::builder(Arc::new(ProviderImpl::new(db)), rng_secret_key())
             .boot_nodes(bootnodes.unwrap_or_else(mainnet_nodes))
->>>>>>> 79fad91c
             .peer_config(peer_config)
             .genesis_hash(genesis_hash)
             .chain_id(chain_id)
