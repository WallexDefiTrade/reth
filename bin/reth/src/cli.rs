--- conflicted
+++ resolved
@@ -2,11 +2,7 @@
 use crate::{
     chain, config, db,
     dirs::{LogsDir, PlatformPath},
-<<<<<<< HEAD
-    drop_stage, dump_stage, execution_debug, merkle_debug, node, p2p,
-=======
-    merkle_debug, node, p2p,
->>>>>>> b70afbb3
+  execution_debug, merkle_debug, node, p2p,
     runner::CliRunner,
     stage, test_eth_chain, test_vectors,
     version::{LONG_VERSION, SHORT_VERSION},
