--- conflicted
+++ resolved
@@ -4,13 +4,9 @@
 use crate::{
     chain, db,
     dirs::{LogsDir, PlatformPath},
-<<<<<<< HEAD
-    dump_stage, node, p2p, stage, test_eth_chain, test_vectors,
-=======
-    node, p2p,
+    dump_stage, node, p2p,
     runner::CliRunner,
     stage, test_eth_chain, test_vectors,
->>>>>>> 73ffc425
 };
 use clap::{ArgAction, Args, Parser, Subcommand};
 use reth_tracing::{
@@ -29,24 +25,15 @@
     let runner = CliRunner::default();
 
     match opt.command {
-<<<<<<< HEAD
-        Commands::Node(command) => command.execute().await,
-        Commands::TestEthChain(command) => command.execute().await,
-        Commands::Db(command) => command.execute().await,
-        Commands::Stage(command) => command.execute().await,
-        Commands::DumpStage(command) => command.execute().await,
-        Commands::P2P(command) => command.execute().await,
-        Commands::TestVectors(command) => command.execute().await,
-=======
         Commands::Node(command) => runner.run_command_until_exit(|ctx| command.execute(ctx)),
         Commands::Init(command) => runner.run_until_ctrl_c(command.execute()),
         Commands::Import(command) => runner.run_until_ctrl_c(command.execute()),
         Commands::Db(command) => runner.run_until_ctrl_c(command.execute()),
         Commands::Stage(command) => runner.run_until_ctrl_c(command.execute()),
+        Commands::DumpStage(command) => runner.run_until_ctrl_c(command.execute()),
         Commands::P2P(command) => runner.run_until_ctrl_c(command.execute()),
         Commands::TestVectors(command) => runner.run_until_ctrl_c(command.execute()),
         Commands::TestEthChain(command) => runner.run_until_ctrl_c(command.execute()),
->>>>>>> 73ffc425
     }
 }
 
