--- conflicted
+++ resolved
@@ -27,18 +27,12 @@
 use reth_primitives::{Account, Header, H256};
 use reth_provider::{db_provider::ProviderImpl, BlockProvider, HeaderProvider};
 use reth_stages::{
-<<<<<<< HEAD
-    stage_metrics::HeaderMetrics,
-    stages::{bodies::BodyStage, headers::HeaderStage, sender_recovery::SenderRecoveryStage},
-=======
     metrics::HeaderMetrics,
     stages::{
         bodies::BodyStage, execution::ExecutionStage, headers::HeaderStage,
         sender_recovery::SenderRecoveryStage,
     },
->>>>>>> 5bb14ecb
-};
-use reth_transaction_pool::metrics::TxPoolMetrics;
+};
 use std::{net::SocketAddr, path::Path, sync::Arc};
 use tracing::{debug, info};
 
@@ -103,13 +97,7 @@
         if let Some(listen_addr) = self.metrics {
             info!("Starting metrics endpoint at {}", listen_addr);
             prometheus_exporter::initialize(listen_addr)?;
-<<<<<<< HEAD
-            // Describe metrics
             HeaderMetrics::describe();
-            TxPoolMetrics::describe();
-=======
-            HeaderMetrics::describe();
->>>>>>> 5bb14ecb
         }
 
         let chain_id = self.chain.consensus.chain_id;
