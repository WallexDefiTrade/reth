//! Main node command
//!
//! Starts the client
use crate::{
    args::{get_secret_key, DebugArgs, NetworkArgs, RpcServerArgs, TxPoolArgs},
    dirs::DataDirPath,
    init::init_genesis,
    prometheus_exporter,
    runner::CliContext,
    utils::get_single_header,
    version::SHORT_VERSION,
};
use clap::Parser;
use eyre::Context;
use fdlimit::raise_fd_limit;
use futures::{future::Either, pin_mut, stream, stream_select, StreamExt};
use reth_auto_seal_consensus::{AutoSealBuilder, AutoSealConsensus};
use reth_basic_payload_builder::{BasicPayloadJobGenerator, BasicPayloadJobGeneratorConfig};
use reth_beacon_consensus::{BeaconConsensus, BeaconConsensusEngine, MIN_BLOCKS_FOR_PIPELINE_RUN};
use reth_blockchain_tree::{
    config::BlockchainTreeConfig, externals::TreeExternals, BlockchainTree, ShareableBlockchainTree,
};
use reth_config::Config;
use reth_db::{database::Database, init_db, DatabaseEnv};
use reth_discv4::DEFAULT_DISCOVERY_PORT;
use reth_downloaders::{
    bodies::bodies::BodiesDownloaderBuilder,
    headers::reverse_headers::ReverseHeadersDownloaderBuilder,
};
use reth_interfaces::{
    consensus::Consensus,
    p2p::{
        bodies::{client::BodiesClient, downloader::BodyDownloader},
        either::EitherDownloader,
        headers::downloader::HeaderDownloader,
    },
};
use reth_network::{error::NetworkError, NetworkConfig, NetworkHandle, NetworkManager};
use reth_network_api::NetworkInfo;
use reth_primitives::{
    stage::StageId, BlockHashOrNumber, BlockNumber, ChainSpec, Head, SealedHeader, H256,
};
use reth_provider::{
    BlockHashReader, BlockReader, CanonStateSubscriptions, HeaderProvider, ProviderFactory,
    StageCheckpointReader,
};
use reth_revm::Factory;
use reth_revm_inspectors::stack::Hook;
use reth_rpc_engine_api::EngineApi;
use reth_stages::{
    prelude::*,
    stages::{
        ExecutionStage, ExecutionStageThresholds, HeaderSyncMode, SenderRecoveryStage,
        TotalDifficultyStage,
    },
    MetricEventsSender, MetricsListener,
};
use reth_tasks::TaskExecutor;
use reth_transaction_pool::{EthTransactionValidator, TransactionPool};
use secp256k1::SecretKey;
use std::{
    net::{Ipv4Addr, SocketAddr, SocketAddrV4},
    path::PathBuf,
    sync::Arc,
};
use tokio::sync::{mpsc::unbounded_channel, oneshot, watch};
use tracing::*;

use crate::{
    args::{
        utils::{genesis_value_parser, parse_socket_address},
        DatabaseArgs, PayloadBuilderArgs,
    },
    dirs::MaybePlatformPath,
    node::cl_events::ConsensusLayerHealthEvents,
};
use reth_interfaces::p2p::headers::client::HeadersClient;
use reth_payload_builder::PayloadBuilderService;
use reth_primitives::DisplayHardforks;
use reth_provider::providers::BlockchainProvider;
use reth_stages::stages::{
    AccountHashingStage, IndexAccountHistoryStage, IndexStorageHistoryStage, MerkleStage,
    StorageHashingStage, TransactionLookupStage,
};

pub mod cl_events;
pub mod events;

/// Start the node
#[derive(Debug, Parser)]
pub struct Command {
    /// The path to the data dir for all reth files and subdirectories.
    ///
    /// Defaults to the OS-specific data directory:
    ///
    /// - Linux: `$XDG_DATA_HOME/reth/` or `$HOME/.local/share/reth/`
    /// - Windows: `{FOLDERID_RoamingAppData}/reth/`
    /// - macOS: `$HOME/Library/Application Support/reth/`
    #[arg(long, value_name = "DATA_DIR", verbatim_doc_comment, default_value_t)]
    datadir: MaybePlatformPath<DataDirPath>,

    /// The path to the configuration file to use.
    #[arg(long, value_name = "FILE", verbatim_doc_comment)]
    config: Option<PathBuf>,

    /// The chain this node is running.
    ///
    /// Possible values are either a built-in chain or the path to a chain specification file.
    ///
    /// Built-in chains:
    /// - mainnet
    /// - goerli
    /// - sepolia
    #[arg(
        long,
        value_name = "CHAIN_OR_PATH",
        verbatim_doc_comment,
        default_value = "mainnet",
        value_parser = genesis_value_parser
    )]
    chain: Arc<ChainSpec>,

    /// Enable Prometheus metrics.
    ///
    /// The metrics will be served at the given interface and port.
    #[arg(long, value_name = "SOCKET", value_parser = parse_socket_address, help_heading = "Metrics")]
    metrics: Option<SocketAddr>,

    #[clap(flatten)]
    network: NetworkArgs,

    #[clap(flatten)]
    rpc: RpcServerArgs,

    #[clap(flatten)]
    txpool: TxPoolArgs,

    #[clap(flatten)]
    builder: PayloadBuilderArgs,

    #[clap(flatten)]
    debug: DebugArgs,

    #[clap(flatten)]
    db: DatabaseArgs,

    /// Automatically mine blocks for new transactions
    #[arg(long)]
    auto_mine: bool,
}

impl Command {
    /// Execute `node` command
    pub async fn execute(self, ctx: CliContext) -> eyre::Result<()> {
        info!(target: "reth::cli", "reth {} starting", SHORT_VERSION);

        // Raise the fd limit of the process.
        // Does not do anything on windows.
        raise_fd_limit();

        // add network name to data dir
        let data_dir = self.datadir.unwrap_or_chain_default(self.chain.chain);
        let config_path = self.config.clone().unwrap_or(data_dir.config_path());

        let mut config: Config = self.load_config(config_path.clone())?;

        // always store reth.toml in the data dir, not the chain specific data dir
        info!(target: "reth::cli", path = ?config_path, "Configuration loaded");

        let db_path = data_dir.db_path();
        info!(target: "reth::cli", path = ?db_path, "Opening database");
        let db = Arc::new(init_db(&db_path, self.db.log_level)?);
        info!(target: "reth::cli", "Database opened");

        self.start_metrics_endpoint(Arc::clone(&db)).await?;

        debug!(target: "reth::cli", chain=%self.chain.chain, genesis=?self.chain.genesis_hash(), "Initializing genesis");

        let genesis_hash = init_genesis(db.clone(), self.chain.clone())?;

        info!(target: "reth::cli", "{}", DisplayHardforks::from(self.chain.hardforks().clone()));

        let consensus: Arc<dyn Consensus> = if self.auto_mine {
            debug!(target: "reth::cli", "Using auto seal");
            Arc::new(AutoSealConsensus::new(Arc::clone(&self.chain)))
        } else {
            Arc::new(BeaconConsensus::new(Arc::clone(&self.chain)))
        };

        self.init_trusted_nodes(&mut config);

        debug!(target: "reth::cli", "Spawning metrics listener task");
        let (metrics_tx, metrics_rx) = unbounded_channel();
        let metrics_listener = MetricsListener::new(metrics_rx);
        ctx.task_executor.spawn_critical("metrics listener task", metrics_listener);

        // configure blockchain tree
        let tree_externals = TreeExternals::new(
            db.clone(),
            Arc::clone(&consensus),
            Factory::new(self.chain.clone()),
            Arc::clone(&self.chain),
        );
        let tree_config = BlockchainTreeConfig::default();
        // The size of the broadcast is twice the maximum reorg depth, because at maximum reorg
        // depth at least N blocks must be sent at once.
        let (canon_state_notification_sender, _receiver) =
            tokio::sync::broadcast::channel(tree_config.max_reorg_depth() as usize * 2);
        let blockchain_tree = ShareableBlockchainTree::new(
            BlockchainTree::new(
                tree_externals,
                canon_state_notification_sender.clone(),
                tree_config,
            )?
            .with_sync_metrics_tx(metrics_tx.clone()),
        );

        // setup the blockchain provider
        let factory = ProviderFactory::new(Arc::clone(&db), Arc::clone(&self.chain));
        let blockchain_db = BlockchainProvider::new(factory, blockchain_tree.clone())?;

        let transaction_pool = reth_transaction_pool::Pool::eth_pool(
            EthTransactionValidator::with_additional_tasks(
                blockchain_db.clone(),
                Arc::clone(&self.chain),
                ctx.task_executor.clone(),
                1,
            ),
            self.txpool.pool_config(),
        );
        info!(target: "reth::cli", "Transaction pool initialized");

        // spawn txpool maintenance task
        {
            let pool = transaction_pool.clone();
            let chain_events = blockchain_db.canonical_state_stream();
            let client = blockchain_db.clone();
            ctx.task_executor.spawn_critical(
                "txpool maintenance task",
                reth_transaction_pool::maintain::maintain_transaction_pool_future(
                    client,
                    pool,
                    chain_events,
                ),
            );
            debug!(target: "reth::cli", "Spawned txpool maintenance task");
        }

        info!(target: "reth::cli", "Connecting to P2P network");
        let network_secret_path =
            self.network.p2p_secret_key.clone().unwrap_or_else(|| data_dir.p2p_secret_path());
        debug!(target: "reth::cli", ?network_secret_path, "Loading p2p key file");
        let secret_key = get_secret_key(&network_secret_path)?;
        let default_peers_path = data_dir.known_peers_path();
        let head = self.lookup_head(Arc::clone(&db)).expect("the head block is missing");
        let network_config = self.load_network_config(
            &config,
            Arc::clone(&db),
            ctx.task_executor.clone(),
            head,
            secret_key,
            default_peers_path.clone(),
        );
        let network = self
            .start_network(
                network_config,
                &ctx.task_executor,
                transaction_pool.clone(),
                default_peers_path,
            )
            .await?;
        info!(target: "reth::cli", peer_id = %network.peer_id(), local_addr = %network.local_addr(), "Connected to P2P network");
        debug!(target: "reth::cli", peer_id = ?network.peer_id(), "Full peer ID");
        let network_client = network.fetch_client().await?;

        let (consensus_engine_tx, consensus_engine_rx) = unbounded_channel();

        let payload_generator = BasicPayloadJobGenerator::new(
            blockchain_db.clone(),
            transaction_pool.clone(),
            ctx.task_executor.clone(),
            BasicPayloadJobGeneratorConfig::default()
                .interval(self.builder.interval)
                .deadline(self.builder.deadline)
                .max_payload_tasks(self.builder.max_payload_tasks)
                .extradata(self.builder.extradata_bytes())
                .max_gas_limit(self.builder.max_gas_limit),
            Arc::clone(&self.chain),
        );
        let (payload_service, payload_builder) = PayloadBuilderService::new(payload_generator);

        debug!(target: "reth::cli", "Spawning payload builder service");
        ctx.task_executor.spawn_critical("payload builder service", payload_service);

        let max_block = if let Some(block) = self.debug.max_block {
            Some(block)
        } else if let Some(tip) = self.debug.tip {
            Some(self.lookup_or_fetch_tip(&db, &network_client, tip).await?)
        } else {
            None
        };

        // Configure the pipeline
        let (mut pipeline, client) = if self.auto_mine {
            let (_, client, mut task) = AutoSealBuilder::new(
                Arc::clone(&self.chain),
                blockchain_db.clone(),
                transaction_pool.clone(),
                consensus_engine_tx.clone(),
                canon_state_notification_sender,
            )
            .build();

            let mut pipeline = self
                .build_networked_pipeline(
                    &mut config,
                    client.clone(),
                    Arc::clone(&consensus),
                    db.clone(),
                    &ctx.task_executor,
                    metrics_tx,
                    max_block,
                )
                .await?;

            let pipeline_events = pipeline.events();
            task.set_pipeline_events(pipeline_events);
            debug!(target: "reth::cli", "Spawning auto mine task");
            ctx.task_executor.spawn(Box::pin(task));

            (pipeline, EitherDownloader::Left(client))
        } else {
            let pipeline = self
                .build_networked_pipeline(
                    &mut config,
                    network_client.clone(),
                    Arc::clone(&consensus),
                    db.clone(),
                    &ctx.task_executor,
                    metrics_tx,
                    max_block,
                )
                .await?;

            (pipeline, EitherDownloader::Right(network_client))
        };

        let pipeline_events = pipeline.events();

        let initial_target = if let Some(tip) = self.debug.tip {
            // Set the provided tip as the initial pipeline target.
            debug!(target: "reth::cli", %tip, "Tip manually set");
            Some(tip)
        } else if self.debug.continuous {
            // Set genesis as the initial pipeline target.
            // This will allow the downloader to start
            debug!(target: "reth::cli", "Continuous sync mode enabled");
            Some(genesis_hash)
        } else {
            None
        };

        // Configure the consensus engine
        let (beacon_consensus_engine, beacon_engine_handle) = BeaconConsensusEngine::with_channel(
            client,
            pipeline,
            blockchain_db.clone(),
            Box::new(ctx.task_executor.clone()),
            Box::new(network.clone()),
            max_block,
            self.debug.continuous,
            payload_builder.clone(),
            initial_target,
            MIN_BLOCKS_FOR_PIPELINE_RUN,
            consensus_engine_tx,
            consensus_engine_rx,
        )?;
        info!(target: "reth::cli", "Consensus engine initialized");

        let events = stream_select!(
            network.event_listener().map(Into::into),
            beacon_engine_handle.event_listener().map(Into::into),
            pipeline_events.map(Into::into),
            if self.debug.tip.is_none() {
                Either::Left(
                    ConsensusLayerHealthEvents::new(Box::new(blockchain_db.clone()))
                        .map(Into::into),
                )
            } else {
                Either::Right(stream::empty())
            }
        );
        ctx.task_executor.spawn_critical(
            "events task",
            events::handle_events(Some(network.clone()), Some(head.number), events),
        );

        let engine_api = EngineApi::new(
            blockchain_db.clone(),
            self.chain.clone(),
            beacon_engine_handle,
            payload_builder.into(),
        );
        info!(target: "reth::cli", "Engine API handler initialized");

        // extract the jwt secret from the args if possible
        let default_jwt_path = data_dir.jwt_path();
        let jwt_secret = self.rpc.jwt_secret(default_jwt_path)?;

        // Start RPC servers
        let (_rpc_server, _auth_server) = self
            .rpc
            .start_servers(
                blockchain_db.clone(),
                transaction_pool.clone(),
                network.clone(),
                ctx.task_executor.clone(),
                blockchain_tree,
                engine_api,
                jwt_secret,
            )
            .await?;

        // Run consensus engine to completion
        let (tx, rx) = oneshot::channel();
        info!(target: "reth::cli", "Starting consensus engine");
        ctx.task_executor.spawn_critical_blocking("consensus engine", async move {
            let res = beacon_consensus_engine.await;
            let _ = tx.send(res);
        });

        rx.await??;

        info!(target: "reth::cli", "Consensus engine has exited.");

        if self.debug.terminate {
            Ok(())
        } else {
            // The pipeline has finished downloading blocks up to `--debug.tip` or
            // `--debug.max-block`. Keep other node components alive for further usage.
            futures::future::pending().await
        }
    }

    /// Constructs a [Pipeline] that's wired to the network
    #[allow(clippy::too_many_arguments)]
    async fn build_networked_pipeline<DB, Client>(
        &self,
        config: &mut Config,
        client: Client,
        consensus: Arc<dyn Consensus>,
        db: DB,
        task_executor: &TaskExecutor,
        metrics_tx: MetricEventsSender,
        max_block: Option<BlockNumber>,
    ) -> eyre::Result<Pipeline<DB>>
    where
        DB: Database + Unpin + Clone + 'static,
        Client: HeadersClient + BodiesClient + Clone + 'static,
    {
        // building network downloaders using the fetch client
        let header_downloader = ReverseHeadersDownloaderBuilder::from(config.stages.headers)
            .build(client.clone(), Arc::clone(&consensus))
            .into_task_with(task_executor);

        let body_downloader = BodiesDownloaderBuilder::from(config.stages.bodies)
            .build(client, Arc::clone(&consensus), db.clone())
            .into_task_with(task_executor);

        let pipeline = self
            .build_pipeline(
                db,
                config,
                header_downloader,
                body_downloader,
                consensus,
                max_block,
                self.debug.continuous,
                metrics_tx,
            )
            .await?;

        Ok(pipeline)
    }

    /// Loads the reth config with the given datadir root
    fn load_config(&self, config_path: PathBuf) -> eyre::Result<Config> {
        confy::load_path::<Config>(config_path.clone())
            .wrap_err_with(|| format!("Could not load config file {:?}", config_path))
    }

    fn init_trusted_nodes(&self, config: &mut Config) {
        config.peers.connect_trusted_nodes_only = self.network.trusted_only;

        if !self.network.trusted_peers.is_empty() {
            info!(target: "reth::cli", "Adding trusted nodes");
            self.network.trusted_peers.iter().for_each(|peer| {
                config.peers.trusted_nodes.insert(*peer);
            });
        }
    }

    async fn start_metrics_endpoint(&self, db: Arc<DatabaseEnv>) -> eyre::Result<()> {
        if let Some(listen_addr) = self.metrics {
            info!(target: "reth::cli", addr = %listen_addr, "Starting metrics endpoint");
            prometheus_exporter::initialize(listen_addr, db, metrics_process::Collector::default())
                .await?;
        }

        Ok(())
    }

    /// Spawns the configured network and associated tasks and returns the [NetworkHandle] connected
    /// to that network.
    async fn start_network<C, Pool>(
        &self,
        config: NetworkConfig<C>,
        task_executor: &TaskExecutor,
        pool: Pool,
        default_peers_path: PathBuf,
    ) -> Result<NetworkHandle, NetworkError>
    where
        C: BlockReader + HeaderProvider + Clone + Unpin + 'static,
        Pool: TransactionPool + Unpin + 'static,
    {
        let client = config.client.clone();
        let (handle, network, txpool, eth) = NetworkManager::builder(config)
            .await?
            .transactions(pool)
            .request_handler(client)
            .split_with_handle();

        task_executor.spawn_critical("p2p txpool", txpool);
        task_executor.spawn_critical("p2p eth request handler", eth);

        let known_peers_file = self.network.persistent_peers_file(default_peers_path);
        task_executor.spawn_critical_with_signal("p2p network task", |shutdown| {
            run_network_until_shutdown(shutdown, network, known_peers_file)
        });

        Ok(handle)
    }

    fn lookup_head(&self, db: Arc<DatabaseEnv>) -> Result<Head, reth_interfaces::Error> {
        let factory = ProviderFactory::new(db, self.chain.clone());
        let provider = factory.provider()?;

        let head = provider.get_stage_checkpoint(StageId::Finish)?.unwrap_or_default().block_number;

        let header = provider
            .header_by_number(head)?
            .expect("the header for the latest block is missing, database is corrupt");

        let total_difficulty = provider
            .header_td_by_number(head)?
            .expect("the total difficulty for the latest block is missing, database is corrupt");

        let hash = provider
            .block_hash(head)?
            .expect("the hash for the latest block is missing, database is corrupt");

        Ok(Head {
            number: head,
            hash,
            difficulty: header.difficulty,
            total_difficulty,
            timestamp: header.timestamp,
        })
    }

    /// Attempt to look up the block number for the tip hash in the database.
    /// If it doesn't exist, download the header and return the block number.
    ///
    /// NOTE: The download is attempted with infinite retries.
    async fn lookup_or_fetch_tip<DB, Client>(
        &self,
        db: &DB,
        client: Client,
        tip: H256,
    ) -> Result<u64, reth_interfaces::Error>
    where
        DB: Database,
        Client: HeadersClient,
    {
        Ok(self.fetch_tip(db, client, BlockHashOrNumber::Hash(tip)).await?.number)
    }

    /// Attempt to look up the block with the given number and return the header.
    ///
    /// NOTE: The download is attempted with infinite retries.
    async fn fetch_tip<DB, Client>(
        &self,
        db: &DB,
        client: Client,
        tip: BlockHashOrNumber,
    ) -> Result<SealedHeader, reth_interfaces::Error>
    where
        DB: Database,
        Client: HeadersClient,
    {
        let factory = ProviderFactory::new(db, self.chain.clone());
        let provider = factory.provider()?;

        let header = provider.header_by_hash_or_number(tip)?;

        // try to look up the header in the database
        if let Some(header) = header {
            info!(target: "reth::cli", ?tip, "Successfully looked up tip block in the database");
            return Ok(header.seal_slow())
        }

        info!(target: "reth::cli", ?tip, "Fetching tip block from the network.");
        loop {
            match get_single_header(&client, tip).await {
                Ok(tip_header) => {
                    info!(target: "reth::cli", ?tip, "Successfully fetched tip");
                    return Ok(tip_header)
                }
                Err(error) => {
                    error!(target: "reth::cli", %error, "Failed to fetch the tip. Retrying...");
                }
            }
        }
    }

    fn load_network_config(
        &self,
        config: &Config,
        db: Arc<DatabaseEnv>,
        executor: TaskExecutor,
        head: Head,
        secret_key: SecretKey,
        default_peers_path: PathBuf,
    ) -> NetworkConfig<ProviderFactory<Arc<DatabaseEnv>>> {
        self.network
            .network_config(config, self.chain.clone(), secret_key, default_peers_path)
            .with_task_executor(Box::new(executor))
            .set_head(head)
            .listener_addr(SocketAddr::V4(SocketAddrV4::new(
                Ipv4Addr::UNSPECIFIED,
                self.network.port.unwrap_or(DEFAULT_DISCOVERY_PORT),
            )))
            .discovery_addr(SocketAddr::V4(SocketAddrV4::new(
                Ipv4Addr::UNSPECIFIED,
                self.network.discovery.port.unwrap_or(DEFAULT_DISCOVERY_PORT),
            )))
            .build(ProviderFactory::new(db, self.chain.clone()))
    }

    #[allow(clippy::too_many_arguments)]
    async fn build_pipeline<DB, H, B>(
        &self,
        db: DB,
        config: &Config,
        header_downloader: H,
        body_downloader: B,
        consensus: Arc<dyn Consensus>,
        max_block: Option<u64>,
        continuous: bool,
        metrics_tx: MetricEventsSender,
    ) -> eyre::Result<Pipeline<DB>>
    where
        DB: Database + Clone + 'static,
        H: HeaderDownloader + 'static,
        B: BodyDownloader + 'static,
    {
        let stage_config = &config.stages;

        let mut builder = Pipeline::builder();

        if let Some(max_block) = max_block {
            debug!(target: "reth::cli", max_block, "Configuring builder to use max block");
            builder = builder.with_max_block(max_block)
        }

        let (tip_tx, tip_rx) = watch::channel(H256::zero());
        use reth_revm_inspectors::stack::InspectorStackConfig;
        let factory = reth_revm::Factory::new(self.chain.clone());

        let stack_config = InspectorStackConfig {
            use_printer_tracer: self.debug.print_inspector,
            hook: if let Some(hook_block) = self.debug.hook_block {
                Hook::Block(hook_block)
            } else if let Some(tx) = self.debug.hook_transaction {
                Hook::Transaction(tx)
            } else if self.debug.hook_all {
                Hook::All
            } else {
                Hook::None
            },
        };

        let factory = factory.with_stack_config(stack_config);

        let header_mode =
            if continuous { HeaderSyncMode::Continuous } else { HeaderSyncMode::Tip(tip_rx) };
        let pipeline = builder
            .with_tip_sender(tip_tx)
            .with_metrics_tx(metrics_tx.clone())
            .add_stages(
                DefaultStages::new(
                    header_mode,
                    Arc::clone(&consensus),
                    header_downloader,
                    body_downloader,
                    factory.clone(),
                )
                .set(
                    TotalDifficultyStage::new(consensus)
                        .with_commit_threshold(stage_config.total_difficulty.commit_threshold),
                )
                .set(SenderRecoveryStage {
                    commit_threshold: stage_config.sender_recovery.commit_threshold,
                })
<<<<<<< HEAD
                .set(ExecutionStage::new(
                    factory,
                    ExecutionStageThresholds {
                        max_blocks: stage_config.execution.max_blocks,
                        max_changes: stage_config.execution.max_changes,
                    },
                    config.prune.map(|p| p.into_targets(max_block)).unwrap_or_default(),
                ))
=======
                .set(
                    ExecutionStage::new(
                        factory,
                        ExecutionStageThresholds {
                            max_blocks: stage_config.execution.max_blocks,
                            max_changes: stage_config.execution.max_changes,
                        },
                    )
                    .with_metrics_tx(metrics_tx),
                )
>>>>>>> 73bfb2c9
                .set(AccountHashingStage::new(
                    stage_config.account_hashing.clean_threshold,
                    stage_config.account_hashing.commit_threshold,
                ))
                .set(StorageHashingStage::new(
                    stage_config.storage_hashing.clean_threshold,
                    stage_config.storage_hashing.commit_threshold,
                ))
                .set(MerkleStage::new_execution(stage_config.merkle.clean_threshold))
                .set(TransactionLookupStage::new(stage_config.transaction_lookup.commit_threshold))
                .set(IndexAccountHistoryStage::new(
                    stage_config.index_account_history.commit_threshold,
                ))
                .set(IndexStorageHistoryStage::new(
                    stage_config.index_storage_history.commit_threshold,
                )),
            )
            .build(db, self.chain.clone());

        Ok(pipeline)
    }
}

/// Drives the [NetworkManager] future until a [Shutdown](reth_tasks::shutdown::Shutdown) signal is
/// received. If configured, this writes known peers to `persistent_peers_file` afterwards.
async fn run_network_until_shutdown<C>(
    shutdown: reth_tasks::shutdown::Shutdown,
    network: NetworkManager<C>,
    persistent_peers_file: Option<PathBuf>,
) where
    C: BlockReader + HeaderProvider + Clone + Unpin + 'static,
{
    pin_mut!(network, shutdown);

    tokio::select! {
        _ = &mut network => {},
        _ = shutdown => {},
    }

    if let Some(file_path) = persistent_peers_file {
        let known_peers = network.all_peers().collect::<Vec<_>>();
        if let Ok(known_peers) = serde_json::to_string_pretty(&known_peers) {
            trace!(target : "reth::cli", peers_file =?file_path, num_peers=%known_peers.len(), "Saving current peers");
            let parent_dir = file_path.parent().map(std::fs::create_dir_all).transpose();
            match parent_dir.and_then(|_| std::fs::write(&file_path, known_peers)) {
                Ok(_) => {
                    info!(target: "reth::cli", peers_file=?file_path, "Wrote network peers to file");
                }
                Err(err) => {
                    warn!(target: "reth::cli", ?err, peers_file=?file_path, "Failed to write network peers to file");
                }
            }
        }
    }
}

#[cfg(test)]
mod tests {
    use super::*;
    use std::{net::IpAddr, path::Path};

    #[test]
    fn parse_help_node_command() {
        let err = Command::try_parse_from(["reth", "--help"]).unwrap_err();
        assert_eq!(err.kind(), clap::error::ErrorKind::DisplayHelp);
    }

    #[test]
    fn parse_common_node_command_chain_args() {
        for chain in ["mainnet", "sepolia", "goerli"] {
            let args: Command = Command::parse_from(["reth", "--chain", chain]);
            assert_eq!(args.chain.chain, chain.parse().unwrap());
        }
    }

    #[test]
    fn parse_discovery_port() {
        let cmd = Command::try_parse_from(["reth", "--discovery.port", "300"]).unwrap();
        assert_eq!(cmd.network.discovery.port, Some(300));
    }

    #[test]
    fn parse_port() {
        let cmd =
            Command::try_parse_from(["reth", "--discovery.port", "300", "--port", "99"]).unwrap();
        assert_eq!(cmd.network.discovery.port, Some(300));
        assert_eq!(cmd.network.port, Some(99));
    }

    #[test]
    fn parse_metrics_port() {
        let cmd = Command::try_parse_from(["reth", "--metrics", "9001"]).unwrap();
        assert_eq!(cmd.metrics, Some(SocketAddr::new(IpAddr::V4(Ipv4Addr::LOCALHOST), 9001)));

        let cmd = Command::try_parse_from(["reth", "--metrics", ":9001"]).unwrap();
        assert_eq!(cmd.metrics, Some(SocketAddr::new(IpAddr::V4(Ipv4Addr::LOCALHOST), 9001)));

        let cmd = Command::try_parse_from(["reth", "--metrics", "localhost:9001"]).unwrap();
        assert_eq!(cmd.metrics, Some(SocketAddr::new(IpAddr::V4(Ipv4Addr::LOCALHOST), 9001)));
    }

    #[test]
    fn parse_config_path() {
        let cmd = Command::try_parse_from(["reth", "--config", "my/path/to/reth.toml"]).unwrap();
        // always store reth.toml in the data dir, not the chain specific data dir
        let data_dir = cmd.datadir.unwrap_or_chain_default(cmd.chain.chain);
        let config_path = cmd.config.unwrap_or(data_dir.config_path());
        assert_eq!(config_path, Path::new("my/path/to/reth.toml"));

        let cmd = Command::try_parse_from(["reth"]).unwrap();

        // always store reth.toml in the data dir, not the chain specific data dir
        let data_dir = cmd.datadir.unwrap_or_chain_default(cmd.chain.chain);
        let config_path = cmd.config.clone().unwrap_or(data_dir.config_path());
        assert!(config_path.ends_with("reth/mainnet/reth.toml"), "{:?}", cmd.config);
    }

    #[test]
    fn parse_db_path() {
        let cmd = Command::try_parse_from(["reth"]).unwrap();
        let data_dir = cmd.datadir.unwrap_or_chain_default(cmd.chain.chain);
        let db_path = data_dir.db_path();
        assert!(db_path.ends_with("reth/mainnet/db"), "{:?}", cmd.config);

        let cmd = Command::try_parse_from(["reth", "--datadir", "my/custom/path"]).unwrap();
        let data_dir = cmd.datadir.unwrap_or_chain_default(cmd.chain.chain);
        let db_path = data_dir.db_path();
        assert_eq!(db_path, Path::new("my/custom/path/db"));
    }
}<|MERGE_RESOLUTION|>--- conflicted
+++ resolved
@@ -712,16 +712,6 @@
                 .set(SenderRecoveryStage {
                     commit_threshold: stage_config.sender_recovery.commit_threshold,
                 })
-<<<<<<< HEAD
-                .set(ExecutionStage::new(
-                    factory,
-                    ExecutionStageThresholds {
-                        max_blocks: stage_config.execution.max_blocks,
-                        max_changes: stage_config.execution.max_changes,
-                    },
-                    config.prune.map(|p| p.into_targets(max_block)).unwrap_or_default(),
-                ))
-=======
                 .set(
                     ExecutionStage::new(
                         factory,
@@ -729,10 +719,10 @@
                             max_blocks: stage_config.execution.max_blocks,
                             max_changes: stage_config.execution.max_changes,
                         },
+                        config.prune.map(|p| p.into_targets(max_block)).unwrap_or_default(),
                     )
                     .with_metrics_tx(metrics_tx),
                 )
->>>>>>> 73bfb2c9
                 .set(AccountHashingStage::new(
                     stage_config.account_hashing.clean_threshold,
                     stage_config.account_hashing.commit_threshold,
