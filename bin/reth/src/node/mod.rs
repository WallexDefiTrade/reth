//! Main node command
//!
//! Starts the client
use crate::{
    args::{
        get_secret_key,
        utils::{genesis_value_parser, parse_socket_address},
        DatabaseArgs, DebugArgs, DevArgs, NetworkArgs, PayloadBuilderArgs, PruningArgs,
        RpcServerArgs, TxPoolArgs,
    },
    cli::ext::{RethCliExt, RethNodeCommandExt},
    dirs::{DataDirPath, MaybePlatformPath},
    init::init_genesis,
    node::cl_events::ConsensusLayerHealthEvents,
    prometheus_exporter,
    runner::CliContext,
    utils::get_single_header,
    version::SHORT_VERSION,
};
use clap::Parser;
use eyre::Context;
use fdlimit::raise_fd_limit;
use futures::{future::Either, pin_mut, stream, stream_select, StreamExt};
use reth_auto_seal_consensus::{AutoSealBuilder, AutoSealConsensus, MiningMode};
use reth_beacon_consensus::{BeaconConsensus, BeaconConsensusEngine, MIN_BLOCKS_FOR_PIPELINE_RUN};
use reth_blockchain_tree::{
    config::BlockchainTreeConfig, externals::TreeExternals, BlockchainTree, ShareableBlockchainTree,
};
use reth_config::{config::PruneConfig, Config};
use reth_db::{database::Database, init_db, DatabaseEnv};
use reth_discv4::DEFAULT_DISCOVERY_PORT;
use reth_downloaders::{
    bodies::bodies::BodiesDownloaderBuilder,
    headers::reverse_headers::ReverseHeadersDownloaderBuilder,
};
use reth_interfaces::{
    consensus::Consensus,
    p2p::{
        bodies::{client::BodiesClient, downloader::BodyDownloader},
        either::EitherDownloader,
        headers::{client::HeadersClient, downloader::HeaderDownloader},
    },
};
use reth_network::{error::NetworkError, NetworkConfig, NetworkHandle, NetworkManager};
use reth_network_api::NetworkInfo;
use reth_primitives::{
    stage::StageId, BlockHashOrNumber, BlockNumber, ChainSpec, DisplayHardforks, Head,
    SealedHeader, H256,
};
use reth_provider::{
    providers::BlockchainProvider, BlockHashReader, BlockReader, CanonStateSubscriptions,
    HeaderProvider, ProviderFactory, StageCheckpointReader,
};
use reth_prune::BatchSizes;
use reth_revm::Factory;
use reth_revm_inspectors::stack::Hook;
use reth_rpc_engine_api::EngineApi;
use reth_stages::{
    prelude::*,
    stages::{
        AccountHashingStage, ExecutionStage, ExecutionStageThresholds, HeaderSyncMode,
        IndexAccountHistoryStage, IndexStorageHistoryStage, MerkleStage, SenderRecoveryStage,
        StorageHashingStage, TotalDifficultyStage, TransactionLookupStage,
    },
    MetricEventsSender, MetricsListener,
};
use reth_tasks::TaskExecutor;
use reth_transaction_pool::{EthTransactionValidator, TransactionPool};
use secp256k1::SecretKey;
use std::{
    net::{Ipv4Addr, SocketAddr, SocketAddrV4},
    path::PathBuf,
    sync::Arc,
};
use tokio::sync::{mpsc::unbounded_channel, oneshot, watch};
use tracing::*;

pub mod cl_events;
pub mod events;

/// Start the node
#[derive(Debug, Parser)]
pub struct NodeCommand<Ext: RethCliExt = ()> {
    /// The path to the data dir for all reth files and subdirectories.
    ///
    /// Defaults to the OS-specific data directory:
    ///
    /// - Linux: `$XDG_DATA_HOME/reth/` or `$HOME/.local/share/reth/`
    /// - Windows: `{FOLDERID_RoamingAppData}/reth/`
    /// - macOS: `$HOME/Library/Application Support/reth/`
    #[arg(long, value_name = "DATA_DIR", verbatim_doc_comment, default_value_t)]
    pub datadir: MaybePlatformPath<DataDirPath>,

    /// The path to the configuration file to use.
    #[arg(long, value_name = "FILE", verbatim_doc_comment)]
    pub config: Option<PathBuf>,

    /// The chain this node is running.
    ///
    /// Possible values are either a built-in chain or the path to a chain specification file.
    ///
    /// Built-in chains:
    /// - mainnet
    /// - goerli
    /// - sepolia
    /// - dev
    #[arg(
        long,
        value_name = "CHAIN_OR_PATH",
        verbatim_doc_comment,
        default_value = "mainnet",
        default_value_if("dev", "true", "dev"),
        value_parser = genesis_value_parser,
        required = false,
    )]
    pub chain: Arc<ChainSpec>,

    /// Enable Prometheus metrics.
    ///
    /// The metrics will be served at the given interface and port.
    #[arg(long, value_name = "SOCKET", value_parser = parse_socket_address, help_heading = "Metrics")]
    pub metrics: Option<SocketAddr>,

    /// All networking related arguments
    #[clap(flatten)]
    pub network: NetworkArgs,

    /// All rpc related arguments
    #[clap(flatten)]
    pub rpc: RpcServerArgs,

    /// All txpool related arguments with --txpool prefix
    #[clap(flatten)]
    pub txpool: TxPoolArgs,

    /// All payload builder related arguments
    #[clap(flatten)]
    pub builder: PayloadBuilderArgs,

    /// All debug related arguments with --debug prefix
    #[clap(flatten)]
    pub debug: DebugArgs,

    /// All database related arguments
    #[clap(flatten)]
    pub db: DatabaseArgs,

    /// All dev related arguments with --dev prefix
    #[clap(flatten)]
    pub dev: DevArgs,

    /// All pruning related arguments
    #[clap(flatten)]
    pub pruning: PruningArgs,

    /// Additional cli arguments
    #[clap(flatten)]
    pub ext: Ext::Node,
}

impl<Ext: RethCliExt> NodeCommand<Ext> {
    /// Replaces the extension of the node command
    pub fn with_ext<E: RethCliExt>(self, ext: E::Node) -> NodeCommand<E> {
        let Self {
            datadir,
            config,
            chain,
            metrics,
            network,
            rpc,
            txpool,
            builder,
            debug,
            db,
            dev,
            pruning,
            ..
        } = self;
        NodeCommand {
            datadir,
            config,
            chain,
            metrics,
            network,
            rpc,
            txpool,
            builder,
            debug,
            db,
            dev,
            pruning,
            ext,
        }
    }

    /// Execute `node` command
    pub async fn execute(mut self, ctx: CliContext) -> eyre::Result<()> {
        info!(target: "reth::cli", "reth {} starting", SHORT_VERSION);

        // Raise the fd limit of the process.
        // Does not do anything on windows.
        raise_fd_limit();

        // add network name to data dir
        let data_dir = self.datadir.unwrap_or_chain_default(self.chain.chain);
        let config_path = self.config.clone().unwrap_or(data_dir.config_path());

        let mut config: Config = self.load_config(config_path.clone())?;

        // always store reth.toml in the data dir, not the chain specific data dir
        info!(target: "reth::cli", path = ?config_path, "Configuration loaded");

        let db_path = data_dir.db_path();
        info!(target: "reth::cli", path = ?db_path, "Opening database");
        let db = Arc::new(init_db(&db_path, self.db.log_level)?);
        info!(target: "reth::cli", "Database opened");

        self.start_metrics_endpoint(Arc::clone(&db)).await?;

        debug!(target: "reth::cli", chain=%self.chain.chain, genesis=?self.chain.genesis_hash(), "Initializing genesis");

        let genesis_hash = init_genesis(db.clone(), self.chain.clone())?;

        info!(target: "reth::cli", "{}", DisplayHardforks::from(self.chain.hardforks().clone()));

        let consensus: Arc<dyn Consensus> = if self.dev.dev {
            debug!(target: "reth::cli", "Using auto seal");
            Arc::new(AutoSealConsensus::new(Arc::clone(&self.chain)))
        } else {
            Arc::new(BeaconConsensus::new(Arc::clone(&self.chain)))
        };

        self.init_trusted_nodes(&mut config);

        debug!(target: "reth::cli", "Spawning metrics listener task");
        let (metrics_tx, metrics_rx) = unbounded_channel();
        let metrics_listener = MetricsListener::new(metrics_rx);
        ctx.task_executor.spawn_critical("metrics listener task", metrics_listener);

        // configure blockchain tree
        let tree_externals = TreeExternals::new(
            db.clone(),
            Arc::clone(&consensus),
            Factory::new(self.chain.clone()),
            Arc::clone(&self.chain),
        );
        let tree_config = BlockchainTreeConfig::default();
        // The size of the broadcast is twice the maximum reorg depth, because at maximum reorg
        // depth at least N blocks must be sent at once.
        let (canon_state_notification_sender, _receiver) =
            tokio::sync::broadcast::channel(tree_config.max_reorg_depth() as usize * 2);
        let blockchain_tree = ShareableBlockchainTree::new(
            BlockchainTree::new(
                tree_externals,
                canon_state_notification_sender.clone(),
                tree_config,
            )?
            .with_sync_metrics_tx(metrics_tx.clone()),
        );

        // setup the blockchain provider
        let factory = ProviderFactory::new(Arc::clone(&db), Arc::clone(&self.chain));
        let blockchain_db = BlockchainProvider::new(factory, blockchain_tree.clone())?;

        let transaction_pool = reth_transaction_pool::Pool::eth_pool(
            EthTransactionValidator::with_additional_tasks(
                blockchain_db.clone(),
                Arc::clone(&self.chain),
                ctx.task_executor.clone(),
                1,
            ),
            self.txpool.pool_config(),
        );
        info!(target: "reth::cli", "Transaction pool initialized");

        // spawn txpool maintenance task
        {
            let pool = transaction_pool.clone();
            let chain_events = blockchain_db.canonical_state_stream();
            let client = blockchain_db.clone();
            ctx.task_executor.spawn_critical(
                "txpool maintenance task",
                reth_transaction_pool::maintain::maintain_transaction_pool_future(
                    client,
                    pool,
                    chain_events,
                    ctx.task_executor.clone(),
                    Default::default(),
                ),
            );
            debug!(target: "reth::cli", "Spawned txpool maintenance task");
        }

        info!(target: "reth::cli", "Connecting to P2P network");
        let network_secret_path =
            self.network.p2p_secret_key.clone().unwrap_or_else(|| data_dir.p2p_secret_path());
        debug!(target: "reth::cli", ?network_secret_path, "Loading p2p key file");
        let secret_key = get_secret_key(&network_secret_path)?;
        let default_peers_path = data_dir.known_peers_path();
        let head = self.lookup_head(Arc::clone(&db)).expect("the head block is missing");
        let network_config = self.load_network_config(
            &config,
            Arc::clone(&db),
            ctx.task_executor.clone(),
            head,
            secret_key,
            default_peers_path.clone(),
        );
        let network = self
            .start_network(
                network_config,
                &ctx.task_executor,
                transaction_pool.clone(),
                default_peers_path,
            )
            .await?;
        info!(target: "reth::cli", peer_id = %network.peer_id(), local_addr = %network.local_addr(), "Connected to P2P network");
        debug!(target: "reth::cli", peer_id = ?network.peer_id(), "Full peer ID");
        let network_client = network.fetch_client().await?;

        let (consensus_engine_tx, consensus_engine_rx) = unbounded_channel();

        debug!(target: "reth::cli", "Spawning payload builder service");
        let payload_builder = self.ext.spawn_payload_builder_service(
            &self.builder,
            blockchain_db.clone(),
            transaction_pool.clone(),
            ctx.task_executor.clone(),
            Arc::clone(&self.chain),
        )?;

        let max_block = if let Some(block) = self.debug.max_block {
            Some(block)
        } else if let Some(tip) = self.debug.tip {
            Some(self.lookup_or_fetch_tip(&db, &network_client, tip).await?)
        } else {
            None
        };

<<<<<<< HEAD
        let prune_config =
            self.pruning.prune_config(Arc::clone(&self.chain)).or(config.prune.clone());
=======
        let prune_config = self.pruning.prune_config(Arc::clone(&self.chain))?.or(config.prune);
>>>>>>> 058c55cd

        // Configure the pipeline
        let (mut pipeline, client) = if self.dev.dev {
            info!(target: "reth::cli", "Starting Reth in dev mode");

            let mining_mode = if let Some(interval) = self.dev.block_time {
                MiningMode::interval(interval)
            } else if let Some(max_transactions) = self.dev.block_max_transactions {
                MiningMode::instant(
                    max_transactions,
                    transaction_pool.pending_transactions_listener(),
                )
            } else {
                info!(target: "reth::cli", "No mining mode specified, defaulting to ReadyTransaction");
                MiningMode::instant(1, transaction_pool.pending_transactions_listener())
            };

            let (_, client, mut task) = AutoSealBuilder::new(
                Arc::clone(&self.chain),
                blockchain_db.clone(),
                transaction_pool.clone(),
                consensus_engine_tx.clone(),
                canon_state_notification_sender,
                mining_mode,
            )
            .build();

            let mut pipeline = self
                .build_networked_pipeline(
                    &config,
                    client.clone(),
                    Arc::clone(&consensus),
                    db.clone(),
                    &ctx.task_executor,
                    metrics_tx,
                    prune_config.clone(),
                    max_block,
                )
                .await?;

            let pipeline_events = pipeline.events();
            task.set_pipeline_events(pipeline_events);
            debug!(target: "reth::cli", "Spawning auto mine task");
            ctx.task_executor.spawn(Box::pin(task));

            (pipeline, EitherDownloader::Left(client))
        } else {
            let pipeline = self
                .build_networked_pipeline(
                    &config,
                    network_client.clone(),
                    Arc::clone(&consensus),
                    db.clone(),
                    &ctx.task_executor,
                    metrics_tx,
                    prune_config.clone(),
                    max_block,
                )
                .await?;

            (pipeline, EitherDownloader::Right(network_client))
        };

        let pipeline_events = pipeline.events();

        let initial_target = if let Some(tip) = self.debug.tip {
            // Set the provided tip as the initial pipeline target.
            debug!(target: "reth::cli", %tip, "Tip manually set");
            Some(tip)
        } else if self.debug.continuous {
            // Set genesis as the initial pipeline target.
            // This will allow the downloader to start
            debug!(target: "reth::cli", "Continuous sync mode enabled");
            Some(genesis_hash)
        } else {
            None
        };

        let pruner = prune_config.map(|prune_config| {
            info!(target: "reth::cli", "Pruner initialized");
            reth_prune::Pruner::new(
                db.clone(),
                self.chain.clone(),
                prune_config.block_interval,
                prune_config.parts,
                BatchSizes::default(),
            )
        });

        // Configure the consensus engine
        let (beacon_consensus_engine, beacon_engine_handle) = BeaconConsensusEngine::with_channel(
            client,
            pipeline,
            blockchain_db.clone(),
            Box::new(ctx.task_executor.clone()),
            Box::new(network.clone()),
            max_block,
            self.debug.continuous,
            payload_builder.clone(),
            initial_target,
            MIN_BLOCKS_FOR_PIPELINE_RUN,
            consensus_engine_tx,
            consensus_engine_rx,
            pruner,
        )?;
        info!(target: "reth::cli", "Consensus engine initialized");

        let events = stream_select!(
            network.event_listener().map(Into::into),
            beacon_engine_handle.event_listener().map(Into::into),
            pipeline_events.map(Into::into),
            if self.debug.tip.is_none() {
                Either::Left(
                    ConsensusLayerHealthEvents::new(Box::new(blockchain_db.clone()))
                        .map(Into::into),
                )
            } else {
                Either::Right(stream::empty())
            }
        );
        ctx.task_executor.spawn_critical(
            "events task",
            events::handle_events(Some(network.clone()), Some(head.number), events),
        );

        let engine_api = EngineApi::new(
            blockchain_db.clone(),
            self.chain.clone(),
            beacon_engine_handle,
            payload_builder.into(),
            Box::new(ctx.task_executor.clone()),
        );
        info!(target: "reth::cli", "Engine API handler initialized");

        // extract the jwt secret from the args if possible
        let default_jwt_path = data_dir.jwt_path();
        let jwt_secret = self.rpc.jwt_secret(default_jwt_path)?;

        // Start RPC servers
        let (_rpc_server, _auth_server) = self
            .rpc
            .start_servers(
                blockchain_db.clone(),
                transaction_pool.clone(),
                network.clone(),
                ctx.task_executor.clone(),
                blockchain_tree,
                engine_api,
                jwt_secret,
                &mut self.ext,
            )
            .await?;

        // Run consensus engine to completion
        let (tx, rx) = oneshot::channel();
        info!(target: "reth::cli", "Starting consensus engine");
        ctx.task_executor.spawn_critical_blocking("consensus engine", async move {
            let res = beacon_consensus_engine.await;
            let _ = tx.send(res);
        });

        rx.await??;

        info!(target: "reth::cli", "Consensus engine has exited.");

        if self.debug.terminate {
            Ok(())
        } else {
            // The pipeline has finished downloading blocks up to `--debug.tip` or
            // `--debug.max-block`. Keep other node components alive for further usage.
            futures::future::pending().await
        }
    }

    /// Constructs a [Pipeline] that's wired to the network
    #[allow(clippy::too_many_arguments)]
    async fn build_networked_pipeline<DB, Client>(
        &self,
        config: &Config,
        client: Client,
        consensus: Arc<dyn Consensus>,
        db: DB,
        task_executor: &TaskExecutor,
        metrics_tx: MetricEventsSender,
        prune_config: Option<PruneConfig>,
        max_block: Option<BlockNumber>,
    ) -> eyre::Result<Pipeline<DB>>
    where
        DB: Database + Unpin + Clone + 'static,
        Client: HeadersClient + BodiesClient + Clone + 'static,
    {
        // building network downloaders using the fetch client
        let header_downloader = ReverseHeadersDownloaderBuilder::from(config.stages.headers)
            .build(client.clone(), Arc::clone(&consensus))
            .into_task_with(task_executor);

        let body_downloader = BodiesDownloaderBuilder::from(config.stages.bodies)
            .build(client, Arc::clone(&consensus), db.clone())
            .into_task_with(task_executor);

        let pipeline = self
            .build_pipeline(
                db,
                config,
                header_downloader,
                body_downloader,
                consensus,
                max_block,
                self.debug.continuous,
                metrics_tx,
                prune_config,
            )
            .await?;

        Ok(pipeline)
    }

    /// Loads the reth config with the given datadir root
    fn load_config(&self, config_path: PathBuf) -> eyre::Result<Config> {
        confy::load_path::<Config>(config_path.clone())
            .wrap_err_with(|| format!("Could not load config file {:?}", config_path))
    }

    fn init_trusted_nodes(&self, config: &mut Config) {
        config.peers.connect_trusted_nodes_only = self.network.trusted_only;

        if !self.network.trusted_peers.is_empty() {
            info!(target: "reth::cli", "Adding trusted nodes");
            self.network.trusted_peers.iter().for_each(|peer| {
                config.peers.trusted_nodes.insert(*peer);
            });
        }
    }

    async fn start_metrics_endpoint(&self, db: Arc<DatabaseEnv>) -> eyre::Result<()> {
        if let Some(listen_addr) = self.metrics {
            info!(target: "reth::cli", addr = %listen_addr, "Starting metrics endpoint");
            prometheus_exporter::initialize(listen_addr, db, metrics_process::Collector::default())
                .await?;
        }

        Ok(())
    }

    /// Spawns the configured network and associated tasks and returns the [NetworkHandle] connected
    /// to that network.
    async fn start_network<C, Pool>(
        &self,
        config: NetworkConfig<C>,
        task_executor: &TaskExecutor,
        pool: Pool,
        default_peers_path: PathBuf,
    ) -> Result<NetworkHandle, NetworkError>
    where
        C: BlockReader + HeaderProvider + Clone + Unpin + 'static,
        Pool: TransactionPool + Unpin + 'static,
    {
        let client = config.client.clone();
        let (handle, network, txpool, eth) = NetworkManager::builder(config)
            .await?
            .transactions(pool)
            .request_handler(client)
            .split_with_handle();

        task_executor.spawn_critical("p2p txpool", txpool);
        task_executor.spawn_critical("p2p eth request handler", eth);

        let known_peers_file = self.network.persistent_peers_file(default_peers_path);
        task_executor.spawn_critical_with_signal("p2p network task", |shutdown| {
            run_network_until_shutdown(shutdown, network, known_peers_file)
        });

        Ok(handle)
    }

    fn lookup_head(&self, db: Arc<DatabaseEnv>) -> Result<Head, reth_interfaces::Error> {
        let factory = ProviderFactory::new(db, self.chain.clone());
        let provider = factory.provider()?;

        let head = provider.get_stage_checkpoint(StageId::Finish)?.unwrap_or_default().block_number;

        let header = provider
            .header_by_number(head)?
            .expect("the header for the latest block is missing, database is corrupt");

        let total_difficulty = provider
            .header_td_by_number(head)?
            .expect("the total difficulty for the latest block is missing, database is corrupt");

        let hash = provider
            .block_hash(head)?
            .expect("the hash for the latest block is missing, database is corrupt");

        Ok(Head {
            number: head,
            hash,
            difficulty: header.difficulty,
            total_difficulty,
            timestamp: header.timestamp,
        })
    }

    /// Attempt to look up the block number for the tip hash in the database.
    /// If it doesn't exist, download the header and return the block number.
    ///
    /// NOTE: The download is attempted with infinite retries.
    async fn lookup_or_fetch_tip<DB, Client>(
        &self,
        db: &DB,
        client: Client,
        tip: H256,
    ) -> Result<u64, reth_interfaces::Error>
    where
        DB: Database,
        Client: HeadersClient,
    {
        Ok(self.fetch_tip(db, client, BlockHashOrNumber::Hash(tip)).await?.number)
    }

    /// Attempt to look up the block with the given number and return the header.
    ///
    /// NOTE: The download is attempted with infinite retries.
    async fn fetch_tip<DB, Client>(
        &self,
        db: &DB,
        client: Client,
        tip: BlockHashOrNumber,
    ) -> Result<SealedHeader, reth_interfaces::Error>
    where
        DB: Database,
        Client: HeadersClient,
    {
        let factory = ProviderFactory::new(db, self.chain.clone());
        let provider = factory.provider()?;

        let header = provider.header_by_hash_or_number(tip)?;

        // try to look up the header in the database
        if let Some(header) = header {
            info!(target: "reth::cli", ?tip, "Successfully looked up tip block in the database");
            return Ok(header.seal_slow())
        }

        info!(target: "reth::cli", ?tip, "Fetching tip block from the network.");
        loop {
            match get_single_header(&client, tip).await {
                Ok(tip_header) => {
                    info!(target: "reth::cli", ?tip, "Successfully fetched tip");
                    return Ok(tip_header)
                }
                Err(error) => {
                    error!(target: "reth::cli", %error, "Failed to fetch the tip. Retrying...");
                }
            }
        }
    }

    fn load_network_config(
        &self,
        config: &Config,
        db: Arc<DatabaseEnv>,
        executor: TaskExecutor,
        head: Head,
        secret_key: SecretKey,
        default_peers_path: PathBuf,
    ) -> NetworkConfig<ProviderFactory<Arc<DatabaseEnv>>> {
        self.network
            .network_config(config, self.chain.clone(), secret_key, default_peers_path)
            .with_task_executor(Box::new(executor))
            .set_head(head)
            .listener_addr(SocketAddr::V4(SocketAddrV4::new(
                Ipv4Addr::UNSPECIFIED,
                self.network.port.unwrap_or(DEFAULT_DISCOVERY_PORT),
            )))
            .discovery_addr(SocketAddr::V4(SocketAddrV4::new(
                Ipv4Addr::UNSPECIFIED,
                self.network.discovery.port.unwrap_or(DEFAULT_DISCOVERY_PORT),
            )))
            .build(ProviderFactory::new(db, self.chain.clone()))
    }

    #[allow(clippy::too_many_arguments)]
    async fn build_pipeline<DB, H, B>(
        &self,
        db: DB,
        config: &Config,
        header_downloader: H,
        body_downloader: B,
        consensus: Arc<dyn Consensus>,
        max_block: Option<u64>,
        continuous: bool,
        metrics_tx: MetricEventsSender,
        prune_config: Option<PruneConfig>,
    ) -> eyre::Result<Pipeline<DB>>
    where
        DB: Database + Clone + 'static,
        H: HeaderDownloader + 'static,
        B: BodyDownloader + 'static,
    {
        let stage_config = &config.stages;

        let mut builder = Pipeline::builder();

        if let Some(max_block) = max_block {
            debug!(target: "reth::cli", max_block, "Configuring builder to use max block");
            builder = builder.with_max_block(max_block)
        }

        let (tip_tx, tip_rx) = watch::channel(H256::zero());
        use reth_revm_inspectors::stack::InspectorStackConfig;
        let factory = reth_revm::Factory::new(self.chain.clone());

        let stack_config = InspectorStackConfig {
            use_printer_tracer: self.debug.print_inspector,
            hook: if let Some(hook_block) = self.debug.hook_block {
                Hook::Block(hook_block)
            } else if let Some(tx) = self.debug.hook_transaction {
                Hook::Transaction(tx)
            } else if self.debug.hook_all {
                Hook::All
            } else {
                Hook::None
            },
        };

        let factory = factory.with_stack_config(stack_config);

        let header_mode =
            if continuous { HeaderSyncMode::Continuous } else { HeaderSyncMode::Tip(tip_rx) };
        let pipeline = builder
            .with_tip_sender(tip_tx)
            .with_metrics_tx(metrics_tx.clone())
            .add_stages(
                DefaultStages::new(
                    header_mode,
                    Arc::clone(&consensus),
                    header_downloader,
                    body_downloader,
                    factory.clone(),
                )
                .set(
                    TotalDifficultyStage::new(consensus)
                        .with_commit_threshold(stage_config.total_difficulty.commit_threshold),
                )
                .set(SenderRecoveryStage {
                    commit_threshold: stage_config.sender_recovery.commit_threshold,
                })
                .set(
                    ExecutionStage::new(
                        factory,
                        ExecutionStageThresholds {
                            max_blocks: stage_config.execution.max_blocks,
                            max_changes: stage_config.execution.max_changes,
                        },
                        stage_config
                            .merkle
                            .clean_threshold
                            .max(stage_config.account_hashing.clean_threshold)
                            .max(stage_config.storage_hashing.clean_threshold),
                        prune_config.map(|prune| prune.parts).unwrap_or_default(),
                    )
                    .with_metrics_tx(metrics_tx),
                )
                .set(AccountHashingStage::new(
                    stage_config.account_hashing.clean_threshold,
                    stage_config.account_hashing.commit_threshold,
                ))
                .set(StorageHashingStage::new(
                    stage_config.storage_hashing.clean_threshold,
                    stage_config.storage_hashing.commit_threshold,
                ))
                .set(MerkleStage::new_execution(stage_config.merkle.clean_threshold))
                .set(TransactionLookupStage::new(stage_config.transaction_lookup.commit_threshold))
                .set(IndexAccountHistoryStage::new(
                    stage_config.index_account_history.commit_threshold,
                ))
                .set(IndexStorageHistoryStage::new(
                    stage_config.index_storage_history.commit_threshold,
                )),
            )
            .build(db, self.chain.clone());

        Ok(pipeline)
    }
}

/// Drives the [NetworkManager] future until a [Shutdown](reth_tasks::shutdown::Shutdown) signal is
/// received. If configured, this writes known peers to `persistent_peers_file` afterwards.
async fn run_network_until_shutdown<C>(
    shutdown: reth_tasks::shutdown::Shutdown,
    network: NetworkManager<C>,
    persistent_peers_file: Option<PathBuf>,
) where
    C: BlockReader + HeaderProvider + Clone + Unpin + 'static,
{
    pin_mut!(network, shutdown);

    tokio::select! {
        _ = &mut network => {},
        _ = shutdown => {},
    }

    if let Some(file_path) = persistent_peers_file {
        let known_peers = network.all_peers().collect::<Vec<_>>();
        if let Ok(known_peers) = serde_json::to_string_pretty(&known_peers) {
            trace!(target : "reth::cli", peers_file =?file_path, num_peers=%known_peers.len(), "Saving current peers");
            let parent_dir = file_path.parent().map(std::fs::create_dir_all).transpose();
            match parent_dir.and_then(|_| std::fs::write(&file_path, known_peers)) {
                Ok(_) => {
                    info!(target: "reth::cli", peers_file=?file_path, "Wrote network peers to file");
                }
                Err(err) => {
                    warn!(target: "reth::cli", ?err, peers_file=?file_path, "Failed to write network peers to file");
                }
            }
        }
    }
}

#[cfg(test)]
mod tests {
    use super::*;
    use reth_primitives::DEV;
    use std::{net::IpAddr, path::Path};

    #[test]
    fn parse_help_node_command() {
        let err = NodeCommand::<()>::try_parse_from(["reth", "--help"]).unwrap_err();
        assert_eq!(err.kind(), clap::error::ErrorKind::DisplayHelp);
    }

    #[test]
    fn parse_common_node_command_chain_args() {
        for chain in ["mainnet", "sepolia", "goerli"] {
            let args: NodeCommand = NodeCommand::<()>::parse_from(["reth", "--chain", chain]);
            assert_eq!(args.chain.chain, chain.parse().unwrap());
        }
    }

    #[test]
    fn parse_discovery_port() {
        let cmd = NodeCommand::<()>::try_parse_from(["reth", "--discovery.port", "300"]).unwrap();
        assert_eq!(cmd.network.discovery.port, Some(300));
    }

    #[test]
    fn parse_port() {
        let cmd =
            NodeCommand::<()>::try_parse_from(["reth", "--discovery.port", "300", "--port", "99"])
                .unwrap();
        assert_eq!(cmd.network.discovery.port, Some(300));
        assert_eq!(cmd.network.port, Some(99));
    }

    #[test]
    fn parse_metrics_port() {
        let cmd = NodeCommand::<()>::try_parse_from(["reth", "--metrics", "9001"]).unwrap();
        assert_eq!(cmd.metrics, Some(SocketAddr::new(IpAddr::V4(Ipv4Addr::LOCALHOST), 9001)));

        let cmd = NodeCommand::<()>::try_parse_from(["reth", "--metrics", ":9001"]).unwrap();
        assert_eq!(cmd.metrics, Some(SocketAddr::new(IpAddr::V4(Ipv4Addr::LOCALHOST), 9001)));

        let cmd =
            NodeCommand::<()>::try_parse_from(["reth", "--metrics", "localhost:9001"]).unwrap();
        assert_eq!(cmd.metrics, Some(SocketAddr::new(IpAddr::V4(Ipv4Addr::LOCALHOST), 9001)));
    }

    #[test]
    fn parse_config_path() {
        let cmd = NodeCommand::<()>::try_parse_from(["reth", "--config", "my/path/to/reth.toml"])
            .unwrap();
        // always store reth.toml in the data dir, not the chain specific data dir
        let data_dir = cmd.datadir.unwrap_or_chain_default(cmd.chain.chain);
        let config_path = cmd.config.unwrap_or(data_dir.config_path());
        assert_eq!(config_path, Path::new("my/path/to/reth.toml"));

        let cmd = NodeCommand::<()>::try_parse_from(["reth"]).unwrap();

        // always store reth.toml in the data dir, not the chain specific data dir
        let data_dir = cmd.datadir.unwrap_or_chain_default(cmd.chain.chain);
        let config_path = cmd.config.clone().unwrap_or(data_dir.config_path());
        assert!(config_path.ends_with("reth/mainnet/reth.toml"), "{:?}", cmd.config);
    }

    #[test]
    fn parse_db_path() {
        let cmd = NodeCommand::<()>::try_parse_from(["reth"]).unwrap();
        let data_dir = cmd.datadir.unwrap_or_chain_default(cmd.chain.chain);
        let db_path = data_dir.db_path();
        assert!(db_path.ends_with("reth/mainnet/db"), "{:?}", cmd.config);

        let cmd =
            NodeCommand::<()>::try_parse_from(["reth", "--datadir", "my/custom/path"]).unwrap();
        let data_dir = cmd.datadir.unwrap_or_chain_default(cmd.chain.chain);
        let db_path = data_dir.db_path();
        assert_eq!(db_path, Path::new("my/custom/path/db"));
    }

    #[test]
    fn parse_dev() {
        let cmd = NodeCommand::<()>::parse_from(["reth", "--dev"]);
        let chain = DEV.clone();
        assert_eq!(cmd.chain.chain, chain.chain);
        assert_eq!(cmd.chain.genesis_hash, chain.genesis_hash);
        assert_eq!(
            cmd.chain.paris_block_and_final_difficulty,
            chain.paris_block_and_final_difficulty
        );
        assert_eq!(cmd.chain.hardforks, chain.hardforks);

        assert!(cmd.rpc.http);
        assert!(cmd.network.discovery.disable_discovery);

        assert!(cmd.dev.dev);
    }
}<|MERGE_RESOLUTION|>--- conflicted
+++ resolved
@@ -337,12 +337,8 @@
             None
         };
 
-<<<<<<< HEAD
         let prune_config =
-            self.pruning.prune_config(Arc::clone(&self.chain)).or(config.prune.clone());
-=======
-        let prune_config = self.pruning.prune_config(Arc::clone(&self.chain))?.or(config.prune);
->>>>>>> 058c55cd
+            self.pruning.prune_config(Arc::clone(&self.chain))?.or(config.prune.clone());
 
         // Configure the pipeline
         let (mut pipeline, client) = if self.dev.dev {
