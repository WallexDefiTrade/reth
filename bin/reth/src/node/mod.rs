//! Main node command
//!
//! Starts the client
use crate::{
<<<<<<< HEAD
    args::{get_secret_key, DebugArgs, DevArgs, NetworkArgs, RpcServerArgs, TxPoolArgs},
    dirs::DataDirPath,
=======
    args::{
        get_secret_key,
        utils::{genesis_value_parser, parse_socket_address},
        DatabaseArgs, DebugArgs, DevArgs, NetworkArgs, PayloadBuilderArgs, PruningArgs,
        RpcServerArgs, TxPoolArgs,
    },
    cli::ext::{RethCliExt, RethNodeCommandExt},
    dirs::{DataDirPath, MaybePlatformPath},
>>>>>>> aaf2d2cf
    init::init_genesis,
    prometheus_exporter,
    runner::CliContext,
    utils::get_single_header,
    version::SHORT_VERSION,
};
use clap::Parser;
use eyre::Context;
use fdlimit::raise_fd_limit;
use futures::{future::Either, pin_mut, stream, stream_select, StreamExt};
use reth_auto_seal_consensus::{AutoSealBuilder, AutoSealConsensus, MiningMode};
use reth_beacon_consensus::{BeaconConsensus, BeaconConsensusEngine, MIN_BLOCKS_FOR_PIPELINE_RUN};
use reth_blockchain_tree::{
    config::BlockchainTreeConfig, externals::TreeExternals, BlockchainTree, ShareableBlockchainTree,
};
use reth_config::{config::PruneConfig, Config};
use reth_db::{database::Database, init_db, DatabaseEnv};
use reth_discv4::DEFAULT_DISCOVERY_PORT;
use reth_downloaders::{
    bodies::bodies::BodiesDownloaderBuilder,
    headers::reverse_headers::ReverseHeadersDownloaderBuilder,
};
use reth_interfaces::{
    consensus::Consensus,
    p2p::{
        bodies::{client::BodiesClient, downloader::BodyDownloader},
        either::EitherDownloader,
        headers::downloader::HeaderDownloader,
    },
};
use reth_network::{error::NetworkError, NetworkConfig, NetworkHandle, NetworkManager};
use reth_network_api::NetworkInfo;
use reth_primitives::{
    stage::StageId, BlockHashOrNumber, BlockNumber, ChainSpec, Head, SealedHeader, H256,
};
use reth_provider::{
    BlockHashReader, BlockReader, CanonStateSubscriptions, HeaderProvider, ProviderFactory,
    StageCheckpointReader,
};
use reth_revm::Factory;
use reth_revm_inspectors::stack::Hook;
use reth_rpc_engine_api::EngineApi;
use reth_stages::{
    prelude::*,
    stages::{
        ExecutionStage, ExecutionStageThresholds, HeaderSyncMode, SenderRecoveryStage,
        TotalDifficultyStage,
    },
    MetricEventsSender, MetricsListener,
};
use reth_tasks::TaskExecutor;
use reth_transaction_pool::{EthTransactionValidator, TransactionPool};
use secp256k1::SecretKey;
use std::{
    net::{Ipv4Addr, SocketAddr, SocketAddrV4},
    path::PathBuf,
    sync::Arc,
};
use tokio::sync::{mpsc::unbounded_channel, oneshot, watch};
use tracing::*;

use crate::{
    args::{
        utils::{genesis_value_parser, parse_socket_address},
        DatabaseArgs, PayloadBuilderArgs,
    },
    dirs::MaybePlatformPath,
    node::cl_events::ConsensusLayerHealthEvents,
};
use reth_interfaces::p2p::headers::client::HeadersClient;
use reth_payload_builder::PayloadBuilderService;
use reth_primitives::DisplayHardforks;
use reth_provider::providers::BlockchainProvider;
use reth_prune::BatchSizes;
use reth_stages::stages::{
    AccountHashingStage, IndexAccountHistoryStage, IndexStorageHistoryStage, MerkleStage,
    StorageHashingStage, TransactionLookupStage,
};

pub mod cl_events;
pub mod events;

/// Start the node
#[derive(Debug, Parser)]
<<<<<<< HEAD
pub struct Command {
=======
pub struct NodeCommand<Ext: RethCliExt = ()> {
>>>>>>> aaf2d2cf
    /// The path to the data dir for all reth files and subdirectories.
    ///
    /// Defaults to the OS-specific data directory:
    ///
    /// - Linux: `$XDG_DATA_HOME/reth/` or `$HOME/.local/share/reth/`
    /// - Windows: `{FOLDERID_RoamingAppData}/reth/`
    /// - macOS: `$HOME/Library/Application Support/reth/`
    #[arg(long, value_name = "DATA_DIR", verbatim_doc_comment, default_value_t)]
    pub datadir: MaybePlatformPath<DataDirPath>,

    /// The path to the configuration file to use.
    #[arg(long, value_name = "FILE", verbatim_doc_comment)]
    pub config: Option<PathBuf>,

    /// The chain this node is running.
    ///
    /// Possible values are either a built-in chain or the path to a chain specification file.
    ///
    /// Built-in chains:
    /// - mainnet
    /// - goerli
    /// - sepolia
    /// - dev
    #[arg(
        long,
        value_name = "CHAIN_OR_PATH",
        verbatim_doc_comment,
        default_value = "mainnet",
        default_value_if("dev", "true", "dev"),
        value_parser = genesis_value_parser,
        required = false,
    )]
    pub chain: Arc<ChainSpec>,

    /// Enable Prometheus metrics.
    ///
    /// The metrics will be served at the given interface and port.
    #[arg(long, value_name = "SOCKET", value_parser = parse_socket_address, help_heading = "Metrics")]
    pub metrics: Option<SocketAddr>,

    /// All networking related arguments
    #[clap(flatten)]
    pub network: NetworkArgs,

    /// All rpc related arguments
    #[clap(flatten)]
<<<<<<< HEAD
    rpc: RpcServerArgs,
=======
    pub rpc: RpcServerArgs,
>>>>>>> aaf2d2cf

    /// All txpool related arguments with --txpool prefix
    #[clap(flatten)]
    pub txpool: TxPoolArgs,

    /// All payload builder related arguments
    #[clap(flatten)]
    pub builder: PayloadBuilderArgs,

    /// All debug related arguments with --debug prefix
    #[clap(flatten)]
    pub debug: DebugArgs,

    /// All database related arguments
    #[clap(flatten)]
    pub db: DatabaseArgs,

    /// All dev related arguments with --dev prefix
    #[clap(flatten)]
<<<<<<< HEAD
    dev: DevArgs,

    #[cfg(feature = "optimism")]
    #[clap(flatten)]
    rollup: crate::args::RollupArgs,
=======
    pub dev: DevArgs,

    /// All pruning related arguments
    #[clap(flatten)]
    pub pruning: PruningArgs,

    /// Additional cli arguments
    #[clap(flatten)]
    pub ext: Ext::Node,
>>>>>>> aaf2d2cf
}

impl<Ext: RethCliExt> NodeCommand<Ext> {
    /// Replaces the extension of the node command
    pub fn with_ext<E: RethCliExt>(self, ext: E::Node) -> NodeCommand<E> {
        let Self {
            datadir,
            config,
            chain,
            metrics,
            network,
            rpc,
            txpool,
            builder,
            debug,
            db,
            dev,
            pruning,
            ..
        } = self;
        NodeCommand {
            datadir,
            config,
            chain,
            metrics,
            network,
            rpc,
            txpool,
            builder,
            debug,
            db,
            dev,
            pruning,
            ext,
        }
    }

    /// Execute `node` command
    pub async fn execute(mut self, ctx: CliContext) -> eyre::Result<()> {
        info!(target: "reth::cli", "reth {} starting", SHORT_VERSION);

        // Raise the fd limit of the process.
        // Does not do anything on windows.
        raise_fd_limit();

        // add network name to data dir
        let data_dir = self.datadir.unwrap_or_chain_default(self.chain.chain);
        let config_path = self.config.clone().unwrap_or(data_dir.config_path());

        let mut config: Config = self.load_config(config_path.clone())?;

        // always store reth.toml in the data dir, not the chain specific data dir
        info!(target: "reth::cli", path = ?config_path, "Configuration loaded");

        let db_path = data_dir.db_path();
        info!(target: "reth::cli", path = ?db_path, "Opening database");
        let db = Arc::new(init_db(&db_path, self.db.log_level)?);
        info!(target: "reth::cli", "Database opened");

        self.start_metrics_endpoint(Arc::clone(&db)).await?;

        debug!(target: "reth::cli", chain=%self.chain.chain, genesis=?self.chain.genesis_hash(), "Initializing genesis");

        let genesis_hash = init_genesis(db.clone(), self.chain.clone())?;

        info!(target: "reth::cli", "{}", DisplayHardforks::from(self.chain.hardforks().clone()));

        let consensus: Arc<dyn Consensus> = if self.dev.dev {
            debug!(target: "reth::cli", "Using auto seal");
            Arc::new(AutoSealConsensus::new(Arc::clone(&self.chain)))
        } else {
            Arc::new(BeaconConsensus::new(Arc::clone(&self.chain)))
        };

        self.init_trusted_nodes(&mut config);

        debug!(target: "reth::cli", "Spawning metrics listener task");
        let (metrics_tx, metrics_rx) = unbounded_channel();
        let metrics_listener = MetricsListener::new(metrics_rx);
        ctx.task_executor.spawn_critical("metrics listener task", metrics_listener);

        // configure blockchain tree
        let tree_externals = TreeExternals::new(
            db.clone(),
            Arc::clone(&consensus),
            Factory::new(self.chain.clone()),
            Arc::clone(&self.chain),
        );
        let tree_config = BlockchainTreeConfig::default();
        // The size of the broadcast is twice the maximum reorg depth, because at maximum reorg
        // depth at least N blocks must be sent at once.
        let (canon_state_notification_sender, _receiver) =
            tokio::sync::broadcast::channel(tree_config.max_reorg_depth() as usize * 2);
        let blockchain_tree = ShareableBlockchainTree::new(
            BlockchainTree::new(
                tree_externals,
                canon_state_notification_sender.clone(),
                tree_config,
            )?
            .with_sync_metrics_tx(metrics_tx.clone()),
        );

        // setup the blockchain provider
        let factory = ProviderFactory::new(Arc::clone(&db), Arc::clone(&self.chain));
        let blockchain_db = BlockchainProvider::new(factory, blockchain_tree.clone())?;

        let transaction_pool = reth_transaction_pool::Pool::eth_pool(
            EthTransactionValidator::with_additional_tasks(
                blockchain_db.clone(),
                Arc::clone(&self.chain),
                ctx.task_executor.clone(),
                1,
            ),
            self.txpool.pool_config(),
        );
        info!(target: "reth::cli", "Transaction pool initialized");

        // spawn txpool maintenance task
        {
            let pool = transaction_pool.clone();
            let chain_events = blockchain_db.canonical_state_stream();
            let client = blockchain_db.clone();
            ctx.task_executor.spawn_critical(
                "txpool maintenance task",
                reth_transaction_pool::maintain::maintain_transaction_pool_future(
                    client,
                    pool,
                    chain_events,
                    ctx.task_executor.clone(),
                    Default::default(),
                ),
            );
            debug!(target: "reth::cli", "Spawned txpool maintenance task");
        }

        info!(target: "reth::cli", "Connecting to P2P network");
        let network_secret_path =
            self.network.p2p_secret_key.clone().unwrap_or_else(|| data_dir.p2p_secret_path());
        debug!(target: "reth::cli", ?network_secret_path, "Loading p2p key file");
        let secret_key = get_secret_key(&network_secret_path)?;
        let default_peers_path = data_dir.known_peers_path();
        let head = self.lookup_head(Arc::clone(&db)).expect("the head block is missing");
        let network_config = self.load_network_config(
            &config,
            Arc::clone(&db),
            ctx.task_executor.clone(),
            head,
            secret_key,
            default_peers_path.clone(),
        );
        let network = self
            .start_network(
                network_config,
                &ctx.task_executor,
                transaction_pool.clone(),
                default_peers_path,
            )
            .await?;
        info!(target: "reth::cli", peer_id = %network.peer_id(), local_addr = %network.local_addr(), "Connected to P2P network");
        debug!(target: "reth::cli", peer_id = ?network.peer_id(), "Full peer ID");
        let network_client = network.fetch_client().await?;

        let (consensus_engine_tx, consensus_engine_rx) = unbounded_channel();

        debug!(target: "reth::cli", "Spawning payload builder service");
        let payload_builder = self.ext.spawn_payload_builder_service(
            &self.builder,
            blockchain_db.clone(),
            transaction_pool.clone(),
            ctx.task_executor.clone(),
            Arc::clone(&self.chain),
        )?;

        let max_block = if let Some(block) = self.debug.max_block {
            Some(block)
        } else if let Some(tip) = self.debug.tip {
            Some(self.lookup_or_fetch_tip(&db, &network_client, tip).await?)
        } else {
            None
        };

        let prune_config = self.pruning.prune_config(Arc::clone(&self.chain)).or(config.prune);

        // Configure the pipeline
        let (mut pipeline, client) = if self.dev.dev {
            info!(target: "reth::cli", "Starting Reth in dev mode");

            let mining_mode = if let Some(interval) = self.dev.block_time {
                MiningMode::interval(interval)
            } else if let Some(max_transactions) = self.dev.block_max_transactions {
                MiningMode::instant(
                    max_transactions,
                    transaction_pool.pending_transactions_listener(),
                )
            } else {
                info!(target: "reth::cli", "No mining mode specified, defaulting to ReadyTransaction");
                MiningMode::instant(1, transaction_pool.pending_transactions_listener())
            };

            let (_, client, mut task) = AutoSealBuilder::new(
                Arc::clone(&self.chain),
                blockchain_db.clone(),
                transaction_pool.clone(),
                consensus_engine_tx.clone(),
                canon_state_notification_sender,
                mining_mode,
            )
            .build();

            let mut pipeline = self
                .build_networked_pipeline(
                    &config,
                    client.clone(),
                    Arc::clone(&consensus),
                    db.clone(),
                    &ctx.task_executor,
                    metrics_tx,
                    prune_config,
                    max_block,
                )
                .await?;

            let pipeline_events = pipeline.events();
            task.set_pipeline_events(pipeline_events);
            debug!(target: "reth::cli", "Spawning auto mine task");
            ctx.task_executor.spawn(Box::pin(task));

            (pipeline, EitherDownloader::Left(client))
        } else {
            let pipeline = self
                .build_networked_pipeline(
                    &config,
                    network_client.clone(),
                    Arc::clone(&consensus),
                    db.clone(),
                    &ctx.task_executor,
                    metrics_tx,
                    prune_config,
                    max_block,
                )
                .await?;

            (pipeline, EitherDownloader::Right(network_client))
        };

        let pipeline_events = pipeline.events();

        let initial_target = if let Some(tip) = self.debug.tip {
            // Set the provided tip as the initial pipeline target.
            debug!(target: "reth::cli", %tip, "Tip manually set");
            Some(tip)
        } else if self.debug.continuous {
            // Set genesis as the initial pipeline target.
            // This will allow the downloader to start
            debug!(target: "reth::cli", "Continuous sync mode enabled");
            Some(genesis_hash)
        } else {
            None
        };

        let pruner = prune_config.map(|prune_config| {
            info!(target: "reth::cli", "Pruner initialized");
            reth_prune::Pruner::new(
                db.clone(),
                self.chain.clone(),
                prune_config.block_interval,
                prune_config.parts,
                BatchSizes::default(),
            )
        });

        // Configure the consensus engine
        let (beacon_consensus_engine, beacon_engine_handle) = BeaconConsensusEngine::with_channel(
            client,
            pipeline,
            blockchain_db.clone(),
            Box::new(ctx.task_executor.clone()),
            Box::new(network.clone()),
            max_block,
            self.debug.continuous,
            payload_builder.clone(),
            initial_target,
            MIN_BLOCKS_FOR_PIPELINE_RUN,
            consensus_engine_tx,
            consensus_engine_rx,
            pruner,
        )?;
        info!(target: "reth::cli", "Consensus engine initialized");

        let events = stream_select!(
            network.event_listener().map(Into::into),
            beacon_engine_handle.event_listener().map(Into::into),
            pipeline_events.map(Into::into),
            if self.debug.tip.is_none() {
                Either::Left(
                    ConsensusLayerHealthEvents::new(Box::new(blockchain_db.clone()))
                        .map(Into::into),
                )
            } else {
                Either::Right(stream::empty())
            }
        );
        ctx.task_executor.spawn_critical(
            "events task",
            events::handle_events(Some(network.clone()), Some(head.number), events),
        );

        let engine_api = EngineApi::new(
            blockchain_db.clone(),
            self.chain.clone(),
            beacon_engine_handle,
            payload_builder.into(),
            Box::new(ctx.task_executor.clone()),
        );
        info!(target: "reth::cli", "Engine API handler initialized");

        // extract the jwt secret from the args if possible
        let default_jwt_path = data_dir.jwt_path();
        let jwt_secret = self.rpc.jwt_secret(default_jwt_path)?;

        // Start RPC servers
        let (_rpc_server, _auth_server) = self
            .rpc
            .start_servers(
                blockchain_db.clone(),
                transaction_pool.clone(),
                network.clone(),
                ctx.task_executor.clone(),
                blockchain_tree,
                engine_api,
                jwt_secret,
                &mut self.ext,
            )
            .await?;

        // Run consensus engine to completion
        let (tx, rx) = oneshot::channel();
        info!(target: "reth::cli", "Starting consensus engine");
        ctx.task_executor.spawn_critical_blocking("consensus engine", async move {
            let res = beacon_consensus_engine.await;
            let _ = tx.send(res);
        });

        rx.await??;

        info!(target: "reth::cli", "Consensus engine has exited.");

        if self.debug.terminate {
            Ok(())
        } else {
            // The pipeline has finished downloading blocks up to `--debug.tip` or
            // `--debug.max-block`. Keep other node components alive for further usage.
            futures::future::pending().await
        }
    }

    /// Constructs a [Pipeline] that's wired to the network
    #[allow(clippy::too_many_arguments)]
    async fn build_networked_pipeline<DB, Client>(
        &self,
        config: &Config,
        client: Client,
        consensus: Arc<dyn Consensus>,
        db: DB,
        task_executor: &TaskExecutor,
        metrics_tx: MetricEventsSender,
        prune_config: Option<PruneConfig>,
        max_block: Option<BlockNumber>,
    ) -> eyre::Result<Pipeline<DB>>
    where
        DB: Database + Unpin + Clone + 'static,
        Client: HeadersClient + BodiesClient + Clone + 'static,
    {
        // building network downloaders using the fetch client
        let header_downloader = ReverseHeadersDownloaderBuilder::from(config.stages.headers)
            .build(client.clone(), Arc::clone(&consensus))
            .into_task_with(task_executor);

        let body_downloader = BodiesDownloaderBuilder::from(config.stages.bodies)
            .build(client, Arc::clone(&consensus), db.clone())
            .into_task_with(task_executor);

        let pipeline = self
            .build_pipeline(
                db,
                config,
                header_downloader,
                body_downloader,
                consensus,
                max_block,
                self.debug.continuous,
                metrics_tx,
                prune_config,
            )
            .await?;

        Ok(pipeline)
    }

    /// Loads the reth config with the given datadir root
    fn load_config(&self, config_path: PathBuf) -> eyre::Result<Config> {
        confy::load_path::<Config>(config_path.clone())
            .wrap_err_with(|| format!("Could not load config file {:?}", config_path))
    }

    fn init_trusted_nodes(&self, config: &mut Config) {
        config.peers.connect_trusted_nodes_only = self.network.trusted_only;

        if !self.network.trusted_peers.is_empty() {
            info!(target: "reth::cli", "Adding trusted nodes");
            self.network.trusted_peers.iter().for_each(|peer| {
                config.peers.trusted_nodes.insert(*peer);
            });
        }
    }

    async fn start_metrics_endpoint(&self, db: Arc<DatabaseEnv>) -> eyre::Result<()> {
        if let Some(listen_addr) = self.metrics {
            info!(target: "reth::cli", addr = %listen_addr, "Starting metrics endpoint");
            prometheus_exporter::initialize(listen_addr, db, metrics_process::Collector::default())
                .await?;
        }

        Ok(())
    }

    /// Spawns the configured network and associated tasks and returns the [NetworkHandle] connected
    /// to that network.
    async fn start_network<C, Pool>(
        &self,
        config: NetworkConfig<C>,
        task_executor: &TaskExecutor,
        pool: Pool,
        default_peers_path: PathBuf,
    ) -> Result<NetworkHandle, NetworkError>
    where
        C: BlockReader + HeaderProvider + Clone + Unpin + 'static,
        Pool: TransactionPool + Unpin + 'static,
    {
        let client = config.client.clone();
        let (handle, network, txpool, eth) = NetworkManager::builder(config)
            .await?
            .transactions(pool)
            .request_handler(client)
            .split_with_handle();

        task_executor.spawn_critical("p2p txpool", txpool);
        task_executor.spawn_critical("p2p eth request handler", eth);

        let known_peers_file = self.network.persistent_peers_file(default_peers_path);
        task_executor.spawn_critical_with_signal("p2p network task", |shutdown| {
            run_network_until_shutdown(shutdown, network, known_peers_file)
        });

        Ok(handle)
    }

    fn lookup_head(&self, db: Arc<DatabaseEnv>) -> Result<Head, reth_interfaces::Error> {
        let factory = ProviderFactory::new(db, self.chain.clone());
        let provider = factory.provider()?;

        let head = provider.get_stage_checkpoint(StageId::Finish)?.unwrap_or_default().block_number;

        let header = provider
            .header_by_number(head)?
            .expect("the header for the latest block is missing, database is corrupt");

        let total_difficulty = provider
            .header_td_by_number(head)?
            .expect("the total difficulty for the latest block is missing, database is corrupt");

        let hash = provider
            .block_hash(head)?
            .expect("the hash for the latest block is missing, database is corrupt");

        Ok(Head {
            number: head,
            hash,
            difficulty: header.difficulty,
            total_difficulty,
            timestamp: header.timestamp,
        })
    }

    /// Attempt to look up the block number for the tip hash in the database.
    /// If it doesn't exist, download the header and return the block number.
    ///
    /// NOTE: The download is attempted with infinite retries.
    async fn lookup_or_fetch_tip<DB, Client>(
        &self,
        db: &DB,
        client: Client,
        tip: H256,
    ) -> Result<u64, reth_interfaces::Error>
    where
        DB: Database,
        Client: HeadersClient,
    {
        Ok(self.fetch_tip(db, client, BlockHashOrNumber::Hash(tip)).await?.number)
    }

    /// Attempt to look up the block with the given number and return the header.
    ///
    /// NOTE: The download is attempted with infinite retries.
    async fn fetch_tip<DB, Client>(
        &self,
        db: &DB,
        client: Client,
        tip: BlockHashOrNumber,
    ) -> Result<SealedHeader, reth_interfaces::Error>
    where
        DB: Database,
        Client: HeadersClient,
    {
        let factory = ProviderFactory::new(db, self.chain.clone());
        let provider = factory.provider()?;

        let header = provider.header_by_hash_or_number(tip)?;

        // try to look up the header in the database
        if let Some(header) = header {
            info!(target: "reth::cli", ?tip, "Successfully looked up tip block in the database");
            return Ok(header.seal_slow())
        }

        info!(target: "reth::cli", ?tip, "Fetching tip block from the network.");
        loop {
            match get_single_header(&client, tip).await {
                Ok(tip_header) => {
                    info!(target: "reth::cli", ?tip, "Successfully fetched tip");
                    return Ok(tip_header)
                }
                Err(error) => {
                    error!(target: "reth::cli", %error, "Failed to fetch the tip. Retrying...");
                }
            }
        }
    }

    fn load_network_config(
        &self,
        config: &Config,
        db: Arc<DatabaseEnv>,
        executor: TaskExecutor,
        head: Head,
        secret_key: SecretKey,
        default_peers_path: PathBuf,
    ) -> NetworkConfig<ProviderFactory<Arc<DatabaseEnv>>> {
        let cfg_builder = self
            .network
            .network_config(config, self.chain.clone(), secret_key, default_peers_path)
            .with_task_executor(Box::new(executor))
            .set_head(head)
            .listener_addr(SocketAddr::V4(SocketAddrV4::new(
                Ipv4Addr::UNSPECIFIED,
                self.network.port.unwrap_or(DEFAULT_DISCOVERY_PORT),
            )))
            .discovery_addr(SocketAddr::V4(SocketAddrV4::new(
                Ipv4Addr::UNSPECIFIED,
                self.network.discovery.port.unwrap_or(DEFAULT_DISCOVERY_PORT),
            )));

        #[cfg(feature = "optimism")]
        let cfg_builder = cfg_builder.sequencer_endpoint(self.rollup.sequencer_http.clone());

        cfg_builder.build(ProviderFactory::new(db, self.chain.clone()))
    }

    #[allow(clippy::too_many_arguments)]
    async fn build_pipeline<DB, H, B>(
        &self,
        db: DB,
        config: &Config,
        header_downloader: H,
        body_downloader: B,
        consensus: Arc<dyn Consensus>,
        max_block: Option<u64>,
        continuous: bool,
        metrics_tx: MetricEventsSender,
        prune_config: Option<PruneConfig>,
    ) -> eyre::Result<Pipeline<DB>>
    where
        DB: Database + Clone + 'static,
        H: HeaderDownloader + 'static,
        B: BodyDownloader + 'static,
    {
        let stage_config = &config.stages;

        let mut builder = Pipeline::builder();

        if let Some(max_block) = max_block {
            debug!(target: "reth::cli", max_block, "Configuring builder to use max block");
            builder = builder.with_max_block(max_block)
        }

        let (tip_tx, tip_rx) = watch::channel(H256::zero());
        use reth_revm_inspectors::stack::InspectorStackConfig;
        let factory = reth_revm::Factory::new(self.chain.clone());

        let stack_config = InspectorStackConfig {
            use_printer_tracer: self.debug.print_inspector,
            hook: if let Some(hook_block) = self.debug.hook_block {
                Hook::Block(hook_block)
            } else if let Some(tx) = self.debug.hook_transaction {
                Hook::Transaction(tx)
            } else if self.debug.hook_all {
                Hook::All
            } else {
                Hook::None
            },
        };

        let factory = factory.with_stack_config(stack_config);

        let header_mode =
            if continuous { HeaderSyncMode::Continuous } else { HeaderSyncMode::Tip(tip_rx) };
        let pipeline = builder
            .with_tip_sender(tip_tx)
            .with_metrics_tx(metrics_tx.clone())
            .add_stages(
                DefaultStages::new(
                    header_mode,
                    Arc::clone(&consensus),
                    header_downloader,
                    body_downloader,
                    factory.clone(),
                )
                .set(
                    TotalDifficultyStage::new(consensus)
                        .with_commit_threshold(stage_config.total_difficulty.commit_threshold),
                )
                .set(SenderRecoveryStage {
                    commit_threshold: stage_config.sender_recovery.commit_threshold,
                })
                .set(
                    ExecutionStage::new(
                        factory,
                        ExecutionStageThresholds {
                            max_blocks: stage_config.execution.max_blocks,
                            max_changes: stage_config.execution.max_changes,
                        },
                        stage_config
                            .merkle
                            .clean_threshold
                            .max(stage_config.account_hashing.clean_threshold)
                            .max(stage_config.storage_hashing.clean_threshold),
                        prune_config.map(|prune| prune.parts).unwrap_or_default(),
                    )
                    .with_metrics_tx(metrics_tx),
                )
                .set(AccountHashingStage::new(
                    stage_config.account_hashing.clean_threshold,
                    stage_config.account_hashing.commit_threshold,
                ))
                .set(StorageHashingStage::new(
                    stage_config.storage_hashing.clean_threshold,
                    stage_config.storage_hashing.commit_threshold,
                ))
                .set(MerkleStage::new_execution(stage_config.merkle.clean_threshold))
                .set(TransactionLookupStage::new(stage_config.transaction_lookup.commit_threshold))
                .set(IndexAccountHistoryStage::new(
                    stage_config.index_account_history.commit_threshold,
                ))
                .set(IndexStorageHistoryStage::new(
                    stage_config.index_storage_history.commit_threshold,
                )),
            )
            .build(db, self.chain.clone());

        Ok(pipeline)
    }
}

/// Drives the [NetworkManager] future until a [Shutdown](reth_tasks::shutdown::Shutdown) signal is
/// received. If configured, this writes known peers to `persistent_peers_file` afterwards.
async fn run_network_until_shutdown<C>(
    shutdown: reth_tasks::shutdown::Shutdown,
    network: NetworkManager<C>,
    persistent_peers_file: Option<PathBuf>,
) where
    C: BlockReader + HeaderProvider + Clone + Unpin + 'static,
{
    pin_mut!(network, shutdown);

    tokio::select! {
        _ = &mut network => {},
        _ = shutdown => {},
    }

    if let Some(file_path) = persistent_peers_file {
        let known_peers = network.all_peers().collect::<Vec<_>>();
        if let Ok(known_peers) = serde_json::to_string_pretty(&known_peers) {
            trace!(target : "reth::cli", peers_file =?file_path, num_peers=%known_peers.len(), "Saving current peers");
            let parent_dir = file_path.parent().map(std::fs::create_dir_all).transpose();
            match parent_dir.and_then(|_| std::fs::write(&file_path, known_peers)) {
                Ok(_) => {
                    info!(target: "reth::cli", peers_file=?file_path, "Wrote network peers to file");
                }
                Err(err) => {
                    warn!(target: "reth::cli", ?err, peers_file=?file_path, "Failed to write network peers to file");
                }
            }
        }
    }
}

#[cfg(test)]
mod tests {
    use reth_primitives::DEV;

    use super::*;
    use std::{net::IpAddr, path::Path};

    #[test]
    fn parse_help_node_command() {
<<<<<<< HEAD
        let err = Command::try_parse_from(["reth", "--help"]).unwrap_err();
=======
        let err = NodeCommand::<()>::try_parse_from(["reth", "--help"]).unwrap_err();
>>>>>>> aaf2d2cf
        assert_eq!(err.kind(), clap::error::ErrorKind::DisplayHelp);
    }

    #[test]
    fn parse_common_node_command_chain_args() {
        for chain in ["mainnet", "sepolia", "goerli"] {
<<<<<<< HEAD
            let args: Command = Command::parse_from(["reth", "--chain", chain]);
=======
            let args: NodeCommand = NodeCommand::<()>::parse_from(["reth", "--chain", chain]);
>>>>>>> aaf2d2cf
            assert_eq!(args.chain.chain, chain.parse().unwrap());
        }
    }

    #[test]
    fn parse_discovery_port() {
<<<<<<< HEAD
        let cmd = Command::try_parse_from(["reth", "--discovery.port", "300"]).unwrap();
=======
        let cmd = NodeCommand::<()>::try_parse_from(["reth", "--discovery.port", "300"]).unwrap();
>>>>>>> aaf2d2cf
        assert_eq!(cmd.network.discovery.port, Some(300));
    }

    #[test]
    fn parse_port() {
        let cmd =
<<<<<<< HEAD
            Command::try_parse_from(["reth", "--discovery.port", "300", "--port", "99"]).unwrap();
=======
            NodeCommand::<()>::try_parse_from(["reth", "--discovery.port", "300", "--port", "99"])
                .unwrap();
>>>>>>> aaf2d2cf
        assert_eq!(cmd.network.discovery.port, Some(300));
        assert_eq!(cmd.network.port, Some(99));
    }

    #[test]
    fn parse_metrics_port() {
<<<<<<< HEAD
        let cmd = Command::try_parse_from(["reth", "--metrics", "9001"]).unwrap();
        assert_eq!(cmd.metrics, Some(SocketAddr::new(IpAddr::V4(Ipv4Addr::LOCALHOST), 9001)));

        let cmd = Command::try_parse_from(["reth", "--metrics", ":9001"]).unwrap();
        assert_eq!(cmd.metrics, Some(SocketAddr::new(IpAddr::V4(Ipv4Addr::LOCALHOST), 9001)));

        let cmd = Command::try_parse_from(["reth", "--metrics", "localhost:9001"]).unwrap();
=======
        let cmd = NodeCommand::<()>::try_parse_from(["reth", "--metrics", "9001"]).unwrap();
        assert_eq!(cmd.metrics, Some(SocketAddr::new(IpAddr::V4(Ipv4Addr::LOCALHOST), 9001)));

        let cmd = NodeCommand::<()>::try_parse_from(["reth", "--metrics", ":9001"]).unwrap();
        assert_eq!(cmd.metrics, Some(SocketAddr::new(IpAddr::V4(Ipv4Addr::LOCALHOST), 9001)));

        let cmd =
            NodeCommand::<()>::try_parse_from(["reth", "--metrics", "localhost:9001"]).unwrap();
>>>>>>> aaf2d2cf
        assert_eq!(cmd.metrics, Some(SocketAddr::new(IpAddr::V4(Ipv4Addr::LOCALHOST), 9001)));
    }

    #[test]
    fn parse_config_path() {
<<<<<<< HEAD
        let cmd = Command::try_parse_from(["reth", "--config", "my/path/to/reth.toml"]).unwrap();
=======
        let cmd = NodeCommand::<()>::try_parse_from(["reth", "--config", "my/path/to/reth.toml"])
            .unwrap();
>>>>>>> aaf2d2cf
        // always store reth.toml in the data dir, not the chain specific data dir
        let data_dir = cmd.datadir.unwrap_or_chain_default(cmd.chain.chain);
        let config_path = cmd.config.unwrap_or(data_dir.config_path());
        assert_eq!(config_path, Path::new("my/path/to/reth.toml"));

<<<<<<< HEAD
        let cmd = Command::try_parse_from(["reth"]).unwrap();
=======
        let cmd = NodeCommand::<()>::try_parse_from(["reth"]).unwrap();
>>>>>>> aaf2d2cf

        // always store reth.toml in the data dir, not the chain specific data dir
        let data_dir = cmd.datadir.unwrap_or_chain_default(cmd.chain.chain);
        let config_path = cmd.config.clone().unwrap_or(data_dir.config_path());
        assert!(config_path.ends_with("reth/mainnet/reth.toml"), "{:?}", cmd.config);
    }

    #[test]
    fn parse_db_path() {
<<<<<<< HEAD
        let cmd = Command::try_parse_from(["reth"]).unwrap();
=======
        let cmd = NodeCommand::<()>::try_parse_from(["reth"]).unwrap();
>>>>>>> aaf2d2cf
        let data_dir = cmd.datadir.unwrap_or_chain_default(cmd.chain.chain);
        let db_path = data_dir.db_path();
        assert!(db_path.ends_with("reth/mainnet/db"), "{:?}", cmd.config);

<<<<<<< HEAD
        let cmd = Command::try_parse_from(["reth", "--datadir", "my/custom/path"]).unwrap();
=======
        let cmd =
            NodeCommand::<()>::try_parse_from(["reth", "--datadir", "my/custom/path"]).unwrap();
>>>>>>> aaf2d2cf
        let data_dir = cmd.datadir.unwrap_or_chain_default(cmd.chain.chain);
        let db_path = data_dir.db_path();
        assert_eq!(db_path, Path::new("my/custom/path/db"));
    }

    #[test]
    fn parse_dev() {
<<<<<<< HEAD
        let cmd = Command::parse_from(["reth", "--dev"]);
=======
        let cmd = NodeCommand::<()>::parse_from(["reth", "--dev"]);
>>>>>>> aaf2d2cf
        let chain = DEV.clone();
        assert_eq!(cmd.chain.chain, chain.chain);
        assert_eq!(cmd.chain.genesis_hash, chain.genesis_hash);
        assert_eq!(
            cmd.chain.paris_block_and_final_difficulty,
            chain.paris_block_and_final_difficulty
        );
        assert_eq!(cmd.chain.hardforks, chain.hardforks);

        assert!(cmd.rpc.http);
        assert!(cmd.network.discovery.disable_discovery);

        assert!(cmd.dev.dev);
    }
}<|MERGE_RESOLUTION|>--- conflicted
+++ resolved
@@ -2,10 +2,6 @@
 //!
 //! Starts the client
 use crate::{
-<<<<<<< HEAD
-    args::{get_secret_key, DebugArgs, DevArgs, NetworkArgs, RpcServerArgs, TxPoolArgs},
-    dirs::DataDirPath,
-=======
     args::{
         get_secret_key,
         utils::{genesis_value_parser, parse_socket_address},
@@ -14,7 +10,6 @@
     },
     cli::ext::{RethCliExt, RethNodeCommandExt},
     dirs::{DataDirPath, MaybePlatformPath},
->>>>>>> aaf2d2cf
     init::init_genesis,
     prometheus_exporter,
     runner::CliContext,
@@ -99,11 +94,7 @@
 
 /// Start the node
 #[derive(Debug, Parser)]
-<<<<<<< HEAD
-pub struct Command {
-=======
 pub struct NodeCommand<Ext: RethCliExt = ()> {
->>>>>>> aaf2d2cf
     /// The path to the data dir for all reth files and subdirectories.
     ///
     /// Defaults to the OS-specific data directory:
@@ -150,11 +141,7 @@
 
     /// All rpc related arguments
     #[clap(flatten)]
-<<<<<<< HEAD
-    rpc: RpcServerArgs,
-=======
     pub rpc: RpcServerArgs,
->>>>>>> aaf2d2cf
 
     /// All txpool related arguments with --txpool prefix
     #[clap(flatten)]
@@ -174,23 +161,20 @@
 
     /// All dev related arguments with --dev prefix
     #[clap(flatten)]
-<<<<<<< HEAD
-    dev: DevArgs,
-
-    #[cfg(feature = "optimism")]
-    #[clap(flatten)]
-    rollup: crate::args::RollupArgs,
-=======
     pub dev: DevArgs,
 
     /// All pruning related arguments
     #[clap(flatten)]
     pub pruning: PruningArgs,
 
+    /// Rollup args for the optimism rollup
+    #[cfg(feature = "optimism")]
+    #[clap(flatten)]
+    pub rollup: crate::args::RollupArgs,
+
     /// Additional cli arguments
     #[clap(flatten)]
     pub ext: Ext::Node,
->>>>>>> aaf2d2cf
 }
 
 impl<Ext: RethCliExt> NodeCommand<Ext> {
@@ -906,60 +890,35 @@
 
     #[test]
     fn parse_help_node_command() {
-<<<<<<< HEAD
-        let err = Command::try_parse_from(["reth", "--help"]).unwrap_err();
-=======
         let err = NodeCommand::<()>::try_parse_from(["reth", "--help"]).unwrap_err();
->>>>>>> aaf2d2cf
         assert_eq!(err.kind(), clap::error::ErrorKind::DisplayHelp);
     }
 
     #[test]
     fn parse_common_node_command_chain_args() {
         for chain in ["mainnet", "sepolia", "goerli"] {
-<<<<<<< HEAD
-            let args: Command = Command::parse_from(["reth", "--chain", chain]);
-=======
             let args: NodeCommand = NodeCommand::<()>::parse_from(["reth", "--chain", chain]);
->>>>>>> aaf2d2cf
             assert_eq!(args.chain.chain, chain.parse().unwrap());
         }
     }
 
     #[test]
     fn parse_discovery_port() {
-<<<<<<< HEAD
-        let cmd = Command::try_parse_from(["reth", "--discovery.port", "300"]).unwrap();
-=======
         let cmd = NodeCommand::<()>::try_parse_from(["reth", "--discovery.port", "300"]).unwrap();
->>>>>>> aaf2d2cf
         assert_eq!(cmd.network.discovery.port, Some(300));
     }
 
     #[test]
     fn parse_port() {
         let cmd =
-<<<<<<< HEAD
-            Command::try_parse_from(["reth", "--discovery.port", "300", "--port", "99"]).unwrap();
-=======
             NodeCommand::<()>::try_parse_from(["reth", "--discovery.port", "300", "--port", "99"])
                 .unwrap();
->>>>>>> aaf2d2cf
         assert_eq!(cmd.network.discovery.port, Some(300));
         assert_eq!(cmd.network.port, Some(99));
     }
 
     #[test]
     fn parse_metrics_port() {
-<<<<<<< HEAD
-        let cmd = Command::try_parse_from(["reth", "--metrics", "9001"]).unwrap();
-        assert_eq!(cmd.metrics, Some(SocketAddr::new(IpAddr::V4(Ipv4Addr::LOCALHOST), 9001)));
-
-        let cmd = Command::try_parse_from(["reth", "--metrics", ":9001"]).unwrap();
-        assert_eq!(cmd.metrics, Some(SocketAddr::new(IpAddr::V4(Ipv4Addr::LOCALHOST), 9001)));
-
-        let cmd = Command::try_parse_from(["reth", "--metrics", "localhost:9001"]).unwrap();
-=======
         let cmd = NodeCommand::<()>::try_parse_from(["reth", "--metrics", "9001"]).unwrap();
         assert_eq!(cmd.metrics, Some(SocketAddr::new(IpAddr::V4(Ipv4Addr::LOCALHOST), 9001)));
 
@@ -968,28 +927,19 @@
 
         let cmd =
             NodeCommand::<()>::try_parse_from(["reth", "--metrics", "localhost:9001"]).unwrap();
->>>>>>> aaf2d2cf
         assert_eq!(cmd.metrics, Some(SocketAddr::new(IpAddr::V4(Ipv4Addr::LOCALHOST), 9001)));
     }
 
     #[test]
     fn parse_config_path() {
-<<<<<<< HEAD
-        let cmd = Command::try_parse_from(["reth", "--config", "my/path/to/reth.toml"]).unwrap();
-=======
         let cmd = NodeCommand::<()>::try_parse_from(["reth", "--config", "my/path/to/reth.toml"])
             .unwrap();
->>>>>>> aaf2d2cf
         // always store reth.toml in the data dir, not the chain specific data dir
         let data_dir = cmd.datadir.unwrap_or_chain_default(cmd.chain.chain);
         let config_path = cmd.config.unwrap_or(data_dir.config_path());
         assert_eq!(config_path, Path::new("my/path/to/reth.toml"));
 
-<<<<<<< HEAD
-        let cmd = Command::try_parse_from(["reth"]).unwrap();
-=======
         let cmd = NodeCommand::<()>::try_parse_from(["reth"]).unwrap();
->>>>>>> aaf2d2cf
 
         // always store reth.toml in the data dir, not the chain specific data dir
         let data_dir = cmd.datadir.unwrap_or_chain_default(cmd.chain.chain);
@@ -999,21 +949,13 @@
 
     #[test]
     fn parse_db_path() {
-<<<<<<< HEAD
-        let cmd = Command::try_parse_from(["reth"]).unwrap();
-=======
         let cmd = NodeCommand::<()>::try_parse_from(["reth"]).unwrap();
->>>>>>> aaf2d2cf
         let data_dir = cmd.datadir.unwrap_or_chain_default(cmd.chain.chain);
         let db_path = data_dir.db_path();
         assert!(db_path.ends_with("reth/mainnet/db"), "{:?}", cmd.config);
 
-<<<<<<< HEAD
-        let cmd = Command::try_parse_from(["reth", "--datadir", "my/custom/path"]).unwrap();
-=======
         let cmd =
             NodeCommand::<()>::try_parse_from(["reth", "--datadir", "my/custom/path"]).unwrap();
->>>>>>> aaf2d2cf
         let data_dir = cmd.datadir.unwrap_or_chain_default(cmd.chain.chain);
         let db_path = data_dir.db_path();
         assert_eq!(db_path, Path::new("my/custom/path/db"));
@@ -1021,11 +963,7 @@
 
     #[test]
     fn parse_dev() {
-<<<<<<< HEAD
-        let cmd = Command::parse_from(["reth", "--dev"]);
-=======
         let cmd = NodeCommand::<()>::parse_from(["reth", "--dev"]);
->>>>>>> aaf2d2cf
         let chain = DEV.clone();
         assert_eq!(cmd.chain.chain, chain.chain);
         assert_eq!(cmd.chain.genesis_hash, chain.genesis_hash);
