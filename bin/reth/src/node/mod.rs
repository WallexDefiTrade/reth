--- conflicted
+++ resolved
@@ -454,17 +454,10 @@
                     updater,
                     factory.clone(),
                 )
-<<<<<<< HEAD
-                .set(TotalDifficultyStage {
-                    chain_spec: self.chain.as_ref().clone(),
-                    commit_threshold: stage_conf.total_difficulty.commit_threshold,
-                })
-=======
                 .set(
                     TotalDifficultyStage::new(consensus.clone())
                         .with_commit_threshold(stage_conf.total_difficulty.commit_threshold),
                 )
->>>>>>> 5e0535c2
                 .set(SenderRecoveryStage {
                     commit_threshold: stage_conf.sender_recovery.commit_threshold,
                 })
