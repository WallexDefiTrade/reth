--- conflicted
+++ resolved
@@ -282,7 +282,6 @@
             Factory::new(self.chain.clone()),
             Arc::clone(&self.chain),
         );
-<<<<<<< HEAD
         let tree_config = BlockchainTreeConfig::default();
         // The size of the broadcast is twice the maximum reorg depth, because at maximum reorg
         // depth at least N blocks must be sent at once.
@@ -297,20 +296,6 @@
             )?
             .with_sync_metrics_tx(metrics_tx.clone()),
         );
-=======
-        let _tree_config = BlockchainTreeConfig::default();
-        let tree = BlockchainTree::new(
-            tree_externals,
-            BlockchainTreeConfig::default(),
-            prune_config.clone().map(|config| config.parts),
-        )?
-        .with_sync_metrics_tx(metrics_tx.clone());
-        let canon_state_notification_sender = tree.canon_state_notification_sender();
-        let blockchain_tree = ShareableBlockchainTree::new(tree);
-
-        // fetch the head block from the database
-        let head = self.lookup_head(Arc::clone(&db)).wrap_err("the head block is missing")?;
->>>>>>> 4dceabf0
 
         // setup the blockchain provider
         let factory = ProviderFactory::new(Arc::clone(&db), Arc::clone(&self.chain));
@@ -478,11 +463,7 @@
                 db.clone(),
                 self.chain.clone(),
                 prune_config.block_interval,
-<<<<<<< HEAD
                 prune_config.segments,
-=======
-                prune_config.parts,
->>>>>>> 4dceabf0
                 self.chain.prune_delete_limit,
                 highest_snapshots_rx,
             );
