//! Main `stage` command
//!
//! Stage debugging tool
use crate::{
    args::{
        get_secret_key,
        utils::{chain_help, chain_spec_value_parser, SUPPORTED_CHAINS},
        DatabaseArgs, NetworkArgs, StageEnum,
    },
    dirs::{DataDirPath, MaybePlatformPath},
    prometheus_exporter,
    version::SHORT_VERSION,
};
use clap::Parser;
use reth_beacon_consensus::BeaconConsensus;
use reth_config::Config;
use reth_db::init_db;
use reth_downloaders::bodies::bodies::BodiesDownloaderBuilder;
use reth_primitives::ChainSpec;
use reth_provider::{ProviderFactory, StageCheckpointReader, StageCheckpointWriter};
use reth_stages::{
    stages::{
        AccountHashingStage, BodyStage, ExecutionStage, ExecutionStageThresholds,
        IndexAccountHistoryStage, IndexStorageHistoryStage, MerkleStage, SenderRecoveryStage,
        StorageHashingStage, TransactionLookupStage,
    },
<<<<<<< HEAD
    ExecInput, ExecOutput, PipelineError, Stage, UnwindInput, UnwindOutput,
=======
    ExecInput, ExecOutput, Stage, UnwindInput,
>>>>>>> 9b1416b4
};
use std::{any::Any, net::SocketAddr, path::PathBuf, sync::Arc};
use tracing::*;

/// `reth stage` command
#[derive(Debug, Parser)]
pub struct Command {
    /// The path to the configuration file to use.
    #[arg(long, value_name = "FILE", verbatim_doc_comment)]
    config: Option<PathBuf>,

    /// The path to the data dir for all reth files and subdirectories.
    ///
    /// Defaults to the OS-specific data directory:
    ///
    /// - Linux: `$XDG_DATA_HOME/reth/` or `$HOME/.local/share/reth/`
    /// - Windows: `{FOLDERID_RoamingAppData}/reth/`
    /// - macOS: `$HOME/Library/Application Support/reth/`
    #[arg(long, value_name = "DATA_DIR", verbatim_doc_comment, default_value_t)]
    datadir: MaybePlatformPath<DataDirPath>,

    /// The chain this node is running.
    ///
    /// Possible values are either a built-in chain or the path to a chain specification file.
    #[arg(
        long,
        value_name = "CHAIN_OR_PATH",
        long_help = chain_help(),
        default_value = SUPPORTED_CHAINS[0],
        value_parser = chain_spec_value_parser
    )]
    chain: Arc<ChainSpec>,

    /// Enable Prometheus metrics.
    ///
    /// The metrics will be served at the given interface and port.
    #[clap(long, value_name = "SOCKET")]
    metrics: Option<SocketAddr>,

    /// The name of the stage to run
    #[arg(value_enum)]
    stage: StageEnum,

    /// The height to start at
    #[arg(long)]
    from: u64,

    /// The end of the stage
    #[arg(long, short)]
    to: u64,

    /// Batch size for stage execution and unwind
    #[arg(long)]
    batch_size: Option<u64>,

    /// Normally, running the stage requires unwinding for stages that already
    /// have been run, in order to not rewrite to the same database slots.
    ///
    /// You can optionally skip the unwinding phase if you're syncing a block
    /// range that has not been synced before.
    #[arg(long, short)]
    skip_unwind: bool,

    #[clap(flatten)]
    network: NetworkArgs,

    #[clap(flatten)]
    db: DatabaseArgs,

    /// Commits the changes in the database. WARNING: potentially destructive.
    ///
    /// Useful when you want to run diagnostics on the database.
    // TODO: We should consider allowing to run hooks at the end of the stage run,
    // e.g. query the DB size, or any table data.
    #[arg(long, short)]
    commit: bool,

    /// Save stage checkpoints
    #[arg(long)]
    checkpoints: bool,
}

impl Command {
    /// Execute `stage` command
    pub async fn execute(self) -> eyre::Result<()> {
        // Raise the fd limit of the process.
        // Does not do anything on windows.
        fdlimit::raise_fd_limit();

        // add network name to data dir
        let data_dir = self.datadir.unwrap_or_chain_default(self.chain.chain);
        let config_path = self.config.clone().unwrap_or(data_dir.config_path());

        let config: Config = confy::load_path(config_path).unwrap_or_default();
        info!(target: "reth::cli", "reth {} starting stage {:?}", SHORT_VERSION, self.stage);

        // use the overridden db path if specified
        let db_path = data_dir.db_path();

        info!(target: "reth::cli", path = ?db_path, "Opening database");
        let db = Arc::new(init_db(db_path, self.db.log_level)?);
        info!(target: "reth::cli", "Database opened");

        let factory = ProviderFactory::new(&db, self.chain.clone());
        let mut provider_rw = factory.provider_rw()?;

        if let Some(listen_addr) = self.metrics {
            info!(target: "reth::cli", "Starting metrics endpoint at {}", listen_addr);
            prometheus_exporter::serve(
                listen_addr,
                prometheus_exporter::install_recorder()?,
                Arc::clone(&db),
                metrics_process::Collector::default(),
            )
            .await?;
        }

        let batch_size = self.batch_size.unwrap_or(self.to - self.from + 1);

        let (mut exec_stage, mut unwind_stage): (Box<dyn Stage<_>>, Option<Box<dyn Stage<_>>>) =
            match self.stage {
                StageEnum::Bodies => {
                    let consensus = Arc::new(BeaconConsensus::new(self.chain.clone()));

                    let mut config = config;
                    config.peers.connect_trusted_nodes_only = self.network.trusted_only;
                    if !self.network.trusted_peers.is_empty() {
                        self.network.trusted_peers.iter().for_each(|peer| {
                            config.peers.trusted_nodes.insert(*peer);
                        });
                    }

                    let network_secret_path = self
                        .network
                        .p2p_secret_key
                        .clone()
                        .unwrap_or_else(|| data_dir.p2p_secret_path());
                    let p2p_secret_key = get_secret_key(&network_secret_path)?;

                    let default_peers_path = data_dir.known_peers_path();

                    let network = self
                        .network
                        .network_config(
                            &config,
                            self.chain.clone(),
                            p2p_secret_key,
                            default_peers_path,
                        )
                        .build(Arc::new(ProviderFactory::new(db.clone(), self.chain.clone())))
                        .start_network()
                        .await?;
                    let fetch_client = Arc::new(network.fetch_client().await?);

                    let stage = BodyStage {
                        downloader: BodiesDownloaderBuilder::default()
                            .with_stream_batch_size(batch_size as usize)
                            .with_request_limit(config.stages.bodies.downloader_request_limit)
                            .with_max_buffered_blocks_size_bytes(
                                config.stages.bodies.downloader_max_buffered_blocks_size_bytes,
                            )
                            .with_concurrent_requests_range(
                                config.stages.bodies.downloader_min_concurrent_requests..=
                                    config.stages.bodies.downloader_max_concurrent_requests,
                            )
                            .build(fetch_client, consensus.clone(), db.clone()),
                        consensus: consensus.clone(),
                    };

                    (Box::new(stage), None)
                }
                StageEnum::Senders => (Box::new(SenderRecoveryStage::new(batch_size)), None),
                StageEnum::Execution => {
                    let factory = reth_revm::Factory::new(self.chain.clone());
                    (
                        Box::new(ExecutionStage::new(
                            factory,
                            ExecutionStageThresholds {
                                max_blocks: Some(batch_size),
                                max_changes: None,
                                max_cumulative_gas: None,
                            },
                            config.stages.merkle.clean_threshold,
                            config.prune.map(|prune| prune.segments).unwrap_or_default(),
                        )),
                        None,
                    )
                }
                StageEnum::TxLookup => {
                    (Box::new(TransactionLookupStage::new(batch_size, None)), None)
                }
                StageEnum::AccountHashing => {
                    (Box::new(AccountHashingStage::new(1, batch_size)), None)
                }
                StageEnum::StorageHashing => {
                    (Box::new(StorageHashingStage::new(1, batch_size)), None)
                }
                StageEnum::Merkle => (
                    Box::new(MerkleStage::default_execution()),
                    Some(Box::new(MerkleStage::default_unwind())),
                ),
                StageEnum::AccountHistory => (Box::<IndexAccountHistoryStage>::default(), None),
                StageEnum::StorageHistory => (Box::<IndexStorageHistoryStage>::default(), None),
                _ => return Ok(()),
            };
        if let Some(unwind_stage) = &unwind_stage {
            assert!(exec_stage.type_id() == unwind_stage.type_id());
        }

        let checkpoint = provider_rw.get_stage_checkpoint(exec_stage.id())?.unwrap_or_default();

        let unwind_stage = unwind_stage.as_mut().unwrap_or(&mut exec_stage);

        let mut unwind = UnwindInput {
            checkpoint: checkpoint.with_block_number(self.to),
            unwind_to: self.from,
            bad_block: None,
        };

        if !self.skip_unwind {
            while unwind.checkpoint.block_number > self.from {
                let UnwindOutput { checkpoint } = unwind_stage.unwind(&provider_rw, unwind).await?;
                unwind.checkpoint = checkpoint;

                if self.checkpoints {
                    provider_rw.save_stage_checkpoint(unwind_stage.id(), checkpoint)?;
                }

                if self.commit {
                    provider_rw.commit()?;
                    provider_rw = factory.provider_rw()?;
                }
            }
        }

        let mut input = ExecInput {
            target: Some(self.to),
            checkpoint: Some(checkpoint.with_block_number(self.from)),
        };

        loop {
            let ExecOutput { checkpoint, done } = exec_stage.execute(&provider_rw, input).await?;
            input.checkpoint = Some(checkpoint);

            if self.checkpoints {
                provider_rw.save_stage_checkpoint(exec_stage.id(), checkpoint)?;
            }
            if self.commit {
                provider_rw.commit()?;
                provider_rw = factory.provider_rw()?;
            }

            if done {
                break
            }
        }

        Ok(())
    }
}<|MERGE_RESOLUTION|>--- conflicted
+++ resolved
@@ -24,11 +24,7 @@
         IndexAccountHistoryStage, IndexStorageHistoryStage, MerkleStage, SenderRecoveryStage,
         StorageHashingStage, TransactionLookupStage,
     },
-<<<<<<< HEAD
-    ExecInput, ExecOutput, PipelineError, Stage, UnwindInput, UnwindOutput,
-=======
-    ExecInput, ExecOutput, Stage, UnwindInput,
->>>>>>> 9b1416b4
+    ExecInput, ExecOutput, Stage, UnwindInput, UnwindOutput,
 };
 use std::{any::Any, net::SocketAddr, path::PathBuf, sync::Arc};
 use tracing::*;
