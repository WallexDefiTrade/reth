//! Main `stage` command
//!
//! Stage debugging tool
use crate::{
    args::{get_secret_key, NetworkArgs, StageEnum},
    dirs::{DataDirPath, MaybePlatformPath},
    prometheus_exporter,
};
use clap::Parser;
use reth_beacon_consensus::BeaconConsensus;
use reth_downloaders::bodies::bodies::BodiesDownloaderBuilder;
use reth_primitives::ChainSpec;
use reth_provider::{ShareableDatabase, Transaction};
use reth_staged_sync::{
    utils::{chainspec::chain_spec_value_parser, init::init_db},
    Config,
};
use reth_stages::{
    stages::{BodyStage, ExecutionStage, MerkleStage, SenderRecoveryStage, TransactionLookupStage},
    ExecInput, ExecOutput, Stage, StageId, UnwindInput,
};
use std::{net::SocketAddr, path::PathBuf, sync::Arc};
use tracing::*;

/// `reth stage` command
#[derive(Debug, Parser)]
pub struct Command {
    /// The path to the configuration file to use.
    #[arg(long, value_name = "FILE", verbatim_doc_comment)]
    config: Option<PathBuf>,

    /// The path to the data dir for all reth files and subdirectories.
    ///
    /// Defaults to the OS-specific data directory:
    ///
    /// - Linux: `$XDG_DATA_HOME/reth/` or `$HOME/.local/share/reth/`
    /// - Windows: `{FOLDERID_RoamingAppData}/reth/`
    /// - macOS: `$HOME/Library/Application Support/reth/`
    #[arg(long, value_name = "DATA_DIR", verbatim_doc_comment, default_value_t)]
    datadir: MaybePlatformPath<DataDirPath>,

    /// The chain this node is running.
    ///
    /// Possible values are either a built-in chain or the path to a chain specification file.
    ///
    /// Built-in chains:
    /// - mainnet
    /// - goerli
    /// - sepolia
    #[arg(
        long,
        value_name = "CHAIN_OR_PATH",
        verbatim_doc_comment,
        default_value = "mainnet",
        value_parser = chain_spec_value_parser
    )]
    chain: Arc<ChainSpec>,

    /// Enable Prometheus metrics.
    ///
    /// The metrics will be served at the given interface and port.
    #[clap(long, value_name = "SOCKET")]
    metrics: Option<SocketAddr>,

    /// The name of the stage to run
    #[arg(value_enum)]
    stage: StageEnum,

    /// The height to start at
    #[arg(long)]
    from: u64,

    /// The end of the stage
    #[arg(long, short)]
    to: u64,

    /// Batch size for stage execution and unwind
    #[arg(long)]
    batch_size: Option<u64>,

    /// Normally, running the stage requires unwinding for stages that already
    /// have been run, in order to not rewrite to the same database slots.
    ///
    /// You can optionally skip the unwinding phase if you're syncing a block
    /// range that has not been synced before.
    #[arg(long, short)]
    skip_unwind: bool,

    #[clap(flatten)]
    network: NetworkArgs,
}

impl Command {
    /// Execute `stage` command
    pub async fn execute(self) -> eyre::Result<()> {
        // Raise the fd limit of the process.
        // Does not do anything on windows.
        fdlimit::raise_fd_limit();

        // add network name to data dir
        let data_dir = self.datadir.unwrap_or_chain_default(self.chain.chain);
        let config_path = self.config.clone().unwrap_or(data_dir.config_path());

        let config: Config = confy::load_path(config_path).unwrap_or_default();
        info!(target: "reth::cli", "reth {} starting stage {:?}", clap::crate_version!(), self.stage);

<<<<<<< HEAD
        // add network name to db directory
        let db_path = self.db.unwrap_or_chain_default(self.chain.chain);
=======
        let input = ExecInput {
            previous_stage: Some((StageId("No Previous Stage"), self.to)),
            stage_progress: Some(self.from),
        };

        let unwind = UnwindInput { stage_progress: self.to, unwind_to: self.from, bad_block: None };

        // use the overridden db path if specified
        let db_path = data_dir.db_path();
>>>>>>> 70bcd760

        info!(target: "reth::cli", path = ?db_path, "Opening database");
        let db = Arc::new(init_db(db_path)?);
        let mut tx = Transaction::new(db.as_ref())?;

        if let Some(listen_addr) = self.metrics {
            info!(target: "reth::cli", "Starting metrics endpoint at {}", listen_addr);
            prometheus_exporter::initialize_with_db_metrics(listen_addr, Arc::clone(&db)).await?;
        }

        let batch_size = self.batch_size.unwrap_or(self.to - self.from + 1);

        let mut stage: Box<dyn Stage<_>> = match self.stage {
            StageEnum::Bodies => {
                let consensus = Arc::new(BeaconConsensus::new(self.chain.clone()));

                let mut config = config;
                config.peers.connect_trusted_nodes_only = self.network.trusted_only;
                if !self.network.trusted_peers.is_empty() {
                    self.network.trusted_peers.iter().for_each(|peer| {
                        config.peers.trusted_nodes.insert(*peer);
                    });
                }

                let network_secret_path = self
                    .network
                    .p2p_secret_key
                    .clone()
                    .unwrap_or_else(|| data_dir.p2p_secret_path());
                let p2p_secret_key = get_secret_key(&network_secret_path)?;

                let default_peers_path = data_dir.known_peers_path();

                let network = self
                    .network
                    .network_config(&config, self.chain.clone(), p2p_secret_key, default_peers_path)
                    .build(Arc::new(ShareableDatabase::new(db.clone(), self.chain.clone())))
                    .start_network()
                    .await?;
                let fetch_client = Arc::new(network.fetch_client().await?);

                let stage = BodyStage {
                    downloader: BodiesDownloaderBuilder::default()
                        .with_stream_batch_size(batch_size as usize)
                        .with_request_limit(config.stages.bodies.downloader_request_limit)
                        .with_max_buffered_responses(
                            config.stages.bodies.downloader_max_buffered_responses,
                        )
                        .with_concurrent_requests_range(
                            config.stages.bodies.downloader_min_concurrent_requests..=
                                config.stages.bodies.downloader_max_concurrent_requests,
                        )
                        .build(fetch_client, consensus.clone(), db.clone()),
                    consensus: consensus.clone(),
                };

                Box::new(stage)
            }
            StageEnum::Senders => Box::new(SenderRecoveryStage { commit_threshold: batch_size }),
            StageEnum::Execution => {
                let factory = reth_revm::Factory::new(self.chain.clone());
                Box::new(ExecutionStage::new(factory, batch_size))
            }
            StageEnum::TxLookup => Box::new(TransactionLookupStage::new(batch_size)),
            StageEnum::Merkle => Box::new(MerkleStage::default_execution()),
            _ => return Ok(()),
        };

        let mut input = ExecInput {
            previous_stage: Some((StageId("No Previous Stage"), self.to)),
            stage_progress: Some(self.from),
        };

        let mut unwind =
            UnwindInput { stage_progress: self.to, unwind_to: self.from, bad_block: None };

        if !self.skip_unwind {
            while unwind.stage_progress > self.from {
                let unwind_output = stage.unwind(&mut tx, unwind).await?;
                unwind.stage_progress = unwind_output.stage_progress;
            }
        }

        while let ExecOutput { stage_progress, done: false } = stage.execute(&mut tx, input).await?
        {
            input.stage_progress = Some(stage_progress)
        }

        Ok(())
    }
}<|MERGE_RESOLUTION|>--- conflicted
+++ resolved
@@ -104,20 +104,8 @@
         let config: Config = confy::load_path(config_path).unwrap_or_default();
         info!(target: "reth::cli", "reth {} starting stage {:?}", clap::crate_version!(), self.stage);
 
-<<<<<<< HEAD
-        // add network name to db directory
-        let db_path = self.db.unwrap_or_chain_default(self.chain.chain);
-=======
-        let input = ExecInput {
-            previous_stage: Some((StageId("No Previous Stage"), self.to)),
-            stage_progress: Some(self.from),
-        };
-
-        let unwind = UnwindInput { stage_progress: self.to, unwind_to: self.from, bad_block: None };
-
         // use the overridden db path if specified
         let db_path = data_dir.db_path();
->>>>>>> 70bcd760
 
         info!(target: "reth::cli", path = ?db_path, "Opening database");
         let db = Arc::new(init_db(db_path)?);
