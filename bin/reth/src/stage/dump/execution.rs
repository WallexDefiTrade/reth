use super::setup;
use crate::utils::DbTool;
use eyre::Result;
use reth_db::{
    cursor::DbCursorRO, database::Database, table::TableImporter, tables, transaction::DbTx,
};
use reth_primitives::{
    stage::{StageCheckpoint, StageId},
    MAINNET,
};
use reth_provider::{DatabaseProvider, ShareableDatabase};
use reth_revm::Factory;
use reth_stages::{stages::ExecutionStage, UnwindInput};
use std::{path::PathBuf, sync::Arc};
use tracing::info;

pub(crate) async fn dump_execution_stage<DB: Database>(
    db_tool: &mut DbTool<'_, DB>,
    from: u64,
    to: u64,
    output_db: &PathBuf,
    should_run: bool,
) -> Result<()> {
    let (output_db, tip_block_number) = setup::<DB>(from, to, output_db, db_tool)?;

    import_tables_with_range::<DB>(&output_db, db_tool, from, to)?;

    unwind_and_copy::<DB>(db_tool, from, tip_block_number, &output_db).await?;

    if should_run {
        dry_run(output_db, to, from).await?;
    }

    Ok(())
}

/// Imports all the tables that can be copied over a range.
fn import_tables_with_range<DB: Database>(
    output_db: &reth_db::mdbx::Env<reth_db::mdbx::WriteMap>,
    db_tool: &mut DbTool<'_, DB>,
    from: u64,
    to: u64,
) -> eyre::Result<()> {
    //  We're not sharing the transaction in case the memory grows too much.

    output_db.update(|tx| {
        tx.import_table_with_range::<tables::CanonicalHeaders, _>(&db_tool.db.tx()?, Some(from), to)
    })??;
    output_db.update(|tx| {
        tx.import_table_with_range::<tables::HeaderTD, _>(&db_tool.db.tx()?, Some(from), to)
    })??;
    output_db.update(|tx| {
        tx.import_table_with_range::<tables::Headers, _>(&db_tool.db.tx()?, Some(from), to)
    })??;
    output_db.update(|tx| {
        tx.import_table_with_range::<tables::BlockBodyIndices, _>(&db_tool.db.tx()?, Some(from), to)
    })??;
    output_db.update(|tx| {
        tx.import_table_with_range::<tables::BlockOmmers, _>(&db_tool.db.tx()?, Some(from), to)
    })??;

    // Find range of transactions that need to be copied over
    let (from_tx, to_tx) = db_tool.db.view(|read_tx| {
        let mut read_cursor = read_tx.cursor_read::<tables::BlockBodyIndices>()?;
        let (_, from_block) =
            read_cursor.seek(from)?.ok_or(eyre::eyre!("BlockBody {from} does not exist."))?;
        let (_, to_block) =
            read_cursor.seek(to)?.ok_or(eyre::eyre!("BlockBody {to} does not exist."))?;

        Ok::<(u64, u64), eyre::ErrReport>((
            from_block.first_tx_num,
            to_block.first_tx_num + to_block.tx_count,
        ))
    })??;

    output_db.update(|tx| {
        tx.import_table_with_range::<tables::Transactions, _>(
            &db_tool.db.tx()?,
            Some(from_tx),
            to_tx,
        )
    })??;

    output_db.update(|tx| {
        tx.import_table_with_range::<tables::TxSenders, _>(&db_tool.db.tx()?, Some(from_tx), to_tx)
    })??;

    Ok(())
}

/// Dry-run an unwind to FROM block, so we can get the PlainStorageState and
/// PlainAccountState safely. There might be some state dependency from an address
/// which hasn't been changed in the given range.
async fn unwind_and_copy<DB: Database>(
    db_tool: &mut DbTool<'_, DB>,
    from: u64,
    tip_block_number: u64,
    output_db: &reth_db::mdbx::Env<reth_db::mdbx::WriteMap>,
) -> eyre::Result<()> {
    let mut provider =
        DatabaseProvider::new_rw(db_tool.db.tx_mut()?, std::sync::Arc::new(MAINNET.clone()));

    let mut exec_stage =
        ExecutionStage::new_with_factory(reth_revm::Factory::new(Arc::new(MAINNET.clone())));

    <ExecutionStage<Factory> as reth_stages::Stage<DB>>::unwind(
        &mut exec_stage,
        &mut provider,
        UnwindInput {
            unwind_to: from,
            checkpoint: StageCheckpoint::new(tip_block_number),
            bad_block: None,
        },
    )
    .await?;

    let unwind_inner_tx = provider.into_tx();

    output_db
        .update(|tx| tx.import_dupsort::<tables::PlainStorageState, _>(&unwind_inner_tx))??;
    output_db.update(|tx| tx.import_table::<tables::PlainAccountState, _>(&unwind_inner_tx))??;
    output_db.update(|tx| tx.import_table::<tables::Bytecodes, _>(&unwind_inner_tx))??;

    drop(unwind_inner_tx);

    Ok(())
}

/// Try to re-execute the stage without committing
async fn dry_run<DB: Database>(output_db: DB, to: u64, from: u64) -> eyre::Result<()> {
    info!(target: "reth::cli", "Executing stage. [dry-run]");

    let shareable_db = ShareableDatabase::new(output_db, std::sync::Arc::new(MAINNET.clone()));
    let mut provider = shareable_db.provider_rw()?;
    let mut exec_stage =
        ExecutionStage::new_with_factory(reth_revm::Factory::new(Arc::new(MAINNET.clone())));

<<<<<<< HEAD
    <ExecutionStage<Factory> as reth_stages::Stage<DB>>::execute(
        &mut exec_stage,
        &mut provider,
        reth_stages::ExecInput {
            previous_stage: Some((StageId::Other("Another"), StageCheckpoint::new(to))),
            checkpoint: Some(StageCheckpoint::new(from)),
        },
    )
    .await?;

    drop(provider.into_tx());
=======
    exec_stage
        .execute(
            &mut tx,
            reth_stages::ExecInput {
                previous_stage: Some((StageId::Other("Another"), to)),
                checkpoint: Some(StageCheckpoint::new(from)),
            },
        )
        .await?;

    tx.drop()?;
>>>>>>> eed8be44

    info!(target: "reth::cli", "Success.");

    Ok(())
}<|MERGE_RESOLUTION|>--- conflicted
+++ resolved
@@ -135,31 +135,17 @@
     let mut exec_stage =
         ExecutionStage::new_with_factory(reth_revm::Factory::new(Arc::new(MAINNET.clone())));
 
-<<<<<<< HEAD
     <ExecutionStage<Factory> as reth_stages::Stage<DB>>::execute(
         &mut exec_stage,
         &mut provider,
         reth_stages::ExecInput {
-            previous_stage: Some((StageId::Other("Another"), StageCheckpoint::new(to))),
+            previous_stage: Some((StageId::Other("Another"), to)),
             checkpoint: Some(StageCheckpoint::new(from)),
         },
     )
     .await?;
 
     drop(provider.into_tx());
-=======
-    exec_stage
-        .execute(
-            &mut tx,
-            reth_stages::ExecInput {
-                previous_stage: Some((StageId::Other("Another"), to)),
-                checkpoint: Some(StageCheckpoint::new(from)),
-            },
-        )
-        .await?;
-
-    tx.drop()?;
->>>>>>> eed8be44
 
     info!(target: "reth::cli", "Success.");
 
