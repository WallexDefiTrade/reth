<<<<<<< HEAD
//! Transaction pool arguments

use clap::Args;
use reth_transaction_pool::{
    PoolConfig, PriceBumpConfig, SubPoolLimit, DEFAULT_PRICE_BUMP, REPLACE_BLOB_PRICE_BUMP,
    TXPOOL_MAX_ACCOUNT_SLOTS_PER_SENDER, TXPOOL_SUBPOOL_MAX_SIZE_MB_DEFAULT,
    TXPOOL_SUBPOOL_MAX_TXS_DEFAULT,
};

/// Parameters for debugging purposes
#[derive(Debug, Args, PartialEq, Default)]
#[clap(next_help_heading = "TxPool")]
pub struct TxPoolArgs {
    /// Max number of transaction in the pending sub-pool.
    #[arg(long = "txpool.pending_max_count", default_value_t = TXPOOL_SUBPOOL_MAX_TXS_DEFAULT)]
    pub pending_max_count: usize,
    /// Max size of the pending sub-pool in megabytes.
    #[arg(long = "txpool.pending_max_size", default_value_t = TXPOOL_SUBPOOL_MAX_SIZE_MB_DEFAULT)]
    pub pending_max_size: usize,

    /// Max number of transaction in the basefee sub-pool
    #[arg(long = "txpool.basefee_max_count", default_value_t = TXPOOL_SUBPOOL_MAX_TXS_DEFAULT)]
    pub basefee_max_count: usize,
    /// Max size of the basefee sub-pool in megabytes.
    #[arg(long = "txpool.basefee_max_size", default_value_t = TXPOOL_SUBPOOL_MAX_SIZE_MB_DEFAULT)]
    pub basefee_max_size: usize,

    /// Max number of transaction in the queued sub-pool
    #[arg(long = "txpool.queued_max_count", default_value_t = TXPOOL_SUBPOOL_MAX_TXS_DEFAULT)]
    pub queued_max_count: usize,
    /// Max size of the queued sub-pool in megabytes.
    #[arg(long = "txpool.queued_max_size", default_value_t = TXPOOL_SUBPOOL_MAX_SIZE_MB_DEFAULT)]
    pub queued_max_size: usize,

    /// Max number of executable transaction slots guaranteed per account
    #[arg(long = "txpool.max_account_slots", default_value_t = TXPOOL_MAX_ACCOUNT_SLOTS_PER_SENDER)]
    pub max_account_slots: usize,

    /// Price bump (in %) for the transaction pool underpriced check.
    #[arg(long = "txpool.pricebump", default_value_t = DEFAULT_PRICE_BUMP)]
    pub price_bump: u128,

    /// Price bump percentage to replace an already existing blob transaction
    #[arg(long = "blobpool.pricebump", default_value_t = REPLACE_BLOB_PRICE_BUMP)]
    pub blob_transaction_price_bump: u128,
}

impl TxPoolArgs {
    /// Returns transaction pool configuration.
    pub fn pool_config(&self) -> PoolConfig {
        PoolConfig {
            pending_limit: SubPoolLimit {
                max_txs: self.pending_max_count,
                max_size: self.pending_max_size * 1024 * 1024,
            },
            basefee_limit: SubPoolLimit {
                max_txs: self.basefee_max_count,
                max_size: self.basefee_max_size * 1024 * 1024,
            },
            queued_limit: SubPoolLimit {
                max_txs: self.queued_max_count,
                max_size: self.queued_max_size * 1024 * 1024,
            },
            max_account_slots: self.max_account_slots,
            price_bumps: PriceBumpConfig {
                default_price_bump: self.price_bump,
                replace_blob_tx_price_bump: self.blob_transaction_price_bump,
            },
        }
    }
}
=======
//! Transaction pool arguments

use clap::Args;
use reth_transaction_pool::{
    LocalTransactionConfig, PoolConfig, PriceBumpConfig, SubPoolLimit, DEFAULT_PRICE_BUMP,
    REPLACE_BLOB_PRICE_BUMP, TXPOOL_MAX_ACCOUNT_SLOTS_PER_SENDER,
    TXPOOL_SUBPOOL_MAX_SIZE_MB_DEFAULT, TXPOOL_SUBPOOL_MAX_TXS_DEFAULT,
};

/// Parameters for debugging purposes
#[derive(Debug, Args, PartialEq, Default)]
#[clap(next_help_heading = "TxPool")]
pub struct TxPoolArgs {
    /// Max number of transaction in the pending sub-pool.
    #[arg(long = "txpool.pending_max_count", default_value_t = TXPOOL_SUBPOOL_MAX_TXS_DEFAULT)]
    pub pending_max_count: usize,
    /// Max size of the pending sub-pool in megabytes.
    #[arg(long = "txpool.pending_max_size", default_value_t = TXPOOL_SUBPOOL_MAX_SIZE_MB_DEFAULT)]
    pub pending_max_size: usize,

    /// Max number of transaction in the basefee sub-pool
    #[arg(long = "txpool.basefee_max_count", default_value_t = TXPOOL_SUBPOOL_MAX_TXS_DEFAULT)]
    pub basefee_max_count: usize,
    /// Max size of the basefee sub-pool in megabytes.
    #[arg(long = "txpool.basefee_max_size", default_value_t = TXPOOL_SUBPOOL_MAX_SIZE_MB_DEFAULT)]
    pub basefee_max_size: usize,

    /// Max number of transaction in the queued sub-pool
    #[arg(long = "txpool.queued_max_count", default_value_t = TXPOOL_SUBPOOL_MAX_TXS_DEFAULT)]
    pub queued_max_count: usize,
    /// Max size of the queued sub-pool in megabytes.
    #[arg(long = "txpool.queued_max_size", default_value_t = TXPOOL_SUBPOOL_MAX_SIZE_MB_DEFAULT)]
    pub queued_max_size: usize,

    /// Max number of executable transaction slots guaranteed per account
    #[arg(long = "txpool.max_account_slots", default_value_t = TXPOOL_MAX_ACCOUNT_SLOTS_PER_SENDER)]
    pub max_account_slots: usize,

    /// Price bump (in %) for the transaction pool underpriced check.
    #[arg(long = "txpool.pricebump", default_value_t = DEFAULT_PRICE_BUMP)]
    pub price_bump: u128,

    /// Price bump percentage to replace an already existing blob transaction
    #[arg(long = "blobpool.pricebump", default_value_t = REPLACE_BLOB_PRICE_BUMP)]
    pub blob_transaction_price_bump: u128,
    /// Flag to disable local transaction exemptions.
    #[arg(long = "txpool.nolocals")]
    pub no_locals: bool,
}

impl TxPoolArgs {
    /// Returns transaction pool configuration.
    pub fn pool_config(&self) -> PoolConfig {
        PoolConfig {
            local_transactions_config: LocalTransactionConfig { no_exemptions: self.no_locals },
            pending_limit: SubPoolLimit {
                max_txs: self.pending_max_count,
                max_size: self.pending_max_size * 1024 * 1024,
            },
            basefee_limit: SubPoolLimit {
                max_txs: self.basefee_max_count,
                max_size: self.basefee_max_size * 1024 * 1024,
            },
            queued_limit: SubPoolLimit {
                max_txs: self.queued_max_count,
                max_size: self.queued_max_size * 1024 * 1024,
            },
            max_account_slots: self.max_account_slots,
            price_bumps: PriceBumpConfig {
                default_price_bump: self.price_bump,
                replace_blob_tx_price_bump: self.blob_transaction_price_bump,
            },
        }
    }
}
>>>>>>> 8667c336
<|MERGE_RESOLUTION|>--- conflicted
+++ resolved
@@ -1,76 +1,3 @@
-<<<<<<< HEAD
-//! Transaction pool arguments
-
-use clap::Args;
-use reth_transaction_pool::{
-    PoolConfig, PriceBumpConfig, SubPoolLimit, DEFAULT_PRICE_BUMP, REPLACE_BLOB_PRICE_BUMP,
-    TXPOOL_MAX_ACCOUNT_SLOTS_PER_SENDER, TXPOOL_SUBPOOL_MAX_SIZE_MB_DEFAULT,
-    TXPOOL_SUBPOOL_MAX_TXS_DEFAULT,
-};
-
-/// Parameters for debugging purposes
-#[derive(Debug, Args, PartialEq, Default)]
-#[clap(next_help_heading = "TxPool")]
-pub struct TxPoolArgs {
-    /// Max number of transaction in the pending sub-pool.
-    #[arg(long = "txpool.pending_max_count", default_value_t = TXPOOL_SUBPOOL_MAX_TXS_DEFAULT)]
-    pub pending_max_count: usize,
-    /// Max size of the pending sub-pool in megabytes.
-    #[arg(long = "txpool.pending_max_size", default_value_t = TXPOOL_SUBPOOL_MAX_SIZE_MB_DEFAULT)]
-    pub pending_max_size: usize,
-
-    /// Max number of transaction in the basefee sub-pool
-    #[arg(long = "txpool.basefee_max_count", default_value_t = TXPOOL_SUBPOOL_MAX_TXS_DEFAULT)]
-    pub basefee_max_count: usize,
-    /// Max size of the basefee sub-pool in megabytes.
-    #[arg(long = "txpool.basefee_max_size", default_value_t = TXPOOL_SUBPOOL_MAX_SIZE_MB_DEFAULT)]
-    pub basefee_max_size: usize,
-
-    /// Max number of transaction in the queued sub-pool
-    #[arg(long = "txpool.queued_max_count", default_value_t = TXPOOL_SUBPOOL_MAX_TXS_DEFAULT)]
-    pub queued_max_count: usize,
-    /// Max size of the queued sub-pool in megabytes.
-    #[arg(long = "txpool.queued_max_size", default_value_t = TXPOOL_SUBPOOL_MAX_SIZE_MB_DEFAULT)]
-    pub queued_max_size: usize,
-
-    /// Max number of executable transaction slots guaranteed per account
-    #[arg(long = "txpool.max_account_slots", default_value_t = TXPOOL_MAX_ACCOUNT_SLOTS_PER_SENDER)]
-    pub max_account_slots: usize,
-
-    /// Price bump (in %) for the transaction pool underpriced check.
-    #[arg(long = "txpool.pricebump", default_value_t = DEFAULT_PRICE_BUMP)]
-    pub price_bump: u128,
-
-    /// Price bump percentage to replace an already existing blob transaction
-    #[arg(long = "blobpool.pricebump", default_value_t = REPLACE_BLOB_PRICE_BUMP)]
-    pub blob_transaction_price_bump: u128,
-}
-
-impl TxPoolArgs {
-    /// Returns transaction pool configuration.
-    pub fn pool_config(&self) -> PoolConfig {
-        PoolConfig {
-            pending_limit: SubPoolLimit {
-                max_txs: self.pending_max_count,
-                max_size: self.pending_max_size * 1024 * 1024,
-            },
-            basefee_limit: SubPoolLimit {
-                max_txs: self.basefee_max_count,
-                max_size: self.basefee_max_size * 1024 * 1024,
-            },
-            queued_limit: SubPoolLimit {
-                max_txs: self.queued_max_count,
-                max_size: self.queued_max_size * 1024 * 1024,
-            },
-            max_account_slots: self.max_account_slots,
-            price_bumps: PriceBumpConfig {
-                default_price_bump: self.price_bump,
-                replace_blob_tx_price_bump: self.blob_transaction_price_bump,
-            },
-        }
-    }
-}
-=======
 //! Transaction pool arguments
 
 use clap::Args;
@@ -145,5 +72,4 @@
             },
         }
     }
-}
->>>>>>> 8667c336
+}