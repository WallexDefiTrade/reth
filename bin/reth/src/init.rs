//! Reth genesis initialization utility functions.
use reth_db::{
    cursor::DbCursorRO,
    database::{Database, DatabaseGAT},
    tables,
    transaction::{DbTx, DbTxMut},
};
use reth_interfaces::{db::DatabaseError, RethError};
<<<<<<< HEAD
use reth_primitives::{stage::StageId, Account, Bytecode, ChainSpec, StorageEntry, B256, U256};
=======
use reth_primitives::{
    stage::StageId, Account, Bytecode, ChainSpec, Receipts, StorageEntry, H256, U256,
};
>>>>>>> 50175f8c
use reth_provider::{
    bundle_state::{BundleStateInit, RevertsInit},
    BundleStateWithReceipts, DatabaseProviderRW, HashingWriter, HistoryWriter, OriginalValuesKnown,
    ProviderFactory,
};
use std::{
    collections::{BTreeMap, HashMap},
    sync::Arc,
};
use tracing::debug;

/// Database initialization error type.
#[derive(Debug, thiserror::Error, PartialEq, Eq, Clone)]
pub enum InitDatabaseError {
    /// An existing genesis block was found in the database, and its hash did not match the hash of
    /// the chainspec.
    #[error("Genesis hash in the database does not match the specified chainspec: chainspec is {chainspec_hash}, database is {database_hash}")]
    GenesisHashMismatch {
        /// Expected genesis hash.
        chainspec_hash: B256,
        /// Actual genesis hash.
        database_hash: B256,
    },

    /// Low-level database error.
    #[error(transparent)]
    DBError(#[from] DatabaseError),

    /// Internal error.
    #[error(transparent)]
    InternalError(#[from] RethError),
}

/// Write the genesis block if it has not already been written
#[allow(clippy::field_reassign_with_default)]
pub fn init_genesis<DB: Database>(
    db: Arc<DB>,
    chain: Arc<ChainSpec>,
) -> Result<B256, InitDatabaseError> {
    let genesis = chain.genesis();

    let hash = chain.genesis_hash();

    let tx = db.tx()?;
    if let Some((_, db_hash)) = tx.cursor_read::<tables::CanonicalHeaders>()?.first()? {
        if db_hash == hash {
            debug!("Genesis already written, skipping.");
            return Ok(hash)
        }

        return Err(InitDatabaseError::GenesisHashMismatch {
            chainspec_hash: hash,
            database_hash: db_hash,
        })
    }

    drop(tx);
    debug!("Writing genesis block.");

    // use transaction to insert genesis header
    let factory = ProviderFactory::new(&db, chain.clone());
    let provider_rw = factory.provider_rw()?;
    insert_genesis_hashes(&provider_rw, genesis)?;
    insert_genesis_history(&provider_rw, genesis)?;
    provider_rw.commit()?;

    // Insert header
    let tx = db.tx_mut()?;
    insert_genesis_header::<DB>(&tx, chain.clone())?;

    insert_genesis_state::<DB>(&tx, genesis)?;

    // insert sync stage
    for stage in StageId::ALL.iter() {
        tx.put::<tables::SyncStage>(stage.to_string(), Default::default())?;
    }

    tx.commit()?;
    Ok(hash)
}

/// Inserts the genesis state into the database.
pub fn insert_genesis_state<DB: Database>(
    tx: &<DB as DatabaseGAT<'_>>::TXMut,
    genesis: &reth_primitives::Genesis,
) -> Result<(), InitDatabaseError> {
    let mut state_init: BundleStateInit = HashMap::new();
    let mut reverts_init = HashMap::new();
    let mut contracts: HashMap<B256, Bytecode> = HashMap::new();

    for (address, account) in &genesis.alloc {
        let bytecode_hash = if let Some(code) = &account.code {
            let bytecode = Bytecode::new_raw(code.clone());
            let hash = bytecode.hash_slow();
            contracts.insert(hash, bytecode);
            Some(hash)
        } else {
            None
        };

        // get state
        let storage = account
            .storage
            .as_ref()
            .map(|m| {
                m.iter()
                    .map(|(key, value)| {
                        let value = U256::from_be_bytes(value.0);
                        (*key, (U256::ZERO, value))
                    })
                    .collect::<HashMap<_, _>>()
            })
            .unwrap_or_default();

        reverts_init.insert(
            *address,
            (Some(None), storage.keys().map(|k| StorageEntry::new(*k, U256::ZERO)).collect()),
        );

        state_init.insert(
            *address,
            (
                None,
                Some(Account {
                    nonce: account.nonce.unwrap_or_default(),
                    balance: account.balance,
                    bytecode_hash,
                }),
                storage,
            ),
        );
    }
    let all_reverts_init: RevertsInit = HashMap::from([(0, reverts_init)]);

    let bundle = BundleStateWithReceipts::new_init(
        state_init,
        all_reverts_init,
        contracts.into_iter().collect(),
        Receipts::new(),
        0,
    );

    bundle.write_to_db(tx, OriginalValuesKnown::Yes)?;

    Ok(())
}

/// Inserts hashes for the genesis state.
pub fn insert_genesis_hashes<DB: Database>(
    provider: &DatabaseProviderRW<'_, &DB>,
    genesis: &reth_primitives::Genesis,
) -> Result<(), InitDatabaseError> {
    // insert and hash accounts to hashing table
    let alloc_accounts =
        genesis.alloc.clone().into_iter().map(|(addr, account)| (addr, Some(account.into())));
    provider.insert_account_for_hashing(alloc_accounts)?;

    let alloc_storage = genesis.alloc.clone().into_iter().filter_map(|(addr, account)| {
        // only return Some if there is storage
        account.storage.map(|storage| {
            (
                addr,
                storage.into_iter().map(|(key, value)| StorageEntry { key, value: value.into() }),
            )
        })
    });
    provider.insert_storage_for_hashing(alloc_storage)?;

    Ok(())
}

/// Inserts history indices for genesis accounts and storage.
pub fn insert_genesis_history<DB: Database>(
    provider: &DatabaseProviderRW<'_, &DB>,
    genesis: &reth_primitives::Genesis,
) -> Result<(), InitDatabaseError> {
    let account_transitions =
        genesis.alloc.keys().map(|addr| (*addr, vec![0])).collect::<BTreeMap<_, _>>();
    provider.insert_account_history_index(account_transitions)?;

    let storage_transitions = genesis
        .alloc
        .iter()
        .filter_map(|(addr, account)| account.storage.as_ref().map(|storage| (addr, storage)))
        .flat_map(|(addr, storage)| storage.iter().map(|(key, _)| ((*addr, *key), vec![0])))
        .collect::<BTreeMap<_, _>>();
    provider.insert_storage_history_index(storage_transitions)?;

    Ok(())
}

/// Inserts header for the genesis state.
pub fn insert_genesis_header<DB: Database>(
    tx: &<DB as DatabaseGAT<'_>>::TXMut,
    chain: Arc<ChainSpec>,
) -> Result<(), InitDatabaseError> {
    let header = chain.sealed_genesis_header();

    tx.put::<tables::CanonicalHeaders>(0, header.hash)?;
    tx.put::<tables::HeaderNumbers>(header.hash, 0)?;
    tx.put::<tables::BlockBodyIndices>(0, Default::default())?;
    tx.put::<tables::HeaderTD>(0, header.difficulty.into())?;
    tx.put::<tables::Headers>(0, header.header)?;

    Ok(())
}

#[cfg(test)]
mod tests {
    use super::*;

    use reth_db::{
        models::{storage_sharded_key::StorageShardedKey, ShardedKey},
        table::{Table, TableRow},
        test_utils::create_test_rw_db,
        DatabaseEnv,
    };
    use reth_primitives::{
        Address, Chain, ForkTimestamps, Genesis, GenesisAccount, IntegerList, GOERLI,
        GOERLI_GENESIS, MAINNET, MAINNET_GENESIS, SEPOLIA, SEPOLIA_GENESIS,
    };
    use std::collections::HashMap;

    #[allow(clippy::type_complexity)]
    fn collect_table_entries<DB, T>(
        tx: &<DB as DatabaseGAT<'_>>::TX,
    ) -> Result<Vec<TableRow<T>>, InitDatabaseError>
    where
        DB: Database,
        T: Table,
    {
        Ok(tx.cursor_read::<T>()?.walk_range(..)?.collect::<Result<Vec<_>, _>>()?)
    }

    #[test]
    fn success_init_genesis_mainnet() {
        let db = create_test_rw_db();
        let genesis_hash = init_genesis(db, MAINNET.clone()).unwrap();

        // actual, expected
        assert_eq!(genesis_hash, MAINNET_GENESIS);
    }

    #[test]
    fn success_init_genesis_goerli() {
        let db = create_test_rw_db();
        let genesis_hash = init_genesis(db, GOERLI.clone()).unwrap();

        // actual, expected
        assert_eq!(genesis_hash, GOERLI_GENESIS);
    }

    #[test]
    fn success_init_genesis_sepolia() {
        let db = create_test_rw_db();
        let genesis_hash = init_genesis(db, SEPOLIA.clone()).unwrap();

        // actual, expected
        assert_eq!(genesis_hash, SEPOLIA_GENESIS);
    }

    #[test]
    fn fail_init_inconsistent_db() {
        let db = create_test_rw_db();
        init_genesis(db.clone(), SEPOLIA.clone()).unwrap();

        // Try to init db with a different genesis block
        let genesis_hash = init_genesis(db, MAINNET.clone());

        assert_eq!(
            genesis_hash.unwrap_err(),
            InitDatabaseError::GenesisHashMismatch {
                chainspec_hash: MAINNET_GENESIS,
                database_hash: SEPOLIA_GENESIS
            }
        )
    }

    #[test]
    fn init_genesis_history() {
        let address_with_balance = Address::with_last_byte(1);
        let address_with_storage = Address::with_last_byte(2);
        let storage_key = B256::with_last_byte(1);
        let chain_spec = Arc::new(ChainSpec {
            chain: Chain::Id(1),
            genesis: Genesis {
                alloc: HashMap::from([
                    (
                        address_with_balance,
                        GenesisAccount { balance: U256::from(1), ..Default::default() },
                    ),
                    (
                        address_with_storage,
                        GenesisAccount {
                            storage: Some(HashMap::from([(storage_key, B256::random())])),
                            ..Default::default()
                        },
                    ),
                ]),
                ..Default::default()
            },
            hardforks: BTreeMap::default(),
            fork_timestamps: ForkTimestamps::default(),
            genesis_hash: None,
            paris_block_and_final_difficulty: None,
            deposit_contract: None,
            ..Default::default()
        });

        let db = create_test_rw_db();
        init_genesis(db.clone(), chain_spec).unwrap();

        let tx = db.tx().expect("failed to init tx");

        assert_eq!(
            collect_table_entries::<Arc<DatabaseEnv>, tables::AccountHistory>(&tx)
                .expect("failed to collect"),
            vec![
                (ShardedKey::new(address_with_balance, u64::MAX), IntegerList::new([0]).unwrap()),
                (ShardedKey::new(address_with_storage, u64::MAX), IntegerList::new([0]).unwrap())
            ],
        );

        assert_eq!(
            collect_table_entries::<Arc<DatabaseEnv>, tables::StorageHistory>(&tx)
                .expect("failed to collect"),
            vec![(
                StorageShardedKey::new(address_with_storage, storage_key, u64::MAX),
                IntegerList::new([0]).unwrap()
            )],
        );
    }
}<|MERGE_RESOLUTION|>--- conflicted
+++ resolved
@@ -6,13 +6,9 @@
     transaction::{DbTx, DbTxMut},
 };
 use reth_interfaces::{db::DatabaseError, RethError};
-<<<<<<< HEAD
-use reth_primitives::{stage::StageId, Account, Bytecode, ChainSpec, StorageEntry, B256, U256};
-=======
 use reth_primitives::{
-    stage::StageId, Account, Bytecode, ChainSpec, Receipts, StorageEntry, H256, U256,
+    stage::StageId, Account, Bytecode, ChainSpec, Receipts, StorageEntry, B256, U256,
 };
->>>>>>> 50175f8c
 use reth_provider::{
     bundle_state::{BundleStateInit, RevertsInit},
     BundleStateWithReceipts, DatabaseProviderRW, HashingWriter, HistoryWriter, OriginalValuesKnown,
