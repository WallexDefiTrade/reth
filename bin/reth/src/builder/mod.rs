--- conflicted
+++ resolved
@@ -264,17 +264,12 @@
             dev: DevArgs::default(),
             pruning: PruningArgs::default(),
             #[cfg(feature = "optimism")]
-<<<<<<< HEAD
-            rollup: reth_node_core::args::RollupArgs::default(),
-        }
-=======
             rollup: crate::args::RollupArgs::default(),
         };
 
         // set all ports to zero by default for test instances
         test = test.with_unused_ports();
         test
->>>>>>> bf3264b2
     }
 
     /// Set the datadir for the node
