--- conflicted
+++ resolved
@@ -27,11 +27,7 @@
         inclusion_filter: InclusionFilter,
         phf: PerfectHashingFunction,
     ) -> eyre::Result<()> {
-<<<<<<< HEAD
-        let block_range = self.from..=(self.from + self.block_interval - 1);
-=======
-        let range = self.block_range();
->>>>>>> e1dca84e
+        let block_range = self.block_range();
         let filters = if self.with_filters {
             Filters::WithFilters(inclusion_filter, phf)
         } else {
@@ -69,7 +65,7 @@
             Filters::WithoutFilters
         };
 
-        let block_range = self.from..=(self.from + self.block_interval - 1);
+        let block_range = self.block_range();
 
         let mut rng = rand::thread_rng();
 
