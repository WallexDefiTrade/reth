#![warn(missing_docs, unreachable_pub, unused_crate_dependencies)]
#![deny(unused_must_use, rust_2018_idioms)]
#![doc(test(
    no_crate_inject,
    attr(deny(warnings, rust_2018_idioms), allow(dead_code, unused_variables))
))]

//! Rust Ethereum (reth) binary executable.

pub mod args;
pub mod chain;
pub mod cli;
pub mod config;
pub mod db;
pub mod dirs;
<<<<<<< HEAD
pub mod drop_stage;
pub mod dump_stage;
pub mod execution_debug;
=======
>>>>>>> b70afbb3
pub mod merkle_debug;
pub mod node;
pub mod p2p;
pub mod prometheus_exporter;
pub mod runner;
pub mod stage;
pub mod test_eth_chain;
pub mod test_vectors;
pub mod utils;
pub mod version;

#[cfg(feature = "jemalloc")]
use jemallocator as _;<|MERGE_RESOLUTION|>--- conflicted
+++ resolved
@@ -13,12 +13,7 @@
 pub mod config;
 pub mod db;
 pub mod dirs;
-<<<<<<< HEAD
-pub mod drop_stage;
-pub mod dump_stage;
 pub mod execution_debug;
-=======
->>>>>>> b70afbb3
 pub mod merkle_debug;
 pub mod node;
 pub mod p2p;
