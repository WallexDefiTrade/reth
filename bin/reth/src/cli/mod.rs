//! CLI definition and entrypoint to executable

use crate::{
    args::{
        utils::{chain_help, genesis_value_parser, SUPPORTED_CHAINS},
        LogArgs,
    },
    cli::ext::RethCliExt,
    commands::{
        config_cmd, db, debug_cmd, import, init_cmd, node, p2p, recover, stage, test_vectors,
    },
    runner::CliRunner,
    version::{LONG_VERSION, SHORT_VERSION},
};
use clap::{value_parser, ArgAction, Args, Parser, Subcommand};
use reth_primitives::ChainSpec;
use reth_tracing::{
    tracing::{metadata::LevelFilter, Level},
    tracing_subscriber::filter::Directive,
<<<<<<< HEAD
    FileInfo, FileWorkerGuard, LayerInfo, LogFormat, RethTracer, Tracer,
=======
    FileWorkerGuard,
>>>>>>> 8dff31e3
};
use std::sync::Arc;

pub mod components;
pub mod config;
pub mod db_type;
pub mod ext;

/// The main reth cli interface.
///
/// This is the entrypoint to the executable.
#[derive(Debug, Parser)]
#[command(author, version = SHORT_VERSION, long_version = LONG_VERSION, about = "Reth", long_about = None)]
pub struct Cli<Ext: RethCliExt = ()> {
    /// The command to run
    #[clap(subcommand)]
    command: Commands<Ext>,

    /// The chain this node is running.
    ///
    /// Possible values are either a built-in chain or the path to a chain specification file.
    #[arg(
        long,
        value_name = "CHAIN_OR_PATH",
        long_help = chain_help(),
        default_value = SUPPORTED_CHAINS[0],
        value_parser = genesis_value_parser,
        global = true,
    )]
    chain: Arc<ChainSpec>,

    /// Add a new instance of a node.
    ///
    /// Configures the ports of the node to avoid conflicts with the defaults.
    /// This is useful for running multiple nodes on the same machine.
    ///
    /// Max number of instances is 200. It is chosen in a way so that it's not possible to have
    /// port numbers that conflict with each other.
    ///
    /// Changes to the following port numbers:
    /// - DISCOVERY_PORT: default + `instance` - 1
    /// - AUTH_PORT: default + `instance` * 100 - 100
    /// - HTTP_RPC_PORT: default - `instance` + 1
    /// - WS_RPC_PORT: default + `instance` * 2 - 2
    #[arg(long, value_name = "INSTANCE", global = true, default_value_t = 1, value_parser = value_parser!(u16).range(..=200))]
    instance: u16,

    #[clap(flatten)]
<<<<<<< HEAD
    logs: Logs,
=======
    logs: LogArgs,

    #[clap(flatten)]
    verbosity: Verbosity,
>>>>>>> 8dff31e3
}

impl<Ext: RethCliExt> Cli<Ext> {
    /// Execute the configured cli command.
    pub fn run(mut self) -> eyre::Result<()> {
        // add network name to logs dir
        self.logs.log_file_directory =
            self.logs.log_file_directory.join(self.chain.chain.to_string());

        let _guard = self.init_tracing()?;

        let runner = CliRunner;
        match self.command {
            Commands::Node(command) => runner.run_command_until_exit(|ctx| command.execute(ctx)),
            Commands::Init(command) => runner.run_blocking_until_ctrl_c(command.execute()),
            Commands::Import(command) => runner.run_blocking_until_ctrl_c(command.execute()),
            Commands::Db(command) => runner.run_blocking_until_ctrl_c(command.execute()),
            Commands::Stage(command) => runner.run_blocking_until_ctrl_c(command.execute()),
            Commands::P2P(command) => runner.run_until_ctrl_c(command.execute()),
            Commands::TestVectors(command) => runner.run_until_ctrl_c(command.execute()),
            Commands::Config(command) => runner.run_until_ctrl_c(command.execute()),
            Commands::Debug(command) => runner.run_command_until_exit(|ctx| command.execute(ctx)),
            Commands::Recover(command) => runner.run_command_until_exit(|ctx| command.execute(ctx)),
        }
    }

    /// Initializes tracing with the configured options.
    ///
    /// If file logging is enabled, this function returns a guard that must be kept alive to ensure
    /// that all logs are flushed to disk.
    pub fn init_tracing(&self) -> eyre::Result<Option<FileWorkerGuard>> {
        let guard = self.logs.init_tracing()?;
        Ok(guard)
    }

    /// Configures the given node extension.
    pub fn with_node_extension<C>(mut self, conf: C) -> Self
    where
        C: Into<Ext::Node>,
    {
        self.command.set_node_extension(conf.into());
        self
    }
}

/// Convenience function for parsing CLI options, set up logging and run the chosen command.
#[inline]
pub fn run() -> eyre::Result<()> {
    Cli::<()>::parse().run()
}

/// Commands to be executed
#[derive(Debug, Subcommand)]
pub enum Commands<Ext: RethCliExt = ()> {
    /// Start the node
    #[command(name = "node")]
    Node(node::NodeCommand<Ext>),
    /// Initialize the database from a genesis file.
    #[command(name = "init")]
    Init(init_cmd::InitCommand),
    /// This syncs RLP encoded blocks from a file.
    #[command(name = "import")]
    Import(import::ImportCommand),
    /// Database debugging utilities
    #[command(name = "db")]
    Db(db::Command),
    /// Manipulate individual stages.
    #[command(name = "stage")]
    Stage(stage::Command),
    /// P2P Debugging utilities
    #[command(name = "p2p")]
    P2P(p2p::Command),
    /// Generate Test Vectors
    #[command(name = "test-vectors")]
    TestVectors(test_vectors::Command),
    /// Write config to stdout
    #[command(name = "config")]
    Config(config_cmd::Command),
    /// Various debug routines
    #[command(name = "debug")]
    Debug(debug_cmd::Command),
    /// Scripts for node recovery
    #[command(name = "recover")]
    Recover(recover::Command),
}

impl<Ext: RethCliExt> Commands<Ext> {
    /// Sets the node extension if it is the [NodeCommand](node::NodeCommand).
    ///
    /// This is a noop if the command is not the [NodeCommand](node::NodeCommand).
    pub fn set_node_extension(&mut self, ext: Ext::Node) {
        if let Commands::Node(command) = self {
            command.ext = ext
        }
    }
}

<<<<<<< HEAD
/// The log configuration.
#[derive(Debug, Args)]
#[command(next_help_heading = "Logging")]
pub struct Logs {
    /// The format to use for logs written to std.
    #[arg(long = "log.std.format", value_name = "FORMAT", global = true, default_value_t = LogFormat::Terminal)]
    log_std_format: LogFormat,

    /// The format to use for logs written to the log file.
    #[arg(long = "log.file.format", value_name = "FORMAT", global = true, default_value_t = LogFormat::Terminal)]
    log_file_format: LogFormat,

    /// The path to put log files in.
    #[arg(long = "log.file.directory", value_name = "PATH", global = true, default_value_t)]
    log_file_directory: PlatformPath<LogsDir>,

    /// The maximum size (in MB) of one log file.
    #[arg(long = "log.file.max-size", value_name = "SIZE", global = true, default_value_t = 200)]
    log_file_max_size: u64,

    /// The maximum amount of log files that will be stored. If set to 0, background file logging
    /// is disabled.
    #[arg(long = "log.file.max-files", value_name = "COUNT", global = true, default_value_t = 5)]
    log_file_max_files: usize,

    /// The filter to use for logs written to the log file.
    #[arg(long = "log.file.filter", value_name = "FILTER", global = true, default_value = "debug")]
    log_file_filter: String,

    /// Write logs to journald.
    #[arg(long = "log.journald", global = true)]
    journald: bool,

    /// The filter to use for logs written to journald.
    #[arg(
        long = "log.journald.filter",
        value_name = "FILTER",
        global = true,
        default_value = "error"
    )]
    journald_filter: String,

    /// Sets whether or not the formatter emits ANSI terminal escape codes for colors and other
    /// text formatting.
    #[arg(
        long,
        value_name = "COLOR",
        global = true,
        default_value_t = ColorMode::Always
    )]
    color: ColorMode,
    #[clap(flatten)]
    verbosity: Verbosity,
}

/// Constant to convert megabytes to bytes
const MB_TO_BYTES: u64 = 1024 * 1024;

impl Logs {
    /// Creates a LayerInfo instance.
    fn layer(&self, format: LogFormat, use_color: bool) -> LayerInfo {
        LayerInfo::new(
            format,
            self.log_file_filter.clone(),
            self.verbosity.directive(),
            if use_color { Some(self.color.to_string()) } else { None },
        )
    }

    /// File info from the current log options.
    fn file_info(&self) -> FileInfo {
        FileInfo::new(
            self.log_file_directory.clone().into(),
            self.log_file_max_size * MB_TO_BYTES,
            self.log_file_max_files,
        )
    }

    /// Initializes tracing with the configured options from cli args.
    pub fn init_tracing(&self) -> eyre::Result<Option<FileWorkerGuard>> {
        let mut tracer = RethTracer::new();

        let stdout = self.layer(self.log_std_format, true);
        tracer = tracer.with_stdout(stdout);

        if self.journald {
            tracer = tracer.with_journald(self.journald_filter.clone());
        }

        if self.log_file_max_files > 0 {
            let info = self.file_info();
            let file = self.layer(self.log_file_format, false);
            tracer = tracer.with_file(file, info);
        }

        let guard = tracer.init()?;
        Ok(guard)
    }
}

=======
>>>>>>> 8dff31e3
/// The verbosity settings for the cli.
#[derive(Debug, Copy, Clone, Args)]
#[command(next_help_heading = "Display")]
pub struct Verbosity {
    /// Set the minimum log level.
    ///
    /// -v      Errors
    /// -vv     Warnings
    /// -vvv    Info
    /// -vvvv   Debug
    /// -vvvvv  Traces (warning: very verbose!)
    #[clap(short, long, action = ArgAction::Count, global = true, default_value_t = 3, verbatim_doc_comment, help_heading = "Display")]
    verbosity: u8,

    /// Silence all log output.
    #[clap(long, alias = "silent", short = 'q', global = true, help_heading = "Display")]
    quiet: bool,
}

impl Verbosity {
    /// Get the corresponding [Directive] for the given verbosity, or none if the verbosity
    /// corresponds to silent.
    pub fn directive(&self) -> Directive {
        if self.quiet {
            LevelFilter::OFF.into()
        } else {
            let level = match self.verbosity - 1 {
                0 => Level::ERROR,
                1 => Level::WARN,
                2 => Level::INFO,
                3 => Level::DEBUG,
                _ => Level::TRACE,
            };

            format!("{level}").parse().unwrap()
        }
    }
}

#[cfg(test)]
mod tests {
    use clap::CommandFactory;

    use crate::args::{utils::SUPPORTED_CHAINS, ColorMode};

    use super::*;

    #[test]
    fn parse_color_mode() {
        let reth = Cli::<()>::try_parse_from(["reth", "node", "--color", "always"]).unwrap();
        assert_eq!(reth.logs.color, ColorMode::Always);
    }

    /// Tests that the help message is parsed correctly. This ensures that clap args are configured
    /// correctly and no conflicts are introduced via attributes that would result in a panic at
    /// runtime
    #[test]
    fn test_parse_help_all_subcommands() {
        let reth = Cli::<()>::command();
        for sub_command in reth.get_subcommands() {
            let err = Cli::<()>::try_parse_from(["reth", sub_command.get_name(), "--help"])
                .err()
                .unwrap_or_else(|| {
                    panic!("Failed to parse help message {}", sub_command.get_name())
                });

            // --help is treated as error, but
            // > Not a true "error" as it means --help or similar was used. The help message will be sent to stdout.
            assert_eq!(err.kind(), clap::error::ErrorKind::DisplayHelp);
        }
    }

    /// Tests that the log directory is parsed correctly. It's always tied to the specific chain's
    /// name
    #[test]
    fn parse_logs_path() {
        let mut reth = Cli::<()>::try_parse_from(["reth", "node"]).unwrap();
        reth.logs.log_file_directory =
            reth.logs.log_file_directory.join(reth.chain.chain.to_string());
        let log_dir = reth.logs.log_file_directory;
        let end = format!("reth/logs/{}", SUPPORTED_CHAINS[0]);
        assert!(log_dir.as_ref().ends_with(end), "{:?}", log_dir);

        let mut iter = SUPPORTED_CHAINS.iter();
        iter.next();
        for chain in iter {
            let mut reth = Cli::<()>::try_parse_from(["reth", "node", "--chain", chain]).unwrap();
            reth.logs.log_file_directory =
                reth.logs.log_file_directory.join(reth.chain.chain.to_string());
            let log_dir = reth.logs.log_file_directory;
            let end = format!("reth/logs/{}", chain);
            assert!(log_dir.as_ref().ends_with(end), "{:?}", log_dir);
        }
    }

    #[test]
    fn override_trusted_setup_file() {
        // We already have a test that asserts that this has been initialized,
        // so we cheat a little bit and check that loading a random file errors.
        let reth = Cli::<()>::try_parse_from(["reth", "node", "--trusted-setup-file", "README.md"])
            .unwrap();
        assert!(reth.run().is_err());
    }

    #[test]
    fn parse_env_filter_directives() {
        let temp_dir = tempfile::tempdir().unwrap();

        std::env::set_var("RUST_LOG", "info,evm=debug");
        let reth = Cli::<()>::try_parse_from([
            "reth",
            "init",
            "--datadir",
            temp_dir.path().to_str().unwrap(),
            "--log.file.filter",
            "debug,net=trace",
        ])
        .unwrap();
        assert!(reth.run().is_ok());
    }
}<|MERGE_RESOLUTION|>--- conflicted
+++ resolved
@@ -12,17 +12,9 @@
     runner::CliRunner,
     version::{LONG_VERSION, SHORT_VERSION},
 };
-use clap::{value_parser, ArgAction, Args, Parser, Subcommand};
+use clap::{value_parser, Parser, Subcommand};
 use reth_primitives::ChainSpec;
-use reth_tracing::{
-    tracing::{metadata::LevelFilter, Level},
-    tracing_subscriber::filter::Directive,
-<<<<<<< HEAD
-    FileInfo, FileWorkerGuard, LayerInfo, LogFormat, RethTracer, Tracer,
-=======
-    FileWorkerGuard,
->>>>>>> 8dff31e3
-};
+use reth_tracing::FileWorkerGuard;
 use std::sync::Arc;
 
 pub mod components;
@@ -70,14 +62,7 @@
     instance: u16,
 
     #[clap(flatten)]
-<<<<<<< HEAD
-    logs: Logs,
-=======
     logs: LogArgs,
-
-    #[clap(flatten)]
-    verbosity: Verbosity,
->>>>>>> 8dff31e3
 }
 
 impl<Ext: RethCliExt> Cli<Ext> {
@@ -175,148 +160,6 @@
     }
 }
 
-<<<<<<< HEAD
-/// The log configuration.
-#[derive(Debug, Args)]
-#[command(next_help_heading = "Logging")]
-pub struct Logs {
-    /// The format to use for logs written to std.
-    #[arg(long = "log.std.format", value_name = "FORMAT", global = true, default_value_t = LogFormat::Terminal)]
-    log_std_format: LogFormat,
-
-    /// The format to use for logs written to the log file.
-    #[arg(long = "log.file.format", value_name = "FORMAT", global = true, default_value_t = LogFormat::Terminal)]
-    log_file_format: LogFormat,
-
-    /// The path to put log files in.
-    #[arg(long = "log.file.directory", value_name = "PATH", global = true, default_value_t)]
-    log_file_directory: PlatformPath<LogsDir>,
-
-    /// The maximum size (in MB) of one log file.
-    #[arg(long = "log.file.max-size", value_name = "SIZE", global = true, default_value_t = 200)]
-    log_file_max_size: u64,
-
-    /// The maximum amount of log files that will be stored. If set to 0, background file logging
-    /// is disabled.
-    #[arg(long = "log.file.max-files", value_name = "COUNT", global = true, default_value_t = 5)]
-    log_file_max_files: usize,
-
-    /// The filter to use for logs written to the log file.
-    #[arg(long = "log.file.filter", value_name = "FILTER", global = true, default_value = "debug")]
-    log_file_filter: String,
-
-    /// Write logs to journald.
-    #[arg(long = "log.journald", global = true)]
-    journald: bool,
-
-    /// The filter to use for logs written to journald.
-    #[arg(
-        long = "log.journald.filter",
-        value_name = "FILTER",
-        global = true,
-        default_value = "error"
-    )]
-    journald_filter: String,
-
-    /// Sets whether or not the formatter emits ANSI terminal escape codes for colors and other
-    /// text formatting.
-    #[arg(
-        long,
-        value_name = "COLOR",
-        global = true,
-        default_value_t = ColorMode::Always
-    )]
-    color: ColorMode,
-    #[clap(flatten)]
-    verbosity: Verbosity,
-}
-
-/// Constant to convert megabytes to bytes
-const MB_TO_BYTES: u64 = 1024 * 1024;
-
-impl Logs {
-    /// Creates a LayerInfo instance.
-    fn layer(&self, format: LogFormat, use_color: bool) -> LayerInfo {
-        LayerInfo::new(
-            format,
-            self.log_file_filter.clone(),
-            self.verbosity.directive(),
-            if use_color { Some(self.color.to_string()) } else { None },
-        )
-    }
-
-    /// File info from the current log options.
-    fn file_info(&self) -> FileInfo {
-        FileInfo::new(
-            self.log_file_directory.clone().into(),
-            self.log_file_max_size * MB_TO_BYTES,
-            self.log_file_max_files,
-        )
-    }
-
-    /// Initializes tracing with the configured options from cli args.
-    pub fn init_tracing(&self) -> eyre::Result<Option<FileWorkerGuard>> {
-        let mut tracer = RethTracer::new();
-
-        let stdout = self.layer(self.log_std_format, true);
-        tracer = tracer.with_stdout(stdout);
-
-        if self.journald {
-            tracer = tracer.with_journald(self.journald_filter.clone());
-        }
-
-        if self.log_file_max_files > 0 {
-            let info = self.file_info();
-            let file = self.layer(self.log_file_format, false);
-            tracer = tracer.with_file(file, info);
-        }
-
-        let guard = tracer.init()?;
-        Ok(guard)
-    }
-}
-
-=======
->>>>>>> 8dff31e3
-/// The verbosity settings for the cli.
-#[derive(Debug, Copy, Clone, Args)]
-#[command(next_help_heading = "Display")]
-pub struct Verbosity {
-    /// Set the minimum log level.
-    ///
-    /// -v      Errors
-    /// -vv     Warnings
-    /// -vvv    Info
-    /// -vvvv   Debug
-    /// -vvvvv  Traces (warning: very verbose!)
-    #[clap(short, long, action = ArgAction::Count, global = true, default_value_t = 3, verbatim_doc_comment, help_heading = "Display")]
-    verbosity: u8,
-
-    /// Silence all log output.
-    #[clap(long, alias = "silent", short = 'q', global = true, help_heading = "Display")]
-    quiet: bool,
-}
-
-impl Verbosity {
-    /// Get the corresponding [Directive] for the given verbosity, or none if the verbosity
-    /// corresponds to silent.
-    pub fn directive(&self) -> Directive {
-        if self.quiet {
-            LevelFilter::OFF.into()
-        } else {
-            let level = match self.verbosity - 1 {
-                0 => Level::ERROR,
-                1 => Level::WARN,
-                2 => Level::INFO,
-                3 => Level::DEBUG,
-                _ => Level::TRACE,
-            };
-
-            format!("{level}").parse().unwrap()
-        }
-    }
-}
-
 #[cfg(test)]
 mod tests {
     use clap::CommandFactory;
