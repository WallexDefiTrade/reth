--- conflicted
+++ resolved
@@ -8,11 +8,7 @@
         LogArgs,
     },
     commands::{
-<<<<<<< HEAD
         config_cmd, db, debug_cmd, dump_genesis, import, import_receipts, init_cmd, init_state,
-=======
-        config_cmd, db, debug_cmd, dump_genesis, import, init_cmd, init_state,
->>>>>>> 7845c9c8
         node::{self, NoArgs},
         p2p, recover, stage, test_vectors,
     },
@@ -154,14 +150,9 @@
             Commands::Init(command) => runner.run_blocking_until_ctrl_c(command.execute()),
             Commands::InitState(command) => runner.run_blocking_until_ctrl_c(command.execute()),
             Commands::Import(command) => runner.run_blocking_until_ctrl_c(command.execute()),
-<<<<<<< HEAD
-            Commands::ImportReceipts(command) => {
-                runner.run_blocking_until_ctrl_c(command.execute())
-            }
-=======
+            Commands::ImportReceipts(command) => runner.run_blocking_until_ctrl_c(command.execute()),
             #[cfg(feature = "optimism")]
             Commands::ImportOp(command) => runner.run_blocking_until_ctrl_c(command.execute()),
->>>>>>> 7845c9c8
             Commands::DumpGenesis(command) => runner.run_blocking_until_ctrl_c(command.execute()),
             Commands::Db(command) => runner.run_blocking_until_ctrl_c(command.execute()),
             Commands::Stage(command) => runner.run_command_until_exit(|ctx| command.execute(ctx)),
@@ -198,16 +189,13 @@
     /// This syncs RLP encoded blocks from a file.
     #[command(name = "import")]
     Import(import::ImportCommand),
-<<<<<<< HEAD
     /// This imports RLP encoded receipts from a file.
     #[command(name = "import-receipts")]
     ImportReceipts(import_receipts::ImportReceiptsCommand),
-=======
     /// This syncs RLP encoded OP blocks below Bedrock from a file, without executing.
     #[cfg(feature = "optimism")]
     #[command(name = "import-op")]
     ImportOp(import_op::ImportOpCommand),
->>>>>>> 7845c9c8
     /// Dumps genesis block JSON configuration to stdout.
     DumpGenesis(dump_genesis::DumpGenesisCommand),
     /// Database debugging utilities
