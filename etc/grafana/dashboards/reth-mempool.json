{
  "__inputs": [
    {
      "name": "DS_PROMETHEUS",
      "label": "Prometheus",
      "description": "",
      "type": "datasource",
      "pluginId": "prometheus",
      "pluginName": "Prometheus"
    }
  ],
  "__elements": {},
  "__requires": [
    {
      "type": "grafana",
      "id": "grafana",
      "name": "Grafana",
      "version": "10.3.3"
    },
    {
      "type": "panel",
      "id": "piechart",
      "name": "Pie chart",
      "version": ""
    },
    {
      "type": "datasource",
      "id": "prometheus",
      "name": "Prometheus",
      "version": "1.0.0"
    },
    {
      "type": "panel",
      "id": "stat",
      "name": "Stat",
      "version": ""
    },
    {
      "type": "panel",
      "id": "timeseries",
      "name": "Time series",
      "version": ""
    }
  ],
  "annotations": {
    "list": [
      {
        "builtIn": 1,
        "datasource": {
          "type": "grafana",
          "uid": "-- Grafana --"
        },
        "enable": true,
        "hide": true,
        "iconColor": "rgba(0, 211, 255, 1)",
        "name": "Annotations & Alerts",
        "type": "dashboard"
      }
    ]
  },
  "description": "Metrics for transaction P2P gossip and the local view of mempool data",
  "editable": true,
  "fiscalYearStartMonth": 0,
  "graphTooltip": 0,
  "id": null,
  "links": [],
  "liveNow": false,
  "panels": [
    {
      "collapsed": false,
      "gridPos": {
        "h": 1,
        "w": 24,
        "x": 0,
        "y": 0
      },
      "id": 96,
      "panels": [],
      "repeat": "instance",
      "repeatDirection": "h",
      "title": "Overview",
      "type": "row"
    },
    {
      "datasource": {
        "type": "prometheus",
        "uid": "${DS_PROMETHEUS}"
      },
      "fieldConfig": {
        "defaults": {
          "color": {
            "mode": "thresholds"
          },
          "mappings": [],
          "thresholds": {
            "mode": "absolute",
            "steps": [
              {
                "color": "green",
                "value": null
              }
            ]
          },
          "unitScale": true
        },
        "overrides": []
      },
      "gridPos": {
        "h": 3,
        "w": 3,
        "x": 0,
        "y": 1
      },
      "id": 22,
      "options": {
        "colorMode": "value",
        "graphMode": "area",
        "justifyMode": "auto",
        "orientation": "auto",
        "reduceOptions": {
          "calcs": [
            "lastNotNull"
          ],
          "fields": "",
          "values": false
        },
        "showPercentChange": false,
        "text": {
          "valueSize": 20
        },
        "textMode": "name",
        "wideLayout": true
      },
      "pluginVersion": "10.3.3",
      "targets": [
        {
          "datasource": {
            "type": "prometheus",
            "uid": "${DS_PROMETHEUS}"
          },
          "editorMode": "builder",
          "exemplar": false,
          "expr": "reth_info{instance=~\"$instance\"}",
          "instant": true,
          "legendFormat": "{{version}}",
          "range": false,
          "refId": "A"
        }
      ],
      "title": "Version",
      "transparent": true,
      "type": "stat"
    },
    {
      "datasource": {
        "type": "prometheus",
        "uid": "${DS_PROMETHEUS}"
      },
      "fieldConfig": {
        "defaults": {
          "color": {
            "mode": "thresholds"
          },
          "mappings": [],
          "thresholds": {
            "mode": "absolute",
            "steps": [
              {
                "color": "green",
                "value": null
              }
            ]
          },
          "unitScale": true
        },
        "overrides": []
      },
      "gridPos": {
        "h": 3,
        "w": 6,
        "x": 3,
        "y": 1
      },
      "id": 192,
      "options": {
        "colorMode": "value",
        "graphMode": "area",
        "justifyMode": "auto",
        "orientation": "auto",
        "reduceOptions": {
          "calcs": [
            "lastNotNull"
          ],
          "fields": "",
          "values": false
        },
        "showPercentChange": false,
        "text": {
          "valueSize": 20
        },
        "textMode": "name",
        "wideLayout": true
      },
      "pluginVersion": "10.3.3",
      "targets": [
        {
          "datasource": {
            "type": "prometheus",
            "uid": "${DS_PROMETHEUS}"
          },
          "editorMode": "builder",
          "exemplar": false,
          "expr": "reth_info{instance=~\"$instance\"}",
          "instant": true,
          "legendFormat": "{{build_timestamp}}",
          "range": false,
          "refId": "A"
        }
      ],
      "title": "Build Timestamp",
      "transparent": true,
      "type": "stat"
    },
    {
      "datasource": {
        "type": "prometheus",
        "uid": "${DS_PROMETHEUS}"
      },
      "fieldConfig": {
        "defaults": {
          "color": {
            "mode": "thresholds"
          },
          "mappings": [],
          "thresholds": {
            "mode": "absolute",
            "steps": [
              {
                "color": "green",
                "value": null
              }
            ]
          },
          "unitScale": true
        },
        "overrides": []
      },
      "gridPos": {
        "h": 3,
        "w": 3,
        "x": 9,
        "y": 1
      },
      "id": 193,
      "options": {
        "colorMode": "value",
        "graphMode": "area",
        "justifyMode": "auto",
        "orientation": "auto",
        "reduceOptions": {
          "calcs": [
            "lastNotNull"
          ],
          "fields": "",
          "values": false
        },
        "showPercentChange": false,
        "text": {
          "valueSize": 20
        },
        "textMode": "name",
        "wideLayout": true
      },
      "pluginVersion": "10.3.3",
      "targets": [
        {
          "datasource": {
            "type": "prometheus",
            "uid": "${DS_PROMETHEUS}"
          },
          "editorMode": "builder",
          "exemplar": false,
          "expr": "reth_info{instance=~\"$instance\"}",
          "instant": true,
          "legendFormat": "{{git_sha}}",
          "range": false,
          "refId": "A"
        }
      ],
      "title": "Git SHA",
      "transparent": true,
      "type": "stat"
    },
    {
      "datasource": {
        "type": "prometheus",
        "uid": "${DS_PROMETHEUS}"
      },
      "fieldConfig": {
        "defaults": {
          "color": {
            "mode": "thresholds"
          },
          "mappings": [],
          "thresholds": {
            "mode": "absolute",
            "steps": [
              {
                "color": "green",
                "value": null
              }
            ]
          },
          "unitScale": true
        },
        "overrides": []
      },
      "gridPos": {
        "h": 3,
        "w": 2,
        "x": 12,
        "y": 1
      },
      "id": 195,
      "options": {
        "colorMode": "value",
        "graphMode": "area",
        "justifyMode": "auto",
        "orientation": "auto",
        "reduceOptions": {
          "calcs": [
            "lastNotNull"
          ],
          "fields": "",
          "values": false
        },
        "showPercentChange": false,
        "text": {
          "valueSize": 20
        },
        "textMode": "name",
        "wideLayout": true
      },
      "pluginVersion": "10.3.3",
      "targets": [
        {
          "datasource": {
            "type": "prometheus",
            "uid": "${DS_PROMETHEUS}"
          },
          "editorMode": "builder",
          "exemplar": false,
          "expr": "reth_info{instance=~\"$instance\"}",
          "instant": true,
          "legendFormat": "{{build_profile}}",
          "range": false,
          "refId": "A"
        }
      ],
      "title": "Build Profile",
      "transparent": true,
      "type": "stat"
    },
    {
      "datasource": {
        "type": "prometheus",
        "uid": "${DS_PROMETHEUS}"
      },
      "fieldConfig": {
        "defaults": {
          "color": {
            "mode": "thresholds"
          },
          "mappings": [],
          "thresholds": {
            "mode": "absolute",
            "steps": [
              {
                "color": "green",
                "value": null
              }
            ]
          },
          "unitScale": true
        },
        "overrides": []
      },
      "gridPos": {
        "h": 3,
        "w": 5,
        "x": 14,
        "y": 1
      },
      "id": 196,
      "options": {
        "colorMode": "value",
        "graphMode": "area",
        "justifyMode": "auto",
        "orientation": "auto",
        "reduceOptions": {
          "calcs": [
            "lastNotNull"
          ],
          "fields": "",
          "values": false
        },
        "showPercentChange": false,
        "text": {
          "valueSize": 20
        },
        "textMode": "name",
        "wideLayout": true
      },
      "pluginVersion": "10.3.3",
      "targets": [
        {
          "datasource": {
            "type": "prometheus",
            "uid": "${DS_PROMETHEUS}"
          },
          "editorMode": "builder",
          "exemplar": false,
          "expr": "reth_info{instance=~\"$instance\"}",
          "instant": true,
          "legendFormat": "{{target_triple}}",
          "range": false,
          "refId": "A"
        }
      ],
      "title": "Target Triple",
      "transparent": true,
      "type": "stat"
    },
    {
      "datasource": {
        "type": "prometheus",
        "uid": "${DS_PROMETHEUS}"
      },
      "fieldConfig": {
        "defaults": {
          "color": {
            "mode": "thresholds"
          },
          "mappings": [],
          "thresholds": {
            "mode": "absolute",
            "steps": [
              {
                "color": "green",
                "value": null
              }
            ]
          },
          "unitScale": true
        },
        "overrides": []
      },
      "gridPos": {
        "h": 3,
        "w": 5,
        "x": 19,
        "y": 1
      },
      "id": 197,
      "options": {
        "colorMode": "value",
        "graphMode": "area",
        "justifyMode": "auto",
        "orientation": "auto",
        "reduceOptions": {
          "calcs": [
            "lastNotNull"
          ],
          "fields": "",
          "values": false
        },
        "showPercentChange": false,
        "text": {
          "valueSize": 20
        },
        "textMode": "name",
        "wideLayout": true
      },
      "pluginVersion": "10.3.3",
      "targets": [
        {
          "datasource": {
            "type": "prometheus",
            "uid": "${DS_PROMETHEUS}"
          },
          "editorMode": "builder",
          "exemplar": false,
          "expr": "reth_info{instance=~\"$instance\"}",
          "instant": true,
          "legendFormat": "{{cargo_features}}",
          "range": false,
          "refId": "A"
        }
      ],
      "title": "Cargo Features",
      "transparent": true,
      "type": "stat"
    },
    {
      "collapsed": false,
      "gridPos": {
        "h": 1,
        "w": 24,
        "x": 0,
        "y": 4
      },
      "id": 89,
      "panels": [],
      "repeat": "instance",
      "repeatDirection": "h",
      "title": "Transaction Pool",
      "type": "row"
    },
    {
      "datasource": {
        "type": "prometheus",
        "uid": "${DS_PROMETHEUS}"
      },
      "description": "Tracks the entries, byte size, failed inserts and file deletes of the blob store",
      "fieldConfig": {
        "defaults": {
          "color": {
            "mode": "palette-classic"
          },
          "custom": {
            "axisBorderShow": false,
            "axisCenteredZero": false,
            "axisColorMode": "text",
            "axisLabel": "",
            "axisPlacement": "auto",
            "barAlignment": 0,
            "drawStyle": "line",
            "fillOpacity": 0,
            "gradientMode": "none",
            "hideFrom": {
              "legend": false,
              "tooltip": false,
              "viz": false
            },
            "insertNulls": false,
            "lineInterpolation": "linear",
            "lineWidth": 1,
            "pointSize": 5,
            "scaleDistribution": {
              "type": "linear"
            },
            "showPoints": "auto",
            "spanNulls": false,
            "stacking": {
              "group": "A",
              "mode": "none"
            },
            "thresholdsStyle": {
              "mode": "off"
            }
          },
          "mappings": [],
          "thresholds": {
            "mode": "absolute",
            "steps": [
              {
                "color": "green",
                "value": null
              },
              {
                "color": "red",
                "value": 80
              }
            ]
          },
          "unit": "decbytes",
          "unitScale": true
        },
        "overrides": []
      },
      "gridPos": {
        "h": 8,
        "w": 12,
        "x": 0,
        "y": 5
      },
      "id": 115,
      "options": {
        "legend": {
          "calcs": [],
          "displayMode": "list",
          "placement": "bottom",
          "showLegend": true
        },
        "tooltip": {
          "mode": "single",
          "sort": "none"
        }
      },
      "targets": [
        {
          "datasource": {
            "type": "prometheus",
            "uid": "${DS_PROMETHEUS}"
          },
          "disableTextWrap": false,
          "editorMode": "builder",
          "expr": "reth_transaction_pool_blobstore_entries{instance=~\"$instance\"}",
          "fullMetaSearch": false,
          "includeNullMetadata": true,
          "instant": false,
          "legendFormat": "Entries",
          "range": true,
          "refId": "A",
          "useBackend": false
        },
        {
          "datasource": {
            "type": "prometheus",
            "uid": "${DS_PROMETHEUS}"
          },
          "disableTextWrap": false,
          "editorMode": "builder",
          "expr": "reth_transaction_pool_blobstore_byte_size{instance=~\"$instance\"}",
          "fullMetaSearch": false,
          "hide": false,
          "includeNullMetadata": true,
          "instant": false,
          "legendFormat": "Bytesize",
          "range": true,
          "refId": "B",
          "useBackend": false
        },
        {
          "datasource": {
            "type": "prometheus",
            "uid": "${DS_PROMETHEUS}"
          },
          "disableTextWrap": false,
          "editorMode": "builder",
          "expr": "reth_transaction_pool_blobstore_failed_inserts{instance=~\"$instance\"}",
          "fullMetaSearch": false,
          "hide": false,
          "includeNullMetadata": true,
          "instant": false,
          "legendFormat": "Failed Inserts",
          "range": true,
          "refId": "C",
          "useBackend": false
        },
        {
          "datasource": {
            "type": "prometheus",
            "uid": "${DS_PROMETHEUS}"
          },
          "disableTextWrap": false,
          "editorMode": "builder",
          "expr": "reth_transaction_pool_blobstore_failed_deletes{instance=~\"$instance\"}",
          "fullMetaSearch": false,
          "hide": false,
          "includeNullMetadata": true,
          "instant": false,
          "legendFormat": "Failed Deletes",
          "range": true,
          "refId": "D",
          "useBackend": false
        }
      ],
      "title": "Blob store",
      "type": "timeseries"
    },
    {
      "datasource": {
        "type": "prometheus",
        "uid": "${DS_PROMETHEUS}"
      },
      "description": "Tracks a heuristic of the memory footprint of the various transaction pool sub-pools",
      "fieldConfig": {
        "defaults": {
          "color": {
            "mode": "palette-classic"
          },
          "custom": {
            "axisBorderShow": false,
            "axisCenteredZero": false,
            "axisColorMode": "text",
            "axisLabel": "",
            "axisPlacement": "auto",
            "barAlignment": 0,
            "drawStyle": "line",
            "fillOpacity": 0,
            "gradientMode": "none",
            "hideFrom": {
              "legend": false,
              "tooltip": false,
              "viz": false
            },
            "insertNulls": false,
            "lineInterpolation": "linear",
            "lineWidth": 1,
            "pointSize": 5,
            "scaleDistribution": {
              "type": "linear"
            },
            "showPoints": "auto",
            "spanNulls": false,
            "stacking": {
              "group": "A",
              "mode": "none"
            },
            "thresholdsStyle": {
              "mode": "off"
            }
          },
          "mappings": [],
          "thresholds": {
            "mode": "absolute",
            "steps": [
              {
                "color": "green",
                "value": null
              },
              {
                "color": "red",
                "value": 80
              }
            ]
          },
          "unit": "decbytes",
          "unitScale": true
        },
        "overrides": []
      },
      "gridPos": {
        "h": 8,
        "w": 12,
        "x": 12,
        "y": 5
      },
      "id": 210,
      "options": {
        "legend": {
          "calcs": [],
          "displayMode": "list",
          "placement": "bottom",
          "showLegend": true
        },
        "tooltip": {
          "mode": "single",
          "sort": "none"
        }
      },
      "targets": [
        {
          "datasource": {
            "type": "prometheus",
            "uid": "${DS_PROMETHEUS}"
          },
          "editorMode": "builder",
          "expr": "reth_transaction_pool_basefee_pool_size_bytes{instance=~\"$instance\"}",
          "legendFormat": "Base Fee Pool Size",
          "range": true,
          "refId": "A"
        },
        {
          "datasource": {
            "type": "prometheus",
            "uid": "${DS_PROMETHEUS}"
          },
          "editorMode": "builder",
          "expr": "reth_transaction_pool_pending_pool_size_bytes{instance=~\"$instance\"}",
          "hide": false,
          "legendFormat": "Pending Pool Size",
          "range": true,
          "refId": "B"
        },
        {
          "datasource": {
            "type": "prometheus",
            "uid": "${DS_PROMETHEUS}"
          },
          "editorMode": "builder",
          "expr": "reth_transaction_pool_queued_pool_size_bytes{instance=~\"$instance\"}",
          "hide": false,
          "legendFormat": "Queued Pool Size",
          "range": true,
          "refId": "C"
        },
        {
          "datasource": {
            "type": "prometheus",
            "uid": "${DS_PROMETHEUS}"
          },
          "editorMode": "builder",
          "expr": "reth_transaction_pool_blob_pool_size_bytes{instance=~\"$instance\"}",
          "legendFormat": "Blob Pool Size",
          "range": true,
          "refId": "D"
        }
      ],
      "title": "Subpool Sizes in Bytes",
      "type": "timeseries"
    },
    {
      "datasource": {
        "type": "prometheus",
        "uid": "${DS_PROMETHEUS}"
      },
      "description": "Transaction pool maintenance metrics",
      "fieldConfig": {
        "defaults": {
          "color": {
            "mode": "palette-classic"
          },
          "custom": {
            "axisBorderShow": false,
            "axisCenteredZero": false,
            "axisColorMode": "text",
            "axisLabel": "",
            "axisPlacement": "auto",
            "barAlignment": 0,
            "drawStyle": "line",
            "fillOpacity": 0,
            "gradientMode": "none",
            "hideFrom": {
              "legend": false,
              "tooltip": false,
              "viz": false
            },
            "insertNulls": false,
            "lineInterpolation": "linear",
            "lineWidth": 1,
            "pointSize": 5,
            "scaleDistribution": {
              "type": "linear"
            },
            "showPoints": "auto",
            "spanNulls": false,
            "stacking": {
              "group": "A",
              "mode": "none"
            },
            "thresholdsStyle": {
              "mode": "off"
            }
          },
          "mappings": [],
          "thresholds": {
            "mode": "absolute",
            "steps": [
              {
                "color": "green",
                "value": null
              },
              {
                "color": "red",
                "value": 80
              }
            ]
          },
          "unit": "decbytes",
          "unitScale": true
        },
        "overrides": []
      },
      "gridPos": {
        "h": 8,
        "w": 12,
        "x": 0,
        "y": 13
      },
      "id": 91,
      "options": {
        "legend": {
          "calcs": [],
          "displayMode": "list",
          "placement": "bottom",
          "showLegend": true
        },
        "tooltip": {
          "mode": "single",
          "sort": "none"
        }
      },
      "targets": [
        {
          "datasource": {
            "type": "prometheus",
            "uid": "${DS_PROMETHEUS}"
          },
          "disableTextWrap": false,
          "editorMode": "builder",
          "expr": "reth_transaction_pool_dirty_accounts{instance=~\"$instance\"}",
          "fullMetaSearch": false,
          "includeNullMetadata": true,
          "instant": false,
          "legendFormat": "Dirty Accounts",
          "range": true,
          "refId": "A",
          "useBackend": false
        },
        {
          "datasource": {
            "type": "prometheus",
            "uid": "${DS_PROMETHEUS}"
          },
          "disableTextWrap": false,
          "editorMode": "builder",
          "expr": "reth_transaction_pool_drift_count{instance=~\"$instance\"}",
          "fullMetaSearch": false,
          "hide": false,
          "includeNullMetadata": true,
          "instant": false,
          "legendFormat": "Drift Count",
          "range": true,
          "refId": "B",
          "useBackend": false
        },
        {
          "datasource": {
            "type": "prometheus",
            "uid": "${DS_PROMETHEUS}"
          },
          "disableTextWrap": false,
          "editorMode": "builder",
          "expr": "reth_transaction_pool_reinserted_transactions{instance=~\"$instance\"}",
          "fullMetaSearch": false,
          "hide": false,
          "includeNullMetadata": true,
          "instant": false,
          "legendFormat": "Reinserted Transactions",
          "range": true,
          "refId": "C",
          "useBackend": false
        },
        {
          "datasource": {
            "type": "prometheus",
            "uid": "${DS_PROMETHEUS}"
          },
          "disableTextWrap": false,
          "editorMode": "builder",
          "expr": "reth_transaction_pool_deleted_tracked_finalized_blobs{instance=~\"$instance\"}",
          "fullMetaSearch": false,
          "hide": false,
          "includeNullMetadata": true,
          "instant": false,
          "legendFormat": "Deleted Tracked Finalized Blobs",
          "range": true,
          "refId": "D",
          "useBackend": false
        }
      ],
      "title": "TxPool Maintenance",
      "type": "timeseries"
    },
    {
      "datasource": {
        "type": "prometheus",
        "uid": "${DS_PROMETHEUS}"
      },
      "description": "Tracks the number of transactions in the various transaction pool sub-pools",
      "fieldConfig": {
        "defaults": {
          "color": {
            "mode": "palette-classic"
          },
          "custom": {
            "axisBorderShow": false,
            "axisCenteredZero": false,
            "axisColorMode": "text",
            "axisLabel": "",
            "axisPlacement": "auto",
            "barAlignment": 0,
            "drawStyle": "line",
            "fillOpacity": 0,
            "gradientMode": "none",
            "hideFrom": {
              "legend": false,
              "tooltip": false,
              "viz": false
            },
            "insertNulls": false,
            "lineInterpolation": "linear",
            "lineWidth": 1,
            "pointSize": 5,
            "scaleDistribution": {
              "type": "linear"
            },
            "showPoints": "auto",
            "spanNulls": false,
            "stacking": {
              "group": "A",
              "mode": "none"
            },
            "thresholdsStyle": {
              "mode": "off"
            }
          },
          "mappings": [],
          "thresholds": {
            "mode": "absolute",
            "steps": [
              {
                "color": "green",
                "value": null
              },
              {
                "color": "red",
                "value": 80
              }
            ]
          },
          "unitScale": true
        },
        "overrides": []
      },
      "gridPos": {
        "h": 8,
        "w": 12,
        "x": 12,
        "y": 13
      },
      "id": 92,
      "options": {
        "legend": {
          "calcs": [],
          "displayMode": "list",
          "placement": "bottom",
          "showLegend": true
        },
        "tooltip": {
          "mode": "single",
          "sort": "none"
        }
      },
      "targets": [
        {
          "datasource": {
            "type": "prometheus",
            "uid": "${DS_PROMETHEUS}"
          },
          "editorMode": "builder",
          "expr": "reth_transaction_pool_basefee_pool_transactions{instance=~\"$instance\"}",
          "legendFormat": "Base Fee Pool Transactions",
          "range": true,
          "refId": "A"
        },
        {
          "datasource": {
            "type": "prometheus",
            "uid": "${DS_PROMETHEUS}"
          },
          "editorMode": "builder",
          "expr": "reth_transaction_pool_pending_pool_transactions{instance=~\"$instance\"}",
          "hide": false,
          "legendFormat": "Pending Pool Transactions",
          "range": true,
          "refId": "B"
        },
        {
          "datasource": {
            "type": "prometheus",
            "uid": "${DS_PROMETHEUS}"
          },
          "editorMode": "builder",
          "expr": "reth_transaction_pool_queued_pool_transactions{instance=~\"$instance\"}",
          "hide": false,
          "legendFormat": "Queued Pool Transactions",
          "range": true,
          "refId": "C"
        },
        {
          "datasource": {
            "type": "prometheus",
            "uid": "${DS_PROMETHEUS}"
          },
          "editorMode": "builder",
          "expr": "reth_transaction_pool_blob_pool_transactions{instance=~\"$instance\"}",
          "legendFormat": "Blob Pool Transactions",
          "range": true,
          "refId": "D"
        }
      ],
      "title": "Subpool Transaction Count",
      "type": "timeseries"
    },
    {
      "datasource": {
        "type": "prometheus",
        "uid": "${DS_PROMETHEUS}"
      },
<<<<<<< HEAD
      "description": "Tracks the number of transactions per second that are inserted and removed from the transaction pool, as well as the number of invalid transactions per second.",
=======
      "description": "",
>>>>>>> 3236baef
      "fieldConfig": {
        "defaults": {
          "color": {
            "mode": "palette-classic"
          },
          "custom": {
            "axisBorderShow": false,
            "axisCenteredZero": true,
            "axisColorMode": "text",
            "axisLabel": "",
            "axisPlacement": "auto",
            "barAlignment": 0,
            "drawStyle": "line",
            "fillOpacity": 0,
            "gradientMode": "none",
            "hideFrom": {
              "legend": false,
              "tooltip": false,
              "viz": false
            },
            "insertNulls": false,
            "lineInterpolation": "linear",
            "lineWidth": 1,
            "pointSize": 5,
            "scaleDistribution": {
              "type": "linear"
            },
            "showPoints": "auto",
            "spanNulls": false,
            "stacking": {
              "group": "A",
              "mode": "none"
            },
            "thresholdsStyle": {
              "mode": "off"
            }
          },
          "mappings": [],
          "thresholds": {
            "mode": "absolute",
            "steps": [
              {
                "color": "green",
                "value": null
              },
              {
                "color": "red",
                "value": 80
              }
            ]
          },
          "unit": "ops",
          "unitScale": true
        },
        "overrides": [
          {
            "matcher": {
              "id": "byFrameRefID",
              "options": "B"
            },
            "properties": [
              {
                "id": "custom.transform",
                "value": "negative-Y"
              }
            ]
          }
        ]
      },
      "gridPos": {
        "h": 8,
        "w": 12,
        "x": 0,
        "y": 21
      },
      "id": 93,
      "options": {
        "legend": {
          "calcs": [],
          "displayMode": "list",
          "placement": "bottom",
          "showLegend": true
        },
        "tooltip": {
          "mode": "multi",
          "sort": "none"
        }
      },
      "targets": [
        {
          "datasource": {
            "type": "prometheus",
            "uid": "${DS_PROMETHEUS}"
          },
          "disableTextWrap": false,
<<<<<<< HEAD
          "editorMode": "builder",
          "expr": "rate(reth_transaction_pool_inserted_transactions{instance=~\"$instance\"}[$__rate_interval])",
=======
          "editorMode": "code",
          "expr": "reth_network_hashes_pending_fetch{instance=~\"$instance\"}",
>>>>>>> 3236baef
          "fullMetaSearch": false,
          "includeNullMetadata": true,
          "legendFormat": "Inserted Transactions",
          "range": true,
          "refId": "A",
          "useBackend": false
        },
        {
          "datasource": {
            "type": "prometheus",
            "uid": "${DS_PROMETHEUS}"
          },
          "disableTextWrap": false,
<<<<<<< HEAD
          "editorMode": "builder",
          "expr": "rate(reth_transaction_pool_removed_transactions{instance=~\"$instance\"}[$__rate_interval])",
=======
          "editorMode": "code",
          "expr": "reth_network_hashes_inflight_transaction_requests{instance=~\"$instance\"}",
>>>>>>> 3236baef
          "fullMetaSearch": false,
          "hide": false,
          "includeNullMetadata": true,
          "legendFormat": "Removed Transactions",
          "range": true,
          "refId": "B",
          "useBackend": false
        },
        {
          "datasource": {
            "type": "prometheus",
            "uid": "${DS_PROMETHEUS}"
          },
<<<<<<< HEAD
          "disableTextWrap": false,
          "editorMode": "builder",
          "expr": "rate(reth_transaction_pool_invalid_transactions{instance=~\"$instance\"}[$__rate_interval])",
          "fullMetaSearch": false,
          "hide": false,
          "includeNullMetadata": true,
          "legendFormat": "Invalid Transactions",
          "range": true,
          "refId": "C",
          "useBackend": false
=======
          "editorMode": "code",
          "expr": "sum(reth_network_hashes_inflight_transaction_requests{instance=~\"$instance\"}) + sum(reth_network_hashes_pending_fetch{instance=~\"$instance\"})",
          "hide": false,
          "instant": false,
          "legendFormat": "Total Hashes in Transaction Fetcher",
          "range": true,
          "refId": "C"
>>>>>>> 3236baef
        }
      ],
      "title": "Inserted Transactions",
      "type": "timeseries"
    },
    {
      "datasource": {
        "type": "prometheus",
        "uid": "${DS_PROMETHEUS}"
      },
      "description": "Number of transactions about to be imported into the pool.",
      "fieldConfig": {
        "defaults": {
          "color": {
            "mode": "palette-classic"
          },
          "custom": {
            "axisBorderShow": false,
            "axisCenteredZero": false,
            "axisColorMode": "text",
            "axisLabel": "",
            "axisPlacement": "auto",
            "barAlignment": 0,
            "drawStyle": "line",
            "fillOpacity": 0,
            "gradientMode": "none",
            "hideFrom": {
              "legend": false,
              "tooltip": false,
              "viz": false
            },
            "insertNulls": false,
            "lineInterpolation": "linear",
            "lineWidth": 1,
            "pointSize": 5,
            "scaleDistribution": {
              "type": "linear"
            },
            "showPoints": "auto",
            "spanNulls": false,
            "stacking": {
              "group": "A",
              "mode": "none"
            },
            "thresholdsStyle": {
              "mode": "off"
            }
          },
          "mappings": [],
          "thresholds": {
            "mode": "absolute",
            "steps": [
              {
                "color": "green",
                "value": null
              },
              {
                "color": "red",
                "value": 80
              }
            ]
          },
          "unitScale": true
        },
        "overrides": []
      },
      "gridPos": {
        "h": 8,
        "w": 12,
        "x": 12,
        "y": 21
      },
      "id": 94,
      "options": {
        "legend": {
          "calcs": [],
          "displayMode": "list",
          "placement": "bottom",
          "showLegend": true
        },
        "tooltip": {
          "mode": "single",
          "sort": "none"
        }
      },
      "targets": [
        {
          "datasource": {
            "type": "prometheus",
            "uid": "${DS_PROMETHEUS}"
          },
          "editorMode": "builder",
          "expr": "reth_network_pending_pool_imports{instance=~\"$instance\"}",
          "hide": false,
          "legendFormat": "Transactions Pending Import",
          "range": true,
          "refId": "C"
        }
      ],
      "title": "Pending Pool Imports",
      "type": "timeseries"
    },
    {
      "datasource": {
        "type": "prometheus",
        "uid": "${DS_PROMETHEUS}"
      },
      "description": "Tracks the number of incoming transaction messages in the channel from the network to the transaction pool.\n\nMempool messages sent over this channel are `GetPooledTransactions` requests, `NewPooledTransactionHashes` announcements (gossip), and `Transactions` (gossip)\n\nTx - `NetworkManager`\n\\nRx - `TransactionsManager`",
      "fieldConfig": {
        "defaults": {
          "color": {
            "mode": "palette-classic"
          },
          "custom": {
            "axisBorderShow": false,
            "axisCenteredZero": true,
            "axisColorMode": "text",
            "axisLabel": "",
            "axisPlacement": "auto",
            "barAlignment": 0,
            "drawStyle": "line",
            "fillOpacity": 0,
            "gradientMode": "none",
            "hideFrom": {
              "legend": false,
              "tooltip": false,
              "viz": false
            },
            "insertNulls": false,
            "lineInterpolation": "linear",
            "lineWidth": 1,
            "pointSize": 5,
            "scaleDistribution": {
              "type": "linear"
            },
            "showPoints": "auto",
            "spanNulls": false,
            "stacking": {
              "group": "A",
              "mode": "none"
            },
            "thresholdsStyle": {
              "mode": "off"
            }
          },
          "mappings": [],
          "thresholds": {
            "mode": "absolute",
            "steps": [
              {
                "color": "green",
                "value": null
              },
              {
                "color": "red",
                "value": 80
              }
            ]
          },
          "unit": "reqps",
          "unitScale": true
        },
        "overrides": [
          {
            "matcher": {
              "id": "byFrameRefID",
              "options": "B"
            },
            "properties": [
              {
                "id": "custom.transform",
                "value": "negative-Y"
              }
            ]
          },
          {
            "matcher": {
              "id": "byFrameRefID",
              "options": "C"
            },
            "properties": [
              {
                "id": "unit",
                "value": "events"
              }
            ]
          }
        ]
      },
      "gridPos": {
        "h": 8,
        "w": 12,
        "x": 0,
        "y": 29
      },
      "id": 95,
      "options": {
        "legend": {
          "calcs": [],
          "displayMode": "list",
          "placement": "bottom",
          "showLegend": true
        },
        "tooltip": {
          "mode": "single",
          "sort": "none"
        }
      },
      "targets": [
        {
          "datasource": {
            "type": "prometheus",
            "uid": "${DS_PROMETHEUS}"
          },
          "editorMode": "builder",
          "expr": "rate(reth_network_pool_transactions_messages_sent{instance=~\"$instance\"}[$__rate_interval])",
          "hide": false,
          "instant": false,
          "legendFormat": "Tx",
          "range": true,
          "refId": "A"
        },
        {
          "datasource": {
            "type": "prometheus",
            "uid": "${DS_PROMETHEUS}"
          },
          "editorMode": "builder",
          "expr": "rate(reth_network_pool_transactions_messages_received{instance=~\"$instance\"}[$__rate_interval])",
          "hide": false,
          "legendFormat": "Rx",
          "range": true,
          "refId": "B"
        },
        {
          "datasource": {
            "type": "prometheus",
            "uid": "${DS_PROMETHEUS}"
          },
          "editorMode": "code",
          "expr": "reth_network_pool_transactions_messages_sent{instance=~\"$instance\"} - reth_network_pool_transactions_messages_received{instance=~\"$instance\"}",
          "hide": false,
          "legendFormat": "Messages in Channel",
          "range": true,
          "refId": "C"
        }
      ],
      "title": "Incoming Gossip and Requests",
      "type": "timeseries"
    },
    {
      "datasource": {
        "type": "prometheus",
        "uid": "${DS_PROMETHEUS}"
      },
      "description": "Currently active outgoing GetPooledTransactions requests.",
      "fieldConfig": {
        "defaults": {
          "color": {
            "mode": "palette-classic"
          },
          "custom": {
            "axisBorderShow": false,
            "axisCenteredZero": false,
            "axisColorMode": "text",
            "axisLabel": "",
            "axisPlacement": "auto",
            "barAlignment": 0,
            "drawStyle": "line",
            "fillOpacity": 0,
            "gradientMode": "none",
            "hideFrom": {
              "legend": false,
              "tooltip": false,
              "viz": false
            },
            "insertNulls": false,
            "lineInterpolation": "linear",
            "lineWidth": 1,
            "pointSize": 5,
            "scaleDistribution": {
              "type": "linear"
            },
            "showPoints": "auto",
            "spanNulls": false,
            "stacking": {
              "group": "A",
              "mode": "none"
            },
            "thresholdsStyle": {
              "mode": "off"
            }
          },
          "mappings": [],
          "thresholds": {
            "mode": "absolute",
            "steps": [
              {
                "color": "green",
                "value": null
              },
              {
                "color": "red",
                "value": 80
              }
            ]
          },
          "unitScale": true
        },
        "overrides": []
      },
      "gridPos": {
        "h": 8,
        "w": 12,
        "x": 12,
        "y": 29
      },
      "id": 104,
      "options": {
        "legend": {
          "calcs": [],
          "displayMode": "list",
          "placement": "bottom",
          "showLegend": true
        },
        "tooltip": {
          "mode": "single",
          "sort": "none"
        }
      },
      "targets": [
        {
          "datasource": {
            "type": "prometheus",
            "uid": "${DS_PROMETHEUS}"
          },
          "editorMode": "builder",
          "expr": "reth_network_inflight_transaction_requests{instance=~\"$instance\"}",
          "hide": false,
          "legendFormat": "Inflight Transaction Requests",
          "range": true,
          "refId": "C"
        }
      ],
      "title": "Inflight Transaction Requests",
      "type": "timeseries"
    },
    {
      "datasource": {
        "type": "prometheus",
        "uid": "${DS_PROMETHEUS}"
      },
      "description": "All Transactions metrics",
      "fieldConfig": {
        "defaults": {
          "color": {
            "mode": "palette-classic"
          },
          "custom": {
            "axisBorderShow": false,
            "axisCenteredZero": false,
            "axisColorMode": "text",
            "axisLabel": "",
            "axisPlacement": "auto",
            "barAlignment": 0,
            "drawStyle": "line",
            "fillOpacity": 0,
            "gradientMode": "none",
            "hideFrom": {
              "legend": false,
              "tooltip": false,
              "viz": false
            },
            "insertNulls": false,
            "lineInterpolation": "linear",
            "lineWidth": 1,
            "pointSize": 5,
            "scaleDistribution": {
              "type": "linear"
            },
            "showPoints": "auto",
            "spanNulls": false,
            "stacking": {
              "group": "A",
              "mode": "none"
            },
            "thresholdsStyle": {
              "mode": "off"
            }
          },
          "mappings": [],
          "thresholds": {
            "mode": "absolute",
            "steps": [
              {
                "color": "green",
                "value": null
              },
              {
                "color": "red",
                "value": 80
              }
            ]
          },
          "unitScale": true
        },
        "overrides": []
      },
      "gridPos": {
        "h": 8,
        "w": 12,
        "x": 0,
        "y": 37
      },
      "id": 116,
      "options": {
        "legend": {
          "calcs": [],
          "displayMode": "list",
          "placement": "bottom",
          "showLegend": true
        },
        "tooltip": {
          "mode": "single",
          "sort": "none"
        }
      },
      "targets": [
        {
          "datasource": {
            "type": "prometheus",
            "uid": "${DS_PROMETHEUS}"
          },
          "disableTextWrap": false,
          "editorMode": "builder",
          "expr": "reth_transaction_pool_all_transactions_by_hash{instance=~\"$instance\"}",
          "fullMetaSearch": false,
          "includeNullMetadata": true,
          "instant": false,
          "legendFormat": "All transactions by hash",
          "range": true,
          "refId": "A",
          "useBackend": false
        },
        {
          "datasource": {
            "type": "prometheus",
            "uid": "${DS_PROMETHEUS}"
          },
          "disableTextWrap": false,
          "editorMode": "builder",
          "expr": "reth_transaction_pool_all_transactions_by_id{instance=~\"$instance\"}",
          "fullMetaSearch": false,
          "hide": false,
          "includeNullMetadata": true,
          "instant": false,
          "legendFormat": "All transactions by id",
          "range": true,
          "refId": "B",
          "useBackend": false
        },
        {
          "datasource": {
            "type": "prometheus",
            "uid": "${DS_PROMETHEUS}"
          },
          "disableTextWrap": false,
          "editorMode": "builder",
          "expr": "reth_transaction_pool_all_transactions_by_all_senders{instance=~\"$instance\"}",
          "fullMetaSearch": false,
          "hide": false,
          "includeNullMetadata": true,
          "instant": false,
          "legendFormat": "All transactions by all senders",
          "range": true,
          "refId": "C",
          "useBackend": false
        }
      ],
      "title": "All Transactions metrics",
      "type": "timeseries"
    },
    {
      "datasource": {
        "type": "prometheus",
        "uid": "${DS_PROMETHEUS}"
      },
      "description": "",
      "fieldConfig": {
        "defaults": {
          "color": {
            "mode": "palette-classic"
          },
          "custom": {
            "axisBorderShow": false,
            "axisCenteredZero": false,
            "axisColorMode": "text",
            "axisLabel": "",
            "axisPlacement": "auto",
            "barAlignment": 0,
            "drawStyle": "line",
            "fillOpacity": 0,
            "gradientMode": "none",
            "hideFrom": {
              "legend": false,
              "tooltip": false,
              "viz": false
            },
            "insertNulls": false,
            "lineInterpolation": "linear",
            "lineWidth": 1,
            "pointSize": 5,
            "scaleDistribution": {
              "type": "linear"
            },
            "showPoints": "auto",
            "spanNulls": false,
            "stacking": {
              "group": "A",
              "mode": "none"
            },
            "thresholdsStyle": {
              "mode": "off"
            }
          },
          "mappings": [],
          "thresholds": {
            "mode": "absolute",
            "steps": [
              {
                "color": "green",
                "value": null
              },
              {
                "color": "red",
                "value": 80
              }
            ]
          },
          "unitScale": true
        },
        "overrides": []
      },
      "gridPos": {
        "h": 8,
        "w": 12,
        "x": 12,
        "y": 37
      },
      "id": 199,
      "options": {
        "legend": {
          "calcs": [],
          "displayMode": "list",
          "placement": "bottom",
          "showLegend": true
        },
        "tooltip": {
          "mode": "single",
          "sort": "none"
        }
      },
      "targets": [
        {
          "datasource": {
            "type": "prometheus",
            "uid": "${DS_PROMETHEUS}"
          },
          "disableTextWrap": false,
          "editorMode": "code",
          "expr": "reth_network_hashes_pending_fetch{instance=~\"$instance\"}",
          "fullMetaSearch": false,
          "includeNullMetadata": true,
          "instant": false,
          "legendFormat": "Hashes in Pending Fetch Cache",
          "range": true,
          "refId": "A",
          "useBackend": false
        },
        {
          "datasource": {
            "type": "prometheus",
            "uid": "${DS_PROMETHEUS}"
          },
          "disableTextWrap": false,
          "editorMode": "code",
          "expr": "reth_network_hashes_inflight_transaction_requests{instance=~\"$instance\"}",
          "fullMetaSearch": false,
          "hide": false,
          "includeNullMetadata": true,
          "instant": false,
          "legendFormat": "Hashes in Inflight Requests",
          "range": true,
          "refId": "B",
          "useBackend": false
        },
        {
          "datasource": {
            "type": "prometheus",
            "uid": "${DS_PROMETHEUS}"
          },
          "editorMode": "code",
          "expr": "sum(reth_network_hashes_inflight_transaction_requests{instance=~\"$instance\"}) + sum(reth_network_hashes_pending_fetch{instance=~\"$instance\"})",
          "hide": false,
          "instant": false,
          "legendFormat": "Total Hashes in Transaction Fetcher",
          "range": true,
          "refId": "C"
        }
      ],
      "title": "Transaction Fetcher Hashes",
      "type": "timeseries"
    },
    {
      "datasource": {
        "type": "prometheus",
        "uid": "${DS_PROMETHEUS}"
      },
      "description": "Total number of times a transaction is sent/announced that is already in the local pool.\n\nThis reflects the redundancy in the mempool.",
      "fieldConfig": {
        "defaults": {
          "color": {
            "mode": "palette-classic"
          },
          "custom": {
            "axisBorderShow": false,
            "axisCenteredZero": false,
            "axisColorMode": "text",
            "axisLabel": "",
            "axisPlacement": "auto",
            "barAlignment": 0,
            "drawStyle": "line",
            "fillOpacity": 0,
            "gradientMode": "none",
            "hideFrom": {
              "legend": false,
              "tooltip": false,
              "viz": false
            },
            "insertNulls": false,
            "lineInterpolation": "linear",
            "lineWidth": 1,
            "pointSize": 5,
            "scaleDistribution": {
              "type": "linear"
            },
            "showPoints": "auto",
            "spanNulls": false,
            "stacking": {
              "group": "A",
              "mode": "none"
            },
            "thresholdsStyle": {
              "mode": "off"
            }
          },
          "mappings": [],
          "thresholds": {
            "mode": "absolute",
            "steps": [
              {
                "color": "green",
                "value": null
              },
              {
                "color": "red",
                "value": 80
              }
            ]
          },
          "unit": "cps",
          "unitScale": true
        },
        "overrides": [
          {
            "__systemRef": "hideSeriesFrom",
            "matcher": {
              "id": "byNames",
              "options": {
                "mode": "exclude",
                "names": [
                  "All transactions by all senders"
                ],
                "prefix": "All except:",
                "readOnly": true
              }
            },
            "properties": [
              {
                "id": "custom.hideFrom",
                "value": {
                  "legend": false,
                  "tooltip": false,
                  "viz": true
                }
              }
            ]
          }
        ]
      },
      "gridPos": {
        "h": 8,
        "w": 12,
        "x": 0,
        "y": 45
      },
      "id": 213,
      "options": {
        "legend": {
          "calcs": [],
          "displayMode": "list",
          "placement": "bottom",
          "showLegend": true
        },
        "tooltip": {
          "mode": "single",
          "sort": "none"
        }
      },
      "targets": [
        {
          "datasource": {
            "type": "prometheus",
            "uid": "${DS_PROMETHEUS}"
          },
          "disableTextWrap": false,
          "editorMode": "builder",
          "expr": "rate(reth_network_occurrences_hashes_already_in_pool{instance=\"$instance\"}[$__rate_interval])",
          "fullMetaSearch": false,
          "hide": false,
          "includeNullMetadata": false,
          "instant": false,
          "legendFormat": "Freq Announced Transactions Already in Pool",
          "range": true,
          "refId": "A",
          "useBackend": false
        },
        {
          "datasource": {
            "type": "prometheus",
            "uid": "${DS_PROMETHEUS}"
          },
          "disableTextWrap": false,
          "editorMode": "builder",
          "expr": "rate(reth_network_occurrences_transactions_already_in_pool{instance=\"$instance\"}[$__rate_interval])",
          "fullMetaSearch": false,
          "hide": false,
          "includeNullMetadata": false,
          "instant": false,
          "legendFormat": "Freq Received Transactions Already in Pool ",
          "range": true,
          "refId": "B",
          "useBackend": false
        }
      ],
      "title": "Frequency of Transactions Already in Pool",
      "type": "timeseries"
    },
    {
      "datasource": {
        "type": "prometheus",
        "uid": "${DS_PROMETHEUS}"
      },
      "description": "Frequency of a peer sending a transaction that has already been marked as seen by that peer. This could for example be the case if a transaction is sent/announced to the peer at the same time that the peer sends/announces the same transaction to us.\n\nThis reflects the latency in the mempool.",
      "fieldConfig": {
        "defaults": {
          "color": {
            "mode": "palette-classic"
          },
          "custom": {
            "axisBorderShow": false,
            "axisCenteredZero": false,
            "axisColorMode": "text",
            "axisLabel": "",
            "axisPlacement": "auto",
            "barAlignment": 0,
            "drawStyle": "line",
            "fillOpacity": 0,
            "gradientMode": "none",
            "hideFrom": {
              "legend": false,
              "tooltip": false,
              "viz": false
            },
            "insertNulls": false,
            "lineInterpolation": "linear",
            "lineWidth": 1,
            "pointSize": 5,
            "scaleDistribution": {
              "type": "linear"
            },
            "showPoints": "auto",
            "spanNulls": false,
            "stacking": {
              "group": "A",
              "mode": "none"
            },
            "thresholdsStyle": {
              "mode": "off"
            }
          },
          "mappings": [],
          "thresholds": {
            "mode": "absolute",
            "steps": [
              {
                "color": "green",
                "value": null
              },
              {
                "color": "red",
                "value": 80
              }
            ]
          },
          "unit": "cps",
          "unitScale": true
        },
        "overrides": []
      },
      "gridPos": {
        "h": 8,
        "w": 12,
        "x": 12,
        "y": 45
      },
      "id": 208,
      "options": {
        "legend": {
          "calcs": [],
          "displayMode": "list",
          "placement": "bottom",
          "showLegend": true
        },
        "tooltip": {
          "mode": "single",
          "sort": "none"
        }
      },
      "targets": [
        {
          "datasource": {
            "type": "prometheus",
            "uid": "${DS_PROMETHEUS}"
          },
          "disableTextWrap": false,
          "editorMode": "builder",
          "expr": "rate(reth_network_occurrences_hash_already_seen_by_peer{instance=\"$instance\"}[$__rate_interval])",
          "fullMetaSearch": false,
          "hide": false,
          "includeNullMetadata": false,
          "instant": false,
          "legendFormat": "Freq Announced Transactions Already Seen by Peer",
          "range": true,
          "refId": "A",
          "useBackend": false
        },
        {
          "datasource": {
            "type": "prometheus",
            "uid": "${DS_PROMETHEUS}"
          },
          "disableTextWrap": false,
          "editorMode": "builder",
          "expr": "rate(reth_network_occurrences_of_transaction_already_seen_by_peer{instance=\"$instance\"}[$__rate_interval])",
          "fullMetaSearch": false,
          "hide": false,
          "includeNullMetadata": false,
          "instant": false,
          "legendFormat": "Freq Received Transactions Already Seen by Peer",
          "range": true,
          "refId": "B",
          "useBackend": false
        }
      ],
      "title": "Frequency of Transactions Already Marked as Seen by Peer",
      "type": "timeseries"
    },
    {
      "datasource": {
        "type": "prometheus",
        "uid": "${DS_PROMETHEUS}"
      },
      "description": "Duration of one call to poll `TransactionsManager` future, and its nested function calls.\n\nNetwork Events - stream peer session updates from `NetworkManager`;\nTransaction Events - stream txns gossip from `NetworkManager`;\nPending Transactions - stream hashes of txns successfully inserted into pending set in `TransactionPool`;\nPending Pool Imports - flush txns to pool from `TransactionsManager`;\nFetch Events - stream fetch txn events (success case wraps a tx) from `TransactionFetcher`;\nFetch Pending Hashes - search for hashes announced by an idle peer in cache for hashes pending fetch;\n(Transactions Commands - stream commands from testnet to fetch/serve/propagate txns)\n",
      "fieldConfig": {
        "defaults": {
          "color": {
            "mode": "palette-classic"
          },
          "custom": {
            "axisBorderShow": false,
            "axisCenteredZero": false,
            "axisColorMode": "text",
            "axisLabel": "",
            "axisPlacement": "auto",
            "barAlignment": 0,
            "drawStyle": "line",
            "fillOpacity": 0,
            "gradientMode": "none",
            "hideFrom": {
              "legend": false,
              "tooltip": false,
              "viz": false
            },
            "insertNulls": false,
            "lineInterpolation": "linear",
            "lineWidth": 1,
            "pointSize": 5,
            "scaleDistribution": {
              "type": "linear"
            },
            "showPoints": "auto",
            "spanNulls": false,
            "stacking": {
              "group": "A",
              "mode": "none"
            },
            "thresholdsStyle": {
              "mode": "off"
            }
          },
          "mappings": [],
          "thresholds": {
            "mode": "absolute",
            "steps": [
              {
                "color": "green",
                "value": null
              },
              {
                "color": "red",
                "value": 80
              }
            ]
          },
          "unit": "s",
          "unitScale": true
        },
        "overrides": []
      },
      "gridPos": {
        "h": 8,
        "w": 12,
        "x": 0,
        "y": 53
      },
      "id": 200,
      "options": {
        "legend": {
          "calcs": [],
          "displayMode": "list",
          "placement": "bottom",
          "showLegend": true
        },
        "tooltip": {
          "mode": "single",
          "sort": "none"
        }
      },
      "targets": [
        {
          "datasource": {
            "type": "prometheus",
            "uid": "${DS_PROMETHEUS}"
          },
          "disableTextWrap": false,
          "editorMode": "builder",
          "expr": "reth_network_acc_duration_poll_network_events{instance=\"$instance\"}",
          "fullMetaSearch": false,
          "hide": false,
          "includeNullMetadata": true,
          "instant": false,
          "legendFormat": "Network Events",
          "range": true,
          "refId": "B",
          "useBackend": false
        },
        {
          "datasource": {
            "type": "prometheus",
            "uid": "${DS_PROMETHEUS}"
          },
          "disableTextWrap": false,
          "editorMode": "builder",
          "expr": "reth_network_acc_duration_poll_transaction_events{instance=\"$instance\"}",
          "fullMetaSearch": false,
          "hide": false,
          "includeNullMetadata": true,
          "instant": false,
          "legendFormat": "Transaction Events",
          "range": true,
          "refId": "C",
          "useBackend": false
        },
        {
          "datasource": {
            "type": "prometheus",
            "uid": "${DS_PROMETHEUS}"
          },
          "disableTextWrap": false,
          "editorMode": "builder",
          "exemplar": false,
          "expr": "reth_network_acc_duration_poll_imported_transactions{instance=\"$instance\"}",
          "fullMetaSearch": false,
          "hide": false,
          "includeNullMetadata": true,
          "instant": false,
          "legendFormat": "Pending Transactions",
          "range": true,
          "refId": "D",
          "useBackend": false
        },
        {
          "datasource": {
            "type": "prometheus",
            "uid": "${DS_PROMETHEUS}"
          },
          "disableTextWrap": false,
          "editorMode": "builder",
          "expr": "reth_network_acc_duration_poll_pending_pool_imports{instance=\"$instance\"}",
          "fullMetaSearch": false,
          "hide": false,
          "includeNullMetadata": true,
          "instant": false,
          "legendFormat": "Pending Pool Imports",
          "range": true,
          "refId": "E",
          "useBackend": false
        },
        {
          "datasource": {
            "type": "prometheus",
            "uid": "${DS_PROMETHEUS}"
          },
          "disableTextWrap": false,
          "editorMode": "builder",
          "expr": "reth_network_acc_duration_poll_fetch_events{instance=\"$instance\"}",
          "fullMetaSearch": false,
          "hide": false,
          "includeNullMetadata": true,
          "instant": false,
          "legendFormat": "Fetch Events",
          "range": true,
          "refId": "F",
          "useBackend": false
        },
        {
          "datasource": {
            "type": "prometheus",
            "uid": "${DS_PROMETHEUS}"
          },
          "disableTextWrap": false,
          "editorMode": "builder",
          "expr": "reth_network_acc_duration_poll_commands{instance=\"$instance\"}",
          "fullMetaSearch": false,
          "hide": false,
          "includeNullMetadata": true,
          "instant": false,
          "legendFormat": "Commands",
          "range": true,
          "refId": "G",
          "useBackend": false
        },
        {
          "datasource": {
            "type": "prometheus",
            "uid": "${DS_PROMETHEUS}"
          },
          "disableTextWrap": false,
          "editorMode": "builder",
          "expr": "reth_network_acc_duration_fetch_pending_hashes{instance=\"$instance\"}",
          "fullMetaSearch": false,
          "hide": false,
          "includeNullMetadata": true,
          "instant": false,
          "legendFormat": "Fetch Pending Hashes",
          "range": true,
          "refId": "A",
          "useBackend": false
        },
        {
          "datasource": {
            "type": "prometheus",
            "uid": "${DS_PROMETHEUS}"
          },
          "disableTextWrap": false,
          "editorMode": "builder",
          "expr": "reth_network_duration_poll_tx_manager{instance=\"$instance\"}",
          "fullMetaSearch": false,
          "hide": false,
          "includeNullMetadata": true,
          "instant": false,
          "legendFormat": "Total Transactions Manager Future",
          "range": true,
          "refId": "H",
          "useBackend": false
        }
      ],
      "title": "Transactions Manager Poll Duration",
      "type": "timeseries"
    },
    {
      "datasource": {
        "type": "prometheus",
        "uid": "${DS_PROMETHEUS}"
      },
      "description": "Frequency of transaction types seen in announcements",
      "fieldConfig": {
        "defaults": {
          "color": {
            "mode": "palette-classic"
          },
          "custom": {
            "axisBorderShow": false,
            "axisCenteredZero": false,
            "axisColorMode": "text",
            "axisLabel": "",
            "axisPlacement": "auto",
            "barAlignment": 0,
            "drawStyle": "line",
            "fillOpacity": 0,
            "gradientMode": "none",
            "hideFrom": {
              "legend": false,
              "tooltip": false,
              "viz": false
            },
            "insertNulls": false,
            "lineInterpolation": "linear",
            "lineWidth": 1,
            "pointSize": 5,
            "scaleDistribution": {
              "type": "linear"
            },
            "showPoints": "auto",
            "spanNulls": false,
            "stacking": {
              "group": "A",
              "mode": "none"
            },
            "thresholdsStyle": {
              "mode": "off"
            }
          },
          "mappings": [],
          "thresholds": {
            "mode": "absolute",
            "steps": [
              {
                "color": "green",
                "value": null
              },
              {
                "color": "red",
                "value": 80
              }
            ]
          },
          "unit": "cps",
          "unitScale": true
        },
        "overrides": [
          {
            "__systemRef": "hideSeriesFrom",
            "matcher": {
              "id": "byNames",
              "options": {
                "mode": "exclude",
                "names": [
                  "Eip4844"
                ],
                "prefix": "All except:",
                "readOnly": true
              }
            },
            "properties": [
              {
                "id": "custom.hideFrom",
                "value": {
                  "legend": false,
                  "tooltip": false,
                  "viz": true
                }
              }
            ]
          }
        ]
      },
      "gridPos": {
        "h": 8,
        "w": 12,
        "x": 12,
        "y": 53
      },
      "id": 214,
      "options": {
        "legend": {
          "calcs": [],
          "displayMode": "list",
          "placement": "bottom",
          "showLegend": true
        },
        "tooltip": {
          "mode": "single",
          "sort": "none"
        }
      },
      "targets": [
        {
          "datasource": {
            "type": "prometheus",
            "uid": "${DS_PROMETHEUS}"
          },
          "disableTextWrap": false,
          "editorMode": "builder",
          "expr": "rate(reth_network_transaction_fetcher_legacy_sum{instance=\"$instance\"}[$__rate_interval])",
          "fullMetaSearch": false,
          "hide": false,
          "includeNullMetadata": false,
          "instant": false,
          "legendFormat": "Legacy",
          "range": true,
          "refId": "A",
          "useBackend": false
        },
        {
          "datasource": {
            "type": "prometheus",
            "uid": "${DS_PROMETHEUS}"
          },
          "disableTextWrap": false,
          "editorMode": "builder",
          "expr": "rate(reth_network_transaction_fetcher_eip2930_sum{instance=\"$instance\"}[$__rate_interval])",
          "fullMetaSearch": false,
          "hide": false,
          "includeNullMetadata": false,
          "instant": false,
          "legendFormat": "Eip2930",
          "range": true,
          "refId": "B",
          "useBackend": false
        },
        {
          "datasource": {
            "type": "prometheus",
            "uid": "${DS_PROMETHEUS}"
          },
          "disableTextWrap": false,
          "editorMode": "builder",
          "expr": "rate(reth_network_transaction_fetcher_eip1559_sum{instance=\"$instance\"}[$__rate_interval])",
          "fullMetaSearch": false,
          "hide": false,
          "includeNullMetadata": false,
          "instant": false,
          "legendFormat": "Eip1559",
          "range": true,
          "refId": "C",
          "useBackend": false
        },
        {
          "datasource": {
            "type": "prometheus",
            "uid": "${DS_PROMETHEUS}"
          },
          "disableTextWrap": false,
          "editorMode": "builder",
          "expr": "rate(reth_network_transaction_fetcher_eip4844_sum{instance=\"$instance\"}[$__rate_interval])",
          "fullMetaSearch": false,
          "hide": false,
          "includeNullMetadata": false,
          "instant": false,
          "legendFormat": "Eip4844",
          "range": true,
          "refId": "D",
          "useBackend": false
        }
      ],
      "title": "Announced Transactions by Type",
      "type": "timeseries"
    },
    {
      "datasource": {
        "type": "prometheus",
        "uid": "${DS_PROMETHEUS}"
      },
      "description": "Durations of one call to poll `NetworkManager` future, and its nested function calls.\n\nNetwork Handle Message - stream network handle messages from `TransactionsManager`;\nSwarm Events - stream transaction gossip from `Swarm`",
      "fieldConfig": {
        "defaults": {
          "color": {
            "mode": "palette-classic"
          },
          "custom": {
            "axisBorderShow": false,
            "axisCenteredZero": false,
            "axisColorMode": "text",
            "axisLabel": "",
            "axisPlacement": "auto",
            "barAlignment": 0,
            "drawStyle": "line",
            "fillOpacity": 0,
            "gradientMode": "none",
            "hideFrom": {
              "legend": false,
              "tooltip": false,
              "viz": false
            },
            "insertNulls": false,
            "lineInterpolation": "linear",
            "lineWidth": 1,
            "pointSize": 5,
            "scaleDistribution": {
              "type": "linear"
            },
            "showPoints": "auto",
            "spanNulls": false,
            "stacking": {
              "group": "A",
              "mode": "none"
            },
            "thresholdsStyle": {
              "mode": "off"
            }
          },
          "mappings": [],
          "thresholds": {
            "mode": "absolute",
            "steps": [
              {
                "color": "green"
              },
              {
                "color": "red",
                "value": 80
              }
            ]
          },
          "unit": "s",
          "unitScale": true
        },
        "overrides": []
      },
      "gridPos": {
        "h": 8,
        "w": 12,
        "x": 0,
        "y": 61
      },
      "id": 209,
      "options": {
        "legend": {
          "calcs": [],
          "displayMode": "list",
          "placement": "bottom",
          "showLegend": true
        },
        "tooltip": {
          "mode": "single",
          "sort": "none"
        }
      },
      "targets": [
        {
          "datasource": {
            "type": "prometheus",
            "uid": "${DS_PROMETHEUS}"
          },
          "disableTextWrap": false,
          "editorMode": "builder",
          "expr": "reth_network_duration_poll_network_handle{instance=\"$instance\"}",
          "fullMetaSearch": false,
          "hide": false,
          "includeNullMetadata": true,
          "instant": false,
          "legendFormat": "Network Handle Messages",
          "range": true,
          "refId": "A",
          "useBackend": false
        },
        {
          "datasource": {
            "type": "prometheus",
            "uid": "${DS_PROMETHEUS}"
          },
          "disableTextWrap": false,
          "editorMode": "builder",
          "expr": "reth_network_duration_poll_swarm{instance=\"$instance\"}",
          "fullMetaSearch": false,
          "hide": false,
          "includeNullMetadata": true,
          "instant": false,
          "legendFormat": "Swarm Events",
          "range": true,
          "refId": "B",
          "useBackend": false
        },
        {
          "datasource": {
            "type": "prometheus",
            "uid": "${DS_PROMETHEUS}"
          },
          "disableTextWrap": false,
          "editorMode": "builder",
          "expr": "reth_network_duration_poll_network_manager{instance=\"$instance\"}",
          "fullMetaSearch": false,
          "hide": false,
          "includeNullMetadata": true,
          "instant": false,
          "legendFormat": "Total Network Manager Future",
          "range": true,
          "refId": "C",
          "useBackend": false
        }
      ],
      "title": "Network Manager Poll Duration",
      "type": "timeseries"
    },
    {
      "collapsed": false,
      "gridPos": {
        "h": 1,
        "w": 24,
        "x": 0,
        "y": 69
      },
      "id": 6,
      "panels": [],
      "repeat": "instance",
      "repeatDirection": "h",
      "title": "Networking",
      "type": "row"
    },
    {
      "datasource": {
        "type": "prometheus",
        "uid": "${DS_PROMETHEUS}"
      },
      "description": "The number of tracked peers in the discovery modules (dnsdisc and discv4)",
      "fieldConfig": {
        "defaults": {
          "color": {
            "mode": "palette-classic"
          },
          "custom": {
            "axisBorderShow": false,
            "axisCenteredZero": false,
            "axisColorMode": "text",
            "axisLabel": "",
            "axisPlacement": "auto",
            "barAlignment": 0,
            "drawStyle": "line",
            "fillOpacity": 0,
            "gradientMode": "none",
            "hideFrom": {
              "legend": false,
              "tooltip": false,
              "viz": false
            },
            "insertNulls": false,
            "lineInterpolation": "linear",
            "lineWidth": 1,
            "pointSize": 5,
            "scaleDistribution": {
              "type": "linear"
            },
            "showPoints": "auto",
            "spanNulls": false,
            "stacking": {
              "group": "A",
              "mode": "none"
            },
            "thresholdsStyle": {
              "mode": "off"
            }
          },
          "mappings": [],
          "thresholds": {
            "mode": "absolute",
            "steps": [
              {
                "color": "green"
              },
              {
                "color": "red",
                "value": 80
              }
            ]
          },
          "unitScale": true
        },
        "overrides": []
      },
      "gridPos": {
        "h": 8,
        "w": 8,
        "x": 0,
        "y": 70
      },
      "id": 18,
      "options": {
        "legend": {
          "calcs": [],
          "displayMode": "list",
          "placement": "bottom",
          "showLegend": true
        },
        "tooltip": {
          "mode": "single",
          "sort": "none"
        }
      },
      "targets": [
        {
          "datasource": {
            "type": "prometheus",
            "uid": "${DS_PROMETHEUS}"
          },
          "editorMode": "builder",
          "expr": "reth_network_tracked_peers{instance=~\"$instance\"}",
          "legendFormat": "Tracked Peers",
          "range": true,
          "refId": "A"
        }
      ],
      "title": "Discovery: Tracked peers",
      "type": "timeseries"
    },
    {
      "datasource": {
        "type": "prometheus",
        "uid": "${DS_PROMETHEUS}"
      },
      "description": "The number of incoming and outgoing connections, as well as the number of peers we are currently connected to. Outgoing and incoming connections also count peers we are trying to connect to.",
      "fieldConfig": {
        "defaults": {
          "color": {
            "mode": "palette-classic"
          },
          "custom": {
            "axisBorderShow": false,
            "axisCenteredZero": false,
            "axisColorMode": "text",
            "axisLabel": "",
            "axisPlacement": "auto",
            "barAlignment": 0,
            "drawStyle": "line",
            "fillOpacity": 0,
            "gradientMode": "none",
            "hideFrom": {
              "legend": false,
              "tooltip": false,
              "viz": false
            },
            "insertNulls": false,
            "lineInterpolation": "linear",
            "lineWidth": 1,
            "pointSize": 5,
            "scaleDistribution": {
              "type": "linear"
            },
            "showPoints": "auto",
            "spanNulls": false,
            "stacking": {
              "group": "A",
              "mode": "none"
            },
            "thresholdsStyle": {
              "mode": "off"
            }
          },
          "mappings": [],
          "thresholds": {
            "mode": "absolute",
            "steps": [
              {
                "color": "green",
                "value": null
              },
              {
                "color": "red",
                "value": 80
              }
            ]
          },
          "unitScale": true
        },
        "overrides": []
      },
      "gridPos": {
        "h": 8,
        "w": 8,
        "x": 8,
        "y": 70
      },
      "id": 16,
      "options": {
        "legend": {
          "calcs": [],
          "displayMode": "list",
          "placement": "bottom",
          "showLegend": true
        },
        "tooltip": {
          "mode": "multi",
          "sort": "none"
        }
      },
      "targets": [
        {
          "datasource": {
            "type": "prometheus",
            "uid": "${DS_PROMETHEUS}"
          },
          "editorMode": "builder",
          "expr": "reth_network_pending_outgoing_connections{instance=~\"$instance\"}",
          "legendFormat": "Pending Outgoing Connections",
          "range": true,
          "refId": "A"
        },
        {
          "datasource": {
            "type": "prometheus",
            "uid": "${DS_PROMETHEUS}"
          },
          "editorMode": "builder",
          "expr": "reth_network_outgoing_connections{instance=~\"$instance\"}",
          "legendFormat": "Outgoing Connections",
          "range": true,
          "refId": "B"
        },
        {
          "datasource": {
            "type": "prometheus",
            "uid": "${DS_PROMETHEUS}"
          },
          "editorMode": "builder",
          "expr": "reth_network_total_pending_connections{instance=~\"$instance\"}",
          "legendFormat": "Total Pending Connections",
          "range": true,
          "refId": "C"
        },
        {
          "datasource": {
            "type": "prometheus",
            "uid": "${DS_PROMETHEUS}"
          },
          "editorMode": "builder",
          "expr": "reth_network_incoming_connections{instance=~\"$instance\"}",
          "hide": false,
          "legendFormat": "Incoming Connections",
          "range": true,
          "refId": "D"
        },
        {
          "datasource": {
            "type": "prometheus",
            "uid": "${DS_PROMETHEUS}"
          },
          "editorMode": "builder",
          "expr": "reth_network_connected_peers{instance=~\"$instance\"}",
          "hide": false,
          "legendFormat": "Connected Peers",
          "range": true,
          "refId": "E"
        }
      ],
      "title": "Connections",
      "type": "timeseries"
    },
    {
      "datasource": {
        "type": "prometheus",
        "uid": "${DS_PROMETHEUS}"
      },
      "description": "Internal errors in the P2P module. These are expected to happen from time to time. High error rates should not cause alarm if the node is peering otherwise.",
      "fieldConfig": {
        "defaults": {
          "color": {
            "fixedColor": "red",
            "mode": "palette-classic"
          },
          "custom": {
            "axisBorderShow": false,
            "axisCenteredZero": false,
            "axisColorMode": "text",
            "axisLabel": "",
            "axisPlacement": "auto",
            "barAlignment": 0,
            "drawStyle": "line",
            "fillOpacity": 0,
            "gradientMode": "none",
            "hideFrom": {
              "legend": false,
              "tooltip": false,
              "viz": false
            },
            "insertNulls": false,
            "lineInterpolation": "linear",
            "lineWidth": 1,
            "pointSize": 5,
            "scaleDistribution": {
              "type": "linear"
            },
            "showPoints": "auto",
            "spanNulls": false,
            "stacking": {
              "group": "A",
              "mode": "none"
            },
            "thresholdsStyle": {
              "mode": "off"
            }
          },
          "mappings": [],
          "thresholds": {
            "mode": "absolute",
            "steps": [
              {
                "color": "green"
              },
              {
                "color": "red",
                "value": 80
              }
            ]
          },
          "unit": "cps",
          "unitScale": true
        },
        "overrides": []
      },
      "gridPos": {
        "h": 8,
        "w": 8,
        "x": 16,
        "y": 70
      },
      "id": 8,
      "options": {
        "legend": {
          "calcs": [],
          "displayMode": "table",
          "placement": "right",
          "showLegend": true,
          "values": [
            "value"
          ]
        },
        "tooltip": {
          "mode": "multi",
          "sort": "none"
        }
      },
      "targets": [
        {
          "datasource": {
            "type": "prometheus",
            "uid": "${DS_PROMETHEUS}"
          },
          "editorMode": "builder",
          "expr": "rate(reth_p2pstream_disconnected_errors{instance=~\"$instance\"}[$__rate_interval])",
          "legendFormat": "P2P Stream Disconnected",
          "range": true,
          "refId": "A"
        },
        {
          "datasource": {
            "type": "prometheus",
            "uid": "${DS_PROMETHEUS}"
          },
          "editorMode": "builder",
          "expr": "rate(reth_network_pending_session_failures{instance=~\"$instance\"}[$__rate_interval])",
          "hide": false,
          "legendFormat": "Failed Pending Sessions",
          "range": true,
          "refId": "B"
        },
        {
          "datasource": {
            "type": "prometheus",
            "uid": "${DS_PROMETHEUS}"
          },
          "editorMode": "builder",
          "expr": "rate(reth_network_invalid_messages_received{instance=~\"$instance\"}[$__rate_interval])",
          "hide": false,
          "legendFormat": "Invalid Messages",
          "range": true,
          "refId": "C"
        }
      ],
      "title": "P2P Errors",
      "type": "timeseries"
    },
    {
      "datasource": {
        "type": "prometheus",
        "uid": "${DS_PROMETHEUS}"
      },
      "fieldConfig": {
        "defaults": {
          "color": {
            "mode": "palette-classic"
          },
          "custom": {
            "hideFrom": {
              "legend": false,
              "tooltip": false,
              "viz": false
            }
          },
          "mappings": [],
          "unitScale": true
        },
        "overrides": []
      },
      "gridPos": {
        "h": 8,
        "w": 8,
        "x": 0,
        "y": 78
      },
      "id": 54,
      "options": {
        "legend": {
          "displayMode": "list",
          "placement": "bottom",
          "showLegend": true
        },
        "pieType": "pie",
        "reduceOptions": {
          "calcs": [
            "lastNotNull"
          ],
          "fields": "",
          "values": false
        },
        "tooltip": {
          "mode": "single",
          "sort": "none"
        }
      },
      "targets": [
        {
          "datasource": {
            "type": "prometheus",
            "uid": "${DS_PROMETHEUS}"
          },
          "editorMode": "builder",
          "expr": "reth_network_useless_peer{instance=~\"$instance\"}",
          "legendFormat": "UselessPeer",
          "range": true,
          "refId": "A"
        },
        {
          "datasource": {
            "type": "prometheus",
            "uid": "${DS_PROMETHEUS}"
          },
          "editorMode": "builder",
          "expr": "reth_network_subprotocol_specific{instance=~\"$instance\"}",
          "hide": false,
          "legendFormat": "SubprotocolSpecific",
          "range": true,
          "refId": "B"
        },
        {
          "datasource": {
            "type": "prometheus",
            "uid": "${DS_PROMETHEUS}"
          },
          "editorMode": "builder",
          "expr": "reth_network_already_connected{instance=~\"$instance\"}",
          "hide": false,
          "legendFormat": "AlreadyConnected",
          "range": true,
          "refId": "C"
        },
        {
          "datasource": {
            "type": "prometheus",
            "uid": "${DS_PROMETHEUS}"
          },
          "editorMode": "builder",
          "expr": "reth_network_client_quitting{instance=~\"$instance\"}",
          "hide": false,
          "legendFormat": "ClientQuitting",
          "range": true,
          "refId": "D"
        },
        {
          "datasource": {
            "type": "prometheus",
            "uid": "${DS_PROMETHEUS}"
          },
          "editorMode": "builder",
          "expr": "reth_network_unexpected_identity{instance=~\"$instance\"}",
          "hide": false,
          "legendFormat": "UnexpectedHandshakeIdentity",
          "range": true,
          "refId": "E"
        },
        {
          "datasource": {
            "type": "prometheus",
            "uid": "${DS_PROMETHEUS}"
          },
          "editorMode": "builder",
          "expr": "reth_network_disconnect_requested{instance=~\"$instance\"}",
          "hide": false,
          "legendFormat": "DisconnectRequested",
          "range": true,
          "refId": "F"
        },
        {
          "datasource": {
            "type": "prometheus",
            "uid": "${DS_PROMETHEUS}"
          },
          "editorMode": "builder",
          "expr": "reth_network_null_node_identity{instance=~\"$instance\"}",
          "hide": false,
          "legendFormat": "NullNodeIdentity",
          "range": true,
          "refId": "G"
        },
        {
          "datasource": {
            "type": "prometheus",
            "uid": "${DS_PROMETHEUS}"
          },
          "editorMode": "builder",
          "expr": "reth_network_tcp_subsystem_error{instance=~\"$instance\"}",
          "hide": false,
          "legendFormat": "TCPSubsystemError",
          "range": true,
          "refId": "H"
        },
        {
          "datasource": {
            "type": "prometheus",
            "uid": "${DS_PROMETHEUS}"
          },
          "editorMode": "builder",
          "expr": "reth_network_incompatible{instance=~\"$instance\"}",
          "hide": false,
          "legendFormat": "IncompatibleP2PVersion",
          "range": true,
          "refId": "I"
        },
        {
          "datasource": {
            "type": "prometheus",
            "uid": "${DS_PROMETHEUS}"
          },
          "editorMode": "builder",
          "expr": "reth_network_protocol_breach{instance=~\"$instance\"}",
          "hide": false,
          "legendFormat": "ProtocolBreach",
          "range": true,
          "refId": "J"
        },
        {
          "datasource": {
            "type": "prometheus",
            "uid": "${DS_PROMETHEUS}"
          },
          "editorMode": "builder",
          "expr": "reth_network_too_many_peers{instance=~\"$instance\"}",
          "hide": false,
          "legendFormat": "TooManyPeers",
          "range": true,
          "refId": "K"
        }
      ],
      "title": "Peer Disconnect Reasons",
      "type": "piechart"
    },
    {
      "datasource": {
        "type": "prometheus",
        "uid": "${DS_PROMETHEUS}"
      },
      "description": "Number of successful outgoing dial attempts.",
      "fieldConfig": {
        "defaults": {
          "color": {
            "mode": "palette-classic"
          },
          "custom": {
            "axisBorderShow": false,
            "axisCenteredZero": false,
            "axisColorMode": "text",
            "axisLabel": "",
            "axisPlacement": "auto",
            "barAlignment": 0,
            "drawStyle": "line",
            "fillOpacity": 0,
            "gradientMode": "none",
            "hideFrom": {
              "legend": false,
              "tooltip": false,
              "viz": false
            },
            "insertNulls": false,
            "lineInterpolation": "linear",
            "lineWidth": 1,
            "pointSize": 5,
            "scaleDistribution": {
              "type": "linear"
            },
            "showPoints": "auto",
            "spanNulls": false,
            "stacking": {
              "group": "A",
              "mode": "none"
            },
            "thresholdsStyle": {
              "mode": "off"
            }
          },
          "mappings": [],
          "thresholds": {
            "mode": "absolute",
            "steps": [
              {
                "color": "green",
                "value": null
              },
              {
                "color": "red",
                "value": 80
              }
            ]
          },
          "unitScale": true
        },
        "overrides": []
      },
      "gridPos": {
        "h": 8,
        "w": 14,
        "x": 8,
        "y": 78
      },
      "id": 103,
      "options": {
        "legend": {
          "calcs": [],
          "displayMode": "list",
          "placement": "bottom",
          "showLegend": true
        },
        "tooltip": {
          "mode": "single",
          "sort": "none"
        }
      },
      "targets": [
        {
          "datasource": {
            "type": "prometheus",
            "uid": "${DS_PROMETHEUS}"
          },
          "editorMode": "builder",
          "expr": "reth_network_total_dial_successes{instance=~\"$instance\"}",
          "legendFormat": "Total Dial Successes",
          "range": true,
          "refId": "A"
        }
      ],
      "title": "Total Dial Success",
      "type": "timeseries"
    }
  ],
  "refresh": "30s",
  "revision": 1,
  "schemaVersion": 39,
  "tags": [],
  "templating": {
    "list": [
      {
        "current": {},
        "datasource": {
          "type": "prometheus",
          "uid": "${DS_PROMETHEUS}"
        },
        "definition": "query_result(reth_info)",
        "hide": 0,
        "includeAll": false,
        "multi": false,
        "name": "instance",
        "options": [],
        "query": {
          "query": "query_result(reth_info)",
          "refId": "PrometheusVariableQueryEditor-VariableQuery"
        },
        "refresh": 1,
        "regex": "/.*instance=\\\"([^\\\"]*).*/",
        "skipUrlSync": false,
        "sort": 0,
        "type": "query"
      }
    ]
  },
  "time": {
    "from": "now-1h",
    "to": "now"
  },
  "timepicker": {},
  "timezone": "",
  "title": "reth - mempool",
  "uid": "bee34f59-c79c-4669-a000-198057b3703d",
<<<<<<< HEAD
  "version": 6,
=======
  "version": 2,
>>>>>>> 3236baef
  "weekStart": ""
}<|MERGE_RESOLUTION|>--- conflicted
+++ resolved
@@ -1090,11 +1090,7 @@
         "type": "prometheus",
         "uid": "${DS_PROMETHEUS}"
       },
-<<<<<<< HEAD
       "description": "Tracks the number of transactions per second that are inserted and removed from the transaction pool, as well as the number of invalid transactions per second.",
-=======
-      "description": "",
->>>>>>> 3236baef
       "fieldConfig": {
         "defaults": {
           "color": {
@@ -1190,13 +1186,8 @@
             "uid": "${DS_PROMETHEUS}"
           },
           "disableTextWrap": false,
-<<<<<<< HEAD
           "editorMode": "builder",
           "expr": "rate(reth_transaction_pool_inserted_transactions{instance=~\"$instance\"}[$__rate_interval])",
-=======
-          "editorMode": "code",
-          "expr": "reth_network_hashes_pending_fetch{instance=~\"$instance\"}",
->>>>>>> 3236baef
           "fullMetaSearch": false,
           "includeNullMetadata": true,
           "legendFormat": "Inserted Transactions",
@@ -1210,13 +1201,8 @@
             "uid": "${DS_PROMETHEUS}"
           },
           "disableTextWrap": false,
-<<<<<<< HEAD
           "editorMode": "builder",
           "expr": "rate(reth_transaction_pool_removed_transactions{instance=~\"$instance\"}[$__rate_interval])",
-=======
-          "editorMode": "code",
-          "expr": "reth_network_hashes_inflight_transaction_requests{instance=~\"$instance\"}",
->>>>>>> 3236baef
           "fullMetaSearch": false,
           "hide": false,
           "includeNullMetadata": true,
@@ -1230,7 +1216,6 @@
             "type": "prometheus",
             "uid": "${DS_PROMETHEUS}"
           },
-<<<<<<< HEAD
           "disableTextWrap": false,
           "editorMode": "builder",
           "expr": "rate(reth_transaction_pool_invalid_transactions{instance=~\"$instance\"}[$__rate_interval])",
@@ -1241,15 +1226,6 @@
           "range": true,
           "refId": "C",
           "useBackend": false
-=======
-          "editorMode": "code",
-          "expr": "sum(reth_network_hashes_inflight_transaction_requests{instance=~\"$instance\"}) + sum(reth_network_hashes_pending_fetch{instance=~\"$instance\"})",
-          "hide": false,
-          "instant": false,
-          "legendFormat": "Total Hashes in Transaction Fetcher",
-          "range": true,
-          "refId": "C"
->>>>>>> 3236baef
         }
       ],
       "title": "Inserted Transactions",
@@ -3361,10 +3337,6 @@
   "timezone": "",
   "title": "reth - mempool",
   "uid": "bee34f59-c79c-4669-a000-198057b3703d",
-<<<<<<< HEAD
   "version": 6,
-=======
-  "version": 2,
->>>>>>> 3236baef
   "weekStart": ""
 }