[package]
name = "reth-transaction-pool"
version.workspace = true
edition.workspace = true
rust-version.workspace = true
license.workspace = true
homepage.workspace = true
repository.workspace = true
description = """
Transaction pool implementation
"""

[package.metadata.cargo-udeps.ignore]
normal = [
    # Used for diagrams in docs
    "aquamarine",
]

[dependencies]
# reth
reth-primitives.workspace = true
reth-provider.workspace = true
reth-interfaces.workspace = true
reth-tasks.workspace = true
revm.workspace = true
<<<<<<< HEAD
reth-revm-primitives = { path = "../revm/revm-primitives" }
reth-revm = { path = "../revm" }
=======
>>>>>>> 3a8fe5a7
alloy-rlp.workspace = true

# async/futures
async-trait.workspace = true
futures-util.workspace = true
parking_lot.workspace = true
tokio = { workspace = true, default-features = false, features = ["sync"] }
tokio-stream.workspace = true

# metrics
reth-metrics.workspace = true
metrics.workspace = true

# misc
aquamarine.workspace = true
thiserror.workspace = true
tracing.workspace = true
serde = { workspace = true, features = ["derive", "rc"], optional = true }
fnv = "1.0.7"
bitflags.workspace = true
auto_impl = "1.0"

# testing
rand = { workspace = true, optional = true }
paste = { version = "1.0", optional = true }
proptest = { workspace = true, optional = true }

[dev-dependencies]
reth-primitives = { workspace = true, features = ["arbitrary"] }
paste = "1.0"
rand = "0.8"
proptest.workspace = true
criterion = "0.5"
assert_matches.workspace = true

[features]
default = ["serde"]
serde = ["dep:serde"]
test-utils = ["rand", "paste", "serde"]
arbitrary = ["proptest", "reth-primitives/arbitrary"]
optimism = [
    "reth-primitives/optimism",
    "reth-provider/test-utils",
    "reth-provider/optimism",
    "revm/optimism"
]

[[bench]]
name = "reorder"
required-features = ["test-utils", "arbitrary"]
harness = false<|MERGE_RESOLUTION|>--- conflicted
+++ resolved
@@ -23,11 +23,6 @@
 reth-interfaces.workspace = true
 reth-tasks.workspace = true
 revm.workspace = true
-<<<<<<< HEAD
-reth-revm-primitives = { path = "../revm/revm-primitives" }
-reth-revm = { path = "../revm" }
-=======
->>>>>>> 3a8fe5a7
 alloy-rlp.workspace = true
 
 # async/futures
