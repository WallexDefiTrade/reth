<<<<<<< HEAD
//! The internal transaction pool implementation.
use crate::{
    config::TXPOOL_MAX_ACCOUNT_SLOTS_PER_SENDER,
    error::{Eip4844PoolTransactionError, InvalidPoolTransactionError, PoolError, PoolErrorKind},
    identifier::{SenderId, TransactionId},
    metrics::TxPoolMetrics,
    pool::{
        best::BestTransactions,
        blob::BlobTransactions,
        parked::{BasefeeOrd, ParkedPool, QueuedOrd},
        pending::PendingPool,
        state::{SubPool, TxState},
        update::{Destination, PoolUpdate},
        AddedPendingTransaction, AddedTransaction, OnNewCanonicalStateOutcome,
    },
    traits::{BestTransactionsAttributes, BlockInfo, PoolSize},
    PoolConfig, PoolResult, PoolTransaction, PriceBumpConfig, TransactionOrdering,
    ValidPoolTransaction, U256,
};
use fnv::FnvHashMap;
use reth_primitives::{
    constants::{
        eip4844::BLOB_TX_MIN_BLOB_GASPRICE, ETHEREUM_BLOCK_GAS_LIMIT, MIN_PROTOCOL_BASE_FEE,
    },
    Address, TxHash, B256,
};
use std::{
    cmp::Ordering,
    collections::{btree_map::Entry, hash_map, BTreeMap, HashMap, HashSet},
    fmt,
    ops::Bound::{Excluded, Unbounded},
    sync::Arc,
};

/// A pool that manages transactions.
///
/// This pool maintains the state of all transactions and stores them accordingly.

#[cfg_attr(doc, aquamarine::aquamarine)]
/// ```mermaid
/// graph TB
///   subgraph TxPool
///     direction TB
///     pool[(All Transactions)]
///     subgraph Subpools
///         direction TB
///         B3[(Queued)]
///         B1[(Pending)]
///         B2[(Basefee)]
///         B4[(Blob)]
///     end
///   end
///   discard([discard])
///   production([Block Production])
///   new([New Block])
///   A[Incoming Tx] --> B[Validation] -->|insert| pool
///   pool --> |if ready + blobfee too low| B4
///   pool --> |if ready| B1
///   pool --> |if ready + basfee too low| B2
///   pool --> |nonce gap or lack of funds| B3
///   pool --> |update| pool
///   B1 --> |best| production
///   B2 --> |worst| discard
///   B3 --> |worst| discard
///   B4 --> |worst| discard
///   B1 --> |increased blob fee| B4
///   B4 --> |decreased blob fee| B1
///   B1 --> |increased base fee| B2
///   B2 --> |decreased base fee| B1
///   B3 --> |promote| B1
///   B3 -->  |promote| B2
///   new -->  |apply state changes| pool
/// ```
pub struct TxPool<T: TransactionOrdering> {
    /// Contains the currently known information about the senders.
    sender_info: FnvHashMap<SenderId, SenderInfo>,
    /// pending subpool
    ///
    /// Holds transactions that are ready to be executed on the current state.
    pending_pool: PendingPool<T>,
    /// Pool settings to enforce limits etc.
    config: PoolConfig,
    /// queued subpool
    ///
    /// Holds all parked transactions that depend on external changes from the sender:
    ///
    ///    - blocked by missing ancestor transaction (has nonce gaps)
    ///    - sender lacks funds to pay for this transaction.
    queued_pool: ParkedPool<QueuedOrd<T::Transaction>>,
    /// base fee subpool
    ///
    /// Holds all parked transactions that currently violate the dynamic fee requirement but could
    /// be moved to pending if the base fee changes in their favor (decreases) in future blocks.
    basefee_pool: ParkedPool<BasefeeOrd<T::Transaction>>,
    /// All blob transactions in the pool
    blob_transactions: BlobTransactions<T::Transaction>,
    /// All transactions in the pool.
    all_transactions: AllTransactions<T::Transaction>,
    /// Transaction pool metrics
    metrics: TxPoolMetrics,
}

// === impl TxPool ===

impl<T: TransactionOrdering> TxPool<T> {
    /// Create a new graph pool instance.
    pub(crate) fn new(ordering: T, config: PoolConfig) -> Self {
        Self {
            sender_info: Default::default(),
            pending_pool: PendingPool::new(ordering),
            queued_pool: Default::default(),
            basefee_pool: Default::default(),
            blob_transactions: Default::default(),
            all_transactions: AllTransactions::new(&config),
            config,
            metrics: Default::default(),
        }
    }

    /// Returns access to the [`AllTransactions`] container.
    pub(crate) fn all(&self) -> &AllTransactions<T::Transaction> {
        &self.all_transactions
    }

    /// Returns all senders in the pool
    pub(crate) fn unique_senders(&self) -> HashSet<Address> {
        self.all_transactions.txs.values().map(|tx| tx.transaction.sender()).collect()
    }

    /// Returns stats about the size of pool.
    pub(crate) fn size(&self) -> PoolSize {
        PoolSize {
            pending: self.pending_pool.len(),
            pending_size: self.pending_pool.size(),
            basefee: self.basefee_pool.len(),
            basefee_size: self.basefee_pool.size(),
            queued: self.queued_pool.len(),
            queued_size: self.queued_pool.size(),
            blob: self.blob_transactions.len(),
            blob_size: self.blob_transactions.size(),
            total: self.all_transactions.len(),
        }
    }

    /// Returns the currently tracked block values
    pub(crate) fn block_info(&self) -> BlockInfo {
        BlockInfo {
            last_seen_block_hash: self.all_transactions.last_seen_block_hash,
            last_seen_block_number: self.all_transactions.last_seen_block_number,
            pending_basefee: self.all_transactions.pending_fees.base_fee,
            pending_blob_fee: Some(self.all_transactions.pending_fees.blob_fee),
        }
    }

    /// Updates the tracked blob fee
    fn update_blob_fee(&mut self, mut pending_blob_fee: u128, base_fee_update: Ordering) {
        std::mem::swap(&mut self.all_transactions.pending_fees.blob_fee, &mut pending_blob_fee);
        match (self.all_transactions.pending_fees.blob_fee.cmp(&pending_blob_fee), base_fee_update)
        {
            (Ordering::Equal, Ordering::Equal) => {
                // fee unchanged, nothing to update
            }
            (Ordering::Greater, Ordering::Equal) |
            (Ordering::Equal, Ordering::Greater) |
            (Ordering::Greater, Ordering::Greater) => {
                // increased blob fee: recheck pending pool and remove all that are no longer valid
                let removed =
                    self.pending_pool.update_blob_fee(self.all_transactions.pending_fees.blob_fee);
                for tx in removed {
                    let to = {
                        let tx =
                            self.all_transactions.txs.get_mut(tx.id()).expect("tx exists in set");

                        // we unset the blob fee cap block flag, if the base fee is too high now
                        tx.state.remove(TxState::ENOUGH_BLOB_FEE_CAP_BLOCK);
                        tx.subpool = tx.state.into();
                        tx.subpool
                    };
                    self.add_transaction_to_subpool(to, tx);
                }
            }
            (Ordering::Less, Ordering::Equal) | (_, Ordering::Less) => {
                // decreased blob fee or base fee: recheck blob pool and promote all that are now
                // valid
                let removed = self
                    .blob_transactions
                    .enforce_pending_fees(&self.all_transactions.pending_fees);
                for tx in removed {
                    let to = {
                        let tx =
                            self.all_transactions.txs.get_mut(tx.id()).expect("tx exists in set");
                        tx.state.insert(TxState::ENOUGH_BLOB_FEE_CAP_BLOCK);
                        tx.state.insert(TxState::ENOUGH_FEE_CAP_BLOCK);
                        tx.subpool = tx.state.into();
                        tx.subpool
                    };
                    self.add_transaction_to_subpool(to, tx);
                }
            }
            (Ordering::Less, Ordering::Greater) => {
                // increased blob fee: recheck pending pool and remove all that are no longer valid
                let removed =
                    self.pending_pool.update_blob_fee(self.all_transactions.pending_fees.blob_fee);
                for tx in removed {
                    let to = {
                        let tx =
                            self.all_transactions.txs.get_mut(tx.id()).expect("tx exists in set");

                        // we unset the blob fee cap block flag, if the base fee is too high now
                        tx.state.remove(TxState::ENOUGH_BLOB_FEE_CAP_BLOCK);
                        tx.subpool = tx.state.into();
                        tx.subpool
                    };
                    self.add_transaction_to_subpool(to, tx);
                }

                // decreased blob fee or base fee: recheck blob pool and promote all that are now
                // valid
                let removed = self
                    .blob_transactions
                    .enforce_pending_fees(&self.all_transactions.pending_fees);
                for tx in removed {
                    let to = {
                        let tx =
                            self.all_transactions.txs.get_mut(tx.id()).expect("tx exists in set");
                        tx.state.insert(TxState::ENOUGH_BLOB_FEE_CAP_BLOCK);
                        tx.state.insert(TxState::ENOUGH_FEE_CAP_BLOCK);
                        tx.subpool = tx.state.into();
                        tx.subpool
                    };
                    self.add_transaction_to_subpool(to, tx);
                }
            }
        }
    }

    /// Updates the tracked basefee
    ///
    /// Depending on the change in direction of the basefee, this will promote or demote
    /// transactions from the basefee pool.
    fn update_basefee(&mut self, mut pending_basefee: u64) -> Ordering {
        std::mem::swap(&mut self.all_transactions.pending_fees.base_fee, &mut pending_basefee);
        match self.all_transactions.pending_fees.base_fee.cmp(&pending_basefee) {
            Ordering::Equal => {
                // fee unchanged, nothing to update
                Ordering::Equal
            }
            Ordering::Greater => {
                // increased base fee: recheck pending pool and remove all that are no longer valid
                let removed =
                    self.pending_pool.update_base_fee(self.all_transactions.pending_fees.base_fee);
                for tx in removed {
                    let to = {
                        let tx =
                            self.all_transactions.txs.get_mut(tx.id()).expect("tx exists in set");
                        tx.state.remove(TxState::ENOUGH_FEE_CAP_BLOCK);
                        tx.subpool = tx.state.into();
                        tx.subpool
                    };
                    self.add_transaction_to_subpool(to, tx);
                }

                Ordering::Greater
            }
            Ordering::Less => {
                // decreased base fee: recheck basefee pool and promote all that are now valid
                let removed =
                    self.basefee_pool.enforce_basefee(self.all_transactions.pending_fees.base_fee);
                for tx in removed {
                    let to = {
                        let tx =
                            self.all_transactions.txs.get_mut(tx.id()).expect("tx exists in set");
                        tx.state.insert(TxState::ENOUGH_FEE_CAP_BLOCK);
                        tx.subpool = tx.state.into();
                        tx.subpool
                    };
                    self.add_transaction_to_subpool(to, tx);
                }

                Ordering::Less
            }
        }
    }

    /// Sets the current block info for the pool.
    ///
    /// This will also apply updates to the pool based on the new base fee
    pub(crate) fn set_block_info(&mut self, info: BlockInfo) {
        let BlockInfo {
            last_seen_block_hash,
            last_seen_block_number,
            pending_basefee,
            pending_blob_fee,
        } = info;
        self.all_transactions.last_seen_block_hash = last_seen_block_hash;
        self.all_transactions.last_seen_block_number = last_seen_block_number;
        let basefee_ordering = self.update_basefee(pending_basefee);

        if let Some(blob_fee) = pending_blob_fee {
            self.update_blob_fee(blob_fee, basefee_ordering)
        }
    }

    /// Returns an iterator that yields transactions that are ready to be included in the block.
    pub(crate) fn best_transactions(&self) -> BestTransactions<T> {
        self.pending_pool.best()
    }

    /// Returns an iterator that yields transactions that are ready to be included in the block with
    /// the given base fee.
    pub(crate) fn best_transactions_with_base_fee(
        &self,
        basefee: u64,
    ) -> Box<dyn crate::traits::BestTransactions<Item = Arc<ValidPoolTransaction<T::Transaction>>>>
    {
        match basefee.cmp(&self.all_transactions.pending_fees.base_fee) {
            Ordering::Equal => {
                // fee unchanged, nothing to shift
                Box::new(self.best_transactions())
            }
            Ordering::Greater => {
                // base fee increased, we only need to enforces this on the pending pool
                Box::new(self.pending_pool.best_with_basefee(basefee))
            }
            Ordering::Less => {
                // base fee decreased, we need to move transactions from the basefee pool to the
                // pending pool
                let unlocked = self.basefee_pool.satisfy_base_fee_transactions(basefee);
                Box::new(
                    self.pending_pool
                        .best_with_unlocked(unlocked, self.all_transactions.pending_fees.base_fee),
                )
            }
        }
    }

    /// Returns an iterator that yields transactions that are ready to be included in the block with
    /// the given base fee and optional blob fee.
    pub(crate) fn best_transactions_with_attributes(
        &self,
        best_transactions_attributes: BestTransactionsAttributes,
    ) -> Box<dyn crate::traits::BestTransactions<Item = Arc<ValidPoolTransaction<T::Transaction>>>>
    {
        match best_transactions_attributes.basefee.cmp(&self.all_transactions.pending_fees.base_fee)
        {
            Ordering::Equal => {
                // fee unchanged, nothing to shift
                Box::new(self.best_transactions())
            }
            Ordering::Greater => {
                // base fee increased, we only need to enforce this on the pending pool
                Box::new(self.pending_pool.best_with_basefee(best_transactions_attributes.basefee))
            }
            Ordering::Less => {
                // base fee decreased, we need to move transactions from the basefee pool to the
                // pending pool and satisfy blob fee transactions as well
                let unlocked_with_blob =
                    self.blob_transactions.satisfy_attributes(best_transactions_attributes);

                Box::new(self.pending_pool.best_with_unlocked(
                    unlocked_with_blob,
                    self.all_transactions.pending_fees.base_fee,
                ))
            }
        }
    }

    /// Returns all transactions from the pending sub-pool
    pub(crate) fn pending_transactions(&self) -> Vec<Arc<ValidPoolTransaction<T::Transaction>>> {
        self.pending_pool.all().collect()
    }

    /// Returns all transactions from parked pools
    pub(crate) fn queued_transactions(&self) -> Vec<Arc<ValidPoolTransaction<T::Transaction>>> {
        let mut queued = self.basefee_pool.all().collect::<Vec<_>>();
        queued.extend(self.queued_pool.all());
        queued
    }

    /// Returns `true` if the transaction with the given hash is already included in this pool.
    pub(crate) fn contains(&self, tx_hash: &TxHash) -> bool {
        self.all_transactions.contains(tx_hash)
    }

    /// Returns `true` if the transaction with the given id is already included in the given subpool
    #[cfg(test)]
    pub(crate) fn subpool_contains(&self, subpool: SubPool, id: &TransactionId) -> bool {
        match subpool {
            SubPool::Queued => self.queued_pool.contains(id),
            SubPool::Pending => self.pending_pool.contains(id),
            SubPool::BaseFee => self.basefee_pool.contains(id),
            SubPool::Blob => self.blob_transactions.contains(id),
        }
    }

    /// Returns the transaction for the given hash.
    pub(crate) fn get(
        &self,
        tx_hash: &TxHash,
    ) -> Option<Arc<ValidPoolTransaction<T::Transaction>>> {
        self.all_transactions.by_hash.get(tx_hash).cloned()
    }

    /// Returns transactions for the multiple given hashes, if they exist.
    pub(crate) fn get_all(
        &self,
        txs: Vec<TxHash>,
    ) -> impl Iterator<Item = Arc<ValidPoolTransaction<T::Transaction>>> + '_ {
        txs.into_iter().filter_map(|tx| self.get(&tx))
    }

    /// Returns all transactions sent from the given sender.
    pub(crate) fn get_transactions_by_sender(
        &self,
        sender: SenderId,
    ) -> Vec<Arc<ValidPoolTransaction<T::Transaction>>> {
        self.all_transactions.txs_iter(sender).map(|(_, tx)| Arc::clone(&tx.transaction)).collect()
    }

    /// Updates the transactions for the changed senders.
    pub(crate) fn update_accounts(
        &mut self,
        changed_senders: HashMap<SenderId, SenderInfo>,
    ) -> UpdateOutcome<T::Transaction> {
        // track changed accounts
        self.sender_info.extend(changed_senders.clone());
        // Apply the state changes to the total set of transactions which triggers sub-pool updates.
        let updates = self.all_transactions.update(changed_senders);
        // Process the sub-pool updates
        let update = self.process_updates(updates);
        // update the metrics after the update
        self.update_size_metrics();
        update
    }

    /// Updates the entire pool after a new block was mined.
    ///
    /// This removes all mined transactions, updates according to the new base fee and rechecks
    /// sender allowance.
    pub(crate) fn on_canonical_state_change(
        &mut self,
        block_info: BlockInfo,
        mined_transactions: Vec<TxHash>,
        changed_senders: HashMap<SenderId, SenderInfo>,
    ) -> OnNewCanonicalStateOutcome<T::Transaction> {
        // update block info
        let block_hash = block_info.last_seen_block_hash;
        self.all_transactions.set_block_info(block_info);

        // Remove all transaction that were included in the block
        for tx_hash in mined_transactions.iter() {
            if self.prune_transaction_by_hash(tx_hash).is_some() {
                // Update removed transactions metric
                self.metrics.removed_transactions.increment(1);
            }
        }

        let UpdateOutcome { promoted, discarded } = self.update_accounts(changed_senders);

        self.metrics.performed_state_updates.increment(1);

        OnNewCanonicalStateOutcome { block_hash, mined: mined_transactions, promoted, discarded }
    }

    /// Update sub-pools size metrics.
    pub(crate) fn update_size_metrics(&mut self) {
        let stats = self.size();
        self.metrics.pending_pool_transactions.set(stats.pending as f64);
        self.metrics.pending_pool_size_bytes.set(stats.pending_size as f64);
        self.metrics.basefee_pool_transactions.set(stats.basefee as f64);
        self.metrics.basefee_pool_size_bytes.set(stats.basefee_size as f64);
        self.metrics.queued_pool_transactions.set(stats.queued as f64);
        self.metrics.queued_pool_size_bytes.set(stats.queued_size as f64);
        self.metrics.total_transactions.set(stats.total as f64);
    }

    /// Adds the transaction into the pool.
    ///
    /// This pool consists of four sub-pools: `Queued`, `Pending`, `BaseFee`, and `Blob`.
    ///
    /// The `Queued` pool contains transactions with gaps in its dependency tree: It requires
    /// additional transactions that are note yet present in the pool. And transactions that the
    /// sender can not afford with the current balance.
    ///
    /// The `Pending` pool contains all transactions that have no nonce gaps, and can be afforded by
    /// the sender. It only contains transactions that are ready to be included in the pending
    /// block. The pending pool contains all transactions that could be listed currently, but not
    /// necessarily independently. However, this pool never contains transactions with nonce gaps. A
    /// transaction is considered `ready` when it has the lowest nonce of all transactions from the
    /// same sender. Which is equals to the chain nonce of the sender in the pending pool.
    ///
    /// The `BaseFee` pool contains transactions that currently can't satisfy the dynamic fee
    /// requirement. With EIP-1559, transactions can become executable or not without any changes to
    /// the sender's balance or nonce and instead their `feeCap` determines whether the
    /// transaction is _currently_ (on the current state) ready or needs to be parked until the
    /// `feeCap` satisfies the block's `baseFee`.
    ///
    /// The `Blob` pool contains _blob_ transactions that currently can't satisfy the dynamic fee
    /// requirement, or blob fee requirement. Transactions become executable only if the
    /// transaction `feeCap` is greater than the block's `baseFee` and the `maxBlobFee` is greater
    /// than the block's `blobFee`.
    pub(crate) fn add_transaction(
        &mut self,
        tx: ValidPoolTransaction<T::Transaction>,
        on_chain_balance: U256,
        on_chain_nonce: u64,
    ) -> PoolResult<AddedTransaction<T::Transaction>> {
        if self.contains(tx.hash()) {
            return Err(PoolError::new(*tx.hash(), PoolErrorKind::AlreadyImported))
        }

        // Update sender info with balance and nonce
        self.sender_info
            .entry(tx.sender_id())
            .or_default()
            .update(on_chain_nonce, on_chain_balance);

        match self.all_transactions.insert_tx(tx, on_chain_balance, on_chain_nonce) {
            Ok(InsertOk { transaction, move_to, replaced_tx, updates, .. }) => {
                // replace the new tx and remove the replaced in the subpool(s)
                self.add_new_transaction(transaction.clone(), replaced_tx.clone(), move_to);
                // Update inserted transactions metric
                self.metrics.inserted_transactions.increment(1);
                let UpdateOutcome { promoted, discarded } = self.process_updates(updates);

                let replaced = replaced_tx.map(|(tx, _)| tx);

                // This transaction was moved to the pending pool.
                let res = if move_to.is_pending() {
                    AddedTransaction::Pending(AddedPendingTransaction {
                        transaction,
                        promoted,
                        discarded,
                        replaced,
                    })
                } else {
                    AddedTransaction::Parked { transaction, subpool: move_to, replaced }
                };

                Ok(res)
            }
            Err(err) => {
                // Update invalid transactions metric
                self.metrics.invalid_transactions.increment(1);
                match err {
                    InsertErr::Underpriced { existing, transaction: _ } => {
                        Err(PoolError::new(existing, PoolErrorKind::ReplacementUnderpriced))
                    }
                    InsertErr::FeeCapBelowMinimumProtocolFeeCap { transaction, fee_cap } => {
                        Err(PoolError::new(
                            *transaction.hash(),
                            PoolErrorKind::FeeCapBelowMinimumProtocolFeeCap(fee_cap),
                        ))
                    }
                    InsertErr::ExceededSenderTransactionsCapacity { transaction } => {
                        Err(PoolError::new(
                            *transaction.hash(),
                            PoolErrorKind::SpammerExceededCapacity(transaction.sender()),
                        ))
                    }
                    InsertErr::TxGasLimitMoreThanAvailableBlockGas {
                        transaction,
                        block_gas_limit,
                        tx_gas_limit,
                    } => Err(PoolError::new(
                        *transaction.hash(),
                        PoolErrorKind::InvalidTransaction(
                            InvalidPoolTransactionError::ExceedsGasLimit(
                                block_gas_limit,
                                tx_gas_limit,
                            ),
                        ),
                    )),
                    InsertErr::BlobTxHasNonceGap { transaction } => Err(PoolError::new(
                        *transaction.hash(),
                        PoolErrorKind::InvalidTransaction(
                            Eip4844PoolTransactionError::Eip4844NonceGap.into(),
                        ),
                    )),
                    InsertErr::Overdraft { transaction } => Err(PoolError::new(
                        *transaction.hash(),
                        PoolErrorKind::InvalidTransaction(InvalidPoolTransactionError::Overdraft),
                    )),
                    InsertErr::TxTypeConflict { transaction } => Err(PoolError::new(
                        *transaction.hash(),
                        PoolErrorKind::ExistingConflictingTransactionType(
                            transaction.sender(),
                            transaction.tx_type(),
                        ),
                    )),
                }
            }
        }
    }

    /// Maintenance task to apply a series of updates.
    ///
    /// This will move/discard the given transaction according to the `PoolUpdate`
    fn process_updates(&mut self, updates: Vec<PoolUpdate>) -> UpdateOutcome<T::Transaction> {
        let mut outcome = UpdateOutcome::default();
        for update in updates {
            let PoolUpdate { id, hash, current, destination } = update;
            match destination {
                Destination::Discard => {
                    // remove the transaction from the pool and subpool
                    if let Some(tx) = self.prune_transaction_by_hash(&hash) {
                        outcome.discarded.push(tx);
                    }
                    self.metrics.removed_transactions.increment(1);
                }
                Destination::Pool(move_to) => {
                    debug_assert!(!move_to.eq(&current), "destination must be different");
                    let moved = self.move_transaction(current, move_to, &id);
                    if matches!(move_to, SubPool::Pending) {
                        if let Some(tx) = moved {
                            outcome.promoted.push(tx);
                        }
                    }
                }
            }
        }
        outcome
    }

    /// Moves a transaction from one sub pool to another.
    ///
    /// This will remove the given transaction from one sub-pool and insert it into the other
    /// sub-pool.
    fn move_transaction(
        &mut self,
        from: SubPool,
        to: SubPool,
        id: &TransactionId,
    ) -> Option<Arc<ValidPoolTransaction<T::Transaction>>> {
        let tx = self.remove_from_subpool(from, id)?;
        self.add_transaction_to_subpool(to, tx.clone());
        Some(tx)
    }

    /// Removes and returns all matching transactions from the pool.
    ///
    /// Note: this does not advance any descendants of the removed transactions and does not apply
    /// any additional updates.
    pub(crate) fn remove_transactions(
        &mut self,
        hashes: Vec<TxHash>,
    ) -> Vec<Arc<ValidPoolTransaction<T::Transaction>>> {
        hashes.into_iter().filter_map(|hash| self.remove_transaction_by_hash(&hash)).collect()
    }

    /// Remove the transaction from the entire pool.
    ///
    /// This includes the total set of transaction and the subpool it currently resides in.
    fn remove_transaction(
        &mut self,
        id: &TransactionId,
    ) -> Option<Arc<ValidPoolTransaction<T::Transaction>>> {
        let (tx, pool) = self.all_transactions.remove_transaction(id)?;
        self.remove_from_subpool(pool, tx.id())
    }

    /// Remove the transaction from the entire pool via its hash.
    ///
    /// This includes the total set of transactions and the subpool it currently resides in.
    fn remove_transaction_by_hash(
        &mut self,
        tx_hash: &B256,
    ) -> Option<Arc<ValidPoolTransaction<T::Transaction>>> {
        let (tx, pool) = self.all_transactions.remove_transaction_by_hash(tx_hash)?;
        self.remove_from_subpool(pool, tx.id())
    }

    /// This removes the transaction from the pool and advances any descendant state inside the
    /// subpool.
    ///
    /// This is intended to be used when a transaction is included in a block,
    /// [Self::on_canonical_state_change]
    fn prune_transaction_by_hash(
        &mut self,
        tx_hash: &B256,
    ) -> Option<Arc<ValidPoolTransaction<T::Transaction>>> {
        let (tx, pool) = self.all_transactions.remove_transaction_by_hash(tx_hash)?;
        self.prune_from_subpool(pool, tx.id())
    }

    /// Removes the transaction from the given pool.
    ///
    /// Caution: this only removes the tx from the sub-pool and not from the pool itself
    fn remove_from_subpool(
        &mut self,
        pool: SubPool,
        tx: &TransactionId,
    ) -> Option<Arc<ValidPoolTransaction<T::Transaction>>> {
        match pool {
            SubPool::Queued => self.queued_pool.remove_transaction(tx),
            SubPool::Pending => self.pending_pool.remove_transaction(tx),
            SubPool::BaseFee => self.basefee_pool.remove_transaction(tx),
            SubPool::Blob => self.blob_transactions.remove_transaction(tx),
        }
    }

    /// Removes the transaction from the given pool and advance sub-pool internal state, with the
    /// expectation that the given transaction is included in a block.
    fn prune_from_subpool(
        &mut self,
        pool: SubPool,
        tx: &TransactionId,
    ) -> Option<Arc<ValidPoolTransaction<T::Transaction>>> {
        match pool {
            SubPool::Pending => self.pending_pool.prune_transaction(tx),
            SubPool::Queued => self.queued_pool.remove_transaction(tx),
            SubPool::BaseFee => self.basefee_pool.remove_transaction(tx),
            SubPool::Blob => self.blob_transactions.remove_transaction(tx),
        }
    }

    /// Removes _only_ the descendants of the given transaction from the entire pool.
    ///
    /// All removed transactions are added to the `removed` vec.
    fn remove_descendants(
        &mut self,
        tx: &TransactionId,
        removed: &mut Vec<Arc<ValidPoolTransaction<T::Transaction>>>,
    ) {
        let mut id = *tx;

        // this will essentially pop _all_ descendant transactions one by one
        loop {
            let descendant =
                self.all_transactions.descendant_txs_exclusive(&id).map(|(id, _)| *id).next();
            if let Some(descendant) = descendant {
                if let Some(tx) = self.remove_transaction(&descendant) {
                    removed.push(tx)
                }
                id = descendant;
            } else {
                return
            }
        }
    }

    /// Inserts the transaction into the given sub-pool.
    fn add_transaction_to_subpool(
        &mut self,
        pool: SubPool,
        tx: Arc<ValidPoolTransaction<T::Transaction>>,
    ) {
        match pool {
            SubPool::Queued => {
                self.queued_pool.add_transaction(tx);
            }
            SubPool::Pending => {
                self.pending_pool.add_transaction(tx, self.all_transactions.pending_fees.base_fee);
            }
            SubPool::BaseFee => {
                self.basefee_pool.add_transaction(tx);
            }
            SubPool::Blob => {
                self.blob_transactions.add_transaction(tx);
            }
        }
    }

    /// Inserts the transaction into the given sub-pool.
    /// Optionally, removes the replacement transaction.
    fn add_new_transaction(
        &mut self,
        transaction: Arc<ValidPoolTransaction<T::Transaction>>,
        replaced: Option<(Arc<ValidPoolTransaction<T::Transaction>>, SubPool)>,
        pool: SubPool,
    ) {
        if let Some((replaced, replaced_pool)) = replaced {
            // Remove the replaced transaction
            self.remove_from_subpool(replaced_pool, replaced.id());
        }

        self.add_transaction_to_subpool(pool, transaction)
    }

    /// Ensures that the transactions in the sub-pools are within the given bounds.
    ///
    /// If the current size exceeds the given bounds, the worst transactions are evicted from the
    /// pool and returned.
    pub(crate) fn discard_worst(&mut self) -> Vec<Arc<ValidPoolTransaction<T::Transaction>>> {
        let mut removed = Vec::new();

        // Helper macro that discards the worst transactions for the pools
        macro_rules! discard_worst {
            ($this:ident, $removed:ident,  [$($limit:ident => $pool:ident),*]  ) => {
                $ (
                while $this
                        .config
                        .$limit
                        .is_exceeded($this.$pool.len(), $this.$pool.size())
                    {
                        // pops the worst transaction from the sub-pool
                        if let Some(tx) = $this.$pool.pop_worst() {
                            let id = tx.transaction_id;

                            // now that the tx is removed from the sub-pool, we need to remove it also from the total set
                            $this.all_transactions.remove_transaction(&id);

                            // record the removed transaction
                            removed.push(tx);

                            // this might have introduced a nonce gap, so we also discard any descendants
                            $this.remove_descendants(&id, &mut $removed);
                        }
                    }

                )*
            };
        }

        discard_worst!(
            self, removed, [
                pending_limit  => pending_pool,
                basefee_limit  => basefee_pool,
                queued_limit  => queued_pool
            ]
        );

        removed
    }

    /// Number of transactions in the entire pool
    pub(crate) fn len(&self) -> usize {
        self.all_transactions.len()
    }

    /// Whether the pool is empty
    pub(crate) fn is_empty(&self) -> bool {
        self.all_transactions.is_empty()
    }

    /// Asserts all invariants of the  pool's:
    ///
    ///  - All maps are bijections (`by_id`, `by_hash`)
    ///  - Total size is equal to the sum of all sub-pools
    ///
    /// # Panics
    /// if any invariant is violated
    #[cfg(any(test, feature = "test-utils"))]
    pub fn assert_invariants(&self) {
        let size = self.size();
        let actual = size.basefee + size.pending + size.queued + size.blob;
        assert_eq!(size.total, actual,  "total size must be equal to the sum of all sub-pools, basefee:{}, pending:{}, queued:{}, blob:{}", size.basefee, size.pending, size.queued, size.blob);
        self.all_transactions.assert_invariants();
        self.pending_pool.assert_invariants();
        self.basefee_pool.assert_invariants();
        self.queued_pool.assert_invariants();
        self.blob_transactions.assert_invariants();
    }
}

#[cfg(any(test, feature = "test-utils"))]
impl TxPool<crate::test_utils::MockOrdering> {
    /// Creates a mock instance for testing.
    pub fn mock() -> Self {
        Self::new(crate::test_utils::MockOrdering::default(), PoolConfig::default())
    }
}

#[cfg(test)]
impl<T: TransactionOrdering> Drop for TxPool<T> {
    fn drop(&mut self) {
        self.assert_invariants();
    }
}

// Additional test impls
#[cfg(any(test, feature = "test-utils"))]
#[allow(missing_docs)]
impl<T: TransactionOrdering> TxPool<T> {
    pub(crate) fn pending(&self) -> &PendingPool<T> {
        &self.pending_pool
    }

    pub(crate) fn base_fee(&self) -> &ParkedPool<BasefeeOrd<T::Transaction>> {
        &self.basefee_pool
    }

    pub(crate) fn queued(&self) -> &ParkedPool<QueuedOrd<T::Transaction>> {
        &self.queued_pool
    }
}

impl<T: TransactionOrdering> fmt::Debug for TxPool<T> {
    fn fmt(&self, f: &mut fmt::Formatter<'_>) -> fmt::Result {
        f.debug_struct("TxPool").field("config", &self.config).finish_non_exhaustive()
    }
}

/// Container for _all_ transaction in the pool.
///
/// This is the sole entrypoint that's guarding all sub-pools, all sub-pool actions are always
/// derived from this set. Updates returned from this type must be applied to the sub-pools.
pub(crate) struct AllTransactions<T: PoolTransaction> {
    /// Minimum base fee required by the protocol.
    ///
    /// Transactions with a lower base fee will never be included by the chain
    minimal_protocol_basefee: u64,
    /// The max gas limit of the block
    block_gas_limit: u64,
    /// Max number of executable transaction slots guaranteed per account
    max_account_slots: usize,
    /// _All_ transactions identified by their hash.
    by_hash: HashMap<TxHash, Arc<ValidPoolTransaction<T>>>,
    /// _All_ transaction in the pool sorted by their sender and nonce pair.
    txs: BTreeMap<TransactionId, PoolInternalTransaction<T>>,
    /// Tracks the number of transactions by sender that are currently in the pool.
    tx_counter: FnvHashMap<SenderId, usize>,
    /// The current block number the pool keeps track of.
    last_seen_block_number: u64,
    /// The current block hash the pool keeps track of.
    last_seen_block_hash: B256,
    /// Expected blob and base fee for the pending block.
    pending_fees: PendingFees,
    /// Configured price bump settings for replacements
    price_bumps: PriceBumpConfig,
}

impl<T: PoolTransaction> AllTransactions<T> {
    /// Create a new instance
    fn new(config: &PoolConfig) -> Self {
        Self {
            max_account_slots: config.max_account_slots,
            price_bumps: config.price_bumps,
            ..Default::default()
        }
    }

    /// Returns an iterator over all _unique_ hashes in the pool
    #[allow(unused)]
    pub(crate) fn hashes_iter(&self) -> impl Iterator<Item = TxHash> + '_ {
        self.by_hash.keys().copied()
    }

    /// Returns an iterator over all _unique_ hashes in the pool
    pub(crate) fn transactions_iter(
        &self,
    ) -> impl Iterator<Item = Arc<ValidPoolTransaction<T>>> + '_ {
        self.by_hash.values().cloned()
    }

    /// Returns if the transaction for the given hash is already included in this pool
    pub(crate) fn contains(&self, tx_hash: &TxHash) -> bool {
        self.by_hash.contains_key(tx_hash)
    }

    /// Returns the internal transaction with additional metadata
    #[cfg(test)]
    pub(crate) fn get(&self, id: &TransactionId) -> Option<&PoolInternalTransaction<T>> {
        self.txs.get(id)
    }

    /// Increments the transaction counter for the sender
    pub(crate) fn tx_inc(&mut self, sender: SenderId) {
        let count = self.tx_counter.entry(sender).or_default();
        *count += 1;
    }

    /// Decrements the transaction counter for the sender
    pub(crate) fn tx_decr(&mut self, sender: SenderId) {
        if let hash_map::Entry::Occupied(mut entry) = self.tx_counter.entry(sender) {
            let count = entry.get_mut();
            if *count == 1 {
                entry.remove();
                return
            }
            *count -= 1;
        }
    }

    /// Updates the block specific info
    fn set_block_info(&mut self, block_info: BlockInfo) {
        let BlockInfo {
            last_seen_block_hash,
            last_seen_block_number,
            pending_basefee,
            pending_blob_fee,
        } = block_info;
        self.last_seen_block_number = last_seen_block_number;
        self.last_seen_block_hash = last_seen_block_hash;
        self.pending_fees.base_fee = pending_basefee;
        if let Some(pending_blob_fee) = pending_blob_fee {
            self.pending_fees.blob_fee = pending_blob_fee;
        }
    }

    /// Rechecks all transactions in the pool against the changes.
    ///
    /// Possible changes are:
    ///
    /// For all transactions:
    ///   - decreased basefee: promotes from `basefee` to `pending` sub-pool.
    ///   - increased basefee: demotes from `pending` to `basefee` sub-pool.
    /// Individually:
    ///   - decreased sender allowance: demote from (`basefee`|`pending`) to `queued`.
    ///   - increased sender allowance: promote from `queued` to
    ///       - `pending` if basefee condition is met.
    ///       - `basefee` if basefee condition is _not_ met.
    ///
    /// Additionally, this will also update the `cumulative_gas_used` for transactions of a sender
    /// that got transaction included in the block.
    pub(crate) fn update(
        &mut self,
        changed_accounts: HashMap<SenderId, SenderInfo>,
    ) -> Vec<PoolUpdate> {
        // pre-allocate a few updates
        let mut updates = Vec::with_capacity(64);

        let mut iter = self.txs.iter_mut().peekable();

        // Loop over all individual senders and update all affected transactions.
        // One sender may have up to `max_account_slots` transactions here, which means, worst case
        // `max_accounts_slots` need to be updated, for example if the first transaction is blocked
        // due to too low base fee.
        // However, we don't have to necessarily check every transaction of a sender. If no updates
        // are possible (nonce gap) then we can skip to the next sender.

        // The `unique_sender` loop will process the first transaction of all senders, update its
        // state and internally update all consecutive transactions
        'transactions: while let Some((id, tx)) = iter.next() {
            macro_rules! next_sender {
                ($iter:ident) => {
                    'this: while let Some((peek, _)) = iter.peek() {
                        if peek.sender != id.sender {
                            break 'this
                        }
                        iter.next();
                    }
                };
            }
            // tracks the balance if the sender was changed in the block
            let mut changed_balance = None;

            // check if this is a changed account
            if let Some(info) = changed_accounts.get(&id.sender) {
                // discard all transactions with a nonce lower than the current state nonce
                if id.nonce < info.state_nonce {
                    updates.push(PoolUpdate {
                        id: *tx.transaction.id(),
                        hash: *tx.transaction.hash(),
                        current: tx.subpool,
                        destination: Destination::Discard,
                    });
                    continue 'transactions
                }

                let ancestor = TransactionId::ancestor(id.nonce, info.state_nonce, id.sender);
                // If there's no ancestor then this is the next transaction.
                if ancestor.is_none() {
                    tx.state.insert(TxState::NO_NONCE_GAPS);
                    tx.state.insert(TxState::NO_PARKED_ANCESTORS);
                    tx.cumulative_cost = U256::ZERO;
                    if tx.transaction.cost() > info.balance {
                        // sender lacks sufficient funds to pay for this transaction
                        tx.state.remove(TxState::ENOUGH_BALANCE);
                    } else {
                        tx.state.insert(TxState::ENOUGH_BALANCE);
                    }
                }

                changed_balance = Some(info.balance);
            }

            // If there's a nonce gap, we can shortcircuit, because there's nothing to update yet.
            if tx.state.has_nonce_gap() {
                next_sender!(iter);
                continue 'transactions
            }

            // Since this is the first transaction of the sender, it has no parked ancestors
            tx.state.insert(TxState::NO_PARKED_ANCESTORS);

            // Update the first transaction of this sender.
            Self::update_tx_base_fee(self.pending_fees.base_fee, tx);
            // Track if the transaction's sub-pool changed.
            Self::record_subpool_update(&mut updates, tx);

            // Track blocking transactions.
            let mut has_parked_ancestor = !tx.state.is_pending();

            let mut cumulative_cost = tx.next_cumulative_cost();

            // Update all consecutive transaction of this sender
            while let Some((peek, ref mut tx)) = iter.peek_mut() {
                if peek.sender != id.sender {
                    // Found the next sender
                    continue 'transactions
                }

                // can short circuit
                if tx.state.has_nonce_gap() {
                    next_sender!(iter);
                    continue 'transactions
                }

                // update cumulative cost
                tx.cumulative_cost = cumulative_cost;
                // Update for next transaction
                cumulative_cost = tx.next_cumulative_cost();

                // If the account changed in the block, check the balance.
                if let Some(changed_balance) = changed_balance {
                    if cumulative_cost > changed_balance {
                        // sender lacks sufficient funds to pay for this transaction
                        tx.state.remove(TxState::ENOUGH_BALANCE);
                    } else {
                        tx.state.insert(TxState::ENOUGH_BALANCE);
                    }
                }

                // Update ancestor condition.
                if has_parked_ancestor {
                    tx.state.remove(TxState::NO_PARKED_ANCESTORS);
                } else {
                    tx.state.insert(TxState::NO_PARKED_ANCESTORS);
                }
                has_parked_ancestor = !tx.state.is_pending();

                // Update and record sub-pool changes.
                Self::update_tx_base_fee(self.pending_fees.base_fee, tx);
                Self::record_subpool_update(&mut updates, tx);

                // Advance iterator
                iter.next();
            }
        }

        updates
    }

    /// This will update the transaction's `subpool` based on its state.
    ///
    /// If the sub-pool derived from the state differs from the current pool, it will record a
    /// `PoolUpdate` for this transaction to move it to the new sub-pool.
    fn record_subpool_update(updates: &mut Vec<PoolUpdate>, tx: &mut PoolInternalTransaction<T>) {
        let current_pool = tx.subpool;
        tx.subpool = tx.state.into();
        if current_pool != tx.subpool {
            updates.push(PoolUpdate {
                id: *tx.transaction.id(),
                hash: *tx.transaction.hash(),
                current: current_pool,
                destination: Destination::Pool(tx.subpool),
            })
        }
    }

    /// Rechecks the transaction's dynamic fee condition.
    fn update_tx_base_fee(pending_block_base_fee: u64, tx: &mut PoolInternalTransaction<T>) {
        // Recheck dynamic fee condition.
        match tx.transaction.max_fee_per_gas().cmp(&(pending_block_base_fee as u128)) {
            Ordering::Greater | Ordering::Equal => {
                tx.state.insert(TxState::ENOUGH_FEE_CAP_BLOCK);
            }
            Ordering::Less => {
                tx.state.remove(TxState::ENOUGH_FEE_CAP_BLOCK);
            }
        }
    }

    /// Returns an iterator over all transactions for the given sender, starting with the lowest
    /// nonce
    pub(crate) fn txs_iter(
        &self,
        sender: SenderId,
    ) -> impl Iterator<Item = (&TransactionId, &PoolInternalTransaction<T>)> + '_ {
        self.txs
            .range((sender.start_bound(), Unbounded))
            .take_while(move |(other, _)| sender == other.sender)
    }

    /// Returns a mutable iterator over all transactions for the given sender, starting with the
    /// lowest nonce
    #[cfg(test)]
    #[allow(unused)]
    pub(crate) fn txs_iter_mut(
        &mut self,
        sender: SenderId,
    ) -> impl Iterator<Item = (&TransactionId, &mut PoolInternalTransaction<T>)> + '_ {
        self.txs
            .range_mut((sender.start_bound(), Unbounded))
            .take_while(move |(other, _)| sender == other.sender)
    }

    /// Returns all transactions that _follow_ after the given id and have the same sender.
    ///
    /// NOTE: The range is _exclusive_
    pub(crate) fn descendant_txs_exclusive<'a, 'b: 'a>(
        &'a self,
        id: &'b TransactionId,
    ) -> impl Iterator<Item = (&'a TransactionId, &'a PoolInternalTransaction<T>)> + '_ {
        self.txs.range((Excluded(id), Unbounded)).take_while(|(other, _)| id.sender == other.sender)
    }

    /// Returns all transactions that _follow_ after the given id but have the same sender.
    ///
    /// NOTE: The range is _inclusive_: if the transaction that belongs to `id` it will be the
    /// first value.
    pub(crate) fn descendant_txs_inclusive<'a, 'b: 'a>(
        &'a self,
        id: &'b TransactionId,
    ) -> impl Iterator<Item = (&'a TransactionId, &'a PoolInternalTransaction<T>)> + '_ {
        self.txs.range(id..).take_while(|(other, _)| id.sender == other.sender)
    }

    /// Returns all mutable transactions that _follow_ after the given id but have the same sender.
    ///
    /// NOTE: The range is _inclusive_: if the transaction that belongs to `id` it field be the
    /// first value.
    pub(crate) fn descendant_txs_mut<'a, 'b: 'a>(
        &'a mut self,
        id: &'b TransactionId,
    ) -> impl Iterator<Item = (&'a TransactionId, &'a mut PoolInternalTransaction<T>)> + '_ {
        self.txs.range_mut(id..).take_while(|(other, _)| id.sender == other.sender)
    }

    /// Removes a transaction from the set using its hash.
    pub(crate) fn remove_transaction_by_hash(
        &mut self,
        tx_hash: &B256,
    ) -> Option<(Arc<ValidPoolTransaction<T>>, SubPool)> {
        let tx = self.by_hash.remove(tx_hash)?;
        let internal = self.txs.remove(&tx.transaction_id)?;
        // decrement the counter for the sender.
        self.tx_decr(tx.sender_id());
        Some((tx, internal.subpool))
    }

    /// Removes a transaction from the set.
    ///
    /// This will _not_ trigger additional updates, because descendants without nonce gaps are
    /// already in the pending pool, and this transaction will be the first transaction of the
    /// sender in this pool.
    pub(crate) fn remove_transaction(
        &mut self,
        id: &TransactionId,
    ) -> Option<(Arc<ValidPoolTransaction<T>>, SubPool)> {
        let internal = self.txs.remove(id)?;

        // decrement the counter for the sender.
        self.tx_decr(internal.transaction.sender_id());

        self.by_hash.remove(internal.transaction.hash()).map(|tx| (tx, internal.subpool))
    }

    /// Checks if the given transaction's type conflicts with an existing transaction.
    ///
    /// See also [ValidPoolTransaction::tx_type_conflicts_with].
    ///
    /// Caution: This assumes that mutually exclusive invariant is always true for the same sender.
    #[inline]
    fn contains_conflicting_transaction(&self, tx: &ValidPoolTransaction<T>) -> bool {
        let mut iter = self.txs_iter(tx.transaction_id.sender);
        if let Some((_, existing)) = iter.next() {
            return tx.tx_type_conflicts_with(&existing.transaction)
        }
        // no existing transaction for this sender
        false
    }

    /// Additional checks for a new transaction.
    ///
    /// This will enforce all additional rules in the context of this pool, such as:
    ///   - Spam protection: reject new non-local transaction from a sender that exhausted its slot
    ///     capacity.
    ///   - Gas limit: reject transactions if they exceed a block's maximum gas.
    ///   - Ensures transaction types are not conflicting for the sender: blob vs normal
    ///     transactions are mutually exclusive for the same sender.
    fn ensure_valid(
        &self,
        transaction: ValidPoolTransaction<T>,
    ) -> Result<ValidPoolTransaction<T>, InsertErr<T>> {
        if !transaction.origin.is_local() {
            let current_txs =
                self.tx_counter.get(&transaction.sender_id()).copied().unwrap_or_default();
            if current_txs >= self.max_account_slots {
                return Err(InsertErr::ExceededSenderTransactionsCapacity {
                    transaction: Arc::new(transaction),
                })
            }
        }
        if transaction.gas_limit() > self.block_gas_limit {
            return Err(InsertErr::TxGasLimitMoreThanAvailableBlockGas {
                block_gas_limit: self.block_gas_limit,
                tx_gas_limit: transaction.gas_limit(),
                transaction: Arc::new(transaction),
            })
        }

        if self.contains_conflicting_transaction(&transaction) {
            // blob vs non blob transactions are mutually exclusive for the same sender
            return Err(InsertErr::TxTypeConflict { transaction: Arc::new(transaction) })
        }

        Ok(transaction)
    }

    /// Enforces additional constraints for blob transactions before attempting to insert:
    ///    - new blob transactions must not have any nonce gaps
    ///    - blob transactions cannot go into overdraft
    ///    - replacement blob transaction with a higher fee must not shift an already propagated
    ///      descending blob transaction into overdraft
    fn ensure_valid_blob_transaction(
        &self,
        new_blob_tx: ValidPoolTransaction<T>,
        on_chain_balance: U256,
        ancestor: Option<TransactionId>,
    ) -> Result<ValidPoolTransaction<T>, InsertErr<T>> {
        if let Some(ancestor) = ancestor {
            let Some(ancestor_tx) = self.txs.get(&ancestor) else {
                // ancestor tx is missing, so we can't insert the new blob
                return Err(InsertErr::BlobTxHasNonceGap { transaction: Arc::new(new_blob_tx) })
            };
            if ancestor_tx.state.has_nonce_gap() {
                // the ancestor transaction already has a nonce gap, so we can't insert the new
                // blob
                return Err(InsertErr::BlobTxHasNonceGap { transaction: Arc::new(new_blob_tx) })
            }

            // the max cost executing this transaction requires
            let mut cumulative_cost = ancestor_tx.next_cumulative_cost() + new_blob_tx.cost();

            // check if the new blob would go into overdraft
            if cumulative_cost > on_chain_balance {
                // the transaction would go into overdraft
                return Err(InsertErr::Overdraft { transaction: Arc::new(new_blob_tx) })
            }

            // ensure that a replacement would not shift already propagated blob transactions into
            // overdraft
            let id = new_blob_tx.transaction_id;
            let mut descendants = self.descendant_txs_inclusive(&id).peekable();
            if let Some((maybe_replacement, _)) = descendants.peek() {
                if **maybe_replacement == new_blob_tx.transaction_id {
                    // replacement transaction
                    descendants.next();

                    // check if any of descendant blob transactions should be shifted into overdraft
                    for (_, tx) in descendants {
                        cumulative_cost += tx.transaction.cost();
                        if tx.transaction.is_eip4844() && cumulative_cost > on_chain_balance {
                            // the transaction would shift
                            return Err(InsertErr::Overdraft { transaction: Arc::new(new_blob_tx) })
                        }
                    }
                }
            }
        } else if new_blob_tx.cost() > on_chain_balance {
            // the transaction would go into overdraft
            return Err(InsertErr::Overdraft { transaction: Arc::new(new_blob_tx) })
        }

        Ok(new_blob_tx)
    }

    /// Returns true if the replacement candidate is underpriced and can't replace the existing
    /// transaction.
    #[inline]
    fn is_underpriced(
        existing_transaction: &ValidPoolTransaction<T>,
        maybe_replacement: &ValidPoolTransaction<T>,
        price_bumps: &PriceBumpConfig,
    ) -> bool {
        let price_bump = price_bumps.price_bump(existing_transaction.tx_type());
        let price_bump_multiplier = (100 + price_bump) / 100;

        if maybe_replacement.max_fee_per_gas() <=
            existing_transaction.max_fee_per_gas() * price_bump_multiplier
        {
            return true
        }

        let existing_max_priority_fee_per_gas =
            existing_transaction.transaction.max_priority_fee_per_gas().unwrap_or(0);
        let replacement_max_priority_fee_per_gas =
            maybe_replacement.transaction.max_priority_fee_per_gas().unwrap_or(0);

        if replacement_max_priority_fee_per_gas <=
            existing_max_priority_fee_per_gas * price_bump_multiplier &&
            existing_max_priority_fee_per_gas != 0 &&
            replacement_max_priority_fee_per_gas != 0
        {
            return true
        }

        // check max blob fee per gas
        if let Some(existing_max_blob_fee_per_gas) =
            existing_transaction.transaction.max_fee_per_blob_gas()
        {
            // this enforces that blob txs can only be replaced by blob txs
            let replacement_max_blob_fee_per_gas =
                maybe_replacement.transaction.max_fee_per_blob_gas().unwrap_or(0);
            if replacement_max_blob_fee_per_gas <=
                existing_max_blob_fee_per_gas * price_bump_multiplier
            {
                return true
            }
        }

        false
    }

    /// Inserts a new _valid_ transaction into the pool.
    ///
    /// If the transaction already exists, it will be replaced if not underpriced.
    /// Returns info to which sub-pool the transaction should be moved.
    /// Also returns a set of pool updates triggered by this insert, that need to be handled by the
    /// caller.
    ///
    /// These can include:
    ///      - closing nonce gaps of descendant transactions
    ///      - enough balance updates
    ///
    /// Note: For EIP-4844 blob transactions additional constraints are enforced:
    ///      - new blob transactions must not have any nonce gaps
    ///      - blob transactions cannot go into overdraft
    ///
    /// ## Transaction type Exclusivity
    ///
    /// The pool enforces exclusivity of eip-4844 blob vs non-blob transactions on a per sender
    /// basis:
    ///   - If the pool already includes a blob transaction from the `transaction`'s sender, then
    ///     the  `transaction` must also be a blob transaction
    ///  - If the pool already includes a non-blob transaction from the `transaction`'s sender, then
    ///    the  `transaction` must _not_ be a blob transaction.
    ///
    /// In other words, the presence of blob transactions exclude non-blob transactions and vice
    /// versa:
    ///
    /// ## Replacements
    ///
    /// The replacement candidate must satisfy given price bump constraints: replacement candidate
    /// must not be underpriced
    pub(crate) fn insert_tx(
        &mut self,
        transaction: ValidPoolTransaction<T>,
        on_chain_balance: U256,
        on_chain_nonce: u64,
    ) -> InsertResult<T> {
        assert!(on_chain_nonce <= transaction.nonce(), "Invalid transaction");

        let mut transaction = self.ensure_valid(transaction)?;

        let inserted_tx_id = *transaction.id();
        let mut state = TxState::default();
        let mut cumulative_cost = U256::ZERO;
        let mut updates = Vec::new();

        // identifier of the ancestor transaction, will be None if the transaction is the next tx of
        // the sender
        let ancestor = TransactionId::ancestor(
            transaction.transaction.nonce(),
            on_chain_nonce,
            inserted_tx_id.sender,
        );

        // before attempting to insert a blob transaction, we need to ensure that additional
        // constraints are met that only apply to blob transactions
        if transaction.is_eip4844() {
            state.insert(TxState::BLOB_TRANSACTION);

            transaction =
                self.ensure_valid_blob_transaction(transaction, on_chain_balance, ancestor)?;
            let blob_fee_cap = transaction.transaction.max_fee_per_blob_gas().unwrap_or_default();
            if blob_fee_cap >= self.pending_fees.blob_fee {
                state.insert(TxState::ENOUGH_BLOB_FEE_CAP_BLOCK);
            }
        } else {
            // Non-EIP4844 transaction always satisfy the blob fee cap condition
            state.insert(TxState::ENOUGH_BLOB_FEE_CAP_BLOCK);
        }

        let transaction = Arc::new(transaction);

        // If there's no ancestor tx then this is the next transaction.
        if ancestor.is_none() {
            state.insert(TxState::NO_NONCE_GAPS);
            state.insert(TxState::NO_PARKED_ANCESTORS);
        }

        // Check dynamic fee
        let fee_cap = transaction.max_fee_per_gas();

        if fee_cap < self.minimal_protocol_basefee as u128 {
            return Err(InsertErr::FeeCapBelowMinimumProtocolFeeCap { transaction, fee_cap })
        }
        if fee_cap >= self.pending_fees.base_fee as u128 {
            state.insert(TxState::ENOUGH_FEE_CAP_BLOCK);
        }

        // Ensure tx does not exceed block gas limit
        if transaction.gas_limit() < self.block_gas_limit {
            state.insert(TxState::NOT_TOO_MUCH_GAS);
        }

        // placeholder for the replaced transaction, if any
        let mut replaced_tx = None;

        let pool_tx = PoolInternalTransaction {
            transaction: Arc::clone(&transaction),
            subpool: state.into(),
            state,
            cumulative_cost,
        };

        // try to insert the transaction
        match self.txs.entry(*transaction.id()) {
            Entry::Vacant(entry) => {
                // Insert the transaction in both maps
                self.by_hash.insert(*pool_tx.transaction.hash(), pool_tx.transaction.clone());
                entry.insert(pool_tx);
            }
            Entry::Occupied(mut entry) => {
                // Transaction with the same nonce already exists: replacement candidate
                let existing_transaction = entry.get().transaction.as_ref();
                let maybe_replacement = transaction.as_ref();

                // Ensure the new transaction is not underpriced
                if Self::is_underpriced(existing_transaction, maybe_replacement, &self.price_bumps)
                {
                    return Err(InsertErr::Underpriced {
                        transaction: pool_tx.transaction,
                        existing: *entry.get().transaction.hash(),
                    })
                }
                let new_hash = *pool_tx.transaction.hash();
                let new_transaction = pool_tx.transaction.clone();
                let replaced = entry.insert(pool_tx);
                self.by_hash.remove(replaced.transaction.hash());
                self.by_hash.insert(new_hash, new_transaction);
                // also remove the hash
                replaced_tx = Some((replaced.transaction, replaced.subpool));
            }
        }

        // The next transaction of this sender
        let on_chain_id = TransactionId::new(transaction.sender_id(), on_chain_nonce);
        {
            // get all transactions of the sender's account
            let mut descendants = self.descendant_txs_mut(&on_chain_id).peekable();

            // Tracks the next nonce we expect if the transactions are gapless
            let mut next_nonce = on_chain_id.nonce;

            // We need to find out if the next transaction of the sender is considered pending
            //
            let mut has_parked_ancestor = if ancestor.is_none() {
                // the new transaction is the next one
                false
            } else {
                // SAFETY: the transaction was added above so the _inclusive_ descendants iterator
                // returns at least 1 tx.
                let (id, tx) = descendants.peek().expect("Includes >= 1; qed.");
                if id.nonce < inserted_tx_id.nonce {
                    !tx.state.is_pending()
                } else {
                    true
                }
            };

            // Traverse all transactions of the sender and update existing transactions
            for (id, tx) in descendants {
                let current_pool = tx.subpool;

                // If there's a nonce gap, we can shortcircuit
                if next_nonce != id.nonce {
                    break
                }

                // close the nonce gap
                tx.state.insert(TxState::NO_NONCE_GAPS);

                // set cumulative cost
                tx.cumulative_cost = cumulative_cost;

                // Update for next transaction
                cumulative_cost = tx.next_cumulative_cost();

                if cumulative_cost > on_chain_balance {
                    // sender lacks sufficient funds to pay for this transaction
                    tx.state.remove(TxState::ENOUGH_BALANCE);
                } else {
                    tx.state.insert(TxState::ENOUGH_BALANCE);
                }

                // Update ancestor condition.
                if has_parked_ancestor {
                    tx.state.remove(TxState::NO_PARKED_ANCESTORS);
                } else {
                    tx.state.insert(TxState::NO_PARKED_ANCESTORS);
                }
                has_parked_ancestor = !tx.state.is_pending();

                // update the pool based on the state
                tx.subpool = tx.state.into();

                if inserted_tx_id.eq(id) {
                    // if it is the new transaction, track its updated state
                    state = tx.state;
                } else {
                    // check if anything changed
                    if current_pool != tx.subpool {
                        updates.push(PoolUpdate {
                            id: *id,
                            hash: *tx.transaction.hash(),
                            current: current_pool,
                            destination: Destination::Pool(tx.subpool),
                        })
                    }
                }

                // increment for next iteration
                next_nonce = id.next_nonce();
            }
        }

        // If this wasn't a replacement transaction we need to update the counter.
        if replaced_tx.is_none() {
            self.tx_inc(inserted_tx_id.sender);
        }

        Ok(InsertOk { transaction, move_to: state.into(), state, replaced_tx, updates })
    }

    /// Number of transactions in the entire pool
    pub(crate) fn len(&self) -> usize {
        self.txs.len()
    }

    /// Whether the pool is empty
    pub(crate) fn is_empty(&self) -> bool {
        self.txs.is_empty()
    }

    /// Asserts that the bijection between `by_hash` and `txs` is valid.
    #[cfg(any(test, feature = "test-utils"))]
    pub(crate) fn assert_invariants(&self) {
        assert_eq!(self.by_hash.len(), self.txs.len(), "by_hash.len() != txs.len()");
    }
}

#[cfg(test)]
#[allow(missing_docs)]
impl<T: PoolTransaction> AllTransactions<T> {
    pub(crate) fn tx_count(&self, sender: SenderId) -> usize {
        self.tx_counter.get(&sender).copied().unwrap_or_default()
    }
}

impl<T: PoolTransaction> Default for AllTransactions<T> {
    fn default() -> Self {
        Self {
            max_account_slots: TXPOOL_MAX_ACCOUNT_SLOTS_PER_SENDER,
            minimal_protocol_basefee: MIN_PROTOCOL_BASE_FEE,
            block_gas_limit: ETHEREUM_BLOCK_GAS_LIMIT,
            by_hash: Default::default(),
            txs: Default::default(),
            tx_counter: Default::default(),
            last_seen_block_number: 0,
            last_seen_block_hash: Default::default(),
            pending_fees: Default::default(),
            price_bumps: Default::default(),
        }
    }
}

/// Represents updated fees for the pending block.
#[derive(Debug, Clone)]
pub(crate) struct PendingFees {
    /// The pending base fee
    pub(crate) base_fee: u64,
    /// The pending blob fee
    pub(crate) blob_fee: u128,
}

impl Default for PendingFees {
    fn default() -> Self {
        PendingFees { base_fee: Default::default(), blob_fee: BLOB_TX_MIN_BLOB_GASPRICE }
    }
}

/// Result type for inserting a transaction
pub(crate) type InsertResult<T> = Result<InsertOk<T>, InsertErr<T>>;

/// Err variant of `InsertResult`
#[derive(Debug)]
pub(crate) enum InsertErr<T: PoolTransaction> {
    /// Attempted to replace existing transaction, but was underpriced
    Underpriced {
        #[allow(unused)]
        transaction: Arc<ValidPoolTransaction<T>>,
        existing: TxHash,
    },
    /// Attempted to insert a blob transaction with a nonce gap
    BlobTxHasNonceGap { transaction: Arc<ValidPoolTransaction<T>> },
    /// Attempted to insert a transaction that would overdraft the sender's balance at the time of
    /// insertion.
    Overdraft { transaction: Arc<ValidPoolTransaction<T>> },
    /// The transactions feeCap is lower than the chain's minimum fee requirement.
    ///
    /// See also [`MIN_PROTOCOL_BASE_FEE`]
    FeeCapBelowMinimumProtocolFeeCap { transaction: Arc<ValidPoolTransaction<T>>, fee_cap: u128 },
    /// Sender currently exceeds the configured limit for max account slots.
    ///
    /// The sender can be considered a spammer at this point.
    ExceededSenderTransactionsCapacity { transaction: Arc<ValidPoolTransaction<T>> },
    /// Transaction gas limit exceeds block's gas limit
    TxGasLimitMoreThanAvailableBlockGas {
        transaction: Arc<ValidPoolTransaction<T>>,
        block_gas_limit: u64,
        tx_gas_limit: u64,
    },
    /// Thrown if the mutual exclusivity constraint (blob vs normal transaction) is violated.
    TxTypeConflict { transaction: Arc<ValidPoolTransaction<T>> },
}

/// Transaction was successfully inserted into the pool
#[derive(Debug)]
pub(crate) struct InsertOk<T: PoolTransaction> {
    /// Ref to the inserted transaction.
    transaction: Arc<ValidPoolTransaction<T>>,
    /// Where to move the transaction to.
    move_to: SubPool,
    /// Current state of the inserted tx.
    #[allow(unused)]
    state: TxState,
    /// The transaction that was replaced by this.
    replaced_tx: Option<(Arc<ValidPoolTransaction<T>>, SubPool)>,
    /// Additional updates to transactions affected by this change.
    updates: Vec<PoolUpdate>,
}

/// The internal transaction typed used by `AllTransactions` which also additional info used for
/// determining the current state of the transaction.
#[derive(Debug)]
pub(crate) struct PoolInternalTransaction<T: PoolTransaction> {
    /// The actual transaction object.
    pub(crate) transaction: Arc<ValidPoolTransaction<T>>,
    /// The `SubPool` that currently contains this transaction.
    pub(crate) subpool: SubPool,
    /// Keeps track of the current state of the transaction and therefor in which subpool it should
    /// reside
    pub(crate) state: TxState,
    /// The total cost all transactions before this transaction.
    ///
    /// This is the combined `cost` of all transactions from the same sender that currently
    /// come before this transaction.
    pub(crate) cumulative_cost: U256,
}

// === impl PoolInternalTransaction ===

impl<T: PoolTransaction> PoolInternalTransaction<T> {
    fn next_cumulative_cost(&self) -> U256 {
        self.cumulative_cost + self.transaction.cost()
    }
}

/// Tracks the result after updating the pool
#[derive(Debug)]
pub(crate) struct UpdateOutcome<T: PoolTransaction> {
    /// transactions promoted to the pending pool
    pub(crate) promoted: Vec<Arc<ValidPoolTransaction<T>>>,
    /// transaction that failed and were discarded
    pub(crate) discarded: Vec<Arc<ValidPoolTransaction<T>>>,
}

impl<T: PoolTransaction> Default for UpdateOutcome<T> {
    fn default() -> Self {
        Self { promoted: vec![], discarded: vec![] }
    }
}

/// Represents the outcome of a prune
pub struct PruneResult<T: PoolTransaction> {
    /// A list of added transactions that a pruned marker satisfied
    pub promoted: Vec<AddedTransaction<T>>,
    /// all transactions that failed to be promoted and now are discarded
    pub failed: Vec<TxHash>,
    /// all transactions that were pruned from the ready pool
    pub pruned: Vec<Arc<ValidPoolTransaction<T>>>,
}

impl<T: PoolTransaction> fmt::Debug for PruneResult<T> {
    fn fmt(&self, fmt: &mut fmt::Formatter<'_>) -> fmt::Result {
        write!(fmt, "PruneResult {{ ")?;
        write!(
            fmt,
            "promoted: {:?}, ",
            self.promoted.iter().map(|tx| *tx.hash()).collect::<Vec<_>>()
        )?;
        write!(fmt, "failed: {:?}, ", self.failed)?;
        write!(
            fmt,
            "pruned: {:?}, ",
            self.pruned.iter().map(|tx| *tx.transaction.hash()).collect::<Vec<_>>()
        )?;
        write!(fmt, "}}")?;
        Ok(())
    }
}

/// Stores relevant context about a sender.
#[derive(Debug, Clone, Default)]
pub(crate) struct SenderInfo {
    /// current nonce of the sender.
    pub(crate) state_nonce: u64,
    /// Balance of the sender at the current point.
    pub(crate) balance: U256,
}

// === impl SenderInfo ===

impl SenderInfo {
    /// Updates the info with the new values.
    fn update(&mut self, state_nonce: u64, balance: U256) {
        *self = Self { state_nonce, balance };
    }
}

#[cfg(test)]
mod tests {
    use super::*;
    use crate::{
        test_utils::{MockOrdering, MockTransaction, MockTransactionFactory},
        traits::TransactionOrigin,
    };

    #[test]
    fn test_insert_blob() {
        let on_chain_balance = U256::MAX;
        let on_chain_nonce = 0;
        let mut f = MockTransactionFactory::default();
        let mut pool = AllTransactions::default();
        let tx = MockTransaction::eip4844().inc_price().inc_limit();
        let valid_tx = f.validated(tx);
        let InsertOk { updates, replaced_tx, move_to, state, .. } =
            pool.insert_tx(valid_tx.clone(), on_chain_balance, on_chain_nonce).unwrap();
        assert!(updates.is_empty());
        assert!(replaced_tx.is_none());
        assert!(state.contains(TxState::NO_NONCE_GAPS));
        assert!(state.contains(TxState::ENOUGH_BALANCE));
        assert!(state.contains(TxState::ENOUGH_BLOB_FEE_CAP_BLOCK));
        assert_eq!(move_to, SubPool::Pending);

        let inserted = pool.txs.get(&valid_tx.transaction_id).unwrap();
        assert_eq!(inserted.subpool, SubPool::Pending);
    }

    #[test]
    fn test_insert_blob_not_enough_blob_fee() {
        let on_chain_balance = U256::MAX;
        let on_chain_nonce = 0;
        let mut f = MockTransactionFactory::default();
        let mut pool = AllTransactions {
            pending_fees: PendingFees { blob_fee: 10_000_000, ..Default::default() },
            ..Default::default()
        };
        let tx = MockTransaction::eip4844().inc_price().inc_limit();
        pool.pending_fees.blob_fee = tx.max_fee_per_blob_gas().unwrap() + 1;
        let valid_tx = f.validated(tx);
        let InsertOk { state, .. } =
            pool.insert_tx(valid_tx.clone(), on_chain_balance, on_chain_nonce).unwrap();
        assert!(state.contains(TxState::NO_NONCE_GAPS));
        assert!(!state.contains(TxState::ENOUGH_BLOB_FEE_CAP_BLOCK));

        let _ = pool.txs.get(&valid_tx.transaction_id).unwrap();
    }

    #[test]
    fn test_valid_tx_with_decreasing_blob_fee() {
        let on_chain_balance = U256::MAX;
        let on_chain_nonce = 0;
        let mut f = MockTransactionFactory::default();
        let mut pool = AllTransactions {
            pending_fees: PendingFees { blob_fee: 10_000_000, ..Default::default() },
            ..Default::default()
        };
        let tx = MockTransaction::eip4844().inc_price().inc_limit();

        pool.pending_fees.blob_fee = tx.max_fee_per_blob_gas().unwrap() + 1;
        let valid_tx = f.validated(tx.clone());
        let InsertOk { state, .. } =
            pool.insert_tx(valid_tx.clone(), on_chain_balance, on_chain_nonce).unwrap();
        assert!(state.contains(TxState::NO_NONCE_GAPS));
        assert!(!state.contains(TxState::ENOUGH_BLOB_FEE_CAP_BLOCK));

        let _ = pool.txs.get(&valid_tx.transaction_id).unwrap();
        pool.remove_transaction(&valid_tx.transaction_id);

        pool.pending_fees.blob_fee = tx.max_fee_per_blob_gas().unwrap();
        let InsertOk { state, .. } =
            pool.insert_tx(valid_tx.clone(), on_chain_balance, on_chain_nonce).unwrap();
        assert!(state.contains(TxState::NO_NONCE_GAPS));
        assert!(state.contains(TxState::ENOUGH_BLOB_FEE_CAP_BLOCK));
    }

    #[test]
    fn test_demote_valid_tx_with_increasing_blob_fee() {
        let on_chain_balance = U256::MAX;
        let on_chain_nonce = 0;
        let mut f = MockTransactionFactory::default();
        let mut pool = TxPool::new(MockOrdering::default(), Default::default());
        let tx = MockTransaction::eip4844().inc_price().inc_limit();

        // set block info so the tx is initially underpriced w.r.t. blob fee
        let mut block_info = pool.block_info();
        block_info.pending_blob_fee = Some(tx.max_fee_per_blob_gas().unwrap());
        pool.set_block_info(block_info);

        let validated = f.validated(tx.clone());
        let id = *validated.id();
        pool.add_transaction(validated, on_chain_balance, on_chain_nonce).unwrap();

        // assert pool lengths
        assert!(pool.blob_transactions.is_empty());
        assert_eq!(pool.pending_pool.len(), 1);

        // check tx state and derived subpool
        let internal_tx = pool.all_transactions.txs.get(&id).unwrap();
        assert!(internal_tx.state.contains(TxState::ENOUGH_BLOB_FEE_CAP_BLOCK));
        assert_eq!(internal_tx.subpool, SubPool::Pending);

        // set block info so the pools are updated
        block_info.pending_blob_fee = Some(tx.max_fee_per_blob_gas().unwrap() + 1);
        pool.set_block_info(block_info);

        // check that the tx is promoted
        let internal_tx = pool.all_transactions.txs.get(&id).unwrap();
        assert!(!internal_tx.state.contains(TxState::ENOUGH_BLOB_FEE_CAP_BLOCK));
        assert_eq!(internal_tx.subpool, SubPool::Blob);

        // make sure the blob transaction was promoted into the pending pool
        assert_eq!(pool.blob_transactions.len(), 1);
        assert!(pool.pending_pool.is_empty());
    }

    #[test]
    fn test_promote_valid_tx_with_decreasing_blob_fee() {
        let on_chain_balance = U256::MAX;
        let on_chain_nonce = 0;
        let mut f = MockTransactionFactory::default();
        let mut pool = TxPool::new(MockOrdering::default(), Default::default());
        let tx = MockTransaction::eip4844().inc_price().inc_limit();

        // set block info so the tx is initially underpriced w.r.t. blob fee
        let mut block_info = pool.block_info();
        block_info.pending_blob_fee = Some(tx.max_fee_per_blob_gas().unwrap() + 1);
        pool.set_block_info(block_info);

        let validated = f.validated(tx.clone());
        let id = *validated.id();
        pool.add_transaction(validated, on_chain_balance, on_chain_nonce).unwrap();

        // assert pool lengths
        assert!(pool.pending_pool.is_empty());
        assert_eq!(pool.blob_transactions.len(), 1);

        // check tx state and derived subpool
        let internal_tx = pool.all_transactions.txs.get(&id).unwrap();
        assert!(!internal_tx.state.contains(TxState::ENOUGH_BLOB_FEE_CAP_BLOCK));
        assert_eq!(internal_tx.subpool, SubPool::Blob);

        // set block info so the pools are updated
        block_info.pending_blob_fee = Some(tx.max_fee_per_blob_gas().unwrap());
        pool.set_block_info(block_info);

        // check that the tx is promoted
        let internal_tx = pool.all_transactions.txs.get(&id).unwrap();
        assert!(internal_tx.state.contains(TxState::ENOUGH_BLOB_FEE_CAP_BLOCK));
        assert_eq!(internal_tx.subpool, SubPool::Pending);

        // make sure the blob transaction was promoted into the pending pool
        assert_eq!(pool.pending_pool.len(), 1);
        assert!(pool.blob_transactions.is_empty());
    }

    /// A struct representing a txpool promotion test instance
    #[derive(Debug, PartialEq, Eq, Clone, Hash)]
    struct PromotionTest {
        /// The basefee at the start of the test
        basefee: u64,
        /// The blobfee at the start of the test
        blobfee: u128,
        /// The subpool at the start of the test
        subpool: SubPool,
        /// The basefee update
        basefee_update: u64,
        /// The blobfee update
        blobfee_update: u128,
        /// The subpool after the update
        new_subpool: SubPool,
    }

    impl PromotionTest {
        /// Returns the test case for the opposite update
        fn opposite(&self) -> Self {
            Self {
                basefee: self.basefee_update,
                blobfee: self.blobfee_update,
                subpool: self.new_subpool,
                blobfee_update: self.blobfee,
                basefee_update: self.basefee,
                new_subpool: self.subpool,
            }
        }

        fn assert_subpool_lengths<T: TransactionOrdering>(
            &self,
            pool: &TxPool<T>,
            failure_message: String,
            check_subpool: SubPool,
        ) {
            match check_subpool {
                SubPool::Blob => {
                    assert_eq!(pool.blob_transactions.len(), 1, "{failure_message}");
                    assert!(pool.pending_pool.is_empty(), "{failure_message}");
                    assert!(pool.basefee_pool.is_empty(), "{failure_message}");
                    assert!(pool.queued_pool.is_empty(), "{failure_message}");
                }
                SubPool::Pending => {
                    assert!(pool.blob_transactions.is_empty(), "{failure_message}");
                    assert_eq!(pool.pending_pool.len(), 1, "{failure_message}");
                    assert!(pool.basefee_pool.is_empty(), "{failure_message}");
                    assert!(pool.queued_pool.is_empty(), "{failure_message}");
                }
                SubPool::BaseFee => {
                    assert!(pool.blob_transactions.is_empty(), "{failure_message}");
                    assert!(pool.pending_pool.is_empty(), "{failure_message}");
                    assert_eq!(pool.basefee_pool.len(), 1, "{failure_message}");
                    assert!(pool.queued_pool.is_empty(), "{failure_message}");
                }
                SubPool::Queued => {
                    assert!(pool.blob_transactions.is_empty(), "{failure_message}");
                    assert!(pool.pending_pool.is_empty(), "{failure_message}");
                    assert!(pool.basefee_pool.is_empty(), "{failure_message}");
                    assert_eq!(pool.queued_pool.len(), 1, "{failure_message}");
                }
            }
        }

        /// Runs an assertion on the provided pool, ensuring that the transaction is in the correct
        /// subpool based on the starting condition of the test, assuming the pool contains only a
        /// single transaction.
        fn assert_single_tx_starting_subpool<T: TransactionOrdering>(&self, pool: &TxPool<T>) {
            self.assert_subpool_lengths(
                pool,
                format!("pool length check failed at start of test: {self:?}"),
                self.subpool,
            );
        }

        /// Runs an assertion on the provided pool, ensuring that the transaction is in the correct
        /// subpool based on the ending condition of the test, assuming the pool contains only a
        /// single transaction.
        fn assert_single_tx_ending_subpool<T: TransactionOrdering>(&self, pool: &TxPool<T>) {
            self.assert_subpool_lengths(
                pool,
                format!("pool length check failed at end of test: {self:?}"),
                self.new_subpool,
            );
        }
    }

    #[test]
    fn test_promote_blob_tx_with_both_pending_fee_updates() {
        // this exhaustively tests all possible promotion scenarios for a single transaction moving
        // between the blob and pending pool
        let on_chain_balance = U256::MAX;
        let on_chain_nonce = 0;
        let mut f = MockTransactionFactory::default();
        let tx = MockTransaction::eip4844().inc_price().inc_limit();

        let max_fee_per_blob_gas = tx.max_fee_per_blob_gas().unwrap();
        let max_fee_per_gas = tx.max_fee_per_gas() as u64;

        // These are all _promotion_ tests or idempotent tests.
        let mut expected_promotions = vec![
            PromotionTest {
                blobfee: max_fee_per_blob_gas + 1,
                basefee: max_fee_per_gas + 1,
                subpool: SubPool::Blob,
                blobfee_update: max_fee_per_blob_gas + 1,
                basefee_update: max_fee_per_gas + 1,
                new_subpool: SubPool::Blob,
            },
            PromotionTest {
                blobfee: max_fee_per_blob_gas + 1,
                basefee: max_fee_per_gas + 1,
                subpool: SubPool::Blob,
                blobfee_update: max_fee_per_blob_gas,
                basefee_update: max_fee_per_gas + 1,
                new_subpool: SubPool::Blob,
            },
            PromotionTest {
                blobfee: max_fee_per_blob_gas + 1,
                basefee: max_fee_per_gas + 1,
                subpool: SubPool::Blob,
                blobfee_update: max_fee_per_blob_gas + 1,
                basefee_update: max_fee_per_gas,
                new_subpool: SubPool::Blob,
            },
            PromotionTest {
                blobfee: max_fee_per_blob_gas + 1,
                basefee: max_fee_per_gas + 1,
                subpool: SubPool::Blob,
                blobfee_update: max_fee_per_blob_gas,
                basefee_update: max_fee_per_gas,
                new_subpool: SubPool::Pending,
            },
            PromotionTest {
                blobfee: max_fee_per_blob_gas,
                basefee: max_fee_per_gas + 1,
                subpool: SubPool::Blob,
                blobfee_update: max_fee_per_blob_gas,
                basefee_update: max_fee_per_gas,
                new_subpool: SubPool::Pending,
            },
            PromotionTest {
                blobfee: max_fee_per_blob_gas + 1,
                basefee: max_fee_per_gas,
                subpool: SubPool::Blob,
                blobfee_update: max_fee_per_blob_gas,
                basefee_update: max_fee_per_gas,
                new_subpool: SubPool::Pending,
            },
            PromotionTest {
                blobfee: max_fee_per_blob_gas,
                basefee: max_fee_per_gas,
                subpool: SubPool::Pending,
                blobfee_update: max_fee_per_blob_gas,
                basefee_update: max_fee_per_gas,
                new_subpool: SubPool::Pending,
            },
        ];

        // extend the test cases with reversed updates - this will add all _demotion_ tests
        let reversed = expected_promotions.iter().map(|test| test.opposite()).collect::<Vec<_>>();
        expected_promotions.extend(reversed);

        // dedup the test cases
        let expected_promotions = expected_promotions.into_iter().collect::<HashSet<_>>();

        for promotion_test in expected_promotions.iter() {
            let mut pool = TxPool::new(MockOrdering::default(), Default::default());

            // set block info so the tx is initially underpriced w.r.t. blob fee
            let mut block_info = pool.block_info();

            block_info.pending_blob_fee = Some(promotion_test.blobfee);
            block_info.pending_basefee = promotion_test.basefee;
            pool.set_block_info(block_info);

            let validated = f.validated(tx.clone());
            let id = *validated.id();
            pool.add_transaction(validated, on_chain_balance, on_chain_nonce).unwrap();

            // assert pool lengths
            promotion_test.assert_single_tx_starting_subpool(&pool);

            // check tx state and derived subpool, it should not move into the blob pool
            let internal_tx = pool.all_transactions.txs.get(&id).unwrap();
            assert_eq!(
                internal_tx.subpool, promotion_test.subpool,
                "Subpools do not match at start of test: {promotion_test:?}"
            );

            // set block info with new base fee
            block_info.pending_basefee = promotion_test.basefee_update;
            block_info.pending_blob_fee = Some(promotion_test.blobfee_update);
            pool.set_block_info(block_info);

            // check tx state and derived subpool, it should not move into the blob pool
            let internal_tx = pool.all_transactions.txs.get(&id).unwrap();
            assert_eq!(
                internal_tx.subpool, promotion_test.new_subpool,
                "Subpools do not match at end of test: {promotion_test:?}"
            );

            // assert new pool lengths
            promotion_test.assert_single_tx_ending_subpool(&pool);
        }
    }

    #[test]
    fn test_insert_pending() {
        let on_chain_balance = U256::MAX;
        let on_chain_nonce = 0;
        let mut f = MockTransactionFactory::default();
        let mut pool = AllTransactions::default();
        let tx = MockTransaction::eip1559().inc_price().inc_limit();
        let valid_tx = f.validated(tx);
        let InsertOk { updates, replaced_tx, move_to, state, .. } =
            pool.insert_tx(valid_tx.clone(), on_chain_balance, on_chain_nonce).unwrap();
        assert!(updates.is_empty());
        assert!(replaced_tx.is_none());
        assert!(state.contains(TxState::NO_NONCE_GAPS));
        assert!(state.contains(TxState::ENOUGH_BALANCE));
        assert_eq!(move_to, SubPool::Pending);

        let inserted = pool.txs.get(&valid_tx.transaction_id).unwrap();
        assert_eq!(inserted.subpool, SubPool::Pending);
    }

    #[test]
    fn test_simple_insert() {
        let on_chain_balance = U256::ZERO;
        let on_chain_nonce = 0;
        let mut f = MockTransactionFactory::default();
        let mut pool = AllTransactions::default();
        let tx = MockTransaction::eip1559().inc_price().inc_limit();
        let valid_tx = f.validated(tx.clone());
        let InsertOk { updates, replaced_tx, move_to, state, .. } =
            pool.insert_tx(valid_tx.clone(), on_chain_balance, on_chain_nonce).unwrap();
        assert!(updates.is_empty());
        assert!(replaced_tx.is_none());
        assert!(state.contains(TxState::NO_NONCE_GAPS));
        assert!(!state.contains(TxState::ENOUGH_BALANCE));
        assert_eq!(move_to, SubPool::Queued);

        assert_eq!(pool.len(), 1);
        assert!(pool.contains(valid_tx.hash()));
        let expected_state = TxState::ENOUGH_FEE_CAP_BLOCK | TxState::NO_NONCE_GAPS;
        let inserted = pool.get(valid_tx.id()).unwrap();
        assert!(inserted.state.intersects(expected_state));

        // insert the same tx again
        let res = pool.insert_tx(valid_tx, on_chain_balance, on_chain_nonce);
        res.unwrap_err();
        assert_eq!(pool.len(), 1);

        let valid_tx = f.validated(tx.next());
        let InsertOk { updates, replaced_tx, move_to, state, .. } =
            pool.insert_tx(valid_tx.clone(), on_chain_balance, on_chain_nonce).unwrap();

        assert!(updates.is_empty());
        assert!(replaced_tx.is_none());
        assert!(state.contains(TxState::NO_NONCE_GAPS));
        assert!(!state.contains(TxState::ENOUGH_BALANCE));
        assert_eq!(move_to, SubPool::Queued);

        assert!(pool.contains(valid_tx.hash()));
        assert_eq!(pool.len(), 2);
        let inserted = pool.get(valid_tx.id()).unwrap();
        assert!(inserted.state.intersects(expected_state));
    }

    #[test]
    fn insert_already_imported() {
        let on_chain_balance = U256::ZERO;
        let on_chain_nonce = 0;
        let mut f = MockTransactionFactory::default();
        let mut pool = TxPool::new(MockOrdering::default(), Default::default());
        let tx = MockTransaction::eip1559().inc_price().inc_limit();
        let tx = f.validated(tx);
        pool.add_transaction(tx.clone(), on_chain_balance, on_chain_nonce).unwrap();
        match pool.add_transaction(tx, on_chain_balance, on_chain_nonce).unwrap_err().kind {
            PoolErrorKind::AlreadyImported => {}
            _ => unreachable!(),
        }
    }

    #[test]
    fn insert_replace() {
        let on_chain_balance = U256::ZERO;
        let on_chain_nonce = 0;
        let mut f = MockTransactionFactory::default();
        let mut pool = AllTransactions::default();
        let tx = MockTransaction::eip1559().inc_price().inc_limit();
        let first = f.validated(tx.clone());
        let _ = pool.insert_tx(first.clone(), on_chain_balance, on_chain_nonce).unwrap();
        let replacement = f.validated(tx.rng_hash().inc_price());
        let InsertOk { updates, replaced_tx, .. } =
            pool.insert_tx(replacement.clone(), on_chain_balance, on_chain_nonce).unwrap();
        assert!(updates.is_empty());
        let replaced = replaced_tx.unwrap();
        assert_eq!(replaced.0.hash(), first.hash());

        // ensure replaced tx is fully removed
        assert!(!pool.contains(first.hash()));
        assert!(pool.contains(replacement.hash()));
        assert_eq!(pool.len(), 1);
    }

    #[test]
    fn insert_replace_txpool() {
        let on_chain_balance = U256::ZERO;
        let on_chain_nonce = 0;
        let mut f = MockTransactionFactory::default();
        let mut pool = TxPool::mock();

        let tx = MockTransaction::eip1559().inc_price().inc_limit();
        let first = f.validated(tx.clone());
        let first_added =
            pool.add_transaction(first.clone(), on_chain_balance, on_chain_nonce).unwrap();
        let replacement = f.validated(tx.rng_hash().inc_price());
        let replacement_added =
            pool.add_transaction(replacement.clone(), on_chain_balance, on_chain_nonce).unwrap();

        // // ensure replaced tx removed
        assert!(!pool.contains(first_added.hash()));
        // but the replacement is still there
        assert!(pool.subpool_contains(replacement_added.subpool(), replacement_added.id()));

        assert!(pool.contains(replacement.hash()));
        let size = pool.size();
        assert_eq!(size.total, 1);
        size.assert_invariants();
    }

    #[test]
    fn insert_replace_underpriced() {
        let on_chain_balance = U256::ZERO;
        let on_chain_nonce = 0;
        let mut f = MockTransactionFactory::default();
        let mut pool = AllTransactions::default();
        let tx = MockTransaction::eip1559().inc_price().inc_limit();
        let first = f.validated(tx.clone());
        let _res = pool.insert_tx(first, on_chain_balance, on_chain_nonce);
        let mut replacement = f.validated(tx.rng_hash());
        replacement.transaction = replacement.transaction.decr_price();
        let err = pool.insert_tx(replacement, on_chain_balance, on_chain_nonce).unwrap_err();
        assert!(matches!(err, InsertErr::Underpriced { .. }));
    }

    #[test]
    fn insert_conflicting_type_normal_to_blob() {
        let on_chain_balance = U256::from(10_000);
        let on_chain_nonce = 0;
        let mut f = MockTransactionFactory::default();
        let mut pool = AllTransactions::default();
        let tx = MockTransaction::eip1559().inc_price().inc_limit();
        let first = f.validated(tx.clone());
        pool.insert_tx(first, on_chain_balance, on_chain_nonce).unwrap();
        let tx =
            MockTransaction::eip4844().set_sender(tx.get_sender()).inc_price_by(100).inc_limit();
        let blob = f.validated(tx);
        let err = pool.insert_tx(blob, on_chain_balance, on_chain_nonce).unwrap_err();
        assert!(matches!(err, InsertErr::TxTypeConflict { .. }), "{:?}", err);
    }

    #[test]
    fn insert_conflicting_type_blob_to_normal() {
        let on_chain_balance = U256::from(10_000);
        let on_chain_nonce = 0;
        let mut f = MockTransactionFactory::default();
        let mut pool = AllTransactions::default();
        let tx = MockTransaction::eip4844().inc_price().inc_limit();
        let first = f.validated(tx.clone());
        pool.insert_tx(first, on_chain_balance, on_chain_nonce).unwrap();
        let tx =
            MockTransaction::eip1559().set_sender(tx.get_sender()).inc_price_by(100).inc_limit();
        let tx = f.validated(tx);
        let err = pool.insert_tx(tx, on_chain_balance, on_chain_nonce).unwrap_err();
        assert!(matches!(err, InsertErr::TxTypeConflict { .. }), "{:?}", err);
    }

    // insert nonce then nonce - 1
    #[test]
    fn insert_previous() {
        let on_chain_balance = U256::ZERO;
        let on_chain_nonce = 0;
        let mut f = MockTransactionFactory::default();
        let mut pool = AllTransactions::default();
        let tx = MockTransaction::eip1559().inc_nonce().inc_price().inc_limit();
        let first = f.validated(tx.clone());
        let _res = pool.insert_tx(first.clone(), on_chain_balance, on_chain_nonce);

        let first_in_pool = pool.get(first.id()).unwrap();

        // has nonce gap
        assert!(!first_in_pool.state.contains(TxState::NO_NONCE_GAPS));

        let prev = f.validated(tx.prev());
        let InsertOk { updates, replaced_tx, state, move_to, .. } =
            pool.insert_tx(prev, on_chain_balance, on_chain_nonce).unwrap();

        // no updates since still in queued pool
        assert!(updates.is_empty());
        assert!(replaced_tx.is_none());
        assert!(state.contains(TxState::NO_NONCE_GAPS));
        assert_eq!(move_to, SubPool::Queued);

        let first_in_pool = pool.get(first.id()).unwrap();
        // has non nonce gap
        assert!(first_in_pool.state.contains(TxState::NO_NONCE_GAPS));
    }

    // insert nonce then nonce - 1
    #[test]
    fn insert_with_updates() {
        let on_chain_balance = U256::from(10_000);
        let on_chain_nonce = 0;
        let mut f = MockTransactionFactory::default();
        let mut pool = AllTransactions::default();
        let tx = MockTransaction::eip1559().inc_nonce().set_gas_price(100).inc_limit();
        let first = f.validated(tx.clone());
        let _res = pool.insert_tx(first.clone(), on_chain_balance, on_chain_nonce).unwrap();

        let first_in_pool = pool.get(first.id()).unwrap();
        // has nonce gap
        assert!(!first_in_pool.state.contains(TxState::NO_NONCE_GAPS));
        assert_eq!(SubPool::Queued, first_in_pool.subpool);

        let prev = f.validated(tx.prev());
        let InsertOk { updates, replaced_tx, state, move_to, .. } =
            pool.insert_tx(prev, on_chain_balance, on_chain_nonce).unwrap();

        // updated previous tx
        assert_eq!(updates.len(), 1);
        assert!(replaced_tx.is_none());
        assert!(state.contains(TxState::NO_NONCE_GAPS));
        assert_eq!(move_to, SubPool::Pending);

        let first_in_pool = pool.get(first.id()).unwrap();
        // has non nonce gap
        assert!(first_in_pool.state.contains(TxState::NO_NONCE_GAPS));
        assert_eq!(SubPool::Pending, first_in_pool.subpool);
    }

    #[test]
    fn insert_previous_blocking() {
        let on_chain_balance = U256::from(1_000);
        let on_chain_nonce = 0;
        let mut f = MockTransactionFactory::default();
        let mut pool = AllTransactions::default();
        pool.pending_fees.base_fee = pool.minimal_protocol_basefee.checked_add(1).unwrap();
        let tx = MockTransaction::eip1559().inc_nonce().inc_limit();
        let first = f.validated(tx.clone());

        let _res = pool.insert_tx(first.clone(), on_chain_balance, on_chain_nonce);

        let first_in_pool = pool.get(first.id()).unwrap();

        assert!(tx.get_gas_price() < pool.pending_fees.base_fee as u128);
        // has nonce gap
        assert!(!first_in_pool.state.contains(TxState::NO_NONCE_GAPS));

        let prev = f.validated(tx.prev());
        let InsertOk { updates, replaced_tx, state, move_to, .. } =
            pool.insert_tx(prev, on_chain_balance, on_chain_nonce).unwrap();

        assert!(!state.contains(TxState::ENOUGH_FEE_CAP_BLOCK));
        // no updates since still in queued pool
        assert!(updates.is_empty());
        assert!(replaced_tx.is_none());
        assert!(state.contains(TxState::NO_NONCE_GAPS));
        assert_eq!(move_to, SubPool::BaseFee);

        let first_in_pool = pool.get(first.id()).unwrap();
        // has non nonce gap
        assert!(first_in_pool.state.contains(TxState::NO_NONCE_GAPS));
    }

    #[test]
    fn rejects_spammer() {
        let on_chain_balance = U256::from(1_000);
        let on_chain_nonce = 0;
        let mut f = MockTransactionFactory::default();
        let mut pool = AllTransactions::default();

        let mut tx = MockTransaction::eip1559();
        for _ in 0..pool.max_account_slots {
            tx = tx.next();
            pool.insert_tx(f.validated(tx.clone()), on_chain_balance, on_chain_nonce).unwrap();
        }

        assert_eq!(
            pool.max_account_slots,
            pool.tx_count(f.ids.sender_id(&tx.get_sender()).unwrap())
        );

        let err =
            pool.insert_tx(f.validated(tx.next()), on_chain_balance, on_chain_nonce).unwrap_err();
        assert!(matches!(err, InsertErr::ExceededSenderTransactionsCapacity { .. }));
    }

    #[test]
    fn allow_local_spamming() {
        let on_chain_balance = U256::from(1_000);
        let on_chain_nonce = 0;
        let mut f = MockTransactionFactory::default();
        let mut pool = AllTransactions::default();

        let mut tx = MockTransaction::eip1559();
        for _ in 0..pool.max_account_slots {
            tx = tx.next();
            pool.insert_tx(
                f.validated_with_origin(TransactionOrigin::Local, tx.clone()),
                on_chain_balance,
                on_chain_nonce,
            )
            .unwrap();
        }

        assert_eq!(
            pool.max_account_slots,
            pool.tx_count(f.ids.sender_id(&tx.get_sender()).unwrap())
        );

        pool.insert_tx(
            f.validated_with_origin(TransactionOrigin::Local, tx.next()),
            on_chain_balance,
            on_chain_nonce,
        )
        .unwrap();
    }

    #[test]
    fn reject_tx_over_gas_limit() {
        let on_chain_balance = U256::from(1_000);
        let on_chain_nonce = 0;
        let mut f = MockTransactionFactory::default();
        let mut pool = AllTransactions::default();

        let tx = MockTransaction::eip1559().with_gas_limit(30_000_001);

        assert!(matches!(
            pool.insert_tx(f.validated(tx), on_chain_balance, on_chain_nonce),
            Err(InsertErr::TxGasLimitMoreThanAvailableBlockGas { .. })
        ));
    }

    #[test]
    fn update_basefee_subpools() {
        let mut f = MockTransactionFactory::default();
        let mut pool = TxPool::new(MockOrdering::default(), Default::default());

        let tx = MockTransaction::eip1559().inc_price_by(10);
        let validated = f.validated(tx.clone());
        let id = *validated.id();
        pool.add_transaction(validated, U256::from(1_000), 0).unwrap();

        assert_eq!(pool.pending_pool.len(), 1);

        pool.update_basefee((tx.max_fee_per_gas() + 1) as u64);

        assert!(pool.pending_pool.is_empty());
        assert_eq!(pool.basefee_pool.len(), 1);

        assert_eq!(pool.all_transactions.txs.get(&id).unwrap().subpool, SubPool::BaseFee)
    }

    #[test]
    fn update_basefee_subpools_setting_block_info() {
        let mut f = MockTransactionFactory::default();
        let mut pool = TxPool::new(MockOrdering::default(), Default::default());

        let tx = MockTransaction::eip1559().inc_price_by(10);
        let validated = f.validated(tx.clone());
        let id = *validated.id();
        pool.add_transaction(validated, U256::from(1_000), 0).unwrap();

        assert_eq!(pool.pending_pool.len(), 1);

        // use set_block_info for the basefee update
        let mut block_info = pool.block_info();
        block_info.pending_basefee = (tx.max_fee_per_gas() + 1) as u64;
        pool.set_block_info(block_info);

        assert!(pool.pending_pool.is_empty());
        assert_eq!(pool.basefee_pool.len(), 1);

        assert_eq!(pool.all_transactions.txs.get(&id).unwrap().subpool, SubPool::BaseFee)
    }

    #[test]
    fn discard_nonce_too_low() {
        let mut f = MockTransactionFactory::default();
        let mut pool = TxPool::new(MockOrdering::default(), Default::default());

        let tx = MockTransaction::eip1559().inc_price_by(10);
        let validated = f.validated(tx.clone());
        let id = *validated.id();
        pool.add_transaction(validated, U256::from(1_000), 0).unwrap();

        let next = tx.next();
        let validated = f.validated(next.clone());
        pool.add_transaction(validated, U256::from(1_000), 0).unwrap();

        assert_eq!(pool.pending_pool.len(), 2);

        let mut changed_senders = HashMap::new();
        changed_senders.insert(
            id.sender,
            SenderInfo { state_nonce: next.get_nonce(), balance: U256::from(1_000) },
        );
        let outcome = pool.update_accounts(changed_senders);
        assert_eq!(outcome.discarded.len(), 1);
        assert_eq!(pool.pending_pool.len(), 1);
    }
}
=======
//! The internal transaction pool implementation.
use crate::{
    config::{LocalTransactionConfig, TXPOOL_MAX_ACCOUNT_SLOTS_PER_SENDER},
    error::{Eip4844PoolTransactionError, InvalidPoolTransactionError, PoolError, PoolErrorKind},
    identifier::{SenderId, TransactionId},
    metrics::TxPoolMetrics,
    pool::{
        best::BestTransactions,
        blob::BlobTransactions,
        parked::{BasefeeOrd, ParkedPool, QueuedOrd},
        pending::PendingPool,
        state::{SubPool, TxState},
        update::{Destination, PoolUpdate},
        AddedPendingTransaction, AddedTransaction, OnNewCanonicalStateOutcome,
    },
    traits::{BestTransactionsAttributes, BlockInfo, PoolSize},
    PoolConfig, PoolResult, PoolTransaction, PriceBumpConfig, TransactionOrdering,
    ValidPoolTransaction, U256,
};
use fnv::FnvHashMap;
use reth_primitives::{
    constants::{
        eip4844::BLOB_TX_MIN_BLOB_GASPRICE, ETHEREUM_BLOCK_GAS_LIMIT, MIN_PROTOCOL_BASE_FEE,
    },
    Address, TxHash, B256,
};
use std::{
    cmp::Ordering,
    collections::{btree_map::Entry, hash_map, BTreeMap, HashMap, HashSet},
    fmt,
    ops::Bound::{Excluded, Unbounded},
    sync::Arc,
};

/// A pool that manages transactions.
///
/// This pool maintains the state of all transactions and stores them accordingly.

#[cfg_attr(doc, aquamarine::aquamarine)]
/// ```mermaid
/// graph TB
///   subgraph TxPool
///     direction TB
///     pool[(All Transactions)]
///     subgraph Subpools
///         direction TB
///         B3[(Queued)]
///         B1[(Pending)]
///         B2[(Basefee)]
///         B4[(Blob)]
///     end
///   end
///   discard([discard])
///   production([Block Production])
///   new([New Block])
///   A[Incoming Tx] --> B[Validation] -->|insert| pool
///   pool --> |if ready + blobfee too low| B4
///   pool --> |if ready| B1
///   pool --> |if ready + basfee too low| B2
///   pool --> |nonce gap or lack of funds| B3
///   pool --> |update| pool
///   B1 --> |best| production
///   B2 --> |worst| discard
///   B3 --> |worst| discard
///   B4 --> |worst| discard
///   B1 --> |increased blob fee| B4
///   B4 --> |decreased blob fee| B1
///   B1 --> |increased base fee| B2
///   B2 --> |decreased base fee| B1
///   B3 --> |promote| B1
///   B3 -->  |promote| B2
///   new -->  |apply state changes| pool
/// ```
pub struct TxPool<T: TransactionOrdering> {
    /// Contains the currently known information about the senders.
    sender_info: FnvHashMap<SenderId, SenderInfo>,
    /// pending subpool
    ///
    /// Holds transactions that are ready to be executed on the current state.
    pending_pool: PendingPool<T>,
    /// Pool settings to enforce limits etc.
    config: PoolConfig,
    /// queued subpool
    ///
    /// Holds all parked transactions that depend on external changes from the sender:
    ///
    ///    - blocked by missing ancestor transaction (has nonce gaps)
    ///    - sender lacks funds to pay for this transaction.
    queued_pool: ParkedPool<QueuedOrd<T::Transaction>>,
    /// base fee subpool
    ///
    /// Holds all parked transactions that currently violate the dynamic fee requirement but could
    /// be moved to pending if the base fee changes in their favor (decreases) in future blocks.
    basefee_pool: ParkedPool<BasefeeOrd<T::Transaction>>,
    /// All blob transactions in the pool
    blob_transactions: BlobTransactions<T::Transaction>,
    /// All transactions in the pool.
    all_transactions: AllTransactions<T::Transaction>,
    /// Transaction pool metrics
    metrics: TxPoolMetrics,
}

// === impl TxPool ===

impl<T: TransactionOrdering> TxPool<T> {
    /// Create a new graph pool instance.
    pub(crate) fn new(ordering: T, config: PoolConfig) -> Self {
        Self {
            sender_info: Default::default(),
            pending_pool: PendingPool::new(ordering),
            queued_pool: Default::default(),
            basefee_pool: Default::default(),
            blob_transactions: Default::default(),
            all_transactions: AllTransactions::new(&config),
            config,
            metrics: Default::default(),
        }
    }

    /// Returns access to the [`AllTransactions`] container.
    pub(crate) fn all(&self) -> &AllTransactions<T::Transaction> {
        &self.all_transactions
    }

    /// Returns all senders in the pool
    pub(crate) fn unique_senders(&self) -> HashSet<Address> {
        self.all_transactions.txs.values().map(|tx| tx.transaction.sender()).collect()
    }

    /// Returns stats about the size of pool.
    pub(crate) fn size(&self) -> PoolSize {
        PoolSize {
            pending: self.pending_pool.len(),
            pending_size: self.pending_pool.size(),
            basefee: self.basefee_pool.len(),
            basefee_size: self.basefee_pool.size(),
            queued: self.queued_pool.len(),
            queued_size: self.queued_pool.size(),
            blob: self.blob_transactions.len(),
            blob_size: self.blob_transactions.size(),
            total: self.all_transactions.len(),
        }
    }

    /// Returns the currently tracked block values
    pub(crate) fn block_info(&self) -> BlockInfo {
        BlockInfo {
            last_seen_block_hash: self.all_transactions.last_seen_block_hash,
            last_seen_block_number: self.all_transactions.last_seen_block_number,
            pending_basefee: self.all_transactions.pending_fees.base_fee,
            pending_blob_fee: Some(self.all_transactions.pending_fees.blob_fee),
        }
    }

    /// Updates the tracked blob fee
    fn update_blob_fee(&mut self, mut pending_blob_fee: u128, base_fee_update: Ordering) {
        std::mem::swap(&mut self.all_transactions.pending_fees.blob_fee, &mut pending_blob_fee);
        match (self.all_transactions.pending_fees.blob_fee.cmp(&pending_blob_fee), base_fee_update)
        {
            (Ordering::Equal, Ordering::Equal) => {
                // fee unchanged, nothing to update
            }
            (Ordering::Greater, Ordering::Equal) |
            (Ordering::Equal, Ordering::Greater) |
            (Ordering::Greater, Ordering::Greater) => {
                // increased blob fee: recheck pending pool and remove all that are no longer valid
                let removed =
                    self.pending_pool.update_blob_fee(self.all_transactions.pending_fees.blob_fee);
                for tx in removed {
                    let to = {
                        let tx =
                            self.all_transactions.txs.get_mut(tx.id()).expect("tx exists in set");

                        // we unset the blob fee cap block flag, if the base fee is too high now
                        tx.state.remove(TxState::ENOUGH_BLOB_FEE_CAP_BLOCK);
                        tx.subpool = tx.state.into();
                        tx.subpool
                    };
                    self.add_transaction_to_subpool(to, tx);
                }
            }
            (Ordering::Less, Ordering::Equal) | (_, Ordering::Less) => {
                // decreased blob fee or base fee: recheck blob pool and promote all that are now
                // valid
                let removed = self
                    .blob_transactions
                    .enforce_pending_fees(&self.all_transactions.pending_fees);
                for tx in removed {
                    let to = {
                        let tx =
                            self.all_transactions.txs.get_mut(tx.id()).expect("tx exists in set");
                        tx.state.insert(TxState::ENOUGH_BLOB_FEE_CAP_BLOCK);
                        tx.state.insert(TxState::ENOUGH_FEE_CAP_BLOCK);
                        tx.subpool = tx.state.into();
                        tx.subpool
                    };
                    self.add_transaction_to_subpool(to, tx);
                }
            }
            (Ordering::Less, Ordering::Greater) => {
                // increased blob fee: recheck pending pool and remove all that are no longer valid
                let removed =
                    self.pending_pool.update_blob_fee(self.all_transactions.pending_fees.blob_fee);
                for tx in removed {
                    let to = {
                        let tx =
                            self.all_transactions.txs.get_mut(tx.id()).expect("tx exists in set");

                        // we unset the blob fee cap block flag, if the base fee is too high now
                        tx.state.remove(TxState::ENOUGH_BLOB_FEE_CAP_BLOCK);
                        tx.subpool = tx.state.into();
                        tx.subpool
                    };
                    self.add_transaction_to_subpool(to, tx);
                }

                // decreased blob fee or base fee: recheck blob pool and promote all that are now
                // valid
                let removed = self
                    .blob_transactions
                    .enforce_pending_fees(&self.all_transactions.pending_fees);
                for tx in removed {
                    let to = {
                        let tx =
                            self.all_transactions.txs.get_mut(tx.id()).expect("tx exists in set");
                        tx.state.insert(TxState::ENOUGH_BLOB_FEE_CAP_BLOCK);
                        tx.state.insert(TxState::ENOUGH_FEE_CAP_BLOCK);
                        tx.subpool = tx.state.into();
                        tx.subpool
                    };
                    self.add_transaction_to_subpool(to, tx);
                }
            }
        }
    }

    /// Updates the tracked basefee
    ///
    /// Depending on the change in direction of the basefee, this will promote or demote
    /// transactions from the basefee pool.
    fn update_basefee(&mut self, mut pending_basefee: u64) -> Ordering {
        std::mem::swap(&mut self.all_transactions.pending_fees.base_fee, &mut pending_basefee);
        match self.all_transactions.pending_fees.base_fee.cmp(&pending_basefee) {
            Ordering::Equal => {
                // fee unchanged, nothing to update
                Ordering::Equal
            }
            Ordering::Greater => {
                // increased base fee: recheck pending pool and remove all that are no longer valid
                let removed =
                    self.pending_pool.update_base_fee(self.all_transactions.pending_fees.base_fee);
                for tx in removed {
                    let to = {
                        let tx =
                            self.all_transactions.txs.get_mut(tx.id()).expect("tx exists in set");
                        tx.state.remove(TxState::ENOUGH_FEE_CAP_BLOCK);
                        tx.subpool = tx.state.into();
                        tx.subpool
                    };
                    self.add_transaction_to_subpool(to, tx);
                }

                Ordering::Greater
            }
            Ordering::Less => {
                // decreased base fee: recheck basefee pool and promote all that are now valid
                let removed =
                    self.basefee_pool.enforce_basefee(self.all_transactions.pending_fees.base_fee);
                for tx in removed {
                    let to = {
                        let tx =
                            self.all_transactions.txs.get_mut(tx.id()).expect("tx exists in set");
                        tx.state.insert(TxState::ENOUGH_FEE_CAP_BLOCK);
                        tx.subpool = tx.state.into();
                        tx.subpool
                    };
                    self.add_transaction_to_subpool(to, tx);
                }

                Ordering::Less
            }
        }
    }

    /// Sets the current block info for the pool.
    ///
    /// This will also apply updates to the pool based on the new base fee
    pub(crate) fn set_block_info(&mut self, info: BlockInfo) {
        let BlockInfo {
            last_seen_block_hash,
            last_seen_block_number,
            pending_basefee,
            pending_blob_fee,
        } = info;
        self.all_transactions.last_seen_block_hash = last_seen_block_hash;
        self.all_transactions.last_seen_block_number = last_seen_block_number;
        let basefee_ordering = self.update_basefee(pending_basefee);

        if let Some(blob_fee) = pending_blob_fee {
            self.update_blob_fee(blob_fee, basefee_ordering)
        }
    }

    /// Returns an iterator that yields transactions that are ready to be included in the block.
    pub(crate) fn best_transactions(&self) -> BestTransactions<T> {
        self.pending_pool.best()
    }

    /// Returns an iterator that yields transactions that are ready to be included in the block with
    /// the given base fee.
    pub(crate) fn best_transactions_with_base_fee(
        &self,
        basefee: u64,
    ) -> Box<dyn crate::traits::BestTransactions<Item = Arc<ValidPoolTransaction<T::Transaction>>>>
    {
        match basefee.cmp(&self.all_transactions.pending_fees.base_fee) {
            Ordering::Equal => {
                // fee unchanged, nothing to shift
                Box::new(self.best_transactions())
            }
            Ordering::Greater => {
                // base fee increased, we only need to enforces this on the pending pool
                Box::new(self.pending_pool.best_with_basefee(basefee))
            }
            Ordering::Less => {
                // base fee decreased, we need to move transactions from the basefee pool to the
                // pending pool
                let unlocked = self.basefee_pool.satisfy_base_fee_transactions(basefee);
                Box::new(
                    self.pending_pool
                        .best_with_unlocked(unlocked, self.all_transactions.pending_fees.base_fee),
                )
            }
        }
    }

    /// Returns an iterator that yields transactions that are ready to be included in the block with
    /// the given base fee and optional blob fee.
    pub(crate) fn best_transactions_with_attributes(
        &self,
        best_transactions_attributes: BestTransactionsAttributes,
    ) -> Box<dyn crate::traits::BestTransactions<Item = Arc<ValidPoolTransaction<T::Transaction>>>>
    {
        match best_transactions_attributes.basefee.cmp(&self.all_transactions.pending_fees.base_fee)
        {
            Ordering::Equal => {
                // fee unchanged, nothing to shift
                Box::new(self.best_transactions())
            }
            Ordering::Greater => {
                // base fee increased, we only need to enforce this on the pending pool
                Box::new(self.pending_pool.best_with_basefee(best_transactions_attributes.basefee))
            }
            Ordering::Less => {
                // base fee decreased, we need to move transactions from the basefee pool to the
                // pending pool and satisfy blob fee transactions as well
                let unlocked_with_blob =
                    self.blob_transactions.satisfy_attributes(best_transactions_attributes);

                Box::new(self.pending_pool.best_with_unlocked(
                    unlocked_with_blob,
                    self.all_transactions.pending_fees.base_fee,
                ))
            }
        }
    }

    /// Returns all transactions from the pending sub-pool
    pub(crate) fn pending_transactions(&self) -> Vec<Arc<ValidPoolTransaction<T::Transaction>>> {
        self.pending_pool.all().collect()
    }

    /// Returns all transactions from parked pools
    pub(crate) fn queued_transactions(&self) -> Vec<Arc<ValidPoolTransaction<T::Transaction>>> {
        let mut queued = self.basefee_pool.all().collect::<Vec<_>>();
        queued.extend(self.queued_pool.all());
        queued
    }

    /// Returns `true` if the transaction with the given hash is already included in this pool.
    pub(crate) fn contains(&self, tx_hash: &TxHash) -> bool {
        self.all_transactions.contains(tx_hash)
    }

    /// Returns `true` if the transaction with the given id is already included in the given subpool
    #[cfg(test)]
    pub(crate) fn subpool_contains(&self, subpool: SubPool, id: &TransactionId) -> bool {
        match subpool {
            SubPool::Queued => self.queued_pool.contains(id),
            SubPool::Pending => self.pending_pool.contains(id),
            SubPool::BaseFee => self.basefee_pool.contains(id),
            SubPool::Blob => self.blob_transactions.contains(id),
        }
    }

    /// Returns the transaction for the given hash.
    pub(crate) fn get(
        &self,
        tx_hash: &TxHash,
    ) -> Option<Arc<ValidPoolTransaction<T::Transaction>>> {
        self.all_transactions.by_hash.get(tx_hash).cloned()
    }

    /// Returns transactions for the multiple given hashes, if they exist.
    pub(crate) fn get_all(
        &self,
        txs: Vec<TxHash>,
    ) -> impl Iterator<Item = Arc<ValidPoolTransaction<T::Transaction>>> + '_ {
        txs.into_iter().filter_map(|tx| self.get(&tx))
    }

    /// Returns all transactions sent from the given sender.
    pub(crate) fn get_transactions_by_sender(
        &self,
        sender: SenderId,
    ) -> Vec<Arc<ValidPoolTransaction<T::Transaction>>> {
        self.all_transactions.txs_iter(sender).map(|(_, tx)| Arc::clone(&tx.transaction)).collect()
    }

    /// Updates the transactions for the changed senders.
    pub(crate) fn update_accounts(
        &mut self,
        changed_senders: HashMap<SenderId, SenderInfo>,
    ) -> UpdateOutcome<T::Transaction> {
        // track changed accounts
        self.sender_info.extend(changed_senders.clone());
        // Apply the state changes to the total set of transactions which triggers sub-pool updates.
        let updates = self.all_transactions.update(changed_senders);
        // Process the sub-pool updates
        let update = self.process_updates(updates);
        // update the metrics after the update
        self.update_size_metrics();
        update
    }

    /// Updates the entire pool after a new block was mined.
    ///
    /// This removes all mined transactions, updates according to the new base fee and rechecks
    /// sender allowance.
    pub(crate) fn on_canonical_state_change(
        &mut self,
        block_info: BlockInfo,
        mined_transactions: Vec<TxHash>,
        changed_senders: HashMap<SenderId, SenderInfo>,
    ) -> OnNewCanonicalStateOutcome<T::Transaction> {
        // update block info
        let block_hash = block_info.last_seen_block_hash;
        self.all_transactions.set_block_info(block_info);

        // Remove all transaction that were included in the block
        for tx_hash in mined_transactions.iter() {
            if self.prune_transaction_by_hash(tx_hash).is_some() {
                // Update removed transactions metric
                self.metrics.removed_transactions.increment(1);
            }
        }

        let UpdateOutcome { promoted, discarded } = self.update_accounts(changed_senders);

        self.metrics.performed_state_updates.increment(1);

        OnNewCanonicalStateOutcome { block_hash, mined: mined_transactions, promoted, discarded }
    }

    /// Update sub-pools size metrics.
    pub(crate) fn update_size_metrics(&mut self) {
        let stats = self.size();
        self.metrics.pending_pool_transactions.set(stats.pending as f64);
        self.metrics.pending_pool_size_bytes.set(stats.pending_size as f64);
        self.metrics.basefee_pool_transactions.set(stats.basefee as f64);
        self.metrics.basefee_pool_size_bytes.set(stats.basefee_size as f64);
        self.metrics.queued_pool_transactions.set(stats.queued as f64);
        self.metrics.queued_pool_size_bytes.set(stats.queued_size as f64);
        self.metrics.total_transactions.set(stats.total as f64);
    }

    /// Adds the transaction into the pool.
    ///
    /// This pool consists of four sub-pools: `Queued`, `Pending`, `BaseFee`, and `Blob`.
    ///
    /// The `Queued` pool contains transactions with gaps in its dependency tree: It requires
    /// additional transactions that are note yet present in the pool. And transactions that the
    /// sender can not afford with the current balance.
    ///
    /// The `Pending` pool contains all transactions that have no nonce gaps, and can be afforded by
    /// the sender. It only contains transactions that are ready to be included in the pending
    /// block. The pending pool contains all transactions that could be listed currently, but not
    /// necessarily independently. However, this pool never contains transactions with nonce gaps. A
    /// transaction is considered `ready` when it has the lowest nonce of all transactions from the
    /// same sender. Which is equals to the chain nonce of the sender in the pending pool.
    ///
    /// The `BaseFee` pool contains transactions that currently can't satisfy the dynamic fee
    /// requirement. With EIP-1559, transactions can become executable or not without any changes to
    /// the sender's balance or nonce and instead their `feeCap` determines whether the
    /// transaction is _currently_ (on the current state) ready or needs to be parked until the
    /// `feeCap` satisfies the block's `baseFee`.
    ///
    /// The `Blob` pool contains _blob_ transactions that currently can't satisfy the dynamic fee
    /// requirement, or blob fee requirement. Transactions become executable only if the
    /// transaction `feeCap` is greater than the block's `baseFee` and the `maxBlobFee` is greater
    /// than the block's `blobFee`.
    pub(crate) fn add_transaction(
        &mut self,
        tx: ValidPoolTransaction<T::Transaction>,
        on_chain_balance: U256,
        on_chain_nonce: u64,
    ) -> PoolResult<AddedTransaction<T::Transaction>> {
        if self.contains(tx.hash()) {
            return Err(PoolError::new(*tx.hash(), PoolErrorKind::AlreadyImported))
        }

        // Update sender info with balance and nonce
        self.sender_info
            .entry(tx.sender_id())
            .or_default()
            .update(on_chain_nonce, on_chain_balance);

        match self.all_transactions.insert_tx(tx, on_chain_balance, on_chain_nonce) {
            Ok(InsertOk { transaction, move_to, replaced_tx, updates, .. }) => {
                // replace the new tx and remove the replaced in the subpool(s)
                self.add_new_transaction(transaction.clone(), replaced_tx.clone(), move_to);
                // Update inserted transactions metric
                self.metrics.inserted_transactions.increment(1);
                let UpdateOutcome { promoted, discarded } = self.process_updates(updates);

                let replaced = replaced_tx.map(|(tx, _)| tx);

                // This transaction was moved to the pending pool.
                let res = if move_to.is_pending() {
                    AddedTransaction::Pending(AddedPendingTransaction {
                        transaction,
                        promoted,
                        discarded,
                        replaced,
                    })
                } else {
                    AddedTransaction::Parked { transaction, subpool: move_to, replaced }
                };

                Ok(res)
            }
            Err(err) => {
                // Update invalid transactions metric
                self.metrics.invalid_transactions.increment(1);
                match err {
                    InsertErr::Underpriced { existing, transaction: _ } => {
                        Err(PoolError::new(existing, PoolErrorKind::ReplacementUnderpriced))
                    }
                    InsertErr::FeeCapBelowMinimumProtocolFeeCap { transaction, fee_cap } => {
                        Err(PoolError::new(
                            *transaction.hash(),
                            PoolErrorKind::FeeCapBelowMinimumProtocolFeeCap(fee_cap),
                        ))
                    }
                    InsertErr::ExceededSenderTransactionsCapacity { transaction } => {
                        Err(PoolError::new(
                            *transaction.hash(),
                            PoolErrorKind::SpammerExceededCapacity(transaction.sender()),
                        ))
                    }
                    InsertErr::TxGasLimitMoreThanAvailableBlockGas {
                        transaction,
                        block_gas_limit,
                        tx_gas_limit,
                    } => Err(PoolError::new(
                        *transaction.hash(),
                        PoolErrorKind::InvalidTransaction(
                            InvalidPoolTransactionError::ExceedsGasLimit(
                                block_gas_limit,
                                tx_gas_limit,
                            ),
                        ),
                    )),
                    InsertErr::BlobTxHasNonceGap { transaction } => Err(PoolError::new(
                        *transaction.hash(),
                        PoolErrorKind::InvalidTransaction(
                            Eip4844PoolTransactionError::Eip4844NonceGap.into(),
                        ),
                    )),
                    InsertErr::Overdraft { transaction } => Err(PoolError::new(
                        *transaction.hash(),
                        PoolErrorKind::InvalidTransaction(InvalidPoolTransactionError::Overdraft),
                    )),
                    InsertErr::TxTypeConflict { transaction } => Err(PoolError::new(
                        *transaction.hash(),
                        PoolErrorKind::ExistingConflictingTransactionType(
                            transaction.sender(),
                            transaction.tx_type(),
                        ),
                    )),
                }
            }
        }
    }

    /// Maintenance task to apply a series of updates.
    ///
    /// This will move/discard the given transaction according to the `PoolUpdate`
    fn process_updates(&mut self, updates: Vec<PoolUpdate>) -> UpdateOutcome<T::Transaction> {
        let mut outcome = UpdateOutcome::default();
        for update in updates {
            let PoolUpdate { id, hash, current, destination } = update;
            match destination {
                Destination::Discard => {
                    // remove the transaction from the pool and subpool
                    if let Some(tx) = self.prune_transaction_by_hash(&hash) {
                        outcome.discarded.push(tx);
                    }
                    self.metrics.removed_transactions.increment(1);
                }
                Destination::Pool(move_to) => {
                    debug_assert!(!move_to.eq(&current), "destination must be different");
                    let moved = self.move_transaction(current, move_to, &id);
                    if matches!(move_to, SubPool::Pending) {
                        if let Some(tx) = moved {
                            outcome.promoted.push(tx);
                        }
                    }
                }
            }
        }
        outcome
    }

    /// Moves a transaction from one sub pool to another.
    ///
    /// This will remove the given transaction from one sub-pool and insert it into the other
    /// sub-pool.
    fn move_transaction(
        &mut self,
        from: SubPool,
        to: SubPool,
        id: &TransactionId,
    ) -> Option<Arc<ValidPoolTransaction<T::Transaction>>> {
        let tx = self.remove_from_subpool(from, id)?;
        self.add_transaction_to_subpool(to, tx.clone());
        Some(tx)
    }

    /// Removes and returns all matching transactions from the pool.
    ///
    /// Note: this does not advance any descendants of the removed transactions and does not apply
    /// any additional updates.
    pub(crate) fn remove_transactions(
        &mut self,
        hashes: Vec<TxHash>,
    ) -> Vec<Arc<ValidPoolTransaction<T::Transaction>>> {
        hashes.into_iter().filter_map(|hash| self.remove_transaction_by_hash(&hash)).collect()
    }

    /// Remove the transaction from the entire pool.
    ///
    /// This includes the total set of transaction and the subpool it currently resides in.
    fn remove_transaction(
        &mut self,
        id: &TransactionId,
    ) -> Option<Arc<ValidPoolTransaction<T::Transaction>>> {
        let (tx, pool) = self.all_transactions.remove_transaction(id)?;
        self.remove_from_subpool(pool, tx.id())
    }

    /// Remove the transaction from the entire pool via its hash.
    ///
    /// This includes the total set of transactions and the subpool it currently resides in.
    fn remove_transaction_by_hash(
        &mut self,
        tx_hash: &B256,
    ) -> Option<Arc<ValidPoolTransaction<T::Transaction>>> {
        let (tx, pool) = self.all_transactions.remove_transaction_by_hash(tx_hash)?;
        self.remove_from_subpool(pool, tx.id())
    }

    /// This removes the transaction from the pool and advances any descendant state inside the
    /// subpool.
    ///
    /// This is intended to be used when a transaction is included in a block,
    /// [Self::on_canonical_state_change]
    fn prune_transaction_by_hash(
        &mut self,
        tx_hash: &B256,
    ) -> Option<Arc<ValidPoolTransaction<T::Transaction>>> {
        let (tx, pool) = self.all_transactions.remove_transaction_by_hash(tx_hash)?;
        self.prune_from_subpool(pool, tx.id())
    }

    /// Removes the transaction from the given pool.
    ///
    /// Caution: this only removes the tx from the sub-pool and not from the pool itself
    fn remove_from_subpool(
        &mut self,
        pool: SubPool,
        tx: &TransactionId,
    ) -> Option<Arc<ValidPoolTransaction<T::Transaction>>> {
        match pool {
            SubPool::Queued => self.queued_pool.remove_transaction(tx),
            SubPool::Pending => self.pending_pool.remove_transaction(tx),
            SubPool::BaseFee => self.basefee_pool.remove_transaction(tx),
            SubPool::Blob => self.blob_transactions.remove_transaction(tx),
        }
    }

    /// Removes the transaction from the given pool and advance sub-pool internal state, with the
    /// expectation that the given transaction is included in a block.
    fn prune_from_subpool(
        &mut self,
        pool: SubPool,
        tx: &TransactionId,
    ) -> Option<Arc<ValidPoolTransaction<T::Transaction>>> {
        match pool {
            SubPool::Pending => self.pending_pool.prune_transaction(tx),
            SubPool::Queued => self.queued_pool.remove_transaction(tx),
            SubPool::BaseFee => self.basefee_pool.remove_transaction(tx),
            SubPool::Blob => self.blob_transactions.remove_transaction(tx),
        }
    }

    /// Removes _only_ the descendants of the given transaction from the entire pool.
    ///
    /// All removed transactions are added to the `removed` vec.
    fn remove_descendants(
        &mut self,
        tx: &TransactionId,
        removed: &mut Vec<Arc<ValidPoolTransaction<T::Transaction>>>,
    ) {
        let mut id = *tx;

        // this will essentially pop _all_ descendant transactions one by one
        loop {
            let descendant =
                self.all_transactions.descendant_txs_exclusive(&id).map(|(id, _)| *id).next();
            if let Some(descendant) = descendant {
                if let Some(tx) = self.remove_transaction(&descendant) {
                    removed.push(tx)
                }
                id = descendant;
            } else {
                return
            }
        }
    }

    /// Inserts the transaction into the given sub-pool.
    fn add_transaction_to_subpool(
        &mut self,
        pool: SubPool,
        tx: Arc<ValidPoolTransaction<T::Transaction>>,
    ) {
        match pool {
            SubPool::Queued => {
                self.queued_pool.add_transaction(tx);
            }
            SubPool::Pending => {
                self.pending_pool.add_transaction(tx, self.all_transactions.pending_fees.base_fee);
            }
            SubPool::BaseFee => {
                self.basefee_pool.add_transaction(tx);
            }
            SubPool::Blob => {
                self.blob_transactions.add_transaction(tx);
            }
        }
    }

    /// Inserts the transaction into the given sub-pool.
    /// Optionally, removes the replacement transaction.
    fn add_new_transaction(
        &mut self,
        transaction: Arc<ValidPoolTransaction<T::Transaction>>,
        replaced: Option<(Arc<ValidPoolTransaction<T::Transaction>>, SubPool)>,
        pool: SubPool,
    ) {
        if let Some((replaced, replaced_pool)) = replaced {
            // Remove the replaced transaction
            self.remove_from_subpool(replaced_pool, replaced.id());
        }

        self.add_transaction_to_subpool(pool, transaction)
    }

    /// Ensures that the transactions in the sub-pools are within the given bounds.
    ///
    /// If the current size exceeds the given bounds, the worst transactions are evicted from the
    /// pool and returned.
    pub(crate) fn discard_worst(&mut self) -> Vec<Arc<ValidPoolTransaction<T::Transaction>>> {
        let mut removed = Vec::new();

        // Helper macro that discards the worst transactions for the pools
        macro_rules! discard_worst {
            ($this:ident, $removed:ident,  [$($limit:ident => $pool:ident),*]  ) => {
                $ (
                while $this
                        .config
                        .$limit
                        .is_exceeded($this.$pool.len(), $this.$pool.size())
                    {
                        // pops the worst transaction from the sub-pool
                        if let Some(tx) = $this.$pool.pop_worst() {
                            let id = tx.transaction_id;

                            // now that the tx is removed from the sub-pool, we need to remove it also from the total set
                            $this.all_transactions.remove_transaction(&id);

                            // record the removed transaction
                            removed.push(tx);

                            // this might have introduced a nonce gap, so we also discard any descendants
                            $this.remove_descendants(&id, &mut $removed);
                        }
                    }

                )*
            };
        }

        discard_worst!(
            self, removed, [
                pending_limit  => pending_pool,
                basefee_limit  => basefee_pool,
                queued_limit  => queued_pool
            ]
        );

        removed
    }

    /// Number of transactions in the entire pool
    pub(crate) fn len(&self) -> usize {
        self.all_transactions.len()
    }

    /// Whether the pool is empty
    pub(crate) fn is_empty(&self) -> bool {
        self.all_transactions.is_empty()
    }

    /// Asserts all invariants of the  pool's:
    ///
    ///  - All maps are bijections (`by_id`, `by_hash`)
    ///  - Total size is equal to the sum of all sub-pools
    ///
    /// # Panics
    /// if any invariant is violated
    #[cfg(any(test, feature = "test-utils"))]
    pub fn assert_invariants(&self) {
        let size = self.size();
        let actual = size.basefee + size.pending + size.queued + size.blob;
        assert_eq!(size.total, actual,  "total size must be equal to the sum of all sub-pools, basefee:{}, pending:{}, queued:{}, blob:{}", size.basefee, size.pending, size.queued, size.blob);
        self.all_transactions.assert_invariants();
        self.pending_pool.assert_invariants();
        self.basefee_pool.assert_invariants();
        self.queued_pool.assert_invariants();
        self.blob_transactions.assert_invariants();
    }
}

#[cfg(any(test, feature = "test-utils"))]
impl TxPool<crate::test_utils::MockOrdering> {
    /// Creates a mock instance for testing.
    pub fn mock() -> Self {
        Self::new(crate::test_utils::MockOrdering::default(), PoolConfig::default())
    }
}

#[cfg(test)]
impl<T: TransactionOrdering> Drop for TxPool<T> {
    fn drop(&mut self) {
        self.assert_invariants();
    }
}

// Additional test impls
#[cfg(any(test, feature = "test-utils"))]
#[allow(missing_docs)]
impl<T: TransactionOrdering> TxPool<T> {
    pub(crate) fn pending(&self) -> &PendingPool<T> {
        &self.pending_pool
    }

    pub(crate) fn base_fee(&self) -> &ParkedPool<BasefeeOrd<T::Transaction>> {
        &self.basefee_pool
    }

    pub(crate) fn queued(&self) -> &ParkedPool<QueuedOrd<T::Transaction>> {
        &self.queued_pool
    }
}

impl<T: TransactionOrdering> fmt::Debug for TxPool<T> {
    fn fmt(&self, f: &mut fmt::Formatter<'_>) -> fmt::Result {
        f.debug_struct("TxPool").field("config", &self.config).finish_non_exhaustive()
    }
}

/// Container for _all_ transaction in the pool.
///
/// This is the sole entrypoint that's guarding all sub-pools, all sub-pool actions are always
/// derived from this set. Updates returned from this type must be applied to the sub-pools.
pub(crate) struct AllTransactions<T: PoolTransaction> {
    /// Minimum base fee required by the protocol.
    ///
    /// Transactions with a lower base fee will never be included by the chain
    minimal_protocol_basefee: u64,
    /// The max gas limit of the block
    block_gas_limit: u64,
    /// Max number of executable transaction slots guaranteed per account
    max_account_slots: usize,
    /// _All_ transactions identified by their hash.
    by_hash: HashMap<TxHash, Arc<ValidPoolTransaction<T>>>,
    /// _All_ transaction in the pool sorted by their sender and nonce pair.
    txs: BTreeMap<TransactionId, PoolInternalTransaction<T>>,
    /// Tracks the number of transactions by sender that are currently in the pool.
    tx_counter: FnvHashMap<SenderId, usize>,
    /// The current block number the pool keeps track of.
    last_seen_block_number: u64,
    /// The current block hash the pool keeps track of.
    last_seen_block_hash: B256,
    /// Expected blob and base fee for the pending block.
    pending_fees: PendingFees,
    /// Configured price bump settings for replacements
    price_bumps: PriceBumpConfig,
    /// How to handle [TransactionOrigin::Local](crate::TransactionOrigin) transactions.
    local_transactions_config: LocalTransactionConfig,
}

impl<T: PoolTransaction> AllTransactions<T> {
    /// Create a new instance
    fn new(config: &PoolConfig) -> Self {
        Self {
            max_account_slots: config.max_account_slots,
            price_bumps: config.price_bumps,
            local_transactions_config: config.local_transactions_config.clone(),
            ..Default::default()
        }
    }

    /// Returns an iterator over all _unique_ hashes in the pool
    #[allow(unused)]
    pub(crate) fn hashes_iter(&self) -> impl Iterator<Item = TxHash> + '_ {
        self.by_hash.keys().copied()
    }

    /// Returns an iterator over all _unique_ hashes in the pool
    pub(crate) fn transactions_iter(
        &self,
    ) -> impl Iterator<Item = Arc<ValidPoolTransaction<T>>> + '_ {
        self.by_hash.values().cloned()
    }

    /// Returns if the transaction for the given hash is already included in this pool
    pub(crate) fn contains(&self, tx_hash: &TxHash) -> bool {
        self.by_hash.contains_key(tx_hash)
    }

    /// Returns the internal transaction with additional metadata
    #[cfg(test)]
    pub(crate) fn get(&self, id: &TransactionId) -> Option<&PoolInternalTransaction<T>> {
        self.txs.get(id)
    }

    /// Increments the transaction counter for the sender
    pub(crate) fn tx_inc(&mut self, sender: SenderId) {
        let count = self.tx_counter.entry(sender).or_default();
        *count += 1;
    }

    /// Decrements the transaction counter for the sender
    pub(crate) fn tx_decr(&mut self, sender: SenderId) {
        if let hash_map::Entry::Occupied(mut entry) = self.tx_counter.entry(sender) {
            let count = entry.get_mut();
            if *count == 1 {
                entry.remove();
                return
            }
            *count -= 1;
        }
    }

    /// Updates the block specific info
    fn set_block_info(&mut self, block_info: BlockInfo) {
        let BlockInfo {
            last_seen_block_hash,
            last_seen_block_number,
            pending_basefee,
            pending_blob_fee,
        } = block_info;
        self.last_seen_block_number = last_seen_block_number;
        self.last_seen_block_hash = last_seen_block_hash;
        self.pending_fees.base_fee = pending_basefee;
        if let Some(pending_blob_fee) = pending_blob_fee {
            self.pending_fees.blob_fee = pending_blob_fee;
        }
    }

    /// Rechecks all transactions in the pool against the changes.
    ///
    /// Possible changes are:
    ///
    /// For all transactions:
    ///   - decreased basefee: promotes from `basefee` to `pending` sub-pool.
    ///   - increased basefee: demotes from `pending` to `basefee` sub-pool.
    /// Individually:
    ///   - decreased sender allowance: demote from (`basefee`|`pending`) to `queued`.
    ///   - increased sender allowance: promote from `queued` to
    ///       - `pending` if basefee condition is met.
    ///       - `basefee` if basefee condition is _not_ met.
    ///
    /// Additionally, this will also update the `cumulative_gas_used` for transactions of a sender
    /// that got transaction included in the block.
    pub(crate) fn update(
        &mut self,
        changed_accounts: HashMap<SenderId, SenderInfo>,
    ) -> Vec<PoolUpdate> {
        // pre-allocate a few updates
        let mut updates = Vec::with_capacity(64);

        let mut iter = self.txs.iter_mut().peekable();

        // Loop over all individual senders and update all affected transactions.
        // One sender may have up to `max_account_slots` transactions here, which means, worst case
        // `max_accounts_slots` need to be updated, for example if the first transaction is blocked
        // due to too low base fee.
        // However, we don't have to necessarily check every transaction of a sender. If no updates
        // are possible (nonce gap) then we can skip to the next sender.

        // The `unique_sender` loop will process the first transaction of all senders, update its
        // state and internally update all consecutive transactions
        'transactions: while let Some((id, tx)) = iter.next() {
            macro_rules! next_sender {
                ($iter:ident) => {
                    'this: while let Some((peek, _)) = iter.peek() {
                        if peek.sender != id.sender {
                            break 'this
                        }
                        iter.next();
                    }
                };
            }
            // tracks the balance if the sender was changed in the block
            let mut changed_balance = None;

            // check if this is a changed account
            if let Some(info) = changed_accounts.get(&id.sender) {
                // discard all transactions with a nonce lower than the current state nonce
                if id.nonce < info.state_nonce {
                    updates.push(PoolUpdate {
                        id: *tx.transaction.id(),
                        hash: *tx.transaction.hash(),
                        current: tx.subpool,
                        destination: Destination::Discard,
                    });
                    continue 'transactions
                }

                let ancestor = TransactionId::ancestor(id.nonce, info.state_nonce, id.sender);
                // If there's no ancestor then this is the next transaction.
                if ancestor.is_none() {
                    tx.state.insert(TxState::NO_NONCE_GAPS);
                    tx.state.insert(TxState::NO_PARKED_ANCESTORS);
                    tx.cumulative_cost = U256::ZERO;
                    if tx.transaction.cost() > info.balance {
                        // sender lacks sufficient funds to pay for this transaction
                        tx.state.remove(TxState::ENOUGH_BALANCE);
                    } else {
                        tx.state.insert(TxState::ENOUGH_BALANCE);
                    }
                }

                changed_balance = Some(info.balance);
            }

            // If there's a nonce gap, we can shortcircuit, because there's nothing to update yet.
            if tx.state.has_nonce_gap() {
                next_sender!(iter);
                continue 'transactions
            }

            // Since this is the first transaction of the sender, it has no parked ancestors
            tx.state.insert(TxState::NO_PARKED_ANCESTORS);

            // Update the first transaction of this sender.
            Self::update_tx_base_fee(self.pending_fees.base_fee, tx);
            // Track if the transaction's sub-pool changed.
            Self::record_subpool_update(&mut updates, tx);

            // Track blocking transactions.
            let mut has_parked_ancestor = !tx.state.is_pending();

            let mut cumulative_cost = tx.next_cumulative_cost();

            // Update all consecutive transaction of this sender
            while let Some((peek, ref mut tx)) = iter.peek_mut() {
                if peek.sender != id.sender {
                    // Found the next sender
                    continue 'transactions
                }

                // can short circuit
                if tx.state.has_nonce_gap() {
                    next_sender!(iter);
                    continue 'transactions
                }

                // update cumulative cost
                tx.cumulative_cost = cumulative_cost;
                // Update for next transaction
                cumulative_cost = tx.next_cumulative_cost();

                // If the account changed in the block, check the balance.
                if let Some(changed_balance) = changed_balance {
                    if cumulative_cost > changed_balance {
                        // sender lacks sufficient funds to pay for this transaction
                        tx.state.remove(TxState::ENOUGH_BALANCE);
                    } else {
                        tx.state.insert(TxState::ENOUGH_BALANCE);
                    }
                }

                // Update ancestor condition.
                if has_parked_ancestor {
                    tx.state.remove(TxState::NO_PARKED_ANCESTORS);
                } else {
                    tx.state.insert(TxState::NO_PARKED_ANCESTORS);
                }
                has_parked_ancestor = !tx.state.is_pending();

                // Update and record sub-pool changes.
                Self::update_tx_base_fee(self.pending_fees.base_fee, tx);
                Self::record_subpool_update(&mut updates, tx);

                // Advance iterator
                iter.next();
            }
        }

        updates
    }

    /// This will update the transaction's `subpool` based on its state.
    ///
    /// If the sub-pool derived from the state differs from the current pool, it will record a
    /// `PoolUpdate` for this transaction to move it to the new sub-pool.
    fn record_subpool_update(updates: &mut Vec<PoolUpdate>, tx: &mut PoolInternalTransaction<T>) {
        let current_pool = tx.subpool;
        tx.subpool = tx.state.into();
        if current_pool != tx.subpool {
            updates.push(PoolUpdate {
                id: *tx.transaction.id(),
                hash: *tx.transaction.hash(),
                current: current_pool,
                destination: Destination::Pool(tx.subpool),
            })
        }
    }

    /// Rechecks the transaction's dynamic fee condition.
    fn update_tx_base_fee(pending_block_base_fee: u64, tx: &mut PoolInternalTransaction<T>) {
        // Recheck dynamic fee condition.
        match tx.transaction.max_fee_per_gas().cmp(&(pending_block_base_fee as u128)) {
            Ordering::Greater | Ordering::Equal => {
                tx.state.insert(TxState::ENOUGH_FEE_CAP_BLOCK);
            }
            Ordering::Less => {
                tx.state.remove(TxState::ENOUGH_FEE_CAP_BLOCK);
            }
        }
    }

    /// Returns an iterator over all transactions for the given sender, starting with the lowest
    /// nonce
    pub(crate) fn txs_iter(
        &self,
        sender: SenderId,
    ) -> impl Iterator<Item = (&TransactionId, &PoolInternalTransaction<T>)> + '_ {
        self.txs
            .range((sender.start_bound(), Unbounded))
            .take_while(move |(other, _)| sender == other.sender)
    }

    /// Returns a mutable iterator over all transactions for the given sender, starting with the
    /// lowest nonce
    #[cfg(test)]
    #[allow(unused)]
    pub(crate) fn txs_iter_mut(
        &mut self,
        sender: SenderId,
    ) -> impl Iterator<Item = (&TransactionId, &mut PoolInternalTransaction<T>)> + '_ {
        self.txs
            .range_mut((sender.start_bound(), Unbounded))
            .take_while(move |(other, _)| sender == other.sender)
    }

    /// Returns all transactions that _follow_ after the given id and have the same sender.
    ///
    /// NOTE: The range is _exclusive_
    pub(crate) fn descendant_txs_exclusive<'a, 'b: 'a>(
        &'a self,
        id: &'b TransactionId,
    ) -> impl Iterator<Item = (&'a TransactionId, &'a PoolInternalTransaction<T>)> + '_ {
        self.txs.range((Excluded(id), Unbounded)).take_while(|(other, _)| id.sender == other.sender)
    }

    /// Returns all transactions that _follow_ after the given id but have the same sender.
    ///
    /// NOTE: The range is _inclusive_: if the transaction that belongs to `id` it will be the
    /// first value.
    pub(crate) fn descendant_txs_inclusive<'a, 'b: 'a>(
        &'a self,
        id: &'b TransactionId,
    ) -> impl Iterator<Item = (&'a TransactionId, &'a PoolInternalTransaction<T>)> + '_ {
        self.txs.range(id..).take_while(|(other, _)| id.sender == other.sender)
    }

    /// Returns all mutable transactions that _follow_ after the given id but have the same sender.
    ///
    /// NOTE: The range is _inclusive_: if the transaction that belongs to `id` it field be the
    /// first value.
    pub(crate) fn descendant_txs_mut<'a, 'b: 'a>(
        &'a mut self,
        id: &'b TransactionId,
    ) -> impl Iterator<Item = (&'a TransactionId, &'a mut PoolInternalTransaction<T>)> + '_ {
        self.txs.range_mut(id..).take_while(|(other, _)| id.sender == other.sender)
    }

    /// Removes a transaction from the set using its hash.
    pub(crate) fn remove_transaction_by_hash(
        &mut self,
        tx_hash: &B256,
    ) -> Option<(Arc<ValidPoolTransaction<T>>, SubPool)> {
        let tx = self.by_hash.remove(tx_hash)?;
        let internal = self.txs.remove(&tx.transaction_id)?;
        // decrement the counter for the sender.
        self.tx_decr(tx.sender_id());
        Some((tx, internal.subpool))
    }

    /// Removes a transaction from the set.
    ///
    /// This will _not_ trigger additional updates, because descendants without nonce gaps are
    /// already in the pending pool, and this transaction will be the first transaction of the
    /// sender in this pool.
    pub(crate) fn remove_transaction(
        &mut self,
        id: &TransactionId,
    ) -> Option<(Arc<ValidPoolTransaction<T>>, SubPool)> {
        let internal = self.txs.remove(id)?;

        // decrement the counter for the sender.
        self.tx_decr(internal.transaction.sender_id());

        self.by_hash.remove(internal.transaction.hash()).map(|tx| (tx, internal.subpool))
    }

    /// Checks if the given transaction's type conflicts with an existing transaction.
    ///
    /// See also [ValidPoolTransaction::tx_type_conflicts_with].
    ///
    /// Caution: This assumes that mutually exclusive invariant is always true for the same sender.
    #[inline]
    fn contains_conflicting_transaction(&self, tx: &ValidPoolTransaction<T>) -> bool {
        let mut iter = self.txs_iter(tx.transaction_id.sender);
        if let Some((_, existing)) = iter.next() {
            return tx.tx_type_conflicts_with(&existing.transaction)
        }
        // no existing transaction for this sender
        false
    }

    /// Additional checks for a new transaction.
    ///
    /// This will enforce all additional rules in the context of this pool, such as:
    ///   - Spam protection: reject new non-local transaction from a sender that exhausted its slot
    ///     capacity.
    ///   - Gas limit: reject transactions if they exceed a block's maximum gas.
    ///   - Ensures transaction types are not conflicting for the sender: blob vs normal
    ///     transactions are mutually exclusive for the same sender.
    fn ensure_valid(
        &self,
        transaction: ValidPoolTransaction<T>,
    ) -> Result<ValidPoolTransaction<T>, InsertErr<T>> {
        if !transaction.origin.is_local() || self.local_transactions_config.no_local_exemptions() {
            let current_txs =
                self.tx_counter.get(&transaction.sender_id()).copied().unwrap_or_default();
            if current_txs >= self.max_account_slots {
                return Err(InsertErr::ExceededSenderTransactionsCapacity {
                    transaction: Arc::new(transaction),
                })
            }
        }
        if transaction.gas_limit() > self.block_gas_limit {
            return Err(InsertErr::TxGasLimitMoreThanAvailableBlockGas {
                block_gas_limit: self.block_gas_limit,
                tx_gas_limit: transaction.gas_limit(),
                transaction: Arc::new(transaction),
            })
        }

        if self.contains_conflicting_transaction(&transaction) {
            // blob vs non blob transactions are mutually exclusive for the same sender
            return Err(InsertErr::TxTypeConflict { transaction: Arc::new(transaction) })
        }

        Ok(transaction)
    }

    /// Enforces additional constraints for blob transactions before attempting to insert:
    ///    - new blob transactions must not have any nonce gaps
    ///    - blob transactions cannot go into overdraft
    ///    - replacement blob transaction with a higher fee must not shift an already propagated
    ///      descending blob transaction into overdraft
    fn ensure_valid_blob_transaction(
        &self,
        new_blob_tx: ValidPoolTransaction<T>,
        on_chain_balance: U256,
        ancestor: Option<TransactionId>,
    ) -> Result<ValidPoolTransaction<T>, InsertErr<T>> {
        if let Some(ancestor) = ancestor {
            let Some(ancestor_tx) = self.txs.get(&ancestor) else {
                // ancestor tx is missing, so we can't insert the new blob
                return Err(InsertErr::BlobTxHasNonceGap { transaction: Arc::new(new_blob_tx) })
            };
            if ancestor_tx.state.has_nonce_gap() {
                // the ancestor transaction already has a nonce gap, so we can't insert the new
                // blob
                return Err(InsertErr::BlobTxHasNonceGap { transaction: Arc::new(new_blob_tx) })
            }

            // the max cost executing this transaction requires
            let mut cumulative_cost = ancestor_tx.next_cumulative_cost() + new_blob_tx.cost();

            // check if the new blob would go into overdraft
            if cumulative_cost > on_chain_balance {
                // the transaction would go into overdraft
                return Err(InsertErr::Overdraft { transaction: Arc::new(new_blob_tx) })
            }

            // ensure that a replacement would not shift already propagated blob transactions into
            // overdraft
            let id = new_blob_tx.transaction_id;
            let mut descendants = self.descendant_txs_inclusive(&id).peekable();
            if let Some((maybe_replacement, _)) = descendants.peek() {
                if **maybe_replacement == new_blob_tx.transaction_id {
                    // replacement transaction
                    descendants.next();

                    // check if any of descendant blob transactions should be shifted into overdraft
                    for (_, tx) in descendants {
                        cumulative_cost += tx.transaction.cost();
                        if tx.transaction.is_eip4844() && cumulative_cost > on_chain_balance {
                            // the transaction would shift
                            return Err(InsertErr::Overdraft { transaction: Arc::new(new_blob_tx) })
                        }
                    }
                }
            }
        } else if new_blob_tx.cost() > on_chain_balance {
            // the transaction would go into overdraft
            return Err(InsertErr::Overdraft { transaction: Arc::new(new_blob_tx) })
        }

        Ok(new_blob_tx)
    }

    /// Returns true if the replacement candidate is underpriced and can't replace the existing
    /// transaction.
    #[inline]
    fn is_underpriced(
        existing_transaction: &ValidPoolTransaction<T>,
        maybe_replacement: &ValidPoolTransaction<T>,
        price_bumps: &PriceBumpConfig,
    ) -> bool {
        let price_bump = price_bumps.price_bump(existing_transaction.tx_type());
        let price_bump_multiplier = (100 + price_bump) / 100;

        if maybe_replacement.max_fee_per_gas() <=
            existing_transaction.max_fee_per_gas() * price_bump_multiplier
        {
            return true
        }

        let existing_max_priority_fee_per_gas =
            existing_transaction.transaction.max_priority_fee_per_gas().unwrap_or(0);
        let replacement_max_priority_fee_per_gas =
            maybe_replacement.transaction.max_priority_fee_per_gas().unwrap_or(0);

        if replacement_max_priority_fee_per_gas <=
            existing_max_priority_fee_per_gas * price_bump_multiplier &&
            existing_max_priority_fee_per_gas != 0 &&
            replacement_max_priority_fee_per_gas != 0
        {
            return true
        }

        // check max blob fee per gas
        if let Some(existing_max_blob_fee_per_gas) =
            existing_transaction.transaction.max_fee_per_blob_gas()
        {
            // this enforces that blob txs can only be replaced by blob txs
            let replacement_max_blob_fee_per_gas =
                maybe_replacement.transaction.max_fee_per_blob_gas().unwrap_or(0);
            if replacement_max_blob_fee_per_gas <=
                existing_max_blob_fee_per_gas * price_bump_multiplier
            {
                return true
            }
        }

        false
    }

    /// Inserts a new _valid_ transaction into the pool.
    ///
    /// If the transaction already exists, it will be replaced if not underpriced.
    /// Returns info to which sub-pool the transaction should be moved.
    /// Also returns a set of pool updates triggered by this insert, that need to be handled by the
    /// caller.
    ///
    /// These can include:
    ///      - closing nonce gaps of descendant transactions
    ///      - enough balance updates
    ///
    /// Note: For EIP-4844 blob transactions additional constraints are enforced:
    ///      - new blob transactions must not have any nonce gaps
    ///      - blob transactions cannot go into overdraft
    ///
    /// ## Transaction type Exclusivity
    ///
    /// The pool enforces exclusivity of eip-4844 blob vs non-blob transactions on a per sender
    /// basis:
    ///   - If the pool already includes a blob transaction from the `transaction`'s sender, then
    ///     the  `transaction` must also be a blob transaction
    ///  - If the pool already includes a non-blob transaction from the `transaction`'s sender, then
    ///    the  `transaction` must _not_ be a blob transaction.
    ///
    /// In other words, the presence of blob transactions exclude non-blob transactions and vice
    /// versa:
    ///
    /// ## Replacements
    ///
    /// The replacement candidate must satisfy given price bump constraints: replacement candidate
    /// must not be underpriced
    pub(crate) fn insert_tx(
        &mut self,
        transaction: ValidPoolTransaction<T>,
        on_chain_balance: U256,
        on_chain_nonce: u64,
    ) -> InsertResult<T> {
        assert!(on_chain_nonce <= transaction.nonce(), "Invalid transaction");

        let mut transaction = self.ensure_valid(transaction)?;

        let inserted_tx_id = *transaction.id();
        let mut state = TxState::default();
        let mut cumulative_cost = U256::ZERO;
        let mut updates = Vec::new();

        // identifier of the ancestor transaction, will be None if the transaction is the next tx of
        // the sender
        let ancestor = TransactionId::ancestor(
            transaction.transaction.nonce(),
            on_chain_nonce,
            inserted_tx_id.sender,
        );

        // before attempting to insert a blob transaction, we need to ensure that additional
        // constraints are met that only apply to blob transactions
        if transaction.is_eip4844() {
            state.insert(TxState::BLOB_TRANSACTION);

            transaction =
                self.ensure_valid_blob_transaction(transaction, on_chain_balance, ancestor)?;
            let blob_fee_cap = transaction.transaction.max_fee_per_blob_gas().unwrap_or_default();
            if blob_fee_cap >= self.pending_fees.blob_fee {
                state.insert(TxState::ENOUGH_BLOB_FEE_CAP_BLOCK);
            }
        } else {
            // Non-EIP4844 transaction always satisfy the blob fee cap condition
            state.insert(TxState::ENOUGH_BLOB_FEE_CAP_BLOCK);
        }

        let transaction = Arc::new(transaction);

        // If there's no ancestor tx then this is the next transaction.
        if ancestor.is_none() {
            state.insert(TxState::NO_NONCE_GAPS);
            state.insert(TxState::NO_PARKED_ANCESTORS);
        }

        // Check dynamic fee
        let fee_cap = transaction.max_fee_per_gas();

        if fee_cap < self.minimal_protocol_basefee as u128 {
            return Err(InsertErr::FeeCapBelowMinimumProtocolFeeCap { transaction, fee_cap })
        }
        if fee_cap >= self.pending_fees.base_fee as u128 {
            state.insert(TxState::ENOUGH_FEE_CAP_BLOCK);
        }

        // Ensure tx does not exceed block gas limit
        if transaction.gas_limit() < self.block_gas_limit {
            state.insert(TxState::NOT_TOO_MUCH_GAS);
        }

        // placeholder for the replaced transaction, if any
        let mut replaced_tx = None;

        let pool_tx = PoolInternalTransaction {
            transaction: Arc::clone(&transaction),
            subpool: state.into(),
            state,
            cumulative_cost,
        };

        // try to insert the transaction
        match self.txs.entry(*transaction.id()) {
            Entry::Vacant(entry) => {
                // Insert the transaction in both maps
                self.by_hash.insert(*pool_tx.transaction.hash(), pool_tx.transaction.clone());
                entry.insert(pool_tx);
            }
            Entry::Occupied(mut entry) => {
                // Transaction with the same nonce already exists: replacement candidate
                let existing_transaction = entry.get().transaction.as_ref();
                let maybe_replacement = transaction.as_ref();

                // Ensure the new transaction is not underpriced
                if Self::is_underpriced(existing_transaction, maybe_replacement, &self.price_bumps)
                {
                    return Err(InsertErr::Underpriced {
                        transaction: pool_tx.transaction,
                        existing: *entry.get().transaction.hash(),
                    })
                }
                let new_hash = *pool_tx.transaction.hash();
                let new_transaction = pool_tx.transaction.clone();
                let replaced = entry.insert(pool_tx);
                self.by_hash.remove(replaced.transaction.hash());
                self.by_hash.insert(new_hash, new_transaction);
                // also remove the hash
                replaced_tx = Some((replaced.transaction, replaced.subpool));
            }
        }

        // The next transaction of this sender
        let on_chain_id = TransactionId::new(transaction.sender_id(), on_chain_nonce);
        {
            // get all transactions of the sender's account
            let mut descendants = self.descendant_txs_mut(&on_chain_id).peekable();

            // Tracks the next nonce we expect if the transactions are gapless
            let mut next_nonce = on_chain_id.nonce;

            // We need to find out if the next transaction of the sender is considered pending
            //
            let mut has_parked_ancestor = if ancestor.is_none() {
                // the new transaction is the next one
                false
            } else {
                // SAFETY: the transaction was added above so the _inclusive_ descendants iterator
                // returns at least 1 tx.
                let (id, tx) = descendants.peek().expect("Includes >= 1; qed.");
                if id.nonce < inserted_tx_id.nonce {
                    !tx.state.is_pending()
                } else {
                    true
                }
            };

            // Traverse all transactions of the sender and update existing transactions
            for (id, tx) in descendants {
                let current_pool = tx.subpool;

                // If there's a nonce gap, we can shortcircuit
                if next_nonce != id.nonce {
                    break
                }

                // close the nonce gap
                tx.state.insert(TxState::NO_NONCE_GAPS);

                // set cumulative cost
                tx.cumulative_cost = cumulative_cost;

                // Update for next transaction
                cumulative_cost = tx.next_cumulative_cost();

                if cumulative_cost > on_chain_balance {
                    // sender lacks sufficient funds to pay for this transaction
                    tx.state.remove(TxState::ENOUGH_BALANCE);
                } else {
                    tx.state.insert(TxState::ENOUGH_BALANCE);
                }

                // Update ancestor condition.
                if has_parked_ancestor {
                    tx.state.remove(TxState::NO_PARKED_ANCESTORS);
                } else {
                    tx.state.insert(TxState::NO_PARKED_ANCESTORS);
                }
                has_parked_ancestor = !tx.state.is_pending();

                // update the pool based on the state
                tx.subpool = tx.state.into();

                if inserted_tx_id.eq(id) {
                    // if it is the new transaction, track its updated state
                    state = tx.state;
                } else {
                    // check if anything changed
                    if current_pool != tx.subpool {
                        updates.push(PoolUpdate {
                            id: *id,
                            hash: *tx.transaction.hash(),
                            current: current_pool,
                            destination: Destination::Pool(tx.subpool),
                        })
                    }
                }

                // increment for next iteration
                next_nonce = id.next_nonce();
            }
        }

        // If this wasn't a replacement transaction we need to update the counter.
        if replaced_tx.is_none() {
            self.tx_inc(inserted_tx_id.sender);
        }

        Ok(InsertOk { transaction, move_to: state.into(), state, replaced_tx, updates })
    }

    /// Number of transactions in the entire pool
    pub(crate) fn len(&self) -> usize {
        self.txs.len()
    }

    /// Whether the pool is empty
    pub(crate) fn is_empty(&self) -> bool {
        self.txs.is_empty()
    }

    /// Asserts that the bijection between `by_hash` and `txs` is valid.
    #[cfg(any(test, feature = "test-utils"))]
    pub(crate) fn assert_invariants(&self) {
        assert_eq!(self.by_hash.len(), self.txs.len(), "by_hash.len() != txs.len()");
    }
}

#[cfg(test)]
#[allow(missing_docs)]
impl<T: PoolTransaction> AllTransactions<T> {
    pub(crate) fn tx_count(&self, sender: SenderId) -> usize {
        self.tx_counter.get(&sender).copied().unwrap_or_default()
    }
}

impl<T: PoolTransaction> Default for AllTransactions<T> {
    fn default() -> Self {
        Self {
            max_account_slots: TXPOOL_MAX_ACCOUNT_SLOTS_PER_SENDER,
            minimal_protocol_basefee: MIN_PROTOCOL_BASE_FEE,
            block_gas_limit: ETHEREUM_BLOCK_GAS_LIMIT,
            by_hash: Default::default(),
            txs: Default::default(),
            tx_counter: Default::default(),
            last_seen_block_number: 0,
            last_seen_block_hash: Default::default(),
            pending_fees: Default::default(),
            price_bumps: Default::default(),
            local_transactions_config: Default::default(),
        }
    }
}

/// Represents updated fees for the pending block.
#[derive(Debug, Clone)]
pub(crate) struct PendingFees {
    /// The pending base fee
    pub(crate) base_fee: u64,
    /// The pending blob fee
    pub(crate) blob_fee: u128,
}

impl Default for PendingFees {
    fn default() -> Self {
        PendingFees { base_fee: Default::default(), blob_fee: BLOB_TX_MIN_BLOB_GASPRICE }
    }
}

/// Result type for inserting a transaction
pub(crate) type InsertResult<T> = Result<InsertOk<T>, InsertErr<T>>;

/// Err variant of `InsertResult`
#[derive(Debug)]
pub(crate) enum InsertErr<T: PoolTransaction> {
    /// Attempted to replace existing transaction, but was underpriced
    Underpriced {
        #[allow(unused)]
        transaction: Arc<ValidPoolTransaction<T>>,
        existing: TxHash,
    },
    /// Attempted to insert a blob transaction with a nonce gap
    BlobTxHasNonceGap { transaction: Arc<ValidPoolTransaction<T>> },
    /// Attempted to insert a transaction that would overdraft the sender's balance at the time of
    /// insertion.
    Overdraft { transaction: Arc<ValidPoolTransaction<T>> },
    /// The transactions feeCap is lower than the chain's minimum fee requirement.
    ///
    /// See also [`MIN_PROTOCOL_BASE_FEE`]
    FeeCapBelowMinimumProtocolFeeCap { transaction: Arc<ValidPoolTransaction<T>>, fee_cap: u128 },
    /// Sender currently exceeds the configured limit for max account slots.
    ///
    /// The sender can be considered a spammer at this point.
    ExceededSenderTransactionsCapacity { transaction: Arc<ValidPoolTransaction<T>> },
    /// Transaction gas limit exceeds block's gas limit
    TxGasLimitMoreThanAvailableBlockGas {
        transaction: Arc<ValidPoolTransaction<T>>,
        block_gas_limit: u64,
        tx_gas_limit: u64,
    },
    /// Thrown if the mutual exclusivity constraint (blob vs normal transaction) is violated.
    TxTypeConflict { transaction: Arc<ValidPoolTransaction<T>> },
}

/// Transaction was successfully inserted into the pool
#[derive(Debug)]
pub(crate) struct InsertOk<T: PoolTransaction> {
    /// Ref to the inserted transaction.
    transaction: Arc<ValidPoolTransaction<T>>,
    /// Where to move the transaction to.
    move_to: SubPool,
    /// Current state of the inserted tx.
    #[allow(unused)]
    state: TxState,
    /// The transaction that was replaced by this.
    replaced_tx: Option<(Arc<ValidPoolTransaction<T>>, SubPool)>,
    /// Additional updates to transactions affected by this change.
    updates: Vec<PoolUpdate>,
}

/// The internal transaction typed used by `AllTransactions` which also additional info used for
/// determining the current state of the transaction.
#[derive(Debug)]
pub(crate) struct PoolInternalTransaction<T: PoolTransaction> {
    /// The actual transaction object.
    pub(crate) transaction: Arc<ValidPoolTransaction<T>>,
    /// The `SubPool` that currently contains this transaction.
    pub(crate) subpool: SubPool,
    /// Keeps track of the current state of the transaction and therefor in which subpool it should
    /// reside
    pub(crate) state: TxState,
    /// The total cost all transactions before this transaction.
    ///
    /// This is the combined `cost` of all transactions from the same sender that currently
    /// come before this transaction.
    pub(crate) cumulative_cost: U256,
}

// === impl PoolInternalTransaction ===

impl<T: PoolTransaction> PoolInternalTransaction<T> {
    fn next_cumulative_cost(&self) -> U256 {
        self.cumulative_cost + self.transaction.cost()
    }
}

/// Tracks the result after updating the pool
#[derive(Debug)]
pub(crate) struct UpdateOutcome<T: PoolTransaction> {
    /// transactions promoted to the pending pool
    pub(crate) promoted: Vec<Arc<ValidPoolTransaction<T>>>,
    /// transaction that failed and were discarded
    pub(crate) discarded: Vec<Arc<ValidPoolTransaction<T>>>,
}

impl<T: PoolTransaction> Default for UpdateOutcome<T> {
    fn default() -> Self {
        Self { promoted: vec![], discarded: vec![] }
    }
}

/// Represents the outcome of a prune
pub struct PruneResult<T: PoolTransaction> {
    /// A list of added transactions that a pruned marker satisfied
    pub promoted: Vec<AddedTransaction<T>>,
    /// all transactions that failed to be promoted and now are discarded
    pub failed: Vec<TxHash>,
    /// all transactions that were pruned from the ready pool
    pub pruned: Vec<Arc<ValidPoolTransaction<T>>>,
}

impl<T: PoolTransaction> fmt::Debug for PruneResult<T> {
    fn fmt(&self, fmt: &mut fmt::Formatter<'_>) -> fmt::Result {
        write!(fmt, "PruneResult {{ ")?;
        write!(
            fmt,
            "promoted: {:?}, ",
            self.promoted.iter().map(|tx| *tx.hash()).collect::<Vec<_>>()
        )?;
        write!(fmt, "failed: {:?}, ", self.failed)?;
        write!(
            fmt,
            "pruned: {:?}, ",
            self.pruned.iter().map(|tx| *tx.transaction.hash()).collect::<Vec<_>>()
        )?;
        write!(fmt, "}}")?;
        Ok(())
    }
}

/// Stores relevant context about a sender.
#[derive(Debug, Clone, Default)]
pub(crate) struct SenderInfo {
    /// current nonce of the sender.
    pub(crate) state_nonce: u64,
    /// Balance of the sender at the current point.
    pub(crate) balance: U256,
}

// === impl SenderInfo ===

impl SenderInfo {
    /// Updates the info with the new values.
    fn update(&mut self, state_nonce: u64, balance: U256) {
        *self = Self { state_nonce, balance };
    }
}

#[cfg(test)]
mod tests {
    use super::*;
    use crate::{
        test_utils::{MockOrdering, MockTransaction, MockTransactionFactory},
        traits::TransactionOrigin,
    };

    #[test]
    fn test_insert_blob() {
        let on_chain_balance = U256::MAX;
        let on_chain_nonce = 0;
        let mut f = MockTransactionFactory::default();
        let mut pool = AllTransactions::default();
        let tx = MockTransaction::eip4844().inc_price().inc_limit();
        let valid_tx = f.validated(tx);
        let InsertOk { updates, replaced_tx, move_to, state, .. } =
            pool.insert_tx(valid_tx.clone(), on_chain_balance, on_chain_nonce).unwrap();
        assert!(updates.is_empty());
        assert!(replaced_tx.is_none());
        assert!(state.contains(TxState::NO_NONCE_GAPS));
        assert!(state.contains(TxState::ENOUGH_BALANCE));
        assert!(state.contains(TxState::ENOUGH_BLOB_FEE_CAP_BLOCK));
        assert_eq!(move_to, SubPool::Pending);

        let inserted = pool.txs.get(&valid_tx.transaction_id).unwrap();
        assert_eq!(inserted.subpool, SubPool::Pending);
    }

    #[test]
    fn test_insert_blob_not_enough_blob_fee() {
        let on_chain_balance = U256::MAX;
        let on_chain_nonce = 0;
        let mut f = MockTransactionFactory::default();
        let mut pool = AllTransactions {
            pending_fees: PendingFees { blob_fee: 10_000_000, ..Default::default() },
            ..Default::default()
        };
        let tx = MockTransaction::eip4844().inc_price().inc_limit();
        pool.pending_fees.blob_fee = tx.max_fee_per_blob_gas().unwrap() + 1;
        let valid_tx = f.validated(tx);
        let InsertOk { state, .. } =
            pool.insert_tx(valid_tx.clone(), on_chain_balance, on_chain_nonce).unwrap();
        assert!(state.contains(TxState::NO_NONCE_GAPS));
        assert!(!state.contains(TxState::ENOUGH_BLOB_FEE_CAP_BLOCK));

        let _ = pool.txs.get(&valid_tx.transaction_id).unwrap();
    }

    #[test]
    fn test_valid_tx_with_decreasing_blob_fee() {
        let on_chain_balance = U256::MAX;
        let on_chain_nonce = 0;
        let mut f = MockTransactionFactory::default();
        let mut pool = AllTransactions {
            pending_fees: PendingFees { blob_fee: 10_000_000, ..Default::default() },
            ..Default::default()
        };
        let tx = MockTransaction::eip4844().inc_price().inc_limit();

        pool.pending_fees.blob_fee = tx.max_fee_per_blob_gas().unwrap() + 1;
        let valid_tx = f.validated(tx.clone());
        let InsertOk { state, .. } =
            pool.insert_tx(valid_tx.clone(), on_chain_balance, on_chain_nonce).unwrap();
        assert!(state.contains(TxState::NO_NONCE_GAPS));
        assert!(!state.contains(TxState::ENOUGH_BLOB_FEE_CAP_BLOCK));

        let _ = pool.txs.get(&valid_tx.transaction_id).unwrap();
        pool.remove_transaction(&valid_tx.transaction_id);

        pool.pending_fees.blob_fee = tx.max_fee_per_blob_gas().unwrap();
        let InsertOk { state, .. } =
            pool.insert_tx(valid_tx.clone(), on_chain_balance, on_chain_nonce).unwrap();
        assert!(state.contains(TxState::NO_NONCE_GAPS));
        assert!(state.contains(TxState::ENOUGH_BLOB_FEE_CAP_BLOCK));
    }

    #[test]
    fn test_demote_valid_tx_with_increasing_blob_fee() {
        let on_chain_balance = U256::MAX;
        let on_chain_nonce = 0;
        let mut f = MockTransactionFactory::default();
        let mut pool = TxPool::new(MockOrdering::default(), Default::default());
        let tx = MockTransaction::eip4844().inc_price().inc_limit();

        // set block info so the tx is initially underpriced w.r.t. blob fee
        let mut block_info = pool.block_info();
        block_info.pending_blob_fee = Some(tx.max_fee_per_blob_gas().unwrap());
        pool.set_block_info(block_info);

        let validated = f.validated(tx.clone());
        let id = *validated.id();
        pool.add_transaction(validated, on_chain_balance, on_chain_nonce).unwrap();

        // assert pool lengths
        assert!(pool.blob_transactions.is_empty());
        assert_eq!(pool.pending_pool.len(), 1);

        // check tx state and derived subpool
        let internal_tx = pool.all_transactions.txs.get(&id).unwrap();
        assert!(internal_tx.state.contains(TxState::ENOUGH_BLOB_FEE_CAP_BLOCK));
        assert_eq!(internal_tx.subpool, SubPool::Pending);

        // set block info so the pools are updated
        block_info.pending_blob_fee = Some(tx.max_fee_per_blob_gas().unwrap() + 1);
        pool.set_block_info(block_info);

        // check that the tx is promoted
        let internal_tx = pool.all_transactions.txs.get(&id).unwrap();
        assert!(!internal_tx.state.contains(TxState::ENOUGH_BLOB_FEE_CAP_BLOCK));
        assert_eq!(internal_tx.subpool, SubPool::Blob);

        // make sure the blob transaction was promoted into the pending pool
        assert_eq!(pool.blob_transactions.len(), 1);
        assert!(pool.pending_pool.is_empty());
    }

    #[test]
    fn test_promote_valid_tx_with_decreasing_blob_fee() {
        let on_chain_balance = U256::MAX;
        let on_chain_nonce = 0;
        let mut f = MockTransactionFactory::default();
        let mut pool = TxPool::new(MockOrdering::default(), Default::default());
        let tx = MockTransaction::eip4844().inc_price().inc_limit();

        // set block info so the tx is initially underpriced w.r.t. blob fee
        let mut block_info = pool.block_info();
        block_info.pending_blob_fee = Some(tx.max_fee_per_blob_gas().unwrap() + 1);
        pool.set_block_info(block_info);

        let validated = f.validated(tx.clone());
        let id = *validated.id();
        pool.add_transaction(validated, on_chain_balance, on_chain_nonce).unwrap();

        // assert pool lengths
        assert!(pool.pending_pool.is_empty());
        assert_eq!(pool.blob_transactions.len(), 1);

        // check tx state and derived subpool
        let internal_tx = pool.all_transactions.txs.get(&id).unwrap();
        assert!(!internal_tx.state.contains(TxState::ENOUGH_BLOB_FEE_CAP_BLOCK));
        assert_eq!(internal_tx.subpool, SubPool::Blob);

        // set block info so the pools are updated
        block_info.pending_blob_fee = Some(tx.max_fee_per_blob_gas().unwrap());
        pool.set_block_info(block_info);

        // check that the tx is promoted
        let internal_tx = pool.all_transactions.txs.get(&id).unwrap();
        assert!(internal_tx.state.contains(TxState::ENOUGH_BLOB_FEE_CAP_BLOCK));
        assert_eq!(internal_tx.subpool, SubPool::Pending);

        // make sure the blob transaction was promoted into the pending pool
        assert_eq!(pool.pending_pool.len(), 1);
        assert!(pool.blob_transactions.is_empty());
    }

    /// A struct representing a txpool promotion test instance
    #[derive(Debug, PartialEq, Eq, Clone, Hash)]
    struct PromotionTest {
        /// The basefee at the start of the test
        basefee: u64,
        /// The blobfee at the start of the test
        blobfee: u128,
        /// The subpool at the start of the test
        subpool: SubPool,
        /// The basefee update
        basefee_update: u64,
        /// The blobfee update
        blobfee_update: u128,
        /// The subpool after the update
        new_subpool: SubPool,
    }

    impl PromotionTest {
        /// Returns the test case for the opposite update
        fn opposite(&self) -> Self {
            Self {
                basefee: self.basefee_update,
                blobfee: self.blobfee_update,
                subpool: self.new_subpool,
                blobfee_update: self.blobfee,
                basefee_update: self.basefee,
                new_subpool: self.subpool,
            }
        }

        fn assert_subpool_lengths<T: TransactionOrdering>(
            &self,
            pool: &TxPool<T>,
            failure_message: String,
            check_subpool: SubPool,
        ) {
            match check_subpool {
                SubPool::Blob => {
                    assert_eq!(pool.blob_transactions.len(), 1, "{failure_message}");
                    assert!(pool.pending_pool.is_empty(), "{failure_message}");
                    assert!(pool.basefee_pool.is_empty(), "{failure_message}");
                    assert!(pool.queued_pool.is_empty(), "{failure_message}");
                }
                SubPool::Pending => {
                    assert!(pool.blob_transactions.is_empty(), "{failure_message}");
                    assert_eq!(pool.pending_pool.len(), 1, "{failure_message}");
                    assert!(pool.basefee_pool.is_empty(), "{failure_message}");
                    assert!(pool.queued_pool.is_empty(), "{failure_message}");
                }
                SubPool::BaseFee => {
                    assert!(pool.blob_transactions.is_empty(), "{failure_message}");
                    assert!(pool.pending_pool.is_empty(), "{failure_message}");
                    assert_eq!(pool.basefee_pool.len(), 1, "{failure_message}");
                    assert!(pool.queued_pool.is_empty(), "{failure_message}");
                }
                SubPool::Queued => {
                    assert!(pool.blob_transactions.is_empty(), "{failure_message}");
                    assert!(pool.pending_pool.is_empty(), "{failure_message}");
                    assert!(pool.basefee_pool.is_empty(), "{failure_message}");
                    assert_eq!(pool.queued_pool.len(), 1, "{failure_message}");
                }
            }
        }

        /// Runs an assertion on the provided pool, ensuring that the transaction is in the correct
        /// subpool based on the starting condition of the test, assuming the pool contains only a
        /// single transaction.
        fn assert_single_tx_starting_subpool<T: TransactionOrdering>(&self, pool: &TxPool<T>) {
            self.assert_subpool_lengths(
                pool,
                format!("pool length check failed at start of test: {self:?}"),
                self.subpool,
            );
        }

        /// Runs an assertion on the provided pool, ensuring that the transaction is in the correct
        /// subpool based on the ending condition of the test, assuming the pool contains only a
        /// single transaction.
        fn assert_single_tx_ending_subpool<T: TransactionOrdering>(&self, pool: &TxPool<T>) {
            self.assert_subpool_lengths(
                pool,
                format!("pool length check failed at end of test: {self:?}"),
                self.new_subpool,
            );
        }
    }

    #[test]
    fn test_promote_blob_tx_with_both_pending_fee_updates() {
        // this exhaustively tests all possible promotion scenarios for a single transaction moving
        // between the blob and pending pool
        let on_chain_balance = U256::MAX;
        let on_chain_nonce = 0;
        let mut f = MockTransactionFactory::default();
        let tx = MockTransaction::eip4844().inc_price().inc_limit();

        let max_fee_per_blob_gas = tx.max_fee_per_blob_gas().unwrap();
        let max_fee_per_gas = tx.max_fee_per_gas() as u64;

        // These are all _promotion_ tests or idempotent tests.
        let mut expected_promotions = vec![
            PromotionTest {
                blobfee: max_fee_per_blob_gas + 1,
                basefee: max_fee_per_gas + 1,
                subpool: SubPool::Blob,
                blobfee_update: max_fee_per_blob_gas + 1,
                basefee_update: max_fee_per_gas + 1,
                new_subpool: SubPool::Blob,
            },
            PromotionTest {
                blobfee: max_fee_per_blob_gas + 1,
                basefee: max_fee_per_gas + 1,
                subpool: SubPool::Blob,
                blobfee_update: max_fee_per_blob_gas,
                basefee_update: max_fee_per_gas + 1,
                new_subpool: SubPool::Blob,
            },
            PromotionTest {
                blobfee: max_fee_per_blob_gas + 1,
                basefee: max_fee_per_gas + 1,
                subpool: SubPool::Blob,
                blobfee_update: max_fee_per_blob_gas + 1,
                basefee_update: max_fee_per_gas,
                new_subpool: SubPool::Blob,
            },
            PromotionTest {
                blobfee: max_fee_per_blob_gas + 1,
                basefee: max_fee_per_gas + 1,
                subpool: SubPool::Blob,
                blobfee_update: max_fee_per_blob_gas,
                basefee_update: max_fee_per_gas,
                new_subpool: SubPool::Pending,
            },
            PromotionTest {
                blobfee: max_fee_per_blob_gas,
                basefee: max_fee_per_gas + 1,
                subpool: SubPool::Blob,
                blobfee_update: max_fee_per_blob_gas,
                basefee_update: max_fee_per_gas,
                new_subpool: SubPool::Pending,
            },
            PromotionTest {
                blobfee: max_fee_per_blob_gas + 1,
                basefee: max_fee_per_gas,
                subpool: SubPool::Blob,
                blobfee_update: max_fee_per_blob_gas,
                basefee_update: max_fee_per_gas,
                new_subpool: SubPool::Pending,
            },
            PromotionTest {
                blobfee: max_fee_per_blob_gas,
                basefee: max_fee_per_gas,
                subpool: SubPool::Pending,
                blobfee_update: max_fee_per_blob_gas,
                basefee_update: max_fee_per_gas,
                new_subpool: SubPool::Pending,
            },
        ];

        // extend the test cases with reversed updates - this will add all _demotion_ tests
        let reversed = expected_promotions.iter().map(|test| test.opposite()).collect::<Vec<_>>();
        expected_promotions.extend(reversed);

        // dedup the test cases
        let expected_promotions = expected_promotions.into_iter().collect::<HashSet<_>>();

        for promotion_test in expected_promotions.iter() {
            let mut pool = TxPool::new(MockOrdering::default(), Default::default());

            // set block info so the tx is initially underpriced w.r.t. blob fee
            let mut block_info = pool.block_info();

            block_info.pending_blob_fee = Some(promotion_test.blobfee);
            block_info.pending_basefee = promotion_test.basefee;
            pool.set_block_info(block_info);

            let validated = f.validated(tx.clone());
            let id = *validated.id();
            pool.add_transaction(validated, on_chain_balance, on_chain_nonce).unwrap();

            // assert pool lengths
            promotion_test.assert_single_tx_starting_subpool(&pool);

            // check tx state and derived subpool, it should not move into the blob pool
            let internal_tx = pool.all_transactions.txs.get(&id).unwrap();
            assert_eq!(
                internal_tx.subpool, promotion_test.subpool,
                "Subpools do not match at start of test: {promotion_test:?}"
            );

            // set block info with new base fee
            block_info.pending_basefee = promotion_test.basefee_update;
            block_info.pending_blob_fee = Some(promotion_test.blobfee_update);
            pool.set_block_info(block_info);

            // check tx state and derived subpool, it should not move into the blob pool
            let internal_tx = pool.all_transactions.txs.get(&id).unwrap();
            assert_eq!(
                internal_tx.subpool, promotion_test.new_subpool,
                "Subpools do not match at end of test: {promotion_test:?}"
            );

            // assert new pool lengths
            promotion_test.assert_single_tx_ending_subpool(&pool);
        }
    }

    #[test]
    fn test_insert_pending() {
        let on_chain_balance = U256::MAX;
        let on_chain_nonce = 0;
        let mut f = MockTransactionFactory::default();
        let mut pool = AllTransactions::default();
        let tx = MockTransaction::eip1559().inc_price().inc_limit();
        let valid_tx = f.validated(tx);
        let InsertOk { updates, replaced_tx, move_to, state, .. } =
            pool.insert_tx(valid_tx.clone(), on_chain_balance, on_chain_nonce).unwrap();
        assert!(updates.is_empty());
        assert!(replaced_tx.is_none());
        assert!(state.contains(TxState::NO_NONCE_GAPS));
        assert!(state.contains(TxState::ENOUGH_BALANCE));
        assert_eq!(move_to, SubPool::Pending);

        let inserted = pool.txs.get(&valid_tx.transaction_id).unwrap();
        assert_eq!(inserted.subpool, SubPool::Pending);
    }

    #[test]
    fn test_simple_insert() {
        let on_chain_balance = U256::ZERO;
        let on_chain_nonce = 0;
        let mut f = MockTransactionFactory::default();
        let mut pool = AllTransactions::default();
        let tx = MockTransaction::eip1559().inc_price().inc_limit();
        let valid_tx = f.validated(tx.clone());
        let InsertOk { updates, replaced_tx, move_to, state, .. } =
            pool.insert_tx(valid_tx.clone(), on_chain_balance, on_chain_nonce).unwrap();
        assert!(updates.is_empty());
        assert!(replaced_tx.is_none());
        assert!(state.contains(TxState::NO_NONCE_GAPS));
        assert!(!state.contains(TxState::ENOUGH_BALANCE));
        assert_eq!(move_to, SubPool::Queued);

        assert_eq!(pool.len(), 1);
        assert!(pool.contains(valid_tx.hash()));
        let expected_state = TxState::ENOUGH_FEE_CAP_BLOCK | TxState::NO_NONCE_GAPS;
        let inserted = pool.get(valid_tx.id()).unwrap();
        assert!(inserted.state.intersects(expected_state));

        // insert the same tx again
        let res = pool.insert_tx(valid_tx, on_chain_balance, on_chain_nonce);
        res.unwrap_err();
        assert_eq!(pool.len(), 1);

        let valid_tx = f.validated(tx.next());
        let InsertOk { updates, replaced_tx, move_to, state, .. } =
            pool.insert_tx(valid_tx.clone(), on_chain_balance, on_chain_nonce).unwrap();

        assert!(updates.is_empty());
        assert!(replaced_tx.is_none());
        assert!(state.contains(TxState::NO_NONCE_GAPS));
        assert!(!state.contains(TxState::ENOUGH_BALANCE));
        assert_eq!(move_to, SubPool::Queued);

        assert!(pool.contains(valid_tx.hash()));
        assert_eq!(pool.len(), 2);
        let inserted = pool.get(valid_tx.id()).unwrap();
        assert!(inserted.state.intersects(expected_state));
    }

    #[test]
    fn insert_already_imported() {
        let on_chain_balance = U256::ZERO;
        let on_chain_nonce = 0;
        let mut f = MockTransactionFactory::default();
        let mut pool = TxPool::new(MockOrdering::default(), Default::default());
        let tx = MockTransaction::eip1559().inc_price().inc_limit();
        let tx = f.validated(tx);
        pool.add_transaction(tx.clone(), on_chain_balance, on_chain_nonce).unwrap();
        match pool.add_transaction(tx, on_chain_balance, on_chain_nonce).unwrap_err().kind {
            PoolErrorKind::AlreadyImported => {}
            _ => unreachable!(),
        }
    }

    #[test]
    fn insert_replace() {
        let on_chain_balance = U256::ZERO;
        let on_chain_nonce = 0;
        let mut f = MockTransactionFactory::default();
        let mut pool = AllTransactions::default();
        let tx = MockTransaction::eip1559().inc_price().inc_limit();
        let first = f.validated(tx.clone());
        let _ = pool.insert_tx(first.clone(), on_chain_balance, on_chain_nonce).unwrap();
        let replacement = f.validated(tx.rng_hash().inc_price());
        let InsertOk { updates, replaced_tx, .. } =
            pool.insert_tx(replacement.clone(), on_chain_balance, on_chain_nonce).unwrap();
        assert!(updates.is_empty());
        let replaced = replaced_tx.unwrap();
        assert_eq!(replaced.0.hash(), first.hash());

        // ensure replaced tx is fully removed
        assert!(!pool.contains(first.hash()));
        assert!(pool.contains(replacement.hash()));
        assert_eq!(pool.len(), 1);
    }

    #[test]
    fn insert_replace_txpool() {
        let on_chain_balance = U256::ZERO;
        let on_chain_nonce = 0;
        let mut f = MockTransactionFactory::default();
        let mut pool = TxPool::mock();

        let tx = MockTransaction::eip1559().inc_price().inc_limit();
        let first = f.validated(tx.clone());
        let first_added =
            pool.add_transaction(first.clone(), on_chain_balance, on_chain_nonce).unwrap();
        let replacement = f.validated(tx.rng_hash().inc_price());
        let replacement_added =
            pool.add_transaction(replacement.clone(), on_chain_balance, on_chain_nonce).unwrap();

        // // ensure replaced tx removed
        assert!(!pool.contains(first_added.hash()));
        // but the replacement is still there
        assert!(pool.subpool_contains(replacement_added.subpool(), replacement_added.id()));

        assert!(pool.contains(replacement.hash()));
        let size = pool.size();
        assert_eq!(size.total, 1);
        size.assert_invariants();
    }

    #[test]
    fn insert_replace_underpriced() {
        let on_chain_balance = U256::ZERO;
        let on_chain_nonce = 0;
        let mut f = MockTransactionFactory::default();
        let mut pool = AllTransactions::default();
        let tx = MockTransaction::eip1559().inc_price().inc_limit();
        let first = f.validated(tx.clone());
        let _res = pool.insert_tx(first, on_chain_balance, on_chain_nonce);
        let mut replacement = f.validated(tx.rng_hash());
        replacement.transaction = replacement.transaction.decr_price();
        let err = pool.insert_tx(replacement, on_chain_balance, on_chain_nonce).unwrap_err();
        assert!(matches!(err, InsertErr::Underpriced { .. }));
    }

    #[test]
    fn insert_conflicting_type_normal_to_blob() {
        let on_chain_balance = U256::from(10_000);
        let on_chain_nonce = 0;
        let mut f = MockTransactionFactory::default();
        let mut pool = AllTransactions::default();
        let tx = MockTransaction::eip1559().inc_price().inc_limit();
        let first = f.validated(tx.clone());
        pool.insert_tx(first, on_chain_balance, on_chain_nonce).unwrap();
        let tx =
            MockTransaction::eip4844().set_sender(tx.get_sender()).inc_price_by(100).inc_limit();
        let blob = f.validated(tx);
        let err = pool.insert_tx(blob, on_chain_balance, on_chain_nonce).unwrap_err();
        assert!(matches!(err, InsertErr::TxTypeConflict { .. }), "{:?}", err);
    }

    #[test]
    fn insert_conflicting_type_blob_to_normal() {
        let on_chain_balance = U256::from(10_000);
        let on_chain_nonce = 0;
        let mut f = MockTransactionFactory::default();
        let mut pool = AllTransactions::default();
        let tx = MockTransaction::eip4844().inc_price().inc_limit();
        let first = f.validated(tx.clone());
        pool.insert_tx(first, on_chain_balance, on_chain_nonce).unwrap();
        let tx =
            MockTransaction::eip1559().set_sender(tx.get_sender()).inc_price_by(100).inc_limit();
        let tx = f.validated(tx);
        let err = pool.insert_tx(tx, on_chain_balance, on_chain_nonce).unwrap_err();
        assert!(matches!(err, InsertErr::TxTypeConflict { .. }), "{:?}", err);
    }

    // insert nonce then nonce - 1
    #[test]
    fn insert_previous() {
        let on_chain_balance = U256::ZERO;
        let on_chain_nonce = 0;
        let mut f = MockTransactionFactory::default();
        let mut pool = AllTransactions::default();
        let tx = MockTransaction::eip1559().inc_nonce().inc_price().inc_limit();
        let first = f.validated(tx.clone());
        let _res = pool.insert_tx(first.clone(), on_chain_balance, on_chain_nonce);

        let first_in_pool = pool.get(first.id()).unwrap();

        // has nonce gap
        assert!(!first_in_pool.state.contains(TxState::NO_NONCE_GAPS));

        let prev = f.validated(tx.prev());
        let InsertOk { updates, replaced_tx, state, move_to, .. } =
            pool.insert_tx(prev, on_chain_balance, on_chain_nonce).unwrap();

        // no updates since still in queued pool
        assert!(updates.is_empty());
        assert!(replaced_tx.is_none());
        assert!(state.contains(TxState::NO_NONCE_GAPS));
        assert_eq!(move_to, SubPool::Queued);

        let first_in_pool = pool.get(first.id()).unwrap();
        // has non nonce gap
        assert!(first_in_pool.state.contains(TxState::NO_NONCE_GAPS));
    }

    // insert nonce then nonce - 1
    #[test]
    fn insert_with_updates() {
        let on_chain_balance = U256::from(10_000);
        let on_chain_nonce = 0;
        let mut f = MockTransactionFactory::default();
        let mut pool = AllTransactions::default();
        let tx = MockTransaction::eip1559().inc_nonce().set_gas_price(100).inc_limit();
        let first = f.validated(tx.clone());
        let _res = pool.insert_tx(first.clone(), on_chain_balance, on_chain_nonce).unwrap();

        let first_in_pool = pool.get(first.id()).unwrap();
        // has nonce gap
        assert!(!first_in_pool.state.contains(TxState::NO_NONCE_GAPS));
        assert_eq!(SubPool::Queued, first_in_pool.subpool);

        let prev = f.validated(tx.prev());
        let InsertOk { updates, replaced_tx, state, move_to, .. } =
            pool.insert_tx(prev, on_chain_balance, on_chain_nonce).unwrap();

        // updated previous tx
        assert_eq!(updates.len(), 1);
        assert!(replaced_tx.is_none());
        assert!(state.contains(TxState::NO_NONCE_GAPS));
        assert_eq!(move_to, SubPool::Pending);

        let first_in_pool = pool.get(first.id()).unwrap();
        // has non nonce gap
        assert!(first_in_pool.state.contains(TxState::NO_NONCE_GAPS));
        assert_eq!(SubPool::Pending, first_in_pool.subpool);
    }

    #[test]
    fn insert_previous_blocking() {
        let on_chain_balance = U256::from(1_000);
        let on_chain_nonce = 0;
        let mut f = MockTransactionFactory::default();
        let mut pool = AllTransactions::default();
        pool.pending_fees.base_fee = pool.minimal_protocol_basefee.checked_add(1).unwrap();
        let tx = MockTransaction::eip1559().inc_nonce().inc_limit();
        let first = f.validated(tx.clone());

        let _res = pool.insert_tx(first.clone(), on_chain_balance, on_chain_nonce);

        let first_in_pool = pool.get(first.id()).unwrap();

        assert!(tx.get_gas_price() < pool.pending_fees.base_fee as u128);
        // has nonce gap
        assert!(!first_in_pool.state.contains(TxState::NO_NONCE_GAPS));

        let prev = f.validated(tx.prev());
        let InsertOk { updates, replaced_tx, state, move_to, .. } =
            pool.insert_tx(prev, on_chain_balance, on_chain_nonce).unwrap();

        assert!(!state.contains(TxState::ENOUGH_FEE_CAP_BLOCK));
        // no updates since still in queued pool
        assert!(updates.is_empty());
        assert!(replaced_tx.is_none());
        assert!(state.contains(TxState::NO_NONCE_GAPS));
        assert_eq!(move_to, SubPool::BaseFee);

        let first_in_pool = pool.get(first.id()).unwrap();
        // has non nonce gap
        assert!(first_in_pool.state.contains(TxState::NO_NONCE_GAPS));
    }

    #[test]
    fn rejects_spammer() {
        let on_chain_balance = U256::from(1_000);
        let on_chain_nonce = 0;
        let mut f = MockTransactionFactory::default();
        let mut pool = AllTransactions::default();

        let mut tx = MockTransaction::eip1559();
        for _ in 0..pool.max_account_slots {
            tx = tx.next();
            pool.insert_tx(f.validated(tx.clone()), on_chain_balance, on_chain_nonce).unwrap();
        }

        assert_eq!(
            pool.max_account_slots,
            pool.tx_count(f.ids.sender_id(&tx.get_sender()).unwrap())
        );

        let err =
            pool.insert_tx(f.validated(tx.next()), on_chain_balance, on_chain_nonce).unwrap_err();
        assert!(matches!(err, InsertErr::ExceededSenderTransactionsCapacity { .. }));
    }

    #[test]
    fn allow_local_spamming() {
        let on_chain_balance = U256::from(1_000);
        let on_chain_nonce = 0;
        let mut f = MockTransactionFactory::default();
        let mut pool = AllTransactions::default();

        let mut tx = MockTransaction::eip1559();
        for _ in 0..pool.max_account_slots {
            tx = tx.next();
            pool.insert_tx(
                f.validated_with_origin(TransactionOrigin::Local, tx.clone()),
                on_chain_balance,
                on_chain_nonce,
            )
            .unwrap();
        }

        assert_eq!(
            pool.max_account_slots,
            pool.tx_count(f.ids.sender_id(&tx.get_sender()).unwrap())
        );

        pool.insert_tx(
            f.validated_with_origin(TransactionOrigin::Local, tx.next()),
            on_chain_balance,
            on_chain_nonce,
        )
        .unwrap();
    }

    #[test]
    fn reject_tx_over_gas_limit() {
        let on_chain_balance = U256::from(1_000);
        let on_chain_nonce = 0;
        let mut f = MockTransactionFactory::default();
        let mut pool = AllTransactions::default();

        let tx = MockTransaction::eip1559().with_gas_limit(30_000_001);

        assert!(matches!(
            pool.insert_tx(f.validated(tx), on_chain_balance, on_chain_nonce),
            Err(InsertErr::TxGasLimitMoreThanAvailableBlockGas { .. })
        ));
    }

    #[test]
    fn update_basefee_subpools() {
        let mut f = MockTransactionFactory::default();
        let mut pool = TxPool::new(MockOrdering::default(), Default::default());

        let tx = MockTransaction::eip1559().inc_price_by(10);
        let validated = f.validated(tx.clone());
        let id = *validated.id();
        pool.add_transaction(validated, U256::from(1_000), 0).unwrap();

        assert_eq!(pool.pending_pool.len(), 1);

        pool.update_basefee((tx.max_fee_per_gas() + 1) as u64);

        assert!(pool.pending_pool.is_empty());
        assert_eq!(pool.basefee_pool.len(), 1);

        assert_eq!(pool.all_transactions.txs.get(&id).unwrap().subpool, SubPool::BaseFee)
    }

    #[test]
    fn update_basefee_subpools_setting_block_info() {
        let mut f = MockTransactionFactory::default();
        let mut pool = TxPool::new(MockOrdering::default(), Default::default());

        let tx = MockTransaction::eip1559().inc_price_by(10);
        let validated = f.validated(tx.clone());
        let id = *validated.id();
        pool.add_transaction(validated, U256::from(1_000), 0).unwrap();

        assert_eq!(pool.pending_pool.len(), 1);

        // use set_block_info for the basefee update
        let mut block_info = pool.block_info();
        block_info.pending_basefee = (tx.max_fee_per_gas() + 1) as u64;
        pool.set_block_info(block_info);

        assert!(pool.pending_pool.is_empty());
        assert_eq!(pool.basefee_pool.len(), 1);

        assert_eq!(pool.all_transactions.txs.get(&id).unwrap().subpool, SubPool::BaseFee)
    }

    #[test]
    fn discard_nonce_too_low() {
        let mut f = MockTransactionFactory::default();
        let mut pool = TxPool::new(MockOrdering::default(), Default::default());

        let tx = MockTransaction::eip1559().inc_price_by(10);
        let validated = f.validated(tx.clone());
        let id = *validated.id();
        pool.add_transaction(validated, U256::from(1_000), 0).unwrap();

        let next = tx.next();
        let validated = f.validated(next.clone());
        pool.add_transaction(validated, U256::from(1_000), 0).unwrap();

        assert_eq!(pool.pending_pool.len(), 2);

        let mut changed_senders = HashMap::new();
        changed_senders.insert(
            id.sender,
            SenderInfo { state_nonce: next.get_nonce(), balance: U256::from(1_000) },
        );
        let outcome = pool.update_accounts(changed_senders);
        assert_eq!(outcome.discarded.len(), 1);
        assert_eq!(pool.pending_pool.len(), 1);
    }
}
>>>>>>> 8667c336
<|MERGE_RESOLUTION|>--- conflicted
+++ resolved
@@ -1,7 +1,6 @@
-<<<<<<< HEAD
 //! The internal transaction pool implementation.
 use crate::{
-    config::TXPOOL_MAX_ACCOUNT_SLOTS_PER_SENDER,
+    config::{LocalTransactionConfig, TXPOOL_MAX_ACCOUNT_SLOTS_PER_SENDER},
     error::{Eip4844PoolTransactionError, InvalidPoolTransactionError, PoolError, PoolErrorKind},
     identifier::{SenderId, TransactionId},
     metrics::TxPoolMetrics,
@@ -919,6 +918,8 @@
     pending_fees: PendingFees,
     /// Configured price bump settings for replacements
     price_bumps: PriceBumpConfig,
+    /// How to handle [TransactionOrigin::Local](crate::TransactionOrigin) transactions.
+    local_transactions_config: LocalTransactionConfig,
 }
 
 impl<T: PoolTransaction> AllTransactions<T> {
@@ -927,6 +928,7 @@
         Self {
             max_account_slots: config.max_account_slots,
             price_bumps: config.price_bumps,
+            local_transactions_config: config.local_transactions_config.clone(),
             ..Default::default()
         }
     }
@@ -1275,7 +1277,7 @@
         &self,
         transaction: ValidPoolTransaction<T>,
     ) -> Result<ValidPoolTransaction<T>, InsertErr<T>> {
-        if !transaction.origin.is_local() {
+        if !transaction.origin.is_local() || self.local_transactions_config.no_local_exemptions() {
             let current_txs =
                 self.tx_counter.get(&transaction.sender_id()).copied().unwrap_or_default();
             if current_txs >= self.max_account_slots {
@@ -1665,6 +1667,7 @@
             last_seen_block_hash: Default::default(),
             pending_fees: Default::default(),
             price_bumps: Default::default(),
+            local_transactions_config: Default::default(),
         }
     }
 }
@@ -2594,2606 +2597,4 @@
         assert_eq!(outcome.discarded.len(), 1);
         assert_eq!(pool.pending_pool.len(), 1);
     }
-}
-=======
-//! The internal transaction pool implementation.
-use crate::{
-    config::{LocalTransactionConfig, TXPOOL_MAX_ACCOUNT_SLOTS_PER_SENDER},
-    error::{Eip4844PoolTransactionError, InvalidPoolTransactionError, PoolError, PoolErrorKind},
-    identifier::{SenderId, TransactionId},
-    metrics::TxPoolMetrics,
-    pool::{
-        best::BestTransactions,
-        blob::BlobTransactions,
-        parked::{BasefeeOrd, ParkedPool, QueuedOrd},
-        pending::PendingPool,
-        state::{SubPool, TxState},
-        update::{Destination, PoolUpdate},
-        AddedPendingTransaction, AddedTransaction, OnNewCanonicalStateOutcome,
-    },
-    traits::{BestTransactionsAttributes, BlockInfo, PoolSize},
-    PoolConfig, PoolResult, PoolTransaction, PriceBumpConfig, TransactionOrdering,
-    ValidPoolTransaction, U256,
-};
-use fnv::FnvHashMap;
-use reth_primitives::{
-    constants::{
-        eip4844::BLOB_TX_MIN_BLOB_GASPRICE, ETHEREUM_BLOCK_GAS_LIMIT, MIN_PROTOCOL_BASE_FEE,
-    },
-    Address, TxHash, B256,
-};
-use std::{
-    cmp::Ordering,
-    collections::{btree_map::Entry, hash_map, BTreeMap, HashMap, HashSet},
-    fmt,
-    ops::Bound::{Excluded, Unbounded},
-    sync::Arc,
-};
-
-/// A pool that manages transactions.
-///
-/// This pool maintains the state of all transactions and stores them accordingly.
-
-#[cfg_attr(doc, aquamarine::aquamarine)]
-/// ```mermaid
-/// graph TB
-///   subgraph TxPool
-///     direction TB
-///     pool[(All Transactions)]
-///     subgraph Subpools
-///         direction TB
-///         B3[(Queued)]
-///         B1[(Pending)]
-///         B2[(Basefee)]
-///         B4[(Blob)]
-///     end
-///   end
-///   discard([discard])
-///   production([Block Production])
-///   new([New Block])
-///   A[Incoming Tx] --> B[Validation] -->|insert| pool
-///   pool --> |if ready + blobfee too low| B4
-///   pool --> |if ready| B1
-///   pool --> |if ready + basfee too low| B2
-///   pool --> |nonce gap or lack of funds| B3
-///   pool --> |update| pool
-///   B1 --> |best| production
-///   B2 --> |worst| discard
-///   B3 --> |worst| discard
-///   B4 --> |worst| discard
-///   B1 --> |increased blob fee| B4
-///   B4 --> |decreased blob fee| B1
-///   B1 --> |increased base fee| B2
-///   B2 --> |decreased base fee| B1
-///   B3 --> |promote| B1
-///   B3 -->  |promote| B2
-///   new -->  |apply state changes| pool
-/// ```
-pub struct TxPool<T: TransactionOrdering> {
-    /// Contains the currently known information about the senders.
-    sender_info: FnvHashMap<SenderId, SenderInfo>,
-    /// pending subpool
-    ///
-    /// Holds transactions that are ready to be executed on the current state.
-    pending_pool: PendingPool<T>,
-    /// Pool settings to enforce limits etc.
-    config: PoolConfig,
-    /// queued subpool
-    ///
-    /// Holds all parked transactions that depend on external changes from the sender:
-    ///
-    ///    - blocked by missing ancestor transaction (has nonce gaps)
-    ///    - sender lacks funds to pay for this transaction.
-    queued_pool: ParkedPool<QueuedOrd<T::Transaction>>,
-    /// base fee subpool
-    ///
-    /// Holds all parked transactions that currently violate the dynamic fee requirement but could
-    /// be moved to pending if the base fee changes in their favor (decreases) in future blocks.
-    basefee_pool: ParkedPool<BasefeeOrd<T::Transaction>>,
-    /// All blob transactions in the pool
-    blob_transactions: BlobTransactions<T::Transaction>,
-    /// All transactions in the pool.
-    all_transactions: AllTransactions<T::Transaction>,
-    /// Transaction pool metrics
-    metrics: TxPoolMetrics,
-}
-
-// === impl TxPool ===
-
-impl<T: TransactionOrdering> TxPool<T> {
-    /// Create a new graph pool instance.
-    pub(crate) fn new(ordering: T, config: PoolConfig) -> Self {
-        Self {
-            sender_info: Default::default(),
-            pending_pool: PendingPool::new(ordering),
-            queued_pool: Default::default(),
-            basefee_pool: Default::default(),
-            blob_transactions: Default::default(),
-            all_transactions: AllTransactions::new(&config),
-            config,
-            metrics: Default::default(),
-        }
-    }
-
-    /// Returns access to the [`AllTransactions`] container.
-    pub(crate) fn all(&self) -> &AllTransactions<T::Transaction> {
-        &self.all_transactions
-    }
-
-    /// Returns all senders in the pool
-    pub(crate) fn unique_senders(&self) -> HashSet<Address> {
-        self.all_transactions.txs.values().map(|tx| tx.transaction.sender()).collect()
-    }
-
-    /// Returns stats about the size of pool.
-    pub(crate) fn size(&self) -> PoolSize {
-        PoolSize {
-            pending: self.pending_pool.len(),
-            pending_size: self.pending_pool.size(),
-            basefee: self.basefee_pool.len(),
-            basefee_size: self.basefee_pool.size(),
-            queued: self.queued_pool.len(),
-            queued_size: self.queued_pool.size(),
-            blob: self.blob_transactions.len(),
-            blob_size: self.blob_transactions.size(),
-            total: self.all_transactions.len(),
-        }
-    }
-
-    /// Returns the currently tracked block values
-    pub(crate) fn block_info(&self) -> BlockInfo {
-        BlockInfo {
-            last_seen_block_hash: self.all_transactions.last_seen_block_hash,
-            last_seen_block_number: self.all_transactions.last_seen_block_number,
-            pending_basefee: self.all_transactions.pending_fees.base_fee,
-            pending_blob_fee: Some(self.all_transactions.pending_fees.blob_fee),
-        }
-    }
-
-    /// Updates the tracked blob fee
-    fn update_blob_fee(&mut self, mut pending_blob_fee: u128, base_fee_update: Ordering) {
-        std::mem::swap(&mut self.all_transactions.pending_fees.blob_fee, &mut pending_blob_fee);
-        match (self.all_transactions.pending_fees.blob_fee.cmp(&pending_blob_fee), base_fee_update)
-        {
-            (Ordering::Equal, Ordering::Equal) => {
-                // fee unchanged, nothing to update
-            }
-            (Ordering::Greater, Ordering::Equal) |
-            (Ordering::Equal, Ordering::Greater) |
-            (Ordering::Greater, Ordering::Greater) => {
-                // increased blob fee: recheck pending pool and remove all that are no longer valid
-                let removed =
-                    self.pending_pool.update_blob_fee(self.all_transactions.pending_fees.blob_fee);
-                for tx in removed {
-                    let to = {
-                        let tx =
-                            self.all_transactions.txs.get_mut(tx.id()).expect("tx exists in set");
-
-                        // we unset the blob fee cap block flag, if the base fee is too high now
-                        tx.state.remove(TxState::ENOUGH_BLOB_FEE_CAP_BLOCK);
-                        tx.subpool = tx.state.into();
-                        tx.subpool
-                    };
-                    self.add_transaction_to_subpool(to, tx);
-                }
-            }
-            (Ordering::Less, Ordering::Equal) | (_, Ordering::Less) => {
-                // decreased blob fee or base fee: recheck blob pool and promote all that are now
-                // valid
-                let removed = self
-                    .blob_transactions
-                    .enforce_pending_fees(&self.all_transactions.pending_fees);
-                for tx in removed {
-                    let to = {
-                        let tx =
-                            self.all_transactions.txs.get_mut(tx.id()).expect("tx exists in set");
-                        tx.state.insert(TxState::ENOUGH_BLOB_FEE_CAP_BLOCK);
-                        tx.state.insert(TxState::ENOUGH_FEE_CAP_BLOCK);
-                        tx.subpool = tx.state.into();
-                        tx.subpool
-                    };
-                    self.add_transaction_to_subpool(to, tx);
-                }
-            }
-            (Ordering::Less, Ordering::Greater) => {
-                // increased blob fee: recheck pending pool and remove all that are no longer valid
-                let removed =
-                    self.pending_pool.update_blob_fee(self.all_transactions.pending_fees.blob_fee);
-                for tx in removed {
-                    let to = {
-                        let tx =
-                            self.all_transactions.txs.get_mut(tx.id()).expect("tx exists in set");
-
-                        // we unset the blob fee cap block flag, if the base fee is too high now
-                        tx.state.remove(TxState::ENOUGH_BLOB_FEE_CAP_BLOCK);
-                        tx.subpool = tx.state.into();
-                        tx.subpool
-                    };
-                    self.add_transaction_to_subpool(to, tx);
-                }
-
-                // decreased blob fee or base fee: recheck blob pool and promote all that are now
-                // valid
-                let removed = self
-                    .blob_transactions
-                    .enforce_pending_fees(&self.all_transactions.pending_fees);
-                for tx in removed {
-                    let to = {
-                        let tx =
-                            self.all_transactions.txs.get_mut(tx.id()).expect("tx exists in set");
-                        tx.state.insert(TxState::ENOUGH_BLOB_FEE_CAP_BLOCK);
-                        tx.state.insert(TxState::ENOUGH_FEE_CAP_BLOCK);
-                        tx.subpool = tx.state.into();
-                        tx.subpool
-                    };
-                    self.add_transaction_to_subpool(to, tx);
-                }
-            }
-        }
-    }
-
-    /// Updates the tracked basefee
-    ///
-    /// Depending on the change in direction of the basefee, this will promote or demote
-    /// transactions from the basefee pool.
-    fn update_basefee(&mut self, mut pending_basefee: u64) -> Ordering {
-        std::mem::swap(&mut self.all_transactions.pending_fees.base_fee, &mut pending_basefee);
-        match self.all_transactions.pending_fees.base_fee.cmp(&pending_basefee) {
-            Ordering::Equal => {
-                // fee unchanged, nothing to update
-                Ordering::Equal
-            }
-            Ordering::Greater => {
-                // increased base fee: recheck pending pool and remove all that are no longer valid
-                let removed =
-                    self.pending_pool.update_base_fee(self.all_transactions.pending_fees.base_fee);
-                for tx in removed {
-                    let to = {
-                        let tx =
-                            self.all_transactions.txs.get_mut(tx.id()).expect("tx exists in set");
-                        tx.state.remove(TxState::ENOUGH_FEE_CAP_BLOCK);
-                        tx.subpool = tx.state.into();
-                        tx.subpool
-                    };
-                    self.add_transaction_to_subpool(to, tx);
-                }
-
-                Ordering::Greater
-            }
-            Ordering::Less => {
-                // decreased base fee: recheck basefee pool and promote all that are now valid
-                let removed =
-                    self.basefee_pool.enforce_basefee(self.all_transactions.pending_fees.base_fee);
-                for tx in removed {
-                    let to = {
-                        let tx =
-                            self.all_transactions.txs.get_mut(tx.id()).expect("tx exists in set");
-                        tx.state.insert(TxState::ENOUGH_FEE_CAP_BLOCK);
-                        tx.subpool = tx.state.into();
-                        tx.subpool
-                    };
-                    self.add_transaction_to_subpool(to, tx);
-                }
-
-                Ordering::Less
-            }
-        }
-    }
-
-    /// Sets the current block info for the pool.
-    ///
-    /// This will also apply updates to the pool based on the new base fee
-    pub(crate) fn set_block_info(&mut self, info: BlockInfo) {
-        let BlockInfo {
-            last_seen_block_hash,
-            last_seen_block_number,
-            pending_basefee,
-            pending_blob_fee,
-        } = info;
-        self.all_transactions.last_seen_block_hash = last_seen_block_hash;
-        self.all_transactions.last_seen_block_number = last_seen_block_number;
-        let basefee_ordering = self.update_basefee(pending_basefee);
-
-        if let Some(blob_fee) = pending_blob_fee {
-            self.update_blob_fee(blob_fee, basefee_ordering)
-        }
-    }
-
-    /// Returns an iterator that yields transactions that are ready to be included in the block.
-    pub(crate) fn best_transactions(&self) -> BestTransactions<T> {
-        self.pending_pool.best()
-    }
-
-    /// Returns an iterator that yields transactions that are ready to be included in the block with
-    /// the given base fee.
-    pub(crate) fn best_transactions_with_base_fee(
-        &self,
-        basefee: u64,
-    ) -> Box<dyn crate::traits::BestTransactions<Item = Arc<ValidPoolTransaction<T::Transaction>>>>
-    {
-        match basefee.cmp(&self.all_transactions.pending_fees.base_fee) {
-            Ordering::Equal => {
-                // fee unchanged, nothing to shift
-                Box::new(self.best_transactions())
-            }
-            Ordering::Greater => {
-                // base fee increased, we only need to enforces this on the pending pool
-                Box::new(self.pending_pool.best_with_basefee(basefee))
-            }
-            Ordering::Less => {
-                // base fee decreased, we need to move transactions from the basefee pool to the
-                // pending pool
-                let unlocked = self.basefee_pool.satisfy_base_fee_transactions(basefee);
-                Box::new(
-                    self.pending_pool
-                        .best_with_unlocked(unlocked, self.all_transactions.pending_fees.base_fee),
-                )
-            }
-        }
-    }
-
-    /// Returns an iterator that yields transactions that are ready to be included in the block with
-    /// the given base fee and optional blob fee.
-    pub(crate) fn best_transactions_with_attributes(
-        &self,
-        best_transactions_attributes: BestTransactionsAttributes,
-    ) -> Box<dyn crate::traits::BestTransactions<Item = Arc<ValidPoolTransaction<T::Transaction>>>>
-    {
-        match best_transactions_attributes.basefee.cmp(&self.all_transactions.pending_fees.base_fee)
-        {
-            Ordering::Equal => {
-                // fee unchanged, nothing to shift
-                Box::new(self.best_transactions())
-            }
-            Ordering::Greater => {
-                // base fee increased, we only need to enforce this on the pending pool
-                Box::new(self.pending_pool.best_with_basefee(best_transactions_attributes.basefee))
-            }
-            Ordering::Less => {
-                // base fee decreased, we need to move transactions from the basefee pool to the
-                // pending pool and satisfy blob fee transactions as well
-                let unlocked_with_blob =
-                    self.blob_transactions.satisfy_attributes(best_transactions_attributes);
-
-                Box::new(self.pending_pool.best_with_unlocked(
-                    unlocked_with_blob,
-                    self.all_transactions.pending_fees.base_fee,
-                ))
-            }
-        }
-    }
-
-    /// Returns all transactions from the pending sub-pool
-    pub(crate) fn pending_transactions(&self) -> Vec<Arc<ValidPoolTransaction<T::Transaction>>> {
-        self.pending_pool.all().collect()
-    }
-
-    /// Returns all transactions from parked pools
-    pub(crate) fn queued_transactions(&self) -> Vec<Arc<ValidPoolTransaction<T::Transaction>>> {
-        let mut queued = self.basefee_pool.all().collect::<Vec<_>>();
-        queued.extend(self.queued_pool.all());
-        queued
-    }
-
-    /// Returns `true` if the transaction with the given hash is already included in this pool.
-    pub(crate) fn contains(&self, tx_hash: &TxHash) -> bool {
-        self.all_transactions.contains(tx_hash)
-    }
-
-    /// Returns `true` if the transaction with the given id is already included in the given subpool
-    #[cfg(test)]
-    pub(crate) fn subpool_contains(&self, subpool: SubPool, id: &TransactionId) -> bool {
-        match subpool {
-            SubPool::Queued => self.queued_pool.contains(id),
-            SubPool::Pending => self.pending_pool.contains(id),
-            SubPool::BaseFee => self.basefee_pool.contains(id),
-            SubPool::Blob => self.blob_transactions.contains(id),
-        }
-    }
-
-    /// Returns the transaction for the given hash.
-    pub(crate) fn get(
-        &self,
-        tx_hash: &TxHash,
-    ) -> Option<Arc<ValidPoolTransaction<T::Transaction>>> {
-        self.all_transactions.by_hash.get(tx_hash).cloned()
-    }
-
-    /// Returns transactions for the multiple given hashes, if they exist.
-    pub(crate) fn get_all(
-        &self,
-        txs: Vec<TxHash>,
-    ) -> impl Iterator<Item = Arc<ValidPoolTransaction<T::Transaction>>> + '_ {
-        txs.into_iter().filter_map(|tx| self.get(&tx))
-    }
-
-    /// Returns all transactions sent from the given sender.
-    pub(crate) fn get_transactions_by_sender(
-        &self,
-        sender: SenderId,
-    ) -> Vec<Arc<ValidPoolTransaction<T::Transaction>>> {
-        self.all_transactions.txs_iter(sender).map(|(_, tx)| Arc::clone(&tx.transaction)).collect()
-    }
-
-    /// Updates the transactions for the changed senders.
-    pub(crate) fn update_accounts(
-        &mut self,
-        changed_senders: HashMap<SenderId, SenderInfo>,
-    ) -> UpdateOutcome<T::Transaction> {
-        // track changed accounts
-        self.sender_info.extend(changed_senders.clone());
-        // Apply the state changes to the total set of transactions which triggers sub-pool updates.
-        let updates = self.all_transactions.update(changed_senders);
-        // Process the sub-pool updates
-        let update = self.process_updates(updates);
-        // update the metrics after the update
-        self.update_size_metrics();
-        update
-    }
-
-    /// Updates the entire pool after a new block was mined.
-    ///
-    /// This removes all mined transactions, updates according to the new base fee and rechecks
-    /// sender allowance.
-    pub(crate) fn on_canonical_state_change(
-        &mut self,
-        block_info: BlockInfo,
-        mined_transactions: Vec<TxHash>,
-        changed_senders: HashMap<SenderId, SenderInfo>,
-    ) -> OnNewCanonicalStateOutcome<T::Transaction> {
-        // update block info
-        let block_hash = block_info.last_seen_block_hash;
-        self.all_transactions.set_block_info(block_info);
-
-        // Remove all transaction that were included in the block
-        for tx_hash in mined_transactions.iter() {
-            if self.prune_transaction_by_hash(tx_hash).is_some() {
-                // Update removed transactions metric
-                self.metrics.removed_transactions.increment(1);
-            }
-        }
-
-        let UpdateOutcome { promoted, discarded } = self.update_accounts(changed_senders);
-
-        self.metrics.performed_state_updates.increment(1);
-
-        OnNewCanonicalStateOutcome { block_hash, mined: mined_transactions, promoted, discarded }
-    }
-
-    /// Update sub-pools size metrics.
-    pub(crate) fn update_size_metrics(&mut self) {
-        let stats = self.size();
-        self.metrics.pending_pool_transactions.set(stats.pending as f64);
-        self.metrics.pending_pool_size_bytes.set(stats.pending_size as f64);
-        self.metrics.basefee_pool_transactions.set(stats.basefee as f64);
-        self.metrics.basefee_pool_size_bytes.set(stats.basefee_size as f64);
-        self.metrics.queued_pool_transactions.set(stats.queued as f64);
-        self.metrics.queued_pool_size_bytes.set(stats.queued_size as f64);
-        self.metrics.total_transactions.set(stats.total as f64);
-    }
-
-    /// Adds the transaction into the pool.
-    ///
-    /// This pool consists of four sub-pools: `Queued`, `Pending`, `BaseFee`, and `Blob`.
-    ///
-    /// The `Queued` pool contains transactions with gaps in its dependency tree: It requires
-    /// additional transactions that are note yet present in the pool. And transactions that the
-    /// sender can not afford with the current balance.
-    ///
-    /// The `Pending` pool contains all transactions that have no nonce gaps, and can be afforded by
-    /// the sender. It only contains transactions that are ready to be included in the pending
-    /// block. The pending pool contains all transactions that could be listed currently, but not
-    /// necessarily independently. However, this pool never contains transactions with nonce gaps. A
-    /// transaction is considered `ready` when it has the lowest nonce of all transactions from the
-    /// same sender. Which is equals to the chain nonce of the sender in the pending pool.
-    ///
-    /// The `BaseFee` pool contains transactions that currently can't satisfy the dynamic fee
-    /// requirement. With EIP-1559, transactions can become executable or not without any changes to
-    /// the sender's balance or nonce and instead their `feeCap` determines whether the
-    /// transaction is _currently_ (on the current state) ready or needs to be parked until the
-    /// `feeCap` satisfies the block's `baseFee`.
-    ///
-    /// The `Blob` pool contains _blob_ transactions that currently can't satisfy the dynamic fee
-    /// requirement, or blob fee requirement. Transactions become executable only if the
-    /// transaction `feeCap` is greater than the block's `baseFee` and the `maxBlobFee` is greater
-    /// than the block's `blobFee`.
-    pub(crate) fn add_transaction(
-        &mut self,
-        tx: ValidPoolTransaction<T::Transaction>,
-        on_chain_balance: U256,
-        on_chain_nonce: u64,
-    ) -> PoolResult<AddedTransaction<T::Transaction>> {
-        if self.contains(tx.hash()) {
-            return Err(PoolError::new(*tx.hash(), PoolErrorKind::AlreadyImported))
-        }
-
-        // Update sender info with balance and nonce
-        self.sender_info
-            .entry(tx.sender_id())
-            .or_default()
-            .update(on_chain_nonce, on_chain_balance);
-
-        match self.all_transactions.insert_tx(tx, on_chain_balance, on_chain_nonce) {
-            Ok(InsertOk { transaction, move_to, replaced_tx, updates, .. }) => {
-                // replace the new tx and remove the replaced in the subpool(s)
-                self.add_new_transaction(transaction.clone(), replaced_tx.clone(), move_to);
-                // Update inserted transactions metric
-                self.metrics.inserted_transactions.increment(1);
-                let UpdateOutcome { promoted, discarded } = self.process_updates(updates);
-
-                let replaced = replaced_tx.map(|(tx, _)| tx);
-
-                // This transaction was moved to the pending pool.
-                let res = if move_to.is_pending() {
-                    AddedTransaction::Pending(AddedPendingTransaction {
-                        transaction,
-                        promoted,
-                        discarded,
-                        replaced,
-                    })
-                } else {
-                    AddedTransaction::Parked { transaction, subpool: move_to, replaced }
-                };
-
-                Ok(res)
-            }
-            Err(err) => {
-                // Update invalid transactions metric
-                self.metrics.invalid_transactions.increment(1);
-                match err {
-                    InsertErr::Underpriced { existing, transaction: _ } => {
-                        Err(PoolError::new(existing, PoolErrorKind::ReplacementUnderpriced))
-                    }
-                    InsertErr::FeeCapBelowMinimumProtocolFeeCap { transaction, fee_cap } => {
-                        Err(PoolError::new(
-                            *transaction.hash(),
-                            PoolErrorKind::FeeCapBelowMinimumProtocolFeeCap(fee_cap),
-                        ))
-                    }
-                    InsertErr::ExceededSenderTransactionsCapacity { transaction } => {
-                        Err(PoolError::new(
-                            *transaction.hash(),
-                            PoolErrorKind::SpammerExceededCapacity(transaction.sender()),
-                        ))
-                    }
-                    InsertErr::TxGasLimitMoreThanAvailableBlockGas {
-                        transaction,
-                        block_gas_limit,
-                        tx_gas_limit,
-                    } => Err(PoolError::new(
-                        *transaction.hash(),
-                        PoolErrorKind::InvalidTransaction(
-                            InvalidPoolTransactionError::ExceedsGasLimit(
-                                block_gas_limit,
-                                tx_gas_limit,
-                            ),
-                        ),
-                    )),
-                    InsertErr::BlobTxHasNonceGap { transaction } => Err(PoolError::new(
-                        *transaction.hash(),
-                        PoolErrorKind::InvalidTransaction(
-                            Eip4844PoolTransactionError::Eip4844NonceGap.into(),
-                        ),
-                    )),
-                    InsertErr::Overdraft { transaction } => Err(PoolError::new(
-                        *transaction.hash(),
-                        PoolErrorKind::InvalidTransaction(InvalidPoolTransactionError::Overdraft),
-                    )),
-                    InsertErr::TxTypeConflict { transaction } => Err(PoolError::new(
-                        *transaction.hash(),
-                        PoolErrorKind::ExistingConflictingTransactionType(
-                            transaction.sender(),
-                            transaction.tx_type(),
-                        ),
-                    )),
-                }
-            }
-        }
-    }
-
-    /// Maintenance task to apply a series of updates.
-    ///
-    /// This will move/discard the given transaction according to the `PoolUpdate`
-    fn process_updates(&mut self, updates: Vec<PoolUpdate>) -> UpdateOutcome<T::Transaction> {
-        let mut outcome = UpdateOutcome::default();
-        for update in updates {
-            let PoolUpdate { id, hash, current, destination } = update;
-            match destination {
-                Destination::Discard => {
-                    // remove the transaction from the pool and subpool
-                    if let Some(tx) = self.prune_transaction_by_hash(&hash) {
-                        outcome.discarded.push(tx);
-                    }
-                    self.metrics.removed_transactions.increment(1);
-                }
-                Destination::Pool(move_to) => {
-                    debug_assert!(!move_to.eq(&current), "destination must be different");
-                    let moved = self.move_transaction(current, move_to, &id);
-                    if matches!(move_to, SubPool::Pending) {
-                        if let Some(tx) = moved {
-                            outcome.promoted.push(tx);
-                        }
-                    }
-                }
-            }
-        }
-        outcome
-    }
-
-    /// Moves a transaction from one sub pool to another.
-    ///
-    /// This will remove the given transaction from one sub-pool and insert it into the other
-    /// sub-pool.
-    fn move_transaction(
-        &mut self,
-        from: SubPool,
-        to: SubPool,
-        id: &TransactionId,
-    ) -> Option<Arc<ValidPoolTransaction<T::Transaction>>> {
-        let tx = self.remove_from_subpool(from, id)?;
-        self.add_transaction_to_subpool(to, tx.clone());
-        Some(tx)
-    }
-
-    /// Removes and returns all matching transactions from the pool.
-    ///
-    /// Note: this does not advance any descendants of the removed transactions and does not apply
-    /// any additional updates.
-    pub(crate) fn remove_transactions(
-        &mut self,
-        hashes: Vec<TxHash>,
-    ) -> Vec<Arc<ValidPoolTransaction<T::Transaction>>> {
-        hashes.into_iter().filter_map(|hash| self.remove_transaction_by_hash(&hash)).collect()
-    }
-
-    /// Remove the transaction from the entire pool.
-    ///
-    /// This includes the total set of transaction and the subpool it currently resides in.
-    fn remove_transaction(
-        &mut self,
-        id: &TransactionId,
-    ) -> Option<Arc<ValidPoolTransaction<T::Transaction>>> {
-        let (tx, pool) = self.all_transactions.remove_transaction(id)?;
-        self.remove_from_subpool(pool, tx.id())
-    }
-
-    /// Remove the transaction from the entire pool via its hash.
-    ///
-    /// This includes the total set of transactions and the subpool it currently resides in.
-    fn remove_transaction_by_hash(
-        &mut self,
-        tx_hash: &B256,
-    ) -> Option<Arc<ValidPoolTransaction<T::Transaction>>> {
-        let (tx, pool) = self.all_transactions.remove_transaction_by_hash(tx_hash)?;
-        self.remove_from_subpool(pool, tx.id())
-    }
-
-    /// This removes the transaction from the pool and advances any descendant state inside the
-    /// subpool.
-    ///
-    /// This is intended to be used when a transaction is included in a block,
-    /// [Self::on_canonical_state_change]
-    fn prune_transaction_by_hash(
-        &mut self,
-        tx_hash: &B256,
-    ) -> Option<Arc<ValidPoolTransaction<T::Transaction>>> {
-        let (tx, pool) = self.all_transactions.remove_transaction_by_hash(tx_hash)?;
-        self.prune_from_subpool(pool, tx.id())
-    }
-
-    /// Removes the transaction from the given pool.
-    ///
-    /// Caution: this only removes the tx from the sub-pool and not from the pool itself
-    fn remove_from_subpool(
-        &mut self,
-        pool: SubPool,
-        tx: &TransactionId,
-    ) -> Option<Arc<ValidPoolTransaction<T::Transaction>>> {
-        match pool {
-            SubPool::Queued => self.queued_pool.remove_transaction(tx),
-            SubPool::Pending => self.pending_pool.remove_transaction(tx),
-            SubPool::BaseFee => self.basefee_pool.remove_transaction(tx),
-            SubPool::Blob => self.blob_transactions.remove_transaction(tx),
-        }
-    }
-
-    /// Removes the transaction from the given pool and advance sub-pool internal state, with the
-    /// expectation that the given transaction is included in a block.
-    fn prune_from_subpool(
-        &mut self,
-        pool: SubPool,
-        tx: &TransactionId,
-    ) -> Option<Arc<ValidPoolTransaction<T::Transaction>>> {
-        match pool {
-            SubPool::Pending => self.pending_pool.prune_transaction(tx),
-            SubPool::Queued => self.queued_pool.remove_transaction(tx),
-            SubPool::BaseFee => self.basefee_pool.remove_transaction(tx),
-            SubPool::Blob => self.blob_transactions.remove_transaction(tx),
-        }
-    }
-
-    /// Removes _only_ the descendants of the given transaction from the entire pool.
-    ///
-    /// All removed transactions are added to the `removed` vec.
-    fn remove_descendants(
-        &mut self,
-        tx: &TransactionId,
-        removed: &mut Vec<Arc<ValidPoolTransaction<T::Transaction>>>,
-    ) {
-        let mut id = *tx;
-
-        // this will essentially pop _all_ descendant transactions one by one
-        loop {
-            let descendant =
-                self.all_transactions.descendant_txs_exclusive(&id).map(|(id, _)| *id).next();
-            if let Some(descendant) = descendant {
-                if let Some(tx) = self.remove_transaction(&descendant) {
-                    removed.push(tx)
-                }
-                id = descendant;
-            } else {
-                return
-            }
-        }
-    }
-
-    /// Inserts the transaction into the given sub-pool.
-    fn add_transaction_to_subpool(
-        &mut self,
-        pool: SubPool,
-        tx: Arc<ValidPoolTransaction<T::Transaction>>,
-    ) {
-        match pool {
-            SubPool::Queued => {
-                self.queued_pool.add_transaction(tx);
-            }
-            SubPool::Pending => {
-                self.pending_pool.add_transaction(tx, self.all_transactions.pending_fees.base_fee);
-            }
-            SubPool::BaseFee => {
-                self.basefee_pool.add_transaction(tx);
-            }
-            SubPool::Blob => {
-                self.blob_transactions.add_transaction(tx);
-            }
-        }
-    }
-
-    /// Inserts the transaction into the given sub-pool.
-    /// Optionally, removes the replacement transaction.
-    fn add_new_transaction(
-        &mut self,
-        transaction: Arc<ValidPoolTransaction<T::Transaction>>,
-        replaced: Option<(Arc<ValidPoolTransaction<T::Transaction>>, SubPool)>,
-        pool: SubPool,
-    ) {
-        if let Some((replaced, replaced_pool)) = replaced {
-            // Remove the replaced transaction
-            self.remove_from_subpool(replaced_pool, replaced.id());
-        }
-
-        self.add_transaction_to_subpool(pool, transaction)
-    }
-
-    /// Ensures that the transactions in the sub-pools are within the given bounds.
-    ///
-    /// If the current size exceeds the given bounds, the worst transactions are evicted from the
-    /// pool and returned.
-    pub(crate) fn discard_worst(&mut self) -> Vec<Arc<ValidPoolTransaction<T::Transaction>>> {
-        let mut removed = Vec::new();
-
-        // Helper macro that discards the worst transactions for the pools
-        macro_rules! discard_worst {
-            ($this:ident, $removed:ident,  [$($limit:ident => $pool:ident),*]  ) => {
-                $ (
-                while $this
-                        .config
-                        .$limit
-                        .is_exceeded($this.$pool.len(), $this.$pool.size())
-                    {
-                        // pops the worst transaction from the sub-pool
-                        if let Some(tx) = $this.$pool.pop_worst() {
-                            let id = tx.transaction_id;
-
-                            // now that the tx is removed from the sub-pool, we need to remove it also from the total set
-                            $this.all_transactions.remove_transaction(&id);
-
-                            // record the removed transaction
-                            removed.push(tx);
-
-                            // this might have introduced a nonce gap, so we also discard any descendants
-                            $this.remove_descendants(&id, &mut $removed);
-                        }
-                    }
-
-                )*
-            };
-        }
-
-        discard_worst!(
-            self, removed, [
-                pending_limit  => pending_pool,
-                basefee_limit  => basefee_pool,
-                queued_limit  => queued_pool
-            ]
-        );
-
-        removed
-    }
-
-    /// Number of transactions in the entire pool
-    pub(crate) fn len(&self) -> usize {
-        self.all_transactions.len()
-    }
-
-    /// Whether the pool is empty
-    pub(crate) fn is_empty(&self) -> bool {
-        self.all_transactions.is_empty()
-    }
-
-    /// Asserts all invariants of the  pool's:
-    ///
-    ///  - All maps are bijections (`by_id`, `by_hash`)
-    ///  - Total size is equal to the sum of all sub-pools
-    ///
-    /// # Panics
-    /// if any invariant is violated
-    #[cfg(any(test, feature = "test-utils"))]
-    pub fn assert_invariants(&self) {
-        let size = self.size();
-        let actual = size.basefee + size.pending + size.queued + size.blob;
-        assert_eq!(size.total, actual,  "total size must be equal to the sum of all sub-pools, basefee:{}, pending:{}, queued:{}, blob:{}", size.basefee, size.pending, size.queued, size.blob);
-        self.all_transactions.assert_invariants();
-        self.pending_pool.assert_invariants();
-        self.basefee_pool.assert_invariants();
-        self.queued_pool.assert_invariants();
-        self.blob_transactions.assert_invariants();
-    }
-}
-
-#[cfg(any(test, feature = "test-utils"))]
-impl TxPool<crate::test_utils::MockOrdering> {
-    /// Creates a mock instance for testing.
-    pub fn mock() -> Self {
-        Self::new(crate::test_utils::MockOrdering::default(), PoolConfig::default())
-    }
-}
-
-#[cfg(test)]
-impl<T: TransactionOrdering> Drop for TxPool<T> {
-    fn drop(&mut self) {
-        self.assert_invariants();
-    }
-}
-
-// Additional test impls
-#[cfg(any(test, feature = "test-utils"))]
-#[allow(missing_docs)]
-impl<T: TransactionOrdering> TxPool<T> {
-    pub(crate) fn pending(&self) -> &PendingPool<T> {
-        &self.pending_pool
-    }
-
-    pub(crate) fn base_fee(&self) -> &ParkedPool<BasefeeOrd<T::Transaction>> {
-        &self.basefee_pool
-    }
-
-    pub(crate) fn queued(&self) -> &ParkedPool<QueuedOrd<T::Transaction>> {
-        &self.queued_pool
-    }
-}
-
-impl<T: TransactionOrdering> fmt::Debug for TxPool<T> {
-    fn fmt(&self, f: &mut fmt::Formatter<'_>) -> fmt::Result {
-        f.debug_struct("TxPool").field("config", &self.config).finish_non_exhaustive()
-    }
-}
-
-/// Container for _all_ transaction in the pool.
-///
-/// This is the sole entrypoint that's guarding all sub-pools, all sub-pool actions are always
-/// derived from this set. Updates returned from this type must be applied to the sub-pools.
-pub(crate) struct AllTransactions<T: PoolTransaction> {
-    /// Minimum base fee required by the protocol.
-    ///
-    /// Transactions with a lower base fee will never be included by the chain
-    minimal_protocol_basefee: u64,
-    /// The max gas limit of the block
-    block_gas_limit: u64,
-    /// Max number of executable transaction slots guaranteed per account
-    max_account_slots: usize,
-    /// _All_ transactions identified by their hash.
-    by_hash: HashMap<TxHash, Arc<ValidPoolTransaction<T>>>,
-    /// _All_ transaction in the pool sorted by their sender and nonce pair.
-    txs: BTreeMap<TransactionId, PoolInternalTransaction<T>>,
-    /// Tracks the number of transactions by sender that are currently in the pool.
-    tx_counter: FnvHashMap<SenderId, usize>,
-    /// The current block number the pool keeps track of.
-    last_seen_block_number: u64,
-    /// The current block hash the pool keeps track of.
-    last_seen_block_hash: B256,
-    /// Expected blob and base fee for the pending block.
-    pending_fees: PendingFees,
-    /// Configured price bump settings for replacements
-    price_bumps: PriceBumpConfig,
-    /// How to handle [TransactionOrigin::Local](crate::TransactionOrigin) transactions.
-    local_transactions_config: LocalTransactionConfig,
-}
-
-impl<T: PoolTransaction> AllTransactions<T> {
-    /// Create a new instance
-    fn new(config: &PoolConfig) -> Self {
-        Self {
-            max_account_slots: config.max_account_slots,
-            price_bumps: config.price_bumps,
-            local_transactions_config: config.local_transactions_config.clone(),
-            ..Default::default()
-        }
-    }
-
-    /// Returns an iterator over all _unique_ hashes in the pool
-    #[allow(unused)]
-    pub(crate) fn hashes_iter(&self) -> impl Iterator<Item = TxHash> + '_ {
-        self.by_hash.keys().copied()
-    }
-
-    /// Returns an iterator over all _unique_ hashes in the pool
-    pub(crate) fn transactions_iter(
-        &self,
-    ) -> impl Iterator<Item = Arc<ValidPoolTransaction<T>>> + '_ {
-        self.by_hash.values().cloned()
-    }
-
-    /// Returns if the transaction for the given hash is already included in this pool
-    pub(crate) fn contains(&self, tx_hash: &TxHash) -> bool {
-        self.by_hash.contains_key(tx_hash)
-    }
-
-    /// Returns the internal transaction with additional metadata
-    #[cfg(test)]
-    pub(crate) fn get(&self, id: &TransactionId) -> Option<&PoolInternalTransaction<T>> {
-        self.txs.get(id)
-    }
-
-    /// Increments the transaction counter for the sender
-    pub(crate) fn tx_inc(&mut self, sender: SenderId) {
-        let count = self.tx_counter.entry(sender).or_default();
-        *count += 1;
-    }
-
-    /// Decrements the transaction counter for the sender
-    pub(crate) fn tx_decr(&mut self, sender: SenderId) {
-        if let hash_map::Entry::Occupied(mut entry) = self.tx_counter.entry(sender) {
-            let count = entry.get_mut();
-            if *count == 1 {
-                entry.remove();
-                return
-            }
-            *count -= 1;
-        }
-    }
-
-    /// Updates the block specific info
-    fn set_block_info(&mut self, block_info: BlockInfo) {
-        let BlockInfo {
-            last_seen_block_hash,
-            last_seen_block_number,
-            pending_basefee,
-            pending_blob_fee,
-        } = block_info;
-        self.last_seen_block_number = last_seen_block_number;
-        self.last_seen_block_hash = last_seen_block_hash;
-        self.pending_fees.base_fee = pending_basefee;
-        if let Some(pending_blob_fee) = pending_blob_fee {
-            self.pending_fees.blob_fee = pending_blob_fee;
-        }
-    }
-
-    /// Rechecks all transactions in the pool against the changes.
-    ///
-    /// Possible changes are:
-    ///
-    /// For all transactions:
-    ///   - decreased basefee: promotes from `basefee` to `pending` sub-pool.
-    ///   - increased basefee: demotes from `pending` to `basefee` sub-pool.
-    /// Individually:
-    ///   - decreased sender allowance: demote from (`basefee`|`pending`) to `queued`.
-    ///   - increased sender allowance: promote from `queued` to
-    ///       - `pending` if basefee condition is met.
-    ///       - `basefee` if basefee condition is _not_ met.
-    ///
-    /// Additionally, this will also update the `cumulative_gas_used` for transactions of a sender
-    /// that got transaction included in the block.
-    pub(crate) fn update(
-        &mut self,
-        changed_accounts: HashMap<SenderId, SenderInfo>,
-    ) -> Vec<PoolUpdate> {
-        // pre-allocate a few updates
-        let mut updates = Vec::with_capacity(64);
-
-        let mut iter = self.txs.iter_mut().peekable();
-
-        // Loop over all individual senders and update all affected transactions.
-        // One sender may have up to `max_account_slots` transactions here, which means, worst case
-        // `max_accounts_slots` need to be updated, for example if the first transaction is blocked
-        // due to too low base fee.
-        // However, we don't have to necessarily check every transaction of a sender. If no updates
-        // are possible (nonce gap) then we can skip to the next sender.
-
-        // The `unique_sender` loop will process the first transaction of all senders, update its
-        // state and internally update all consecutive transactions
-        'transactions: while let Some((id, tx)) = iter.next() {
-            macro_rules! next_sender {
-                ($iter:ident) => {
-                    'this: while let Some((peek, _)) = iter.peek() {
-                        if peek.sender != id.sender {
-                            break 'this
-                        }
-                        iter.next();
-                    }
-                };
-            }
-            // tracks the balance if the sender was changed in the block
-            let mut changed_balance = None;
-
-            // check if this is a changed account
-            if let Some(info) = changed_accounts.get(&id.sender) {
-                // discard all transactions with a nonce lower than the current state nonce
-                if id.nonce < info.state_nonce {
-                    updates.push(PoolUpdate {
-                        id: *tx.transaction.id(),
-                        hash: *tx.transaction.hash(),
-                        current: tx.subpool,
-                        destination: Destination::Discard,
-                    });
-                    continue 'transactions
-                }
-
-                let ancestor = TransactionId::ancestor(id.nonce, info.state_nonce, id.sender);
-                // If there's no ancestor then this is the next transaction.
-                if ancestor.is_none() {
-                    tx.state.insert(TxState::NO_NONCE_GAPS);
-                    tx.state.insert(TxState::NO_PARKED_ANCESTORS);
-                    tx.cumulative_cost = U256::ZERO;
-                    if tx.transaction.cost() > info.balance {
-                        // sender lacks sufficient funds to pay for this transaction
-                        tx.state.remove(TxState::ENOUGH_BALANCE);
-                    } else {
-                        tx.state.insert(TxState::ENOUGH_BALANCE);
-                    }
-                }
-
-                changed_balance = Some(info.balance);
-            }
-
-            // If there's a nonce gap, we can shortcircuit, because there's nothing to update yet.
-            if tx.state.has_nonce_gap() {
-                next_sender!(iter);
-                continue 'transactions
-            }
-
-            // Since this is the first transaction of the sender, it has no parked ancestors
-            tx.state.insert(TxState::NO_PARKED_ANCESTORS);
-
-            // Update the first transaction of this sender.
-            Self::update_tx_base_fee(self.pending_fees.base_fee, tx);
-            // Track if the transaction's sub-pool changed.
-            Self::record_subpool_update(&mut updates, tx);
-
-            // Track blocking transactions.
-            let mut has_parked_ancestor = !tx.state.is_pending();
-
-            let mut cumulative_cost = tx.next_cumulative_cost();
-
-            // Update all consecutive transaction of this sender
-            while let Some((peek, ref mut tx)) = iter.peek_mut() {
-                if peek.sender != id.sender {
-                    // Found the next sender
-                    continue 'transactions
-                }
-
-                // can short circuit
-                if tx.state.has_nonce_gap() {
-                    next_sender!(iter);
-                    continue 'transactions
-                }
-
-                // update cumulative cost
-                tx.cumulative_cost = cumulative_cost;
-                // Update for next transaction
-                cumulative_cost = tx.next_cumulative_cost();
-
-                // If the account changed in the block, check the balance.
-                if let Some(changed_balance) = changed_balance {
-                    if cumulative_cost > changed_balance {
-                        // sender lacks sufficient funds to pay for this transaction
-                        tx.state.remove(TxState::ENOUGH_BALANCE);
-                    } else {
-                        tx.state.insert(TxState::ENOUGH_BALANCE);
-                    }
-                }
-
-                // Update ancestor condition.
-                if has_parked_ancestor {
-                    tx.state.remove(TxState::NO_PARKED_ANCESTORS);
-                } else {
-                    tx.state.insert(TxState::NO_PARKED_ANCESTORS);
-                }
-                has_parked_ancestor = !tx.state.is_pending();
-
-                // Update and record sub-pool changes.
-                Self::update_tx_base_fee(self.pending_fees.base_fee, tx);
-                Self::record_subpool_update(&mut updates, tx);
-
-                // Advance iterator
-                iter.next();
-            }
-        }
-
-        updates
-    }
-
-    /// This will update the transaction's `subpool` based on its state.
-    ///
-    /// If the sub-pool derived from the state differs from the current pool, it will record a
-    /// `PoolUpdate` for this transaction to move it to the new sub-pool.
-    fn record_subpool_update(updates: &mut Vec<PoolUpdate>, tx: &mut PoolInternalTransaction<T>) {
-        let current_pool = tx.subpool;
-        tx.subpool = tx.state.into();
-        if current_pool != tx.subpool {
-            updates.push(PoolUpdate {
-                id: *tx.transaction.id(),
-                hash: *tx.transaction.hash(),
-                current: current_pool,
-                destination: Destination::Pool(tx.subpool),
-            })
-        }
-    }
-
-    /// Rechecks the transaction's dynamic fee condition.
-    fn update_tx_base_fee(pending_block_base_fee: u64, tx: &mut PoolInternalTransaction<T>) {
-        // Recheck dynamic fee condition.
-        match tx.transaction.max_fee_per_gas().cmp(&(pending_block_base_fee as u128)) {
-            Ordering::Greater | Ordering::Equal => {
-                tx.state.insert(TxState::ENOUGH_FEE_CAP_BLOCK);
-            }
-            Ordering::Less => {
-                tx.state.remove(TxState::ENOUGH_FEE_CAP_BLOCK);
-            }
-        }
-    }
-
-    /// Returns an iterator over all transactions for the given sender, starting with the lowest
-    /// nonce
-    pub(crate) fn txs_iter(
-        &self,
-        sender: SenderId,
-    ) -> impl Iterator<Item = (&TransactionId, &PoolInternalTransaction<T>)> + '_ {
-        self.txs
-            .range((sender.start_bound(), Unbounded))
-            .take_while(move |(other, _)| sender == other.sender)
-    }
-
-    /// Returns a mutable iterator over all transactions for the given sender, starting with the
-    /// lowest nonce
-    #[cfg(test)]
-    #[allow(unused)]
-    pub(crate) fn txs_iter_mut(
-        &mut self,
-        sender: SenderId,
-    ) -> impl Iterator<Item = (&TransactionId, &mut PoolInternalTransaction<T>)> + '_ {
-        self.txs
-            .range_mut((sender.start_bound(), Unbounded))
-            .take_while(move |(other, _)| sender == other.sender)
-    }
-
-    /// Returns all transactions that _follow_ after the given id and have the same sender.
-    ///
-    /// NOTE: The range is _exclusive_
-    pub(crate) fn descendant_txs_exclusive<'a, 'b: 'a>(
-        &'a self,
-        id: &'b TransactionId,
-    ) -> impl Iterator<Item = (&'a TransactionId, &'a PoolInternalTransaction<T>)> + '_ {
-        self.txs.range((Excluded(id), Unbounded)).take_while(|(other, _)| id.sender == other.sender)
-    }
-
-    /// Returns all transactions that _follow_ after the given id but have the same sender.
-    ///
-    /// NOTE: The range is _inclusive_: if the transaction that belongs to `id` it will be the
-    /// first value.
-    pub(crate) fn descendant_txs_inclusive<'a, 'b: 'a>(
-        &'a self,
-        id: &'b TransactionId,
-    ) -> impl Iterator<Item = (&'a TransactionId, &'a PoolInternalTransaction<T>)> + '_ {
-        self.txs.range(id..).take_while(|(other, _)| id.sender == other.sender)
-    }
-
-    /// Returns all mutable transactions that _follow_ after the given id but have the same sender.
-    ///
-    /// NOTE: The range is _inclusive_: if the transaction that belongs to `id` it field be the
-    /// first value.
-    pub(crate) fn descendant_txs_mut<'a, 'b: 'a>(
-        &'a mut self,
-        id: &'b TransactionId,
-    ) -> impl Iterator<Item = (&'a TransactionId, &'a mut PoolInternalTransaction<T>)> + '_ {
-        self.txs.range_mut(id..).take_while(|(other, _)| id.sender == other.sender)
-    }
-
-    /// Removes a transaction from the set using its hash.
-    pub(crate) fn remove_transaction_by_hash(
-        &mut self,
-        tx_hash: &B256,
-    ) -> Option<(Arc<ValidPoolTransaction<T>>, SubPool)> {
-        let tx = self.by_hash.remove(tx_hash)?;
-        let internal = self.txs.remove(&tx.transaction_id)?;
-        // decrement the counter for the sender.
-        self.tx_decr(tx.sender_id());
-        Some((tx, internal.subpool))
-    }
-
-    /// Removes a transaction from the set.
-    ///
-    /// This will _not_ trigger additional updates, because descendants without nonce gaps are
-    /// already in the pending pool, and this transaction will be the first transaction of the
-    /// sender in this pool.
-    pub(crate) fn remove_transaction(
-        &mut self,
-        id: &TransactionId,
-    ) -> Option<(Arc<ValidPoolTransaction<T>>, SubPool)> {
-        let internal = self.txs.remove(id)?;
-
-        // decrement the counter for the sender.
-        self.tx_decr(internal.transaction.sender_id());
-
-        self.by_hash.remove(internal.transaction.hash()).map(|tx| (tx, internal.subpool))
-    }
-
-    /// Checks if the given transaction's type conflicts with an existing transaction.
-    ///
-    /// See also [ValidPoolTransaction::tx_type_conflicts_with].
-    ///
-    /// Caution: This assumes that mutually exclusive invariant is always true for the same sender.
-    #[inline]
-    fn contains_conflicting_transaction(&self, tx: &ValidPoolTransaction<T>) -> bool {
-        let mut iter = self.txs_iter(tx.transaction_id.sender);
-        if let Some((_, existing)) = iter.next() {
-            return tx.tx_type_conflicts_with(&existing.transaction)
-        }
-        // no existing transaction for this sender
-        false
-    }
-
-    /// Additional checks for a new transaction.
-    ///
-    /// This will enforce all additional rules in the context of this pool, such as:
-    ///   - Spam protection: reject new non-local transaction from a sender that exhausted its slot
-    ///     capacity.
-    ///   - Gas limit: reject transactions if they exceed a block's maximum gas.
-    ///   - Ensures transaction types are not conflicting for the sender: blob vs normal
-    ///     transactions are mutually exclusive for the same sender.
-    fn ensure_valid(
-        &self,
-        transaction: ValidPoolTransaction<T>,
-    ) -> Result<ValidPoolTransaction<T>, InsertErr<T>> {
-        if !transaction.origin.is_local() || self.local_transactions_config.no_local_exemptions() {
-            let current_txs =
-                self.tx_counter.get(&transaction.sender_id()).copied().unwrap_or_default();
-            if current_txs >= self.max_account_slots {
-                return Err(InsertErr::ExceededSenderTransactionsCapacity {
-                    transaction: Arc::new(transaction),
-                })
-            }
-        }
-        if transaction.gas_limit() > self.block_gas_limit {
-            return Err(InsertErr::TxGasLimitMoreThanAvailableBlockGas {
-                block_gas_limit: self.block_gas_limit,
-                tx_gas_limit: transaction.gas_limit(),
-                transaction: Arc::new(transaction),
-            })
-        }
-
-        if self.contains_conflicting_transaction(&transaction) {
-            // blob vs non blob transactions are mutually exclusive for the same sender
-            return Err(InsertErr::TxTypeConflict { transaction: Arc::new(transaction) })
-        }
-
-        Ok(transaction)
-    }
-
-    /// Enforces additional constraints for blob transactions before attempting to insert:
-    ///    - new blob transactions must not have any nonce gaps
-    ///    - blob transactions cannot go into overdraft
-    ///    - replacement blob transaction with a higher fee must not shift an already propagated
-    ///      descending blob transaction into overdraft
-    fn ensure_valid_blob_transaction(
-        &self,
-        new_blob_tx: ValidPoolTransaction<T>,
-        on_chain_balance: U256,
-        ancestor: Option<TransactionId>,
-    ) -> Result<ValidPoolTransaction<T>, InsertErr<T>> {
-        if let Some(ancestor) = ancestor {
-            let Some(ancestor_tx) = self.txs.get(&ancestor) else {
-                // ancestor tx is missing, so we can't insert the new blob
-                return Err(InsertErr::BlobTxHasNonceGap { transaction: Arc::new(new_blob_tx) })
-            };
-            if ancestor_tx.state.has_nonce_gap() {
-                // the ancestor transaction already has a nonce gap, so we can't insert the new
-                // blob
-                return Err(InsertErr::BlobTxHasNonceGap { transaction: Arc::new(new_blob_tx) })
-            }
-
-            // the max cost executing this transaction requires
-            let mut cumulative_cost = ancestor_tx.next_cumulative_cost() + new_blob_tx.cost();
-
-            // check if the new blob would go into overdraft
-            if cumulative_cost > on_chain_balance {
-                // the transaction would go into overdraft
-                return Err(InsertErr::Overdraft { transaction: Arc::new(new_blob_tx) })
-            }
-
-            // ensure that a replacement would not shift already propagated blob transactions into
-            // overdraft
-            let id = new_blob_tx.transaction_id;
-            let mut descendants = self.descendant_txs_inclusive(&id).peekable();
-            if let Some((maybe_replacement, _)) = descendants.peek() {
-                if **maybe_replacement == new_blob_tx.transaction_id {
-                    // replacement transaction
-                    descendants.next();
-
-                    // check if any of descendant blob transactions should be shifted into overdraft
-                    for (_, tx) in descendants {
-                        cumulative_cost += tx.transaction.cost();
-                        if tx.transaction.is_eip4844() && cumulative_cost > on_chain_balance {
-                            // the transaction would shift
-                            return Err(InsertErr::Overdraft { transaction: Arc::new(new_blob_tx) })
-                        }
-                    }
-                }
-            }
-        } else if new_blob_tx.cost() > on_chain_balance {
-            // the transaction would go into overdraft
-            return Err(InsertErr::Overdraft { transaction: Arc::new(new_blob_tx) })
-        }
-
-        Ok(new_blob_tx)
-    }
-
-    /// Returns true if the replacement candidate is underpriced and can't replace the existing
-    /// transaction.
-    #[inline]
-    fn is_underpriced(
-        existing_transaction: &ValidPoolTransaction<T>,
-        maybe_replacement: &ValidPoolTransaction<T>,
-        price_bumps: &PriceBumpConfig,
-    ) -> bool {
-        let price_bump = price_bumps.price_bump(existing_transaction.tx_type());
-        let price_bump_multiplier = (100 + price_bump) / 100;
-
-        if maybe_replacement.max_fee_per_gas() <=
-            existing_transaction.max_fee_per_gas() * price_bump_multiplier
-        {
-            return true
-        }
-
-        let existing_max_priority_fee_per_gas =
-            existing_transaction.transaction.max_priority_fee_per_gas().unwrap_or(0);
-        let replacement_max_priority_fee_per_gas =
-            maybe_replacement.transaction.max_priority_fee_per_gas().unwrap_or(0);
-
-        if replacement_max_priority_fee_per_gas <=
-            existing_max_priority_fee_per_gas * price_bump_multiplier &&
-            existing_max_priority_fee_per_gas != 0 &&
-            replacement_max_priority_fee_per_gas != 0
-        {
-            return true
-        }
-
-        // check max blob fee per gas
-        if let Some(existing_max_blob_fee_per_gas) =
-            existing_transaction.transaction.max_fee_per_blob_gas()
-        {
-            // this enforces that blob txs can only be replaced by blob txs
-            let replacement_max_blob_fee_per_gas =
-                maybe_replacement.transaction.max_fee_per_blob_gas().unwrap_or(0);
-            if replacement_max_blob_fee_per_gas <=
-                existing_max_blob_fee_per_gas * price_bump_multiplier
-            {
-                return true
-            }
-        }
-
-        false
-    }
-
-    /// Inserts a new _valid_ transaction into the pool.
-    ///
-    /// If the transaction already exists, it will be replaced if not underpriced.
-    /// Returns info to which sub-pool the transaction should be moved.
-    /// Also returns a set of pool updates triggered by this insert, that need to be handled by the
-    /// caller.
-    ///
-    /// These can include:
-    ///      - closing nonce gaps of descendant transactions
-    ///      - enough balance updates
-    ///
-    /// Note: For EIP-4844 blob transactions additional constraints are enforced:
-    ///      - new blob transactions must not have any nonce gaps
-    ///      - blob transactions cannot go into overdraft
-    ///
-    /// ## Transaction type Exclusivity
-    ///
-    /// The pool enforces exclusivity of eip-4844 blob vs non-blob transactions on a per sender
-    /// basis:
-    ///   - If the pool already includes a blob transaction from the `transaction`'s sender, then
-    ///     the  `transaction` must also be a blob transaction
-    ///  - If the pool already includes a non-blob transaction from the `transaction`'s sender, then
-    ///    the  `transaction` must _not_ be a blob transaction.
-    ///
-    /// In other words, the presence of blob transactions exclude non-blob transactions and vice
-    /// versa:
-    ///
-    /// ## Replacements
-    ///
-    /// The replacement candidate must satisfy given price bump constraints: replacement candidate
-    /// must not be underpriced
-    pub(crate) fn insert_tx(
-        &mut self,
-        transaction: ValidPoolTransaction<T>,
-        on_chain_balance: U256,
-        on_chain_nonce: u64,
-    ) -> InsertResult<T> {
-        assert!(on_chain_nonce <= transaction.nonce(), "Invalid transaction");
-
-        let mut transaction = self.ensure_valid(transaction)?;
-
-        let inserted_tx_id = *transaction.id();
-        let mut state = TxState::default();
-        let mut cumulative_cost = U256::ZERO;
-        let mut updates = Vec::new();
-
-        // identifier of the ancestor transaction, will be None if the transaction is the next tx of
-        // the sender
-        let ancestor = TransactionId::ancestor(
-            transaction.transaction.nonce(),
-            on_chain_nonce,
-            inserted_tx_id.sender,
-        );
-
-        // before attempting to insert a blob transaction, we need to ensure that additional
-        // constraints are met that only apply to blob transactions
-        if transaction.is_eip4844() {
-            state.insert(TxState::BLOB_TRANSACTION);
-
-            transaction =
-                self.ensure_valid_blob_transaction(transaction, on_chain_balance, ancestor)?;
-            let blob_fee_cap = transaction.transaction.max_fee_per_blob_gas().unwrap_or_default();
-            if blob_fee_cap >= self.pending_fees.blob_fee {
-                state.insert(TxState::ENOUGH_BLOB_FEE_CAP_BLOCK);
-            }
-        } else {
-            // Non-EIP4844 transaction always satisfy the blob fee cap condition
-            state.insert(TxState::ENOUGH_BLOB_FEE_CAP_BLOCK);
-        }
-
-        let transaction = Arc::new(transaction);
-
-        // If there's no ancestor tx then this is the next transaction.
-        if ancestor.is_none() {
-            state.insert(TxState::NO_NONCE_GAPS);
-            state.insert(TxState::NO_PARKED_ANCESTORS);
-        }
-
-        // Check dynamic fee
-        let fee_cap = transaction.max_fee_per_gas();
-
-        if fee_cap < self.minimal_protocol_basefee as u128 {
-            return Err(InsertErr::FeeCapBelowMinimumProtocolFeeCap { transaction, fee_cap })
-        }
-        if fee_cap >= self.pending_fees.base_fee as u128 {
-            state.insert(TxState::ENOUGH_FEE_CAP_BLOCK);
-        }
-
-        // Ensure tx does not exceed block gas limit
-        if transaction.gas_limit() < self.block_gas_limit {
-            state.insert(TxState::NOT_TOO_MUCH_GAS);
-        }
-
-        // placeholder for the replaced transaction, if any
-        let mut replaced_tx = None;
-
-        let pool_tx = PoolInternalTransaction {
-            transaction: Arc::clone(&transaction),
-            subpool: state.into(),
-            state,
-            cumulative_cost,
-        };
-
-        // try to insert the transaction
-        match self.txs.entry(*transaction.id()) {
-            Entry::Vacant(entry) => {
-                // Insert the transaction in both maps
-                self.by_hash.insert(*pool_tx.transaction.hash(), pool_tx.transaction.clone());
-                entry.insert(pool_tx);
-            }
-            Entry::Occupied(mut entry) => {
-                // Transaction with the same nonce already exists: replacement candidate
-                let existing_transaction = entry.get().transaction.as_ref();
-                let maybe_replacement = transaction.as_ref();
-
-                // Ensure the new transaction is not underpriced
-                if Self::is_underpriced(existing_transaction, maybe_replacement, &self.price_bumps)
-                {
-                    return Err(InsertErr::Underpriced {
-                        transaction: pool_tx.transaction,
-                        existing: *entry.get().transaction.hash(),
-                    })
-                }
-                let new_hash = *pool_tx.transaction.hash();
-                let new_transaction = pool_tx.transaction.clone();
-                let replaced = entry.insert(pool_tx);
-                self.by_hash.remove(replaced.transaction.hash());
-                self.by_hash.insert(new_hash, new_transaction);
-                // also remove the hash
-                replaced_tx = Some((replaced.transaction, replaced.subpool));
-            }
-        }
-
-        // The next transaction of this sender
-        let on_chain_id = TransactionId::new(transaction.sender_id(), on_chain_nonce);
-        {
-            // get all transactions of the sender's account
-            let mut descendants = self.descendant_txs_mut(&on_chain_id).peekable();
-
-            // Tracks the next nonce we expect if the transactions are gapless
-            let mut next_nonce = on_chain_id.nonce;
-
-            // We need to find out if the next transaction of the sender is considered pending
-            //
-            let mut has_parked_ancestor = if ancestor.is_none() {
-                // the new transaction is the next one
-                false
-            } else {
-                // SAFETY: the transaction was added above so the _inclusive_ descendants iterator
-                // returns at least 1 tx.
-                let (id, tx) = descendants.peek().expect("Includes >= 1; qed.");
-                if id.nonce < inserted_tx_id.nonce {
-                    !tx.state.is_pending()
-                } else {
-                    true
-                }
-            };
-
-            // Traverse all transactions of the sender and update existing transactions
-            for (id, tx) in descendants {
-                let current_pool = tx.subpool;
-
-                // If there's a nonce gap, we can shortcircuit
-                if next_nonce != id.nonce {
-                    break
-                }
-
-                // close the nonce gap
-                tx.state.insert(TxState::NO_NONCE_GAPS);
-
-                // set cumulative cost
-                tx.cumulative_cost = cumulative_cost;
-
-                // Update for next transaction
-                cumulative_cost = tx.next_cumulative_cost();
-
-                if cumulative_cost > on_chain_balance {
-                    // sender lacks sufficient funds to pay for this transaction
-                    tx.state.remove(TxState::ENOUGH_BALANCE);
-                } else {
-                    tx.state.insert(TxState::ENOUGH_BALANCE);
-                }
-
-                // Update ancestor condition.
-                if has_parked_ancestor {
-                    tx.state.remove(TxState::NO_PARKED_ANCESTORS);
-                } else {
-                    tx.state.insert(TxState::NO_PARKED_ANCESTORS);
-                }
-                has_parked_ancestor = !tx.state.is_pending();
-
-                // update the pool based on the state
-                tx.subpool = tx.state.into();
-
-                if inserted_tx_id.eq(id) {
-                    // if it is the new transaction, track its updated state
-                    state = tx.state;
-                } else {
-                    // check if anything changed
-                    if current_pool != tx.subpool {
-                        updates.push(PoolUpdate {
-                            id: *id,
-                            hash: *tx.transaction.hash(),
-                            current: current_pool,
-                            destination: Destination::Pool(tx.subpool),
-                        })
-                    }
-                }
-
-                // increment for next iteration
-                next_nonce = id.next_nonce();
-            }
-        }
-
-        // If this wasn't a replacement transaction we need to update the counter.
-        if replaced_tx.is_none() {
-            self.tx_inc(inserted_tx_id.sender);
-        }
-
-        Ok(InsertOk { transaction, move_to: state.into(), state, replaced_tx, updates })
-    }
-
-    /// Number of transactions in the entire pool
-    pub(crate) fn len(&self) -> usize {
-        self.txs.len()
-    }
-
-    /// Whether the pool is empty
-    pub(crate) fn is_empty(&self) -> bool {
-        self.txs.is_empty()
-    }
-
-    /// Asserts that the bijection between `by_hash` and `txs` is valid.
-    #[cfg(any(test, feature = "test-utils"))]
-    pub(crate) fn assert_invariants(&self) {
-        assert_eq!(self.by_hash.len(), self.txs.len(), "by_hash.len() != txs.len()");
-    }
-}
-
-#[cfg(test)]
-#[allow(missing_docs)]
-impl<T: PoolTransaction> AllTransactions<T> {
-    pub(crate) fn tx_count(&self, sender: SenderId) -> usize {
-        self.tx_counter.get(&sender).copied().unwrap_or_default()
-    }
-}
-
-impl<T: PoolTransaction> Default for AllTransactions<T> {
-    fn default() -> Self {
-        Self {
-            max_account_slots: TXPOOL_MAX_ACCOUNT_SLOTS_PER_SENDER,
-            minimal_protocol_basefee: MIN_PROTOCOL_BASE_FEE,
-            block_gas_limit: ETHEREUM_BLOCK_GAS_LIMIT,
-            by_hash: Default::default(),
-            txs: Default::default(),
-            tx_counter: Default::default(),
-            last_seen_block_number: 0,
-            last_seen_block_hash: Default::default(),
-            pending_fees: Default::default(),
-            price_bumps: Default::default(),
-            local_transactions_config: Default::default(),
-        }
-    }
-}
-
-/// Represents updated fees for the pending block.
-#[derive(Debug, Clone)]
-pub(crate) struct PendingFees {
-    /// The pending base fee
-    pub(crate) base_fee: u64,
-    /// The pending blob fee
-    pub(crate) blob_fee: u128,
-}
-
-impl Default for PendingFees {
-    fn default() -> Self {
-        PendingFees { base_fee: Default::default(), blob_fee: BLOB_TX_MIN_BLOB_GASPRICE }
-    }
-}
-
-/// Result type for inserting a transaction
-pub(crate) type InsertResult<T> = Result<InsertOk<T>, InsertErr<T>>;
-
-/// Err variant of `InsertResult`
-#[derive(Debug)]
-pub(crate) enum InsertErr<T: PoolTransaction> {
-    /// Attempted to replace existing transaction, but was underpriced
-    Underpriced {
-        #[allow(unused)]
-        transaction: Arc<ValidPoolTransaction<T>>,
-        existing: TxHash,
-    },
-    /// Attempted to insert a blob transaction with a nonce gap
-    BlobTxHasNonceGap { transaction: Arc<ValidPoolTransaction<T>> },
-    /// Attempted to insert a transaction that would overdraft the sender's balance at the time of
-    /// insertion.
-    Overdraft { transaction: Arc<ValidPoolTransaction<T>> },
-    /// The transactions feeCap is lower than the chain's minimum fee requirement.
-    ///
-    /// See also [`MIN_PROTOCOL_BASE_FEE`]
-    FeeCapBelowMinimumProtocolFeeCap { transaction: Arc<ValidPoolTransaction<T>>, fee_cap: u128 },
-    /// Sender currently exceeds the configured limit for max account slots.
-    ///
-    /// The sender can be considered a spammer at this point.
-    ExceededSenderTransactionsCapacity { transaction: Arc<ValidPoolTransaction<T>> },
-    /// Transaction gas limit exceeds block's gas limit
-    TxGasLimitMoreThanAvailableBlockGas {
-        transaction: Arc<ValidPoolTransaction<T>>,
-        block_gas_limit: u64,
-        tx_gas_limit: u64,
-    },
-    /// Thrown if the mutual exclusivity constraint (blob vs normal transaction) is violated.
-    TxTypeConflict { transaction: Arc<ValidPoolTransaction<T>> },
-}
-
-/// Transaction was successfully inserted into the pool
-#[derive(Debug)]
-pub(crate) struct InsertOk<T: PoolTransaction> {
-    /// Ref to the inserted transaction.
-    transaction: Arc<ValidPoolTransaction<T>>,
-    /// Where to move the transaction to.
-    move_to: SubPool,
-    /// Current state of the inserted tx.
-    #[allow(unused)]
-    state: TxState,
-    /// The transaction that was replaced by this.
-    replaced_tx: Option<(Arc<ValidPoolTransaction<T>>, SubPool)>,
-    /// Additional updates to transactions affected by this change.
-    updates: Vec<PoolUpdate>,
-}
-
-/// The internal transaction typed used by `AllTransactions` which also additional info used for
-/// determining the current state of the transaction.
-#[derive(Debug)]
-pub(crate) struct PoolInternalTransaction<T: PoolTransaction> {
-    /// The actual transaction object.
-    pub(crate) transaction: Arc<ValidPoolTransaction<T>>,
-    /// The `SubPool` that currently contains this transaction.
-    pub(crate) subpool: SubPool,
-    /// Keeps track of the current state of the transaction and therefor in which subpool it should
-    /// reside
-    pub(crate) state: TxState,
-    /// The total cost all transactions before this transaction.
-    ///
-    /// This is the combined `cost` of all transactions from the same sender that currently
-    /// come before this transaction.
-    pub(crate) cumulative_cost: U256,
-}
-
-// === impl PoolInternalTransaction ===
-
-impl<T: PoolTransaction> PoolInternalTransaction<T> {
-    fn next_cumulative_cost(&self) -> U256 {
-        self.cumulative_cost + self.transaction.cost()
-    }
-}
-
-/// Tracks the result after updating the pool
-#[derive(Debug)]
-pub(crate) struct UpdateOutcome<T: PoolTransaction> {
-    /// transactions promoted to the pending pool
-    pub(crate) promoted: Vec<Arc<ValidPoolTransaction<T>>>,
-    /// transaction that failed and were discarded
-    pub(crate) discarded: Vec<Arc<ValidPoolTransaction<T>>>,
-}
-
-impl<T: PoolTransaction> Default for UpdateOutcome<T> {
-    fn default() -> Self {
-        Self { promoted: vec![], discarded: vec![] }
-    }
-}
-
-/// Represents the outcome of a prune
-pub struct PruneResult<T: PoolTransaction> {
-    /// A list of added transactions that a pruned marker satisfied
-    pub promoted: Vec<AddedTransaction<T>>,
-    /// all transactions that failed to be promoted and now are discarded
-    pub failed: Vec<TxHash>,
-    /// all transactions that were pruned from the ready pool
-    pub pruned: Vec<Arc<ValidPoolTransaction<T>>>,
-}
-
-impl<T: PoolTransaction> fmt::Debug for PruneResult<T> {
-    fn fmt(&self, fmt: &mut fmt::Formatter<'_>) -> fmt::Result {
-        write!(fmt, "PruneResult {{ ")?;
-        write!(
-            fmt,
-            "promoted: {:?}, ",
-            self.promoted.iter().map(|tx| *tx.hash()).collect::<Vec<_>>()
-        )?;
-        write!(fmt, "failed: {:?}, ", self.failed)?;
-        write!(
-            fmt,
-            "pruned: {:?}, ",
-            self.pruned.iter().map(|tx| *tx.transaction.hash()).collect::<Vec<_>>()
-        )?;
-        write!(fmt, "}}")?;
-        Ok(())
-    }
-}
-
-/// Stores relevant context about a sender.
-#[derive(Debug, Clone, Default)]
-pub(crate) struct SenderInfo {
-    /// current nonce of the sender.
-    pub(crate) state_nonce: u64,
-    /// Balance of the sender at the current point.
-    pub(crate) balance: U256,
-}
-
-// === impl SenderInfo ===
-
-impl SenderInfo {
-    /// Updates the info with the new values.
-    fn update(&mut self, state_nonce: u64, balance: U256) {
-        *self = Self { state_nonce, balance };
-    }
-}
-
-#[cfg(test)]
-mod tests {
-    use super::*;
-    use crate::{
-        test_utils::{MockOrdering, MockTransaction, MockTransactionFactory},
-        traits::TransactionOrigin,
-    };
-
-    #[test]
-    fn test_insert_blob() {
-        let on_chain_balance = U256::MAX;
-        let on_chain_nonce = 0;
-        let mut f = MockTransactionFactory::default();
-        let mut pool = AllTransactions::default();
-        let tx = MockTransaction::eip4844().inc_price().inc_limit();
-        let valid_tx = f.validated(tx);
-        let InsertOk { updates, replaced_tx, move_to, state, .. } =
-            pool.insert_tx(valid_tx.clone(), on_chain_balance, on_chain_nonce).unwrap();
-        assert!(updates.is_empty());
-        assert!(replaced_tx.is_none());
-        assert!(state.contains(TxState::NO_NONCE_GAPS));
-        assert!(state.contains(TxState::ENOUGH_BALANCE));
-        assert!(state.contains(TxState::ENOUGH_BLOB_FEE_CAP_BLOCK));
-        assert_eq!(move_to, SubPool::Pending);
-
-        let inserted = pool.txs.get(&valid_tx.transaction_id).unwrap();
-        assert_eq!(inserted.subpool, SubPool::Pending);
-    }
-
-    #[test]
-    fn test_insert_blob_not_enough_blob_fee() {
-        let on_chain_balance = U256::MAX;
-        let on_chain_nonce = 0;
-        let mut f = MockTransactionFactory::default();
-        let mut pool = AllTransactions {
-            pending_fees: PendingFees { blob_fee: 10_000_000, ..Default::default() },
-            ..Default::default()
-        };
-        let tx = MockTransaction::eip4844().inc_price().inc_limit();
-        pool.pending_fees.blob_fee = tx.max_fee_per_blob_gas().unwrap() + 1;
-        let valid_tx = f.validated(tx);
-        let InsertOk { state, .. } =
-            pool.insert_tx(valid_tx.clone(), on_chain_balance, on_chain_nonce).unwrap();
-        assert!(state.contains(TxState::NO_NONCE_GAPS));
-        assert!(!state.contains(TxState::ENOUGH_BLOB_FEE_CAP_BLOCK));
-
-        let _ = pool.txs.get(&valid_tx.transaction_id).unwrap();
-    }
-
-    #[test]
-    fn test_valid_tx_with_decreasing_blob_fee() {
-        let on_chain_balance = U256::MAX;
-        let on_chain_nonce = 0;
-        let mut f = MockTransactionFactory::default();
-        let mut pool = AllTransactions {
-            pending_fees: PendingFees { blob_fee: 10_000_000, ..Default::default() },
-            ..Default::default()
-        };
-        let tx = MockTransaction::eip4844().inc_price().inc_limit();
-
-        pool.pending_fees.blob_fee = tx.max_fee_per_blob_gas().unwrap() + 1;
-        let valid_tx = f.validated(tx.clone());
-        let InsertOk { state, .. } =
-            pool.insert_tx(valid_tx.clone(), on_chain_balance, on_chain_nonce).unwrap();
-        assert!(state.contains(TxState::NO_NONCE_GAPS));
-        assert!(!state.contains(TxState::ENOUGH_BLOB_FEE_CAP_BLOCK));
-
-        let _ = pool.txs.get(&valid_tx.transaction_id).unwrap();
-        pool.remove_transaction(&valid_tx.transaction_id);
-
-        pool.pending_fees.blob_fee = tx.max_fee_per_blob_gas().unwrap();
-        let InsertOk { state, .. } =
-            pool.insert_tx(valid_tx.clone(), on_chain_balance, on_chain_nonce).unwrap();
-        assert!(state.contains(TxState::NO_NONCE_GAPS));
-        assert!(state.contains(TxState::ENOUGH_BLOB_FEE_CAP_BLOCK));
-    }
-
-    #[test]
-    fn test_demote_valid_tx_with_increasing_blob_fee() {
-        let on_chain_balance = U256::MAX;
-        let on_chain_nonce = 0;
-        let mut f = MockTransactionFactory::default();
-        let mut pool = TxPool::new(MockOrdering::default(), Default::default());
-        let tx = MockTransaction::eip4844().inc_price().inc_limit();
-
-        // set block info so the tx is initially underpriced w.r.t. blob fee
-        let mut block_info = pool.block_info();
-        block_info.pending_blob_fee = Some(tx.max_fee_per_blob_gas().unwrap());
-        pool.set_block_info(block_info);
-
-        let validated = f.validated(tx.clone());
-        let id = *validated.id();
-        pool.add_transaction(validated, on_chain_balance, on_chain_nonce).unwrap();
-
-        // assert pool lengths
-        assert!(pool.blob_transactions.is_empty());
-        assert_eq!(pool.pending_pool.len(), 1);
-
-        // check tx state and derived subpool
-        let internal_tx = pool.all_transactions.txs.get(&id).unwrap();
-        assert!(internal_tx.state.contains(TxState::ENOUGH_BLOB_FEE_CAP_BLOCK));
-        assert_eq!(internal_tx.subpool, SubPool::Pending);
-
-        // set block info so the pools are updated
-        block_info.pending_blob_fee = Some(tx.max_fee_per_blob_gas().unwrap() + 1);
-        pool.set_block_info(block_info);
-
-        // check that the tx is promoted
-        let internal_tx = pool.all_transactions.txs.get(&id).unwrap();
-        assert!(!internal_tx.state.contains(TxState::ENOUGH_BLOB_FEE_CAP_BLOCK));
-        assert_eq!(internal_tx.subpool, SubPool::Blob);
-
-        // make sure the blob transaction was promoted into the pending pool
-        assert_eq!(pool.blob_transactions.len(), 1);
-        assert!(pool.pending_pool.is_empty());
-    }
-
-    #[test]
-    fn test_promote_valid_tx_with_decreasing_blob_fee() {
-        let on_chain_balance = U256::MAX;
-        let on_chain_nonce = 0;
-        let mut f = MockTransactionFactory::default();
-        let mut pool = TxPool::new(MockOrdering::default(), Default::default());
-        let tx = MockTransaction::eip4844().inc_price().inc_limit();
-
-        // set block info so the tx is initially underpriced w.r.t. blob fee
-        let mut block_info = pool.block_info();
-        block_info.pending_blob_fee = Some(tx.max_fee_per_blob_gas().unwrap() + 1);
-        pool.set_block_info(block_info);
-
-        let validated = f.validated(tx.clone());
-        let id = *validated.id();
-        pool.add_transaction(validated, on_chain_balance, on_chain_nonce).unwrap();
-
-        // assert pool lengths
-        assert!(pool.pending_pool.is_empty());
-        assert_eq!(pool.blob_transactions.len(), 1);
-
-        // check tx state and derived subpool
-        let internal_tx = pool.all_transactions.txs.get(&id).unwrap();
-        assert!(!internal_tx.state.contains(TxState::ENOUGH_BLOB_FEE_CAP_BLOCK));
-        assert_eq!(internal_tx.subpool, SubPool::Blob);
-
-        // set block info so the pools are updated
-        block_info.pending_blob_fee = Some(tx.max_fee_per_blob_gas().unwrap());
-        pool.set_block_info(block_info);
-
-        // check that the tx is promoted
-        let internal_tx = pool.all_transactions.txs.get(&id).unwrap();
-        assert!(internal_tx.state.contains(TxState::ENOUGH_BLOB_FEE_CAP_BLOCK));
-        assert_eq!(internal_tx.subpool, SubPool::Pending);
-
-        // make sure the blob transaction was promoted into the pending pool
-        assert_eq!(pool.pending_pool.len(), 1);
-        assert!(pool.blob_transactions.is_empty());
-    }
-
-    /// A struct representing a txpool promotion test instance
-    #[derive(Debug, PartialEq, Eq, Clone, Hash)]
-    struct PromotionTest {
-        /// The basefee at the start of the test
-        basefee: u64,
-        /// The blobfee at the start of the test
-        blobfee: u128,
-        /// The subpool at the start of the test
-        subpool: SubPool,
-        /// The basefee update
-        basefee_update: u64,
-        /// The blobfee update
-        blobfee_update: u128,
-        /// The subpool after the update
-        new_subpool: SubPool,
-    }
-
-    impl PromotionTest {
-        /// Returns the test case for the opposite update
-        fn opposite(&self) -> Self {
-            Self {
-                basefee: self.basefee_update,
-                blobfee: self.blobfee_update,
-                subpool: self.new_subpool,
-                blobfee_update: self.blobfee,
-                basefee_update: self.basefee,
-                new_subpool: self.subpool,
-            }
-        }
-
-        fn assert_subpool_lengths<T: TransactionOrdering>(
-            &self,
-            pool: &TxPool<T>,
-            failure_message: String,
-            check_subpool: SubPool,
-        ) {
-            match check_subpool {
-                SubPool::Blob => {
-                    assert_eq!(pool.blob_transactions.len(), 1, "{failure_message}");
-                    assert!(pool.pending_pool.is_empty(), "{failure_message}");
-                    assert!(pool.basefee_pool.is_empty(), "{failure_message}");
-                    assert!(pool.queued_pool.is_empty(), "{failure_message}");
-                }
-                SubPool::Pending => {
-                    assert!(pool.blob_transactions.is_empty(), "{failure_message}");
-                    assert_eq!(pool.pending_pool.len(), 1, "{failure_message}");
-                    assert!(pool.basefee_pool.is_empty(), "{failure_message}");
-                    assert!(pool.queued_pool.is_empty(), "{failure_message}");
-                }
-                SubPool::BaseFee => {
-                    assert!(pool.blob_transactions.is_empty(), "{failure_message}");
-                    assert!(pool.pending_pool.is_empty(), "{failure_message}");
-                    assert_eq!(pool.basefee_pool.len(), 1, "{failure_message}");
-                    assert!(pool.queued_pool.is_empty(), "{failure_message}");
-                }
-                SubPool::Queued => {
-                    assert!(pool.blob_transactions.is_empty(), "{failure_message}");
-                    assert!(pool.pending_pool.is_empty(), "{failure_message}");
-                    assert!(pool.basefee_pool.is_empty(), "{failure_message}");
-                    assert_eq!(pool.queued_pool.len(), 1, "{failure_message}");
-                }
-            }
-        }
-
-        /// Runs an assertion on the provided pool, ensuring that the transaction is in the correct
-        /// subpool based on the starting condition of the test, assuming the pool contains only a
-        /// single transaction.
-        fn assert_single_tx_starting_subpool<T: TransactionOrdering>(&self, pool: &TxPool<T>) {
-            self.assert_subpool_lengths(
-                pool,
-                format!("pool length check failed at start of test: {self:?}"),
-                self.subpool,
-            );
-        }
-
-        /// Runs an assertion on the provided pool, ensuring that the transaction is in the correct
-        /// subpool based on the ending condition of the test, assuming the pool contains only a
-        /// single transaction.
-        fn assert_single_tx_ending_subpool<T: TransactionOrdering>(&self, pool: &TxPool<T>) {
-            self.assert_subpool_lengths(
-                pool,
-                format!("pool length check failed at end of test: {self:?}"),
-                self.new_subpool,
-            );
-        }
-    }
-
-    #[test]
-    fn test_promote_blob_tx_with_both_pending_fee_updates() {
-        // this exhaustively tests all possible promotion scenarios for a single transaction moving
-        // between the blob and pending pool
-        let on_chain_balance = U256::MAX;
-        let on_chain_nonce = 0;
-        let mut f = MockTransactionFactory::default();
-        let tx = MockTransaction::eip4844().inc_price().inc_limit();
-
-        let max_fee_per_blob_gas = tx.max_fee_per_blob_gas().unwrap();
-        let max_fee_per_gas = tx.max_fee_per_gas() as u64;
-
-        // These are all _promotion_ tests or idempotent tests.
-        let mut expected_promotions = vec![
-            PromotionTest {
-                blobfee: max_fee_per_blob_gas + 1,
-                basefee: max_fee_per_gas + 1,
-                subpool: SubPool::Blob,
-                blobfee_update: max_fee_per_blob_gas + 1,
-                basefee_update: max_fee_per_gas + 1,
-                new_subpool: SubPool::Blob,
-            },
-            PromotionTest {
-                blobfee: max_fee_per_blob_gas + 1,
-                basefee: max_fee_per_gas + 1,
-                subpool: SubPool::Blob,
-                blobfee_update: max_fee_per_blob_gas,
-                basefee_update: max_fee_per_gas + 1,
-                new_subpool: SubPool::Blob,
-            },
-            PromotionTest {
-                blobfee: max_fee_per_blob_gas + 1,
-                basefee: max_fee_per_gas + 1,
-                subpool: SubPool::Blob,
-                blobfee_update: max_fee_per_blob_gas + 1,
-                basefee_update: max_fee_per_gas,
-                new_subpool: SubPool::Blob,
-            },
-            PromotionTest {
-                blobfee: max_fee_per_blob_gas + 1,
-                basefee: max_fee_per_gas + 1,
-                subpool: SubPool::Blob,
-                blobfee_update: max_fee_per_blob_gas,
-                basefee_update: max_fee_per_gas,
-                new_subpool: SubPool::Pending,
-            },
-            PromotionTest {
-                blobfee: max_fee_per_blob_gas,
-                basefee: max_fee_per_gas + 1,
-                subpool: SubPool::Blob,
-                blobfee_update: max_fee_per_blob_gas,
-                basefee_update: max_fee_per_gas,
-                new_subpool: SubPool::Pending,
-            },
-            PromotionTest {
-                blobfee: max_fee_per_blob_gas + 1,
-                basefee: max_fee_per_gas,
-                subpool: SubPool::Blob,
-                blobfee_update: max_fee_per_blob_gas,
-                basefee_update: max_fee_per_gas,
-                new_subpool: SubPool::Pending,
-            },
-            PromotionTest {
-                blobfee: max_fee_per_blob_gas,
-                basefee: max_fee_per_gas,
-                subpool: SubPool::Pending,
-                blobfee_update: max_fee_per_blob_gas,
-                basefee_update: max_fee_per_gas,
-                new_subpool: SubPool::Pending,
-            },
-        ];
-
-        // extend the test cases with reversed updates - this will add all _demotion_ tests
-        let reversed = expected_promotions.iter().map(|test| test.opposite()).collect::<Vec<_>>();
-        expected_promotions.extend(reversed);
-
-        // dedup the test cases
-        let expected_promotions = expected_promotions.into_iter().collect::<HashSet<_>>();
-
-        for promotion_test in expected_promotions.iter() {
-            let mut pool = TxPool::new(MockOrdering::default(), Default::default());
-
-            // set block info so the tx is initially underpriced w.r.t. blob fee
-            let mut block_info = pool.block_info();
-
-            block_info.pending_blob_fee = Some(promotion_test.blobfee);
-            block_info.pending_basefee = promotion_test.basefee;
-            pool.set_block_info(block_info);
-
-            let validated = f.validated(tx.clone());
-            let id = *validated.id();
-            pool.add_transaction(validated, on_chain_balance, on_chain_nonce).unwrap();
-
-            // assert pool lengths
-            promotion_test.assert_single_tx_starting_subpool(&pool);
-
-            // check tx state and derived subpool, it should not move into the blob pool
-            let internal_tx = pool.all_transactions.txs.get(&id).unwrap();
-            assert_eq!(
-                internal_tx.subpool, promotion_test.subpool,
-                "Subpools do not match at start of test: {promotion_test:?}"
-            );
-
-            // set block info with new base fee
-            block_info.pending_basefee = promotion_test.basefee_update;
-            block_info.pending_blob_fee = Some(promotion_test.blobfee_update);
-            pool.set_block_info(block_info);
-
-            // check tx state and derived subpool, it should not move into the blob pool
-            let internal_tx = pool.all_transactions.txs.get(&id).unwrap();
-            assert_eq!(
-                internal_tx.subpool, promotion_test.new_subpool,
-                "Subpools do not match at end of test: {promotion_test:?}"
-            );
-
-            // assert new pool lengths
-            promotion_test.assert_single_tx_ending_subpool(&pool);
-        }
-    }
-
-    #[test]
-    fn test_insert_pending() {
-        let on_chain_balance = U256::MAX;
-        let on_chain_nonce = 0;
-        let mut f = MockTransactionFactory::default();
-        let mut pool = AllTransactions::default();
-        let tx = MockTransaction::eip1559().inc_price().inc_limit();
-        let valid_tx = f.validated(tx);
-        let InsertOk { updates, replaced_tx, move_to, state, .. } =
-            pool.insert_tx(valid_tx.clone(), on_chain_balance, on_chain_nonce).unwrap();
-        assert!(updates.is_empty());
-        assert!(replaced_tx.is_none());
-        assert!(state.contains(TxState::NO_NONCE_GAPS));
-        assert!(state.contains(TxState::ENOUGH_BALANCE));
-        assert_eq!(move_to, SubPool::Pending);
-
-        let inserted = pool.txs.get(&valid_tx.transaction_id).unwrap();
-        assert_eq!(inserted.subpool, SubPool::Pending);
-    }
-
-    #[test]
-    fn test_simple_insert() {
-        let on_chain_balance = U256::ZERO;
-        let on_chain_nonce = 0;
-        let mut f = MockTransactionFactory::default();
-        let mut pool = AllTransactions::default();
-        let tx = MockTransaction::eip1559().inc_price().inc_limit();
-        let valid_tx = f.validated(tx.clone());
-        let InsertOk { updates, replaced_tx, move_to, state, .. } =
-            pool.insert_tx(valid_tx.clone(), on_chain_balance, on_chain_nonce).unwrap();
-        assert!(updates.is_empty());
-        assert!(replaced_tx.is_none());
-        assert!(state.contains(TxState::NO_NONCE_GAPS));
-        assert!(!state.contains(TxState::ENOUGH_BALANCE));
-        assert_eq!(move_to, SubPool::Queued);
-
-        assert_eq!(pool.len(), 1);
-        assert!(pool.contains(valid_tx.hash()));
-        let expected_state = TxState::ENOUGH_FEE_CAP_BLOCK | TxState::NO_NONCE_GAPS;
-        let inserted = pool.get(valid_tx.id()).unwrap();
-        assert!(inserted.state.intersects(expected_state));
-
-        // insert the same tx again
-        let res = pool.insert_tx(valid_tx, on_chain_balance, on_chain_nonce);
-        res.unwrap_err();
-        assert_eq!(pool.len(), 1);
-
-        let valid_tx = f.validated(tx.next());
-        let InsertOk { updates, replaced_tx, move_to, state, .. } =
-            pool.insert_tx(valid_tx.clone(), on_chain_balance, on_chain_nonce).unwrap();
-
-        assert!(updates.is_empty());
-        assert!(replaced_tx.is_none());
-        assert!(state.contains(TxState::NO_NONCE_GAPS));
-        assert!(!state.contains(TxState::ENOUGH_BALANCE));
-        assert_eq!(move_to, SubPool::Queued);
-
-        assert!(pool.contains(valid_tx.hash()));
-        assert_eq!(pool.len(), 2);
-        let inserted = pool.get(valid_tx.id()).unwrap();
-        assert!(inserted.state.intersects(expected_state));
-    }
-
-    #[test]
-    fn insert_already_imported() {
-        let on_chain_balance = U256::ZERO;
-        let on_chain_nonce = 0;
-        let mut f = MockTransactionFactory::default();
-        let mut pool = TxPool::new(MockOrdering::default(), Default::default());
-        let tx = MockTransaction::eip1559().inc_price().inc_limit();
-        let tx = f.validated(tx);
-        pool.add_transaction(tx.clone(), on_chain_balance, on_chain_nonce).unwrap();
-        match pool.add_transaction(tx, on_chain_balance, on_chain_nonce).unwrap_err().kind {
-            PoolErrorKind::AlreadyImported => {}
-            _ => unreachable!(),
-        }
-    }
-
-    #[test]
-    fn insert_replace() {
-        let on_chain_balance = U256::ZERO;
-        let on_chain_nonce = 0;
-        let mut f = MockTransactionFactory::default();
-        let mut pool = AllTransactions::default();
-        let tx = MockTransaction::eip1559().inc_price().inc_limit();
-        let first = f.validated(tx.clone());
-        let _ = pool.insert_tx(first.clone(), on_chain_balance, on_chain_nonce).unwrap();
-        let replacement = f.validated(tx.rng_hash().inc_price());
-        let InsertOk { updates, replaced_tx, .. } =
-            pool.insert_tx(replacement.clone(), on_chain_balance, on_chain_nonce).unwrap();
-        assert!(updates.is_empty());
-        let replaced = replaced_tx.unwrap();
-        assert_eq!(replaced.0.hash(), first.hash());
-
-        // ensure replaced tx is fully removed
-        assert!(!pool.contains(first.hash()));
-        assert!(pool.contains(replacement.hash()));
-        assert_eq!(pool.len(), 1);
-    }
-
-    #[test]
-    fn insert_replace_txpool() {
-        let on_chain_balance = U256::ZERO;
-        let on_chain_nonce = 0;
-        let mut f = MockTransactionFactory::default();
-        let mut pool = TxPool::mock();
-
-        let tx = MockTransaction::eip1559().inc_price().inc_limit();
-        let first = f.validated(tx.clone());
-        let first_added =
-            pool.add_transaction(first.clone(), on_chain_balance, on_chain_nonce).unwrap();
-        let replacement = f.validated(tx.rng_hash().inc_price());
-        let replacement_added =
-            pool.add_transaction(replacement.clone(), on_chain_balance, on_chain_nonce).unwrap();
-
-        // // ensure replaced tx removed
-        assert!(!pool.contains(first_added.hash()));
-        // but the replacement is still there
-        assert!(pool.subpool_contains(replacement_added.subpool(), replacement_added.id()));
-
-        assert!(pool.contains(replacement.hash()));
-        let size = pool.size();
-        assert_eq!(size.total, 1);
-        size.assert_invariants();
-    }
-
-    #[test]
-    fn insert_replace_underpriced() {
-        let on_chain_balance = U256::ZERO;
-        let on_chain_nonce = 0;
-        let mut f = MockTransactionFactory::default();
-        let mut pool = AllTransactions::default();
-        let tx = MockTransaction::eip1559().inc_price().inc_limit();
-        let first = f.validated(tx.clone());
-        let _res = pool.insert_tx(first, on_chain_balance, on_chain_nonce);
-        let mut replacement = f.validated(tx.rng_hash());
-        replacement.transaction = replacement.transaction.decr_price();
-        let err = pool.insert_tx(replacement, on_chain_balance, on_chain_nonce).unwrap_err();
-        assert!(matches!(err, InsertErr::Underpriced { .. }));
-    }
-
-    #[test]
-    fn insert_conflicting_type_normal_to_blob() {
-        let on_chain_balance = U256::from(10_000);
-        let on_chain_nonce = 0;
-        let mut f = MockTransactionFactory::default();
-        let mut pool = AllTransactions::default();
-        let tx = MockTransaction::eip1559().inc_price().inc_limit();
-        let first = f.validated(tx.clone());
-        pool.insert_tx(first, on_chain_balance, on_chain_nonce).unwrap();
-        let tx =
-            MockTransaction::eip4844().set_sender(tx.get_sender()).inc_price_by(100).inc_limit();
-        let blob = f.validated(tx);
-        let err = pool.insert_tx(blob, on_chain_balance, on_chain_nonce).unwrap_err();
-        assert!(matches!(err, InsertErr::TxTypeConflict { .. }), "{:?}", err);
-    }
-
-    #[test]
-    fn insert_conflicting_type_blob_to_normal() {
-        let on_chain_balance = U256::from(10_000);
-        let on_chain_nonce = 0;
-        let mut f = MockTransactionFactory::default();
-        let mut pool = AllTransactions::default();
-        let tx = MockTransaction::eip4844().inc_price().inc_limit();
-        let first = f.validated(tx.clone());
-        pool.insert_tx(first, on_chain_balance, on_chain_nonce).unwrap();
-        let tx =
-            MockTransaction::eip1559().set_sender(tx.get_sender()).inc_price_by(100).inc_limit();
-        let tx = f.validated(tx);
-        let err = pool.insert_tx(tx, on_chain_balance, on_chain_nonce).unwrap_err();
-        assert!(matches!(err, InsertErr::TxTypeConflict { .. }), "{:?}", err);
-    }
-
-    // insert nonce then nonce - 1
-    #[test]
-    fn insert_previous() {
-        let on_chain_balance = U256::ZERO;
-        let on_chain_nonce = 0;
-        let mut f = MockTransactionFactory::default();
-        let mut pool = AllTransactions::default();
-        let tx = MockTransaction::eip1559().inc_nonce().inc_price().inc_limit();
-        let first = f.validated(tx.clone());
-        let _res = pool.insert_tx(first.clone(), on_chain_balance, on_chain_nonce);
-
-        let first_in_pool = pool.get(first.id()).unwrap();
-
-        // has nonce gap
-        assert!(!first_in_pool.state.contains(TxState::NO_NONCE_GAPS));
-
-        let prev = f.validated(tx.prev());
-        let InsertOk { updates, replaced_tx, state, move_to, .. } =
-            pool.insert_tx(prev, on_chain_balance, on_chain_nonce).unwrap();
-
-        // no updates since still in queued pool
-        assert!(updates.is_empty());
-        assert!(replaced_tx.is_none());
-        assert!(state.contains(TxState::NO_NONCE_GAPS));
-        assert_eq!(move_to, SubPool::Queued);
-
-        let first_in_pool = pool.get(first.id()).unwrap();
-        // has non nonce gap
-        assert!(first_in_pool.state.contains(TxState::NO_NONCE_GAPS));
-    }
-
-    // insert nonce then nonce - 1
-    #[test]
-    fn insert_with_updates() {
-        let on_chain_balance = U256::from(10_000);
-        let on_chain_nonce = 0;
-        let mut f = MockTransactionFactory::default();
-        let mut pool = AllTransactions::default();
-        let tx = MockTransaction::eip1559().inc_nonce().set_gas_price(100).inc_limit();
-        let first = f.validated(tx.clone());
-        let _res = pool.insert_tx(first.clone(), on_chain_balance, on_chain_nonce).unwrap();
-
-        let first_in_pool = pool.get(first.id()).unwrap();
-        // has nonce gap
-        assert!(!first_in_pool.state.contains(TxState::NO_NONCE_GAPS));
-        assert_eq!(SubPool::Queued, first_in_pool.subpool);
-
-        let prev = f.validated(tx.prev());
-        let InsertOk { updates, replaced_tx, state, move_to, .. } =
-            pool.insert_tx(prev, on_chain_balance, on_chain_nonce).unwrap();
-
-        // updated previous tx
-        assert_eq!(updates.len(), 1);
-        assert!(replaced_tx.is_none());
-        assert!(state.contains(TxState::NO_NONCE_GAPS));
-        assert_eq!(move_to, SubPool::Pending);
-
-        let first_in_pool = pool.get(first.id()).unwrap();
-        // has non nonce gap
-        assert!(first_in_pool.state.contains(TxState::NO_NONCE_GAPS));
-        assert_eq!(SubPool::Pending, first_in_pool.subpool);
-    }
-
-    #[test]
-    fn insert_previous_blocking() {
-        let on_chain_balance = U256::from(1_000);
-        let on_chain_nonce = 0;
-        let mut f = MockTransactionFactory::default();
-        let mut pool = AllTransactions::default();
-        pool.pending_fees.base_fee = pool.minimal_protocol_basefee.checked_add(1).unwrap();
-        let tx = MockTransaction::eip1559().inc_nonce().inc_limit();
-        let first = f.validated(tx.clone());
-
-        let _res = pool.insert_tx(first.clone(), on_chain_balance, on_chain_nonce);
-
-        let first_in_pool = pool.get(first.id()).unwrap();
-
-        assert!(tx.get_gas_price() < pool.pending_fees.base_fee as u128);
-        // has nonce gap
-        assert!(!first_in_pool.state.contains(TxState::NO_NONCE_GAPS));
-
-        let prev = f.validated(tx.prev());
-        let InsertOk { updates, replaced_tx, state, move_to, .. } =
-            pool.insert_tx(prev, on_chain_balance, on_chain_nonce).unwrap();
-
-        assert!(!state.contains(TxState::ENOUGH_FEE_CAP_BLOCK));
-        // no updates since still in queued pool
-        assert!(updates.is_empty());
-        assert!(replaced_tx.is_none());
-        assert!(state.contains(TxState::NO_NONCE_GAPS));
-        assert_eq!(move_to, SubPool::BaseFee);
-
-        let first_in_pool = pool.get(first.id()).unwrap();
-        // has non nonce gap
-        assert!(first_in_pool.state.contains(TxState::NO_NONCE_GAPS));
-    }
-
-    #[test]
-    fn rejects_spammer() {
-        let on_chain_balance = U256::from(1_000);
-        let on_chain_nonce = 0;
-        let mut f = MockTransactionFactory::default();
-        let mut pool = AllTransactions::default();
-
-        let mut tx = MockTransaction::eip1559();
-        for _ in 0..pool.max_account_slots {
-            tx = tx.next();
-            pool.insert_tx(f.validated(tx.clone()), on_chain_balance, on_chain_nonce).unwrap();
-        }
-
-        assert_eq!(
-            pool.max_account_slots,
-            pool.tx_count(f.ids.sender_id(&tx.get_sender()).unwrap())
-        );
-
-        let err =
-            pool.insert_tx(f.validated(tx.next()), on_chain_balance, on_chain_nonce).unwrap_err();
-        assert!(matches!(err, InsertErr::ExceededSenderTransactionsCapacity { .. }));
-    }
-
-    #[test]
-    fn allow_local_spamming() {
-        let on_chain_balance = U256::from(1_000);
-        let on_chain_nonce = 0;
-        let mut f = MockTransactionFactory::default();
-        let mut pool = AllTransactions::default();
-
-        let mut tx = MockTransaction::eip1559();
-        for _ in 0..pool.max_account_slots {
-            tx = tx.next();
-            pool.insert_tx(
-                f.validated_with_origin(TransactionOrigin::Local, tx.clone()),
-                on_chain_balance,
-                on_chain_nonce,
-            )
-            .unwrap();
-        }
-
-        assert_eq!(
-            pool.max_account_slots,
-            pool.tx_count(f.ids.sender_id(&tx.get_sender()).unwrap())
-        );
-
-        pool.insert_tx(
-            f.validated_with_origin(TransactionOrigin::Local, tx.next()),
-            on_chain_balance,
-            on_chain_nonce,
-        )
-        .unwrap();
-    }
-
-    #[test]
-    fn reject_tx_over_gas_limit() {
-        let on_chain_balance = U256::from(1_000);
-        let on_chain_nonce = 0;
-        let mut f = MockTransactionFactory::default();
-        let mut pool = AllTransactions::default();
-
-        let tx = MockTransaction::eip1559().with_gas_limit(30_000_001);
-
-        assert!(matches!(
-            pool.insert_tx(f.validated(tx), on_chain_balance, on_chain_nonce),
-            Err(InsertErr::TxGasLimitMoreThanAvailableBlockGas { .. })
-        ));
-    }
-
-    #[test]
-    fn update_basefee_subpools() {
-        let mut f = MockTransactionFactory::default();
-        let mut pool = TxPool::new(MockOrdering::default(), Default::default());
-
-        let tx = MockTransaction::eip1559().inc_price_by(10);
-        let validated = f.validated(tx.clone());
-        let id = *validated.id();
-        pool.add_transaction(validated, U256::from(1_000), 0).unwrap();
-
-        assert_eq!(pool.pending_pool.len(), 1);
-
-        pool.update_basefee((tx.max_fee_per_gas() + 1) as u64);
-
-        assert!(pool.pending_pool.is_empty());
-        assert_eq!(pool.basefee_pool.len(), 1);
-
-        assert_eq!(pool.all_transactions.txs.get(&id).unwrap().subpool, SubPool::BaseFee)
-    }
-
-    #[test]
-    fn update_basefee_subpools_setting_block_info() {
-        let mut f = MockTransactionFactory::default();
-        let mut pool = TxPool::new(MockOrdering::default(), Default::default());
-
-        let tx = MockTransaction::eip1559().inc_price_by(10);
-        let validated = f.validated(tx.clone());
-        let id = *validated.id();
-        pool.add_transaction(validated, U256::from(1_000), 0).unwrap();
-
-        assert_eq!(pool.pending_pool.len(), 1);
-
-        // use set_block_info for the basefee update
-        let mut block_info = pool.block_info();
-        block_info.pending_basefee = (tx.max_fee_per_gas() + 1) as u64;
-        pool.set_block_info(block_info);
-
-        assert!(pool.pending_pool.is_empty());
-        assert_eq!(pool.basefee_pool.len(), 1);
-
-        assert_eq!(pool.all_transactions.txs.get(&id).unwrap().subpool, SubPool::BaseFee)
-    }
-
-    #[test]
-    fn discard_nonce_too_low() {
-        let mut f = MockTransactionFactory::default();
-        let mut pool = TxPool::new(MockOrdering::default(), Default::default());
-
-        let tx = MockTransaction::eip1559().inc_price_by(10);
-        let validated = f.validated(tx.clone());
-        let id = *validated.id();
-        pool.add_transaction(validated, U256::from(1_000), 0).unwrap();
-
-        let next = tx.next();
-        let validated = f.validated(next.clone());
-        pool.add_transaction(validated, U256::from(1_000), 0).unwrap();
-
-        assert_eq!(pool.pending_pool.len(), 2);
-
-        let mut changed_senders = HashMap::new();
-        changed_senders.insert(
-            id.sender,
-            SenderInfo { state_nonce: next.get_nonce(), balance: U256::from(1_000) },
-        );
-        let outcome = pool.update_accounts(changed_senders);
-        assert_eq!(outcome.discarded.len(), 1);
-        assert_eq!(pool.pending_pool.len(), 1);
-    }
-}
->>>>>>> 8667c336
+}