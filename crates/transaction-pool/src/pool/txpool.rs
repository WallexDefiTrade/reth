//! The internal transaction pool implementation.
use crate::{
    config::MAX_ACCOUNT_SLOTS_PER_SENDER,
    error::PoolError,
    identifier::{SenderId, TransactionId},
    pool::{
        best::BestTransactions,
        parked::{BasefeeOrd, ParkedPool, QueuedOrd},
        pending::PendingPool,
        state::{SubPool, TxState},
        AddedPendingTransaction, AddedTransaction,
    },
<<<<<<< HEAD
    NewBlockEvent, PoolResult, PoolTransaction, TransactionOrdering, ValidPoolTransaction, U256,
=======
    PoolConfig, PoolResult, PoolTransaction, TransactionOrdering, ValidPoolTransaction, U256,
>>>>>>> 794c0739
};
use fnv::FnvHashMap;
use reth_primitives::TxHash;
use std::{
    collections::{btree_map::Entry, hash_map, BTreeMap, HashMap},
    fmt,
    ops::Bound::{Excluded, Unbounded},
    sync::Arc,
};

/// The minimal value the basefee can decrease to
///
/// The `BASE_FEE_MAX_CHANGE_DENOMINATOR` (https://eips.ethereum.org/EIPS/eip-1559) is `8`, or 12.5%, once the base fee has dropped to `7` WEI it cannot decrease further because 12.5% of 7 is less than 1.
const MIN_PROTOCOL_BASE_FEE: U256 = U256([7, 0, 0, 0]);

/// A pool that manages transactions.
///
/// This pool maintains the state of all transactions and stores them accordingly.

#[cfg_attr(doc, aquamarine::aquamarine)]
/// ```mermaid
/// graph TB
///   subgraph TxPool
///     direction TB
///     pool[(All Transactions)]
///     subgraph Subpools
///         direction TB
///         B3[(Queued)]
///         B1[(Pending)]
///         B2[(Basefee)]
///     end
///   end
///   discard([discard])
///   production([Block Production])
///   new([New Block])
///   A[Incoming Tx] --> B[Validation] -->|insert| pool
///   pool --> |if ready| B1
///   pool --> |if ready + basfee too low| B2
///   pool --> |nonce gap or lack of funds| B3
///   pool --> |update| pool
///   B1 --> |best| production
///   B2 --> |worst| discard
///   B3 --> |worst| discard
///   B1 --> |increased fee| B2
///   B2 --> |decreased fee| B1
///   B3 --> |promote| B1
///   B3 -->  |promote| B2
///   new -->  |apply state changes| pool
/// ```
pub struct TxPool<T: TransactionOrdering> {
    /// Contains the currently known info
    sender_info: FnvHashMap<SenderId, SenderInfo>,
    /// pending subpool
    pending_pool: PendingPool<T>,
    /// Pool settings to enforce limits etc.
    config: PoolConfig,
    /// queued subpool
    ///
    /// Holds all parked transactions that depend on external changes from the sender:
    ///
    ///    - blocked by missing ancestor transaction (has nonce gaps)
    ///    - sender lacks funds to pay for this transaction.
    queued_pool: ParkedPool<QueuedOrd<T::Transaction>>,
    /// base fee subpool
    ///
    /// Holds all parked transactions that currently violate the dynamic fee requirement but could
    /// be moved to pending if the base fee changes in their favor (decreases) in future blocks.
    basefee_pool: ParkedPool<BasefeeOrd<T::Transaction>>,
    /// All transactions in the pool.
    all_transactions: AllTransactions<T::Transaction>,
}

// === impl TxPool ===

impl<T: TransactionOrdering> TxPool<T> {
    /// Create a new graph pool instance.
    pub fn new(ordering: Arc<T>, config: PoolConfig) -> Self {
        Self {
            sender_info: Default::default(),
            pending_pool: PendingPool::new(ordering),
            queued_pool: Default::default(),
            basefee_pool: Default::default(),
            all_transactions: AllTransactions::new(config.max_account_slots),
            config,
        }
    }

    /// Returns an iterator that yields transactions that are ready to be included in the block.
    pub(crate) fn best_transactions(&self) -> BestTransactions<T> {
        self.pending_pool.best()
    }

    /// Returns if the transaction for the given hash is already included in this pool
    pub(crate) fn contains(&self, tx_hash: &TxHash) -> bool {
        self.all_transactions.contains(tx_hash)
    }

    /// Returns the transaction for the given hash.
    pub(crate) fn get(
        &self,
        tx_hash: &TxHash,
    ) -> Option<Arc<ValidPoolTransaction<T::Transaction>>> {
        self.all_transactions.by_hash.get(tx_hash).cloned()
    }

    /// Updates the entire pool after a new block was mined.
    ///
    pub(crate) fn on_new_block(&mut self, block: NewBlockEvent<T::Transaction>) -> Vec<PoolUpdate> {
        todo!()
    }

    /// Adds the transaction into the pool.
    ///
    /// This pool consists of two three-pools: `Queued`, `Pending` and `BaseFee`.
    ///
    /// The `Queued` pool contains transactions with gaps in its dependency tree: It requires
    /// additional transaction that are note yet present in the pool. And transactions that the
    /// sender can not afford with the current balance.
    ///
    /// The `Pending` pool contains all transactions that have no nonce gaps, and can be afforded by
    /// the sender. It only contains transactions that are ready to be included in the pending
    /// block.
    ///
    /// The `BaseFee` pool contains transaction that currently can't satisfy the dynamic fee
    /// requirement. With EIP-1559, transactions can become executable or not without any changes to
    /// the sender's balance or nonce and instead their feeCap determines whether the
    /// transaction is _currently_ (on the current state) ready or needs to be parked until the
    /// feeCap satisfies the block's baseFee.
    pub(crate) fn add_transaction(
        &mut self,
        tx: ValidPoolTransaction<T::Transaction>,
        on_chain_balance: U256,
        on_chain_nonce: u64,
    ) -> PoolResult<AddedTransaction<T::Transaction>> {
        // Update sender info
        self.sender_info
            .entry(tx.sender_id())
            .or_default()
            .update(on_chain_nonce, on_chain_balance);

        let hash = *tx.hash();

        match self.all_transactions.insert_tx(tx, on_chain_balance, on_chain_nonce) {
            InsertResult::Inserted { transaction, move_to, replaced_tx, updates, .. } => {
                self.add_new_transaction(transaction.clone(), replaced_tx, move_to);
                let UpdateOutcome { promoted, discarded, removed } = self.process_updates(updates);

                // This transaction was moved to the pending pool.
                let res = if move_to.is_pending() {
                    AddedTransaction::Pending(AddedPendingTransaction {
                        transaction,
                        promoted,
                        discarded,
                        removed,
                    })
                } else {
                    AddedTransaction::Parked { transaction, subpool: move_to }
                };

                Ok(res)
            }
            InsertResult::Underpriced { existing, .. } => {
                Err(PoolError::AlreadyAdded(Box::new(existing)))
            }
        }
    }

    /// Maintenance task to apply a series of updates.
    ///
    /// This will move/discard the given transaction according to the `PoolUpdate`
    fn process_updates(
        &mut self,
        updates: impl IntoIterator<Item = PoolUpdate>,
    ) -> UpdateOutcome<T::Transaction> {
        let mut outcome = UpdateOutcome::default();
        for update in updates {
            let PoolUpdate { id, hash, current, destination } = update;
            match destination {
                Destination::Discard => {
                    outcome.discarded.push(hash);
                }
                Destination::Pool(move_to) => {
                    debug_assert!(!move_to.eq(&current), "destination must be different");
                    self.move_transaction(current, move_to, &id);
                }
            }
        }
        outcome
    }

    /// Moves a transaction from one sub pool to another.
    ///
    /// This will remove the given transaction from one sub-pool and insert it in the other
    /// sub-pool.
    fn move_transaction(&mut self, from: SubPool, to: SubPool, id: &TransactionId) {
        if let Some(tx) = self.remove_transaction(from, id) {
            self.add_transaction_to_pool(to, tx);
        }
    }

    /// Removes the transaction from the given pool
    fn remove_transaction(
        &mut self,
        pool: SubPool,
        tx: &TransactionId,
    ) -> Option<Arc<ValidPoolTransaction<T::Transaction>>> {
        match pool {
            SubPool::Queued => self.queued_pool.remove_transaction(tx),
            SubPool::Pending => self.pending_pool.remove_transaction(tx),
            SubPool::BaseFee => self.basefee_pool.remove_transaction(tx),
        }
    }

    /// Removes the transaction from the given pool
    fn add_transaction_to_pool(
        &mut self,
        pool: SubPool,
        tx: Arc<ValidPoolTransaction<T::Transaction>>,
    ) {
        match pool {
            SubPool::Queued => {
                self.queued_pool.add_transaction(tx);
            }
            SubPool::Pending => {
                self.pending_pool.add_transaction(tx);
            }
            SubPool::BaseFee => {
                self.basefee_pool.add_transaction(tx);
            }
        }
    }

    /// Inserts the transaction into the given sub-pool
    fn add_new_transaction(
        &mut self,
        transaction: Arc<ValidPoolTransaction<T::Transaction>>,
        replaced: Option<(Arc<ValidPoolTransaction<T::Transaction>>, SubPool)>,
        pool: SubPool,
    ) {
        if let Some((replaced, replaced_pool)) = replaced {
            // Remove the replaced transaction
            self.remove_transaction(replaced_pool, replaced.id());
        }

        self.add_transaction_to_pool(pool, transaction)
    }

    /// Returns the current size of the entire pool
    pub fn size_of(&self) -> usize {
        unimplemented!()
    }

    /// Ensures that the transactions in the sub-pools are within the given bounds.
    ///
    /// If the current size exceeds the given bounds, the worst transactions are evicted from the
    /// pool and returned.
    pub fn enforce_size_limits(&mut self) {
        unimplemented!()
    }

    /// Number of transactions in the entire pool
    pub(crate) fn len(&self) -> usize {
        self.all_transactions.len()
    }

    /// Whether the pool is empty
    pub(crate) fn is_empty(&self) -> bool {
        self.all_transactions.is_empty()
    }
}

// Additional test impls
#[cfg(test)]
#[allow(missing_docs)]
impl<T: TransactionOrdering> TxPool<T> {
    pub(crate) fn all(&self) -> &AllTransactions<T::Transaction> {
        &self.all_transactions
    }

    pub(crate) fn pending(&self) -> &PendingPool<T> {
        &self.pending_pool
    }

    pub(crate) fn base_fee(&self) -> &ParkedPool<BasefeeOrd<T::Transaction>> {
        &self.basefee_pool
    }

    pub(crate) fn queued(&self) -> &ParkedPool<QueuedOrd<T::Transaction>> {
        &self.queued_pool
    }
}

/// Container for _all_ transaction in the pool.
///
/// This is the sole entrypoint that's guarding all sub-pools, all sub-pool actions are always
/// derived from this set. Updates returned from this type must be applied to the sub-pools.
pub struct AllTransactions<T: PoolTransaction> {
    /// Expected base fee for the pending block.
    pending_basefee: U256,
    /// Minimum base fee required by the protol.
    ///
    /// Transactions with a lower base fee will never be included by the chain
    minimal_protocol_basefee: U256,
    /// The max gas limit of the block
    block_gas_limit: u64,
    /// Max number of executable transaction slots guaranteed per account
    max_account_slots: usize,
    /// _All_ transactions identified by their hash.
    by_hash: HashMap<TxHash, Arc<ValidPoolTransaction<T>>>,
    /// _All_ transaction in the pool sorted by their sender and nonce pair.
    txs: BTreeMap<TransactionId, PoolInternalTransaction<T>>,
    /// Tracks the number of transactions by sender that are currently in the pool.
    tx_counter: FnvHashMap<SenderId, usize>,
}

impl<T: PoolTransaction> AllTransactions<T> {
    /// Create a new instance
    fn new(max_account_slots: usize) -> Self {
        Self { max_account_slots, ..Default::default() }
    }

    /// Returns if the transaction for the given hash is already included in this pool
    pub(crate) fn contains(&self, tx_hash: &TxHash) -> bool {
        self.by_hash.contains_key(tx_hash)
    }

    /// Returns the internal transaction with additional metadata
    pub(crate) fn get(&self, id: &TransactionId) -> Option<&PoolInternalTransaction<T>> {
        self.txs.get(id)
    }

    /// Increments the transaction counter for the sender
    pub(crate) fn tx_inc(&mut self, sender: SenderId) {
        let count = self.tx_counter.entry(sender).or_default();
        *count += 1;
    }

    /// Decrements the transaction counter for the sender
    pub(crate) fn tx_decr(&mut self, sender: SenderId) {
        if let hash_map::Entry::Occupied(mut entry) = self.tx_counter.entry(sender) {
            let count = entry.get_mut();
            if *count == 1 {
                entry.remove();
                return
            }
            *count -= 1;
        }
    }

    /// Returns an iterator over all transactions for the given sender, starting with the lowest
    /// nonce
    #[cfg(test)]
    pub(crate) fn txs_iter(
        &self,
        sender: SenderId,
    ) -> impl Iterator<Item = (&TransactionId, &PoolInternalTransaction<T>)> + '_ {
        self.txs
            .range((sender.start_bound(), Unbounded))
            .take_while(move |(other, _)| sender == other.sender)
    }

    /// Returns a mutable iterator over all transactions for the given sender, starting with the
    /// lowest nonce
    #[cfg(test)]
    pub(crate) fn txs_iter_mut(
        &mut self,
        sender: SenderId,
    ) -> impl Iterator<Item = (&TransactionId, &mut PoolInternalTransaction<T>)> + '_ {
        self.txs
            .range_mut((sender.start_bound(), Unbounded))
            .take_while(move |(other, _)| sender == other.sender)
    }

    /// Returns all transactions that _follow_ after the given id but have the same sender.
    ///
    /// NOTE: The range is _exclusive_
    pub(crate) fn descendant_txs_exclusive_mut<'a, 'b: 'a>(
        &'a mut self,
        id: &'b TransactionId,
    ) -> impl Iterator<Item = (&'a TransactionId, &'a mut PoolInternalTransaction<T>)> + '_ {
        self.txs
            .range_mut((Excluded(id), Unbounded))
            .take_while(|(other, _)| id.sender == other.sender)
    }

    /// Returns all transactions that _follow_ after the given id but have the same sender.
    ///
    /// NOTE: The range is _inclusive_: if the transaction that belongs to `id` it field be the
    /// first value.
    pub(crate) fn descendant_txs<'a, 'b: 'a>(
        &'a self,
        id: &'b TransactionId,
    ) -> impl Iterator<Item = (&'a TransactionId, &'a PoolInternalTransaction<T>)> + '_ {
        self.txs.range(id..).take_while(|(other, _)| id.sender == other.sender)
    }

    /// Returns all mutable transactions that _follow_ after the given id but have the same sender.
    ///
    /// NOTE: The range is _inclusive_: if the transaction that belongs to `id` it field be the
    /// first value.
    pub(crate) fn descendant_txs_mut<'a, 'b: 'a>(
        &'a mut self,
        id: &'b TransactionId,
    ) -> impl Iterator<Item = (&'a TransactionId, &'a mut PoolInternalTransaction<T>)> + '_ {
        self.txs.range_mut(id..).take_while(|(other, _)| id.sender == other.sender)
    }

    /// Removes a transaction from the pool after it was mined.
    ///
    /// This will _not_ trigger additional updates, because descendants without nonce gaps are
    /// already in the pending pool, and this transaction will be the first transaction of the
    /// sender in this pool.
    pub(crate) fn remove_mined_tx(
        &mut self,
        id: &TransactionId,
    ) -> Option<Arc<ValidPoolTransaction<T>>> {
        let tx = self.txs.remove(id)?;

        // decrement the counter for the sender.
        self.tx_decr(tx.transaction.sender_id());

        self.by_hash.remove(tx.transaction.hash())
    }

    /// Inserts a new transaction into the pool.
    ///
    /// If the transaction already exists, it will be replaced if not underpriced.
    /// Returns info to which sub-pool the transaction should be moved.
    /// Also returns a set of pool updates triggered by this insert, that need to be handled by the
    /// caller.
    ///
    /// These can include:
    ///      - closing nonce gaps of descendant transactions
    ///      - enough balance updates
    pub(crate) fn insert_tx(
        &mut self,
        transaction: ValidPoolTransaction<T>,
        on_chain_balance: U256,
        on_chain_nonce: u64,
    ) -> InsertResult<T> {
        assert!(on_chain_nonce <= transaction.nonce(), "Invalid transaction");

        let tx_id = *transaction.id();
        let transaction = Arc::new(transaction);
        let mut state = TxState::default();
        let mut cumulative_cost = U256::zero();
        let mut updates = Vec::new();

        let predecessor =
            TransactionId::ancestor(transaction.transaction.nonce(), on_chain_nonce, tx_id.sender);

        // If there's no predecessor then this is the next transaction
        if predecessor.is_none() {
            state.insert(TxState::NO_NONCE_GAPS);
        }

        // Check dynamic fee
        if let Some(fee) = transaction.max_fee_per_gas() {
            if fee >= self.pending_basefee {
                state.insert(TxState::ENOUGH_FEE_CAP_BLOCK);
            }
            if fee > self.minimal_protocol_basefee {
                state.insert(TxState::ENOUGH_FEE_CAP_PROTOCOL);
            }
        } else {
            // legacy transactions always satisfy the condition
            state.insert(TxState::ENOUGH_FEE_CAP_BLOCK);
            state.insert(TxState::ENOUGH_FEE_CAP_PROTOCOL);
        }

        // Ensure tx does not exceed block gas limit
        if transaction.gas_limit() < self.block_gas_limit {
            state.insert(TxState::NOT_TOO_MUCH_GAS);
        }

        let mut replaced_tx = None;

        let pool_tx = PoolInternalTransaction {
            transaction: transaction.clone(),
            subpool: SubPool::Queued,
            state,
            cumulative_cost,
        };

        // try to insert the transaction
        match self.txs.entry(*transaction.id()) {
            Entry::Vacant(entry) => {
                // Insert the transaction in both maps
                self.by_hash.insert(*pool_tx.transaction.hash(), pool_tx.transaction.clone());
                entry.insert(pool_tx);
            }
            Entry::Occupied(mut entry) => {
                // Transaction already exists
                // Ensure the new transaction is not underpriced
                if transaction.is_underpriced(entry.get().transaction.as_ref()) {
                    return InsertResult::Underpriced {
                        transaction: pool_tx.transaction,
                        existing: *entry.get().transaction.hash(),
                    }
                }
                let new_hash = *pool_tx.transaction.hash();
                let new_transaction = pool_tx.transaction.clone();
                let replaced = entry.insert(pool_tx);
                self.by_hash.remove(replaced.transaction.hash());
                self.by_hash.insert(new_hash, new_transaction);
                // also remove the hash
                replaced_tx = Some((replaced.transaction, replaced.subpool));
            }
        }

        // The next transaction of this sender
        let on_chain_id = TransactionId::new(transaction.sender_id(), on_chain_nonce);
        {
            // Tracks the next nonce we expect if the transactions are gapless
            let mut next_nonce = on_chain_id.nonce;

            // Traverse all transactions of the sender and update existing transactions
            for (id, tx) in self.descendant_txs_mut(&on_chain_id) {
                let current_pool = tx.subpool;
                if next_nonce != id.nonce {
                    // nothing to update
                    break
                }

                // close the nonce gap
                tx.state.insert(TxState::NO_NONCE_GAPS);

                // set cumulative cost
                tx.cumulative_cost = cumulative_cost;

                // Update for next transaction
                cumulative_cost = tx.next_cumulative_cost();

                if cumulative_cost > on_chain_balance {
                    // sender lacks sufficient funds to pay for this transaction
                    tx.state.remove(TxState::ENOUGH_BALANCE);
                } else {
                    tx.state.insert(TxState::ENOUGH_BALANCE);
                }

                if tx_id.eq(id) {
                    // if it is the new transaction, track the state
                    state = tx.state;
                } else {
                    tx.subpool = tx.state.into();
                    if current_pool != tx.subpool {
                        updates.push(PoolUpdate {
                            id: *id,
                            hash: *tx.transaction.hash(),
                            current: current_pool,
                            destination: Destination::Pool(tx.subpool),
                        })
                    }
                }

                // increment for next iteration
                next_nonce = id.next_nonce();
            }
        }

        // If this wasn't a replacement transaction we need to update the counter.
        if replaced_tx.is_none() {
            self.tx_inc(tx_id.sender);
        }

        InsertResult::Inserted { transaction, move_to: state.into(), state, replaced_tx, updates }
    }

    /// Rechecks the transaction of the given sender and returns a set of updates.
    pub(crate) fn on_mined(&mut self, _sender: &SenderId, _new_balance: U256, _old_balance: U256) {
        todo!("ideally we want to process updates in bulk")
    }

    /// Number of transactions in the entire pool
    pub(crate) fn len(&self) -> usize {
        self.txs.len()
    }

    /// Whether the pool is empty
    pub(crate) fn is_empty(&self) -> bool {
        self.txs.is_empty()
    }
}

impl<T: PoolTransaction> Default for AllTransactions<T> {
    fn default() -> Self {
        Self {
            max_account_slots: MAX_ACCOUNT_SLOTS_PER_SENDER,
            pending_basefee: Default::default(),
            minimal_protocol_basefee: MIN_PROTOCOL_BASE_FEE,
            block_gas_limit: 30_000_000,
            by_hash: Default::default(),
            txs: Default::default(),
            tx_counter: Default::default(),
        }
    }
}

/// Where to move an existing transaction.
#[derive(Debug)]
pub(crate) enum Destination {
    /// Discard the transaction.
    Discard,
    /// Move transaction to pool
    Pool(SubPool),
}

/// A change of the transaction's location
///
/// NOTE: this guarantees that `current` and `destination` differ.
#[derive(Debug)]
pub(crate) struct PoolUpdate {
    pub(crate) id: TransactionId,
    pub(crate) hash: TxHash,
    /// Where the transaction is currently held.
    pub(crate) current: SubPool,
    /// Where to move the transaction to
    pub(crate) destination: Destination,
}

/// The outcome of [TxPool::insert_tx]
#[derive(Debug)]
pub(crate) enum InsertResult<T: PoolTransaction> {
    /// Transaction was successfully inserted into the pool
    Inserted {
        transaction: Arc<ValidPoolTransaction<T>>,
        move_to: SubPool,
        state: TxState,
        replaced_tx: Option<(Arc<ValidPoolTransaction<T>>, SubPool)>,
        /// Additional updates to transactions affected by this change.
        updates: Vec<PoolUpdate>,
    },
    /// Attempted to replace existing transaction, but was underpriced
    Underpriced { transaction: Arc<ValidPoolTransaction<T>>, existing: TxHash },
}

// === impl InsertResult ===

// Some test helpers
#[allow(missing_docs)]
#[cfg(test)]
impl<T: PoolTransaction> InsertResult<T> {
    /// Returns true if the result is underpriced variant

    pub(crate) fn is_underpriced(&self) -> bool {
        matches!(self, InsertResult::Underpriced { .. })
    }
}

/// The internal transaction typed used by `AllTransactions` which also additional info used for
/// determining the current state of the transaction.
pub(crate) struct PoolInternalTransaction<T: PoolTransaction> {
    /// The actual transaction object.
    transaction: Arc<ValidPoolTransaction<T>>,
    /// The `SubPool` that currently contains this transaction.
    subpool: SubPool,
    /// Keeps track of the current state of the transaction and therefor in which subpool it should
    /// reside
    state: TxState,
    /// The total cost all transactions before this transaction.
    ///
    /// This is the combined `cost` of all transactions from the same sender that currently
    /// come before this transaction.
    cumulative_cost: U256,
}

// === impl PoolInternalTransaction ===

impl<T: PoolTransaction> PoolInternalTransaction<T> {
    fn next_cumulative_cost(&self) -> U256 {
        self.cumulative_cost + self.transaction.cost
    }
}

/// Tracks the result after updating the pool
#[derive(Debug)]
pub struct UpdateOutcome<T: PoolTransaction> {
    /// transactions promoted to the ready queue
    promoted: Vec<TxHash>,
    /// transaction that failed and became discarded
    discarded: Vec<TxHash>,
    /// Transactions removed from the Ready pool
    removed: Vec<Arc<ValidPoolTransaction<T>>>,
}

impl<T: PoolTransaction> Default for UpdateOutcome<T> {
    fn default() -> Self {
        Self { promoted: vec![], discarded: vec![], removed: vec![] }
    }
}

/// Represents the outcome of a prune
pub struct PruneResult<T: PoolTransaction> {
    /// A list of added transactions that a pruned marker satisfied
    pub promoted: Vec<AddedTransaction<T>>,
    /// all transactions that  failed to be promoted and now are discarded
    pub failed: Vec<TxHash>,
    /// all transactions that were pruned from the ready pool
    pub pruned: Vec<Arc<ValidPoolTransaction<T>>>,
}

impl<T: PoolTransaction> fmt::Debug for PruneResult<T> {
    fn fmt(&self, fmt: &mut fmt::Formatter<'_>) -> fmt::Result {
        write!(fmt, "PruneResult {{ ")?;
        write!(
            fmt,
            "promoted: {:?}, ",
            self.promoted.iter().map(|tx| *tx.hash()).collect::<Vec<_>>()
        )?;
        write!(fmt, "failed: {:?}, ", self.failed)?;
        write!(
            fmt,
            "pruned: {:?}, ",
            self.pruned.iter().map(|tx| *tx.transaction.hash()).collect::<Vec<_>>()
        )?;
        write!(fmt, "}}")?;
        Ok(())
    }
}

/// Stores relevant context about a sender.
#[derive(Debug, Clone, Default)]
struct SenderInfo {
    /// current nonce of the sender.
    state_nonce: u64,
    /// Balance of the sender at the current point.
    balance: U256,
}

// === impl SenderInfo ===

impl SenderInfo {
    /// Creates a new entry for an incoming, not yet tracked sender.
    fn new_incoming(state_nonce: u64, balance: U256) -> Self {
        Self { state_nonce, balance }
    }

    /// Updates the info with the new values.
    fn update(&mut self, state_nonce: u64, balance: U256) {
        *self = Self { state_nonce, balance };
    }
}

#[cfg(test)]
mod tests {
    use super::*;
    use crate::test_util::{MockTransaction, MockTransactionFactory};

    #[test]
    fn test_simple_insert() {
        let on_chain_balance = U256::zero();
        let on_chain_nonce = 0;
        let mut f = MockTransactionFactory::default();
        let mut pool = AllTransactions::default();
        let tx = MockTransaction::eip1559().inc_price().inc_limit();
        let valid_tx = f.validated(tx.clone());
        let res = pool.insert_tx(valid_tx.clone(), on_chain_balance, on_chain_nonce);
        match res {
            InsertResult::Inserted { updates, replaced_tx, move_to, state, .. } => {
                assert!(updates.is_empty());
                assert!(replaced_tx.is_none());
                assert!(state.contains(TxState::NO_NONCE_GAPS));
                assert!(!state.contains(TxState::ENOUGH_BALANCE));
                assert_eq!(move_to, SubPool::Queued);
            }
            InsertResult::Underpriced { .. } => {
                panic!("not underpriced")
            }
        };
        assert_eq!(pool.len(), 1);
        assert!(pool.contains(valid_tx.hash()));
        let expected_state = TxState::ENOUGH_FEE_CAP_BLOCK | TxState::NO_NONCE_GAPS;
        let inserted = pool.get(valid_tx.id()).unwrap();
        assert!(inserted.state.intersects(expected_state));

        // insert the same tx again
        let res = pool.insert_tx(valid_tx, on_chain_balance, on_chain_nonce);
        assert!(res.is_underpriced());
        assert_eq!(pool.len(), 1);

        let valid_tx = f.validated(tx.next());
        let res = pool.insert_tx(valid_tx.clone(), on_chain_balance, on_chain_nonce);
        match res {
            InsertResult::Inserted { updates, replaced_tx, move_to, state, .. } => {
                assert!(updates.is_empty());
                assert!(replaced_tx.is_none());
                assert!(state.contains(TxState::NO_NONCE_GAPS));
                assert!(!state.contains(TxState::ENOUGH_BALANCE));
                assert_eq!(move_to, SubPool::Queued);
            }
            InsertResult::Underpriced { .. } => {
                panic!("not underpriced")
            }
        };
        assert!(pool.contains(valid_tx.hash()));
        assert_eq!(pool.len(), 2);
        let inserted = pool.get(valid_tx.id()).unwrap();
        assert!(inserted.state.intersects(expected_state));
    }

    #[test]
    fn insert_replace() {
        let on_chain_balance = U256::zero();
        let on_chain_nonce = 0;
        let mut f = MockTransactionFactory::default();
        let mut pool = AllTransactions::default();
        let tx = MockTransaction::eip1559().inc_price().inc_limit();
        let first = f.validated(tx.clone());
        let _res = pool.insert_tx(first.clone(), on_chain_balance, on_chain_nonce);
        let replacement = f.validated(tx.rng_hash().inc_price());
        let res = pool.insert_tx(replacement.clone(), on_chain_balance, on_chain_nonce);
        match res {
            InsertResult::Inserted { updates, replaced_tx, .. } => {
                assert!(updates.is_empty());
                let replaced = replaced_tx.unwrap();
                assert_eq!(replaced.0.hash(), first.hash());
            }
            InsertResult::Underpriced { .. } => {
                panic!("not underpriced")
            }
        };
        assert!(!pool.contains(first.hash()));
        assert!(pool.contains(replacement.hash()));
        assert_eq!(pool.len(), 1);
    }

    // insert nonce then nonce - 1
    #[test]
    fn insert_previous() {
        let on_chain_balance = U256::zero();
        let on_chain_nonce = 0;
        let mut f = MockTransactionFactory::default();
        let mut pool = AllTransactions::default();
        let tx = MockTransaction::eip1559().inc_nonce().inc_price().inc_limit();
        let first = f.validated(tx.clone());
        let _res = pool.insert_tx(first.clone(), on_chain_balance, on_chain_nonce);

        let first_in_pool = pool.get(first.id()).unwrap();
        // has nonce gap
        assert!(!first_in_pool.state.contains(TxState::NO_NONCE_GAPS));

        let prev = f.validated(tx.prev());
        let res = pool.insert_tx(prev, on_chain_balance, on_chain_nonce);

        match res {
            InsertResult::Inserted { updates, replaced_tx, state, move_to, .. } => {
                // no updates since still in queued pool
                assert!(updates.is_empty());
                assert!(replaced_tx.is_none());
                assert!(state.contains(TxState::NO_NONCE_GAPS));
                assert_eq!(move_to, SubPool::Queued);
            }
            InsertResult::Underpriced { .. } => {
                panic!("not underpriced")
            }
        };

        let first_in_pool = pool.get(first.id()).unwrap();
        // has non nonce gap
        assert!(first_in_pool.state.contains(TxState::NO_NONCE_GAPS));
    }

    // insert nonce then nonce - 1
    #[test]
    fn insert_with_updates() {
        let on_chain_balance = U256::from(10_000);
        let on_chain_nonce = 0;
        let mut f = MockTransactionFactory::default();
        let mut pool = AllTransactions::default();
        let tx = MockTransaction::eip1559().inc_nonce().set_gas_price(100u64.into()).inc_limit();
        let first = f.validated(tx.clone());
        let _res = pool.insert_tx(first.clone(), on_chain_balance, on_chain_nonce);

        let first_in_pool = pool.get(first.id()).unwrap();
        // has nonce gap
        assert!(!first_in_pool.state.contains(TxState::NO_NONCE_GAPS));
        assert_eq!(SubPool::Queued, first_in_pool.subpool);

        let prev = f.validated(tx.prev());
        let res = pool.insert_tx(prev, on_chain_balance, on_chain_nonce);

        match res {
            InsertResult::Inserted { updates, replaced_tx, state, move_to, .. } => {
                // updated previous tx
                assert_eq!(updates.len(), 1);
                assert!(replaced_tx.is_none());
                assert!(state.contains(TxState::NO_NONCE_GAPS));
                assert_eq!(move_to, SubPool::Pending);
            }
            InsertResult::Underpriced { .. } => {
                panic!("not underpriced")
            }
        };

        let first_in_pool = pool.get(first.id()).unwrap();
        // has non nonce gap
        assert!(first_in_pool.state.contains(TxState::NO_NONCE_GAPS));
        assert_eq!(SubPool::Pending, first_in_pool.subpool);
    }
}<|MERGE_RESOLUTION|>--- conflicted
+++ resolved
@@ -10,11 +10,7 @@
         state::{SubPool, TxState},
         AddedPendingTransaction, AddedTransaction,
     },
-<<<<<<< HEAD
-    NewBlockEvent, PoolResult, PoolTransaction, TransactionOrdering, ValidPoolTransaction, U256,
-=======
-    PoolConfig, PoolResult, PoolTransaction, TransactionOrdering, ValidPoolTransaction, U256,
->>>>>>> 794c0739
+    PoolConfig, NewBlockEvent, PoolResult, PoolTransaction, TransactionOrdering, ValidPoolTransaction, U256,
 };
 use fnv::FnvHashMap;
 use reth_primitives::TxHash;
