--- conflicted
+++ resolved
@@ -18,12 +18,8 @@
 use fnv::FnvHashMap;
 use reth_primitives::TxHash;
 use std::{
-<<<<<<< HEAD
     cmp::Ordering,
-    collections::{btree_map::Entry, hash_map, BTreeMap, HashMap},
-=======
     collections::{btree_map::Entry, hash_map, BTreeMap, HashMap, HashSet},
->>>>>>> c277015f
     fmt,
     ops::Bound::{Excluded, Unbounded},
     sync::Arc,
@@ -159,7 +155,7 @@
     pub(crate) fn on_new_block(&mut self, block: NewBlockEvent<T::Transaction>) {
         // Remove all transaction that were included in the block
         for mined in &block.mined_transactions {
-            self.all_transactions.remove_mined_tx(mined.id());
+            self.all_transactions.remove_transaction(mined.id());
             self.pending_pool.remove_transaction(mined.id());
         }
 
