--- conflicted
+++ resolved
@@ -174,15 +174,11 @@
 {
     type Transaction = T::Transaction;
 
-<<<<<<< HEAD
-    fn on_new_block(&self, _event: NewBlockEvent<Self::Transaction>) {
-=======
     fn status(&self) -> PoolStatus {
         self.pool.status()
     }
 
-    async fn on_new_block(&self, _event: NewBlockEvent) {
->>>>>>> 0fc446c5
+    fn on_new_block(&self, _event: NewBlockEvent<Self::Transaction>) {
         // TODO perform maintenance: update pool accordingly
         todo!()
     }
