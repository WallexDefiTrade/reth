--- conflicted
+++ resolved
@@ -263,24 +263,14 @@
 
 impl<Client>
     Pool<
-<<<<<<< HEAD
-        TransactionValidationTaskExecutor<EthTransactionValidator<Client, PooledTransaction>>,
-        CoinbaseTipOrdering<PooledTransaction>,
-=======
-        EthTransactionValidator<Client, EthPooledTransaction>,
+        TransactionValidationTaskExecutor<EthTransactionValidator<Client, EthPooledTransaction>>,
         CoinbaseTipOrdering<EthPooledTransaction>,
->>>>>>> f53fdd53
     >
 where
     Client: StateProviderFactory + Clone + 'static,
 {
-<<<<<<< HEAD
     /// Returns a new [Pool] that uses the default [TransactionValidationTaskExecutor] when
-    /// validating [PooledTransaction]s and ords via [CoinbaseTipOrdering]
-=======
-    /// Returns a new [Pool] that uses the default [EthTransactionValidator] when validating
-    /// [EthPooledTransaction]s and ords via [CoinbaseTipOrdering]
->>>>>>> f53fdd53
+    /// validating [EthPooledTransaction]s and ords via [CoinbaseTipOrdering]
     ///
     /// # Example
     ///
@@ -297,13 +287,9 @@
     /// # }
     /// ```
     pub fn eth_pool(
-<<<<<<< HEAD
         validator: TransactionValidationTaskExecutor<
-            EthTransactionValidator<Client, PooledTransaction>,
+            EthTransactionValidator<Client, EthPooledTransaction>,
         >,
-=======
-        validator: EthTransactionValidator<Client, EthPooledTransaction>,
->>>>>>> f53fdd53
         config: PoolConfig,
     ) -> Self {
         Self::new(validator, CoinbaseTipOrdering::default(), config)
