--- conflicted
+++ resolved
@@ -1,4 +1,3 @@
-<<<<<<< HEAD
 //! Ethereum transaction validator.
 
 use crate::{
@@ -6,8 +5,8 @@
     error::{Eip4844PoolTransactionError, InvalidPoolTransactionError},
     traits::TransactionOrigin,
     validate::{ValidTransaction, ValidationTask, MAX_INIT_CODE_SIZE, TX_MAX_SIZE},
-    EthBlobTransactionSidecar, EthPoolTransaction, PoolTransaction, TransactionValidationOutcome,
-    TransactionValidationTaskExecutor, TransactionValidator,
+    EthBlobTransactionSidecar, EthPoolTransaction, LocalTransactionConfig, PoolTransaction,
+    TransactionValidationOutcome, TransactionValidationTaskExecutor, TransactionValidator,
 };
 use reth_ethereum_forks::ChainSpec;
 use reth_primitives::{
@@ -19,855 +18,6 @@
     revm::compat::calculate_intrinsic_gas_after_merge,
     GotExpected, InvalidTransactionError, SealedBlock, EIP1559_TX_TYPE_ID, EIP2930_TX_TYPE_ID,
     EIP4844_TX_TYPE_ID, LEGACY_TX_TYPE_ID,
-};
-use reth_provider::{AccountReader, BlockReaderIdExt, StateProviderFactory};
-use reth_tasks::TaskSpawner;
-use std::{
-    marker::PhantomData,
-    sync::{atomic::AtomicBool, Arc},
-};
-use tokio::sync::Mutex;
-
-#[cfg(feature = "optimism")]
-use reth_revm::optimism::RethL1BlockInfo;
-
-/// Validator for Ethereum transactions.
-#[derive(Debug, Clone)]
-pub struct EthTransactionValidator<Client, T>
-where
-    Client: BlockReaderIdExt,
-{
-    /// The type that performs the actual validation.
-    inner: Arc<EthTransactionValidatorInner<Client, T>>,
-}
-
-impl<Client, Tx> EthTransactionValidator<Client, Tx>
-where
-    Client: StateProviderFactory + BlockReaderIdExt,
-    Tx: EthPoolTransaction,
-{
-    /// Validates a single transaction.
-    ///
-    /// See also [TransactionValidator::validate_transaction]
-    pub fn validate_one(
-        &self,
-        origin: TransactionOrigin,
-        transaction: Tx,
-    ) -> TransactionValidationOutcome<Tx> {
-        self.inner.validate_one(origin, transaction)
-    }
-
-    /// Validates all given transactions.
-    ///
-    /// Returns all outcomes for the given transactions in the same order.
-    ///
-    /// See also [Self::validate_one]
-    pub fn validate_all(
-        &self,
-        transactions: Vec<(TransactionOrigin, Tx)>,
-    ) -> Vec<TransactionValidationOutcome<Tx>> {
-        transactions.into_iter().map(|(origin, tx)| self.validate_one(origin, tx)).collect()
-    }
-}
-
-#[async_trait::async_trait]
-impl<Client, Tx> TransactionValidator for EthTransactionValidator<Client, Tx>
-where
-    Client: StateProviderFactory + BlockReaderIdExt,
-    Tx: EthPoolTransaction,
-{
-    type Transaction = Tx;
-
-    async fn validate_transaction(
-        &self,
-        origin: TransactionOrigin,
-        transaction: Self::Transaction,
-    ) -> TransactionValidationOutcome<Self::Transaction> {
-        self.validate_one(origin, transaction)
-    }
-
-    async fn validate_transactions(
-        &self,
-        transactions: Vec<(TransactionOrigin, Self::Transaction)>,
-    ) -> Vec<TransactionValidationOutcome<Self::Transaction>> {
-        self.validate_all(transactions)
-    }
-
-    fn on_new_head_block(&self, new_tip_block: &SealedBlock) {
-        self.inner.on_new_head_block(new_tip_block)
-    }
-}
-
-/// A [TransactionValidator] implementation that validates ethereum transaction.
-#[derive(Debug)]
-pub(crate) struct EthTransactionValidatorInner<Client, T>
-where
-    Client: BlockReaderIdExt,
-{
-    /// Spec of the chain
-    chain_spec: Arc<ChainSpec>,
-    /// This type fetches account info from the db
-    client: Client,
-    /// Blobstore used for fetching re-injected blob transactions.
-    blob_store: Box<dyn BlobStore>,
-    /// tracks activated forks relevant for transaction validation
-    fork_tracker: ForkTracker,
-    /// Fork indicator whether we are using EIP-2718 type transactions.
-    eip2718: bool,
-    /// Fork indicator whether we are using EIP-1559 type transactions.
-    eip1559: bool,
-    /// Fork indicator whether we are using EIP-4844 blob transactions.
-    eip4844: bool,
-    /// The current max gas limit
-    block_gas_limit: u64,
-    /// Minimum priority fee to enforce for acceptance into the pool.
-    minimum_priority_fee: Option<u128>,
-    /// Toggle to determine if a local transaction should be propagated
-    propagate_local_transactions: bool,
-    /// Stores the setup and parameters needed for validating KZG proofs.
-    kzg_settings: Arc<KzgSettings>,
-    /// Marker for the transaction type
-    _marker: PhantomData<T>,
-}
-
-// === impl EthTransactionValidatorInner ===
-
-impl<Client, Tx> EthTransactionValidatorInner<Client, Tx>
-where
-    Client: BlockReaderIdExt,
-{
-    /// Returns the configured chain id
-    pub(crate) fn chain_id(&self) -> u64 {
-        self.chain_spec.chain().id()
-    }
-}
-
-impl<Client, Tx> EthTransactionValidatorInner<Client, Tx>
-where
-    Client: StateProviderFactory + BlockReaderIdExt,
-    Tx: EthPoolTransaction,
-{
-    /// Validates a single transaction.
-    fn validate_one(
-        &self,
-        origin: TransactionOrigin,
-        mut transaction: Tx,
-    ) -> TransactionValidationOutcome<Tx> {
-        #[cfg(feature = "optimism")]
-        if transaction.is_deposit() {
-            return TransactionValidationOutcome::Invalid(
-                transaction,
-                InvalidTransactionError::TxTypeNotSupported.into(),
-            )
-        }
-
-        // Checks for tx_type
-        match transaction.tx_type() {
-            LEGACY_TX_TYPE_ID => {
-                // Accept legacy transactions
-            }
-            EIP2930_TX_TYPE_ID => {
-                // Accept only legacy transactions until EIP-2718/2930 activates
-                if !self.eip2718 {
-                    return TransactionValidationOutcome::Invalid(
-                        transaction,
-                        InvalidTransactionError::Eip1559Disabled.into(),
-                    )
-                }
-            }
-            EIP1559_TX_TYPE_ID => {
-                // Reject dynamic fee transactions until EIP-1559 activates.
-                if !self.eip1559 {
-                    return TransactionValidationOutcome::Invalid(
-                        transaction,
-                        InvalidTransactionError::Eip1559Disabled.into(),
-                    )
-                }
-            }
-            EIP4844_TX_TYPE_ID => {
-                // Reject blob transactions.
-                if !self.eip4844 {
-                    return TransactionValidationOutcome::Invalid(
-                        transaction,
-                        InvalidTransactionError::Eip4844Disabled.into(),
-                    )
-                }
-            }
-
-            _ => {
-                return TransactionValidationOutcome::Invalid(
-                    transaction,
-                    InvalidTransactionError::TxTypeNotSupported.into(),
-                )
-            }
-        };
-
-        // Reject transactions over defined size to prevent DOS attacks
-        if transaction.size() > TX_MAX_SIZE {
-            let size = transaction.size();
-            return TransactionValidationOutcome::Invalid(
-                transaction,
-                InvalidPoolTransactionError::OversizedData(size, TX_MAX_SIZE),
-            )
-        }
-
-        // Check whether the init code size has been exceeded.
-        if self.fork_tracker.is_shanghai_activated() {
-            if let Err(err) = ensure_max_init_code_size(&transaction, MAX_INIT_CODE_SIZE) {
-                return TransactionValidationOutcome::Invalid(transaction, err)
-            }
-        }
-
-        // Checks for gas limit
-        if transaction.gas_limit() > self.block_gas_limit {
-            let gas_limit = transaction.gas_limit();
-            return TransactionValidationOutcome::Invalid(
-                transaction,
-                InvalidPoolTransactionError::ExceedsGasLimit(gas_limit, self.block_gas_limit),
-            )
-        }
-
-        // Ensure max_priority_fee_per_gas (if EIP1559) is less than max_fee_per_gas if any.
-        if transaction.max_priority_fee_per_gas() > Some(transaction.max_fee_per_gas()) {
-            return TransactionValidationOutcome::Invalid(
-                transaction,
-                InvalidTransactionError::TipAboveFeeCap.into(),
-            )
-        }
-
-        // Drop non-local transactions with a fee lower than the configured fee for acceptance into
-        // the pool.
-        if !origin.is_local() &&
-            transaction.is_eip1559() &&
-            transaction.max_priority_fee_per_gas() < self.minimum_priority_fee
-        {
-            return TransactionValidationOutcome::Invalid(
-                transaction,
-                InvalidPoolTransactionError::Underpriced,
-            )
-        }
-
-        // Checks for chainid
-        if let Some(chain_id) = transaction.chain_id() {
-            if chain_id != self.chain_id() {
-                return TransactionValidationOutcome::Invalid(
-                    transaction,
-                    InvalidTransactionError::ChainIdMismatch.into(),
-                )
-            }
-        }
-
-        // intrinsic gas checks
-        let is_shanghai = self.fork_tracker.is_shanghai_activated();
-        if let Err(err) = ensure_intrinsic_gas(&transaction, is_shanghai) {
-            return TransactionValidationOutcome::Invalid(transaction, err)
-        }
-
-        let mut maybe_blob_sidecar = None;
-
-        // blob tx checks
-        if transaction.is_eip4844() {
-            // Cancun fork is required for blob txs
-            if !self.fork_tracker.is_cancun_activated() {
-                return TransactionValidationOutcome::Invalid(
-                    transaction,
-                    InvalidTransactionError::TxTypeNotSupported.into(),
-                )
-            }
-
-            let blob_count = transaction.blob_count();
-            if blob_count == 0 {
-                // no blobs
-                return TransactionValidationOutcome::Invalid(
-                    transaction,
-                    InvalidPoolTransactionError::Eip4844(
-                        Eip4844PoolTransactionError::NoEip4844Blobs,
-                    ),
-                )
-            }
-
-            if blob_count > MAX_BLOBS_PER_BLOCK {
-                // too many blobs
-                return TransactionValidationOutcome::Invalid(
-                    transaction,
-                    InvalidPoolTransactionError::Eip4844(
-                        Eip4844PoolTransactionError::TooManyEip4844Blobs {
-                            have: blob_count,
-                            permitted: MAX_BLOBS_PER_BLOCK,
-                        },
-                    ),
-                )
-            }
-
-            // extract the blob from the transaction
-            match transaction.take_blob() {
-                EthBlobTransactionSidecar::None => {
-                    // this should not happen
-                    return TransactionValidationOutcome::Invalid(
-                        transaction,
-                        InvalidTransactionError::TxTypeNotSupported.into(),
-                    )
-                }
-                EthBlobTransactionSidecar::Missing => {
-                    // This can happen for re-injected blob transactions (on re-org), since the blob
-                    // is stripped from the transaction and not included in a block.
-                    // check if the blob is in the store, if it's included we previously validated
-                    // it and inserted it
-                    if let Ok(true) = self.blob_store.contains(*transaction.hash()) {
-                        // validated transaction is already in the store
-                    } else {
-                        return TransactionValidationOutcome::Invalid(
-                            transaction,
-                            InvalidPoolTransactionError::Eip4844(
-                                Eip4844PoolTransactionError::MissingEip4844BlobSidecar,
-                            ),
-                        )
-                    }
-                }
-                EthBlobTransactionSidecar::Present(blob) => {
-                    if let Some(eip4844) = transaction.as_eip4844() {
-                        // validate the blob
-                        if let Err(err) = eip4844.validate_blob(&blob, &self.kzg_settings) {
-                            return TransactionValidationOutcome::Invalid(
-                                transaction,
-                                InvalidPoolTransactionError::Eip4844(
-                                    Eip4844PoolTransactionError::InvalidEip4844Blob(err),
-                                ),
-                            )
-                        }
-                        // store the extracted blob
-                        maybe_blob_sidecar = Some(blob);
-                    } else {
-                        // this should not happen
-                        return TransactionValidationOutcome::Invalid(
-                            transaction,
-                            InvalidTransactionError::TxTypeNotSupported.into(),
-                        )
-                    }
-                }
-            }
-        }
-
-        let account = match self
-            .client
-            .latest()
-            .and_then(|state| state.basic_account(transaction.sender()))
-        {
-            Ok(account) => account.unwrap_or_default(),
-            Err(err) => {
-                return TransactionValidationOutcome::Error(*transaction.hash(), Box::new(err))
-            }
-        };
-
-        // Signer account shouldn't have bytecode. Presence of bytecode means this is a
-        // smartcontract.
-        if account.has_bytecode() {
-            return TransactionValidationOutcome::Invalid(
-                transaction,
-                InvalidTransactionError::SignerAccountHasBytecode.into(),
-            )
-        }
-
-        // Checks for nonce
-        if transaction.nonce() < account.nonce {
-            return TransactionValidationOutcome::Invalid(
-                transaction,
-                InvalidTransactionError::NonceNotConsistent.into(),
-            )
-        }
-
-        #[cfg(not(feature = "optimism"))]
-        let cost = transaction.cost();
-
-        #[cfg(feature = "optimism")]
-        let cost = {
-            let block = match self
-                .client
-                .block_by_number_or_tag(reth_primitives::BlockNumberOrTag::Latest)
-            {
-                Ok(Some(block)) => block,
-                Ok(None) => {
-                    return TransactionValidationOutcome::Error(
-                        *transaction.hash(),
-                        "Latest block should be found".into(),
-                    )
-                }
-                Err(err) => {
-                    return TransactionValidationOutcome::Error(*transaction.hash(), Box::new(err))
-                }
-            };
-
-            let mut encoded = reth_primitives::bytes::BytesMut::default();
-            transaction.to_recovered_transaction().encode_enveloped(&mut encoded);
-            let cost_addition = match reth_revm::optimism::extract_l1_info(&block).map(|info| {
-                info.l1_tx_data_fee(
-                    &self.chain_spec,
-                    block.timestamp,
-                    &encoded.freeze().into(),
-                    transaction.is_deposit(),
-                )
-            }) {
-                Ok(Ok(cost)) => cost,
-                Err(err) => {
-                    return TransactionValidationOutcome::Error(*transaction.hash(), Box::new(err))
-                }
-                _ => {
-                    return TransactionValidationOutcome::Error(
-                        *transaction.hash(),
-                        "L1BlockInfoError".into(),
-                    )
-                }
-            };
-
-            transaction.cost().saturating_add(cost_addition)
-        };
-
-        // Checks for max cost
-        if cost > account.balance {
-            return TransactionValidationOutcome::Invalid(
-                transaction,
-                InvalidTransactionError::InsufficientFunds(
-                    GotExpected { got: account.balance, expected: cost }.into(),
-                )
-                .into(),
-            )
-        }
-
-        // Return the valid transaction
-        TransactionValidationOutcome::Valid {
-            balance: account.balance,
-            state_nonce: account.nonce,
-            transaction: ValidTransaction::new(transaction, maybe_blob_sidecar),
-            // by this point assume all external transactions should be propagated
-            propagate: match origin {
-                TransactionOrigin::External => true,
-                TransactionOrigin::Local => self.propagate_local_transactions,
-                TransactionOrigin::Private => false,
-            },
-        }
-    }
-
-    fn on_new_head_block(&self, new_tip_block: &SealedBlock) {
-        // update all forks
-        if self.chain_spec.is_cancun_active_at_timestamp(new_tip_block.timestamp) {
-            self.fork_tracker.cancun.store(true, std::sync::atomic::Ordering::Relaxed);
-        }
-
-        if self.chain_spec.is_shanghai_active_at_timestamp(new_tip_block.timestamp) {
-            self.fork_tracker.shanghai.store(true, std::sync::atomic::Ordering::Relaxed);
-        }
-    }
-}
-
-/// A builder for [TransactionValidationTaskExecutor]
-#[derive(Debug, Clone)]
-pub struct EthTransactionValidatorBuilder {
-    chain_spec: Arc<ChainSpec>,
-    /// Fork indicator whether we are in the Shanghai stage.
-    shanghai: bool,
-    /// Fork indicator whether we are in the Cancun hardfork.
-    cancun: bool,
-    /// Whether using EIP-2718 type transactions is allowed
-    eip2718: bool,
-    /// Whether using EIP-1559 type transactions is allowed
-    eip1559: bool,
-    /// Whether using EIP-4844 type transactions is allowed
-    eip4844: bool,
-    /// The current max gas limit
-    block_gas_limit: u64,
-    /// Minimum priority fee to enforce for acceptance into the pool.
-    minimum_priority_fee: Option<u128>,
-    /// Determines how many additional tasks to spawn
-    ///
-    /// Default is 1
-    additional_tasks: usize,
-    /// Toggle to determine if a local transaction should be propagated
-    propagate_local_transactions: bool,
-
-    /// Stores the setup and parameters needed for validating KZG proofs.
-    kzg_settings: Arc<KzgSettings>,
-}
-
-impl EthTransactionValidatorBuilder {
-    /// Creates a new builder for the given [ChainSpec]
-    pub fn new(chain_spec: Arc<ChainSpec>) -> Self {
-        // If cancun is enabled at genesis, enable it
-        let cancun = chain_spec.is_cancun_active_at_timestamp(chain_spec.genesis_timestamp());
-
-        Self {
-            chain_spec,
-            block_gas_limit: ETHEREUM_BLOCK_GAS_LIMIT,
-            minimum_priority_fee: None,
-            additional_tasks: 1,
-            // default to true, can potentially take this as a param in the future
-            propagate_local_transactions: true,
-            kzg_settings: Arc::clone(&MAINNET_KZG_TRUSTED_SETUP),
-
-            // by default all transaction types are allowed
-            eip2718: true,
-            eip1559: true,
-            eip4844: true,
-
-            // shanghai is activated by default
-            shanghai: true,
-
-            // TODO: can hard enable by default once mainnet transitioned
-            cancun,
-        }
-    }
-
-    /// Disables the Cancun fork.
-    pub fn no_cancun(self) -> Self {
-        self.set_cancun(false)
-    }
-
-    /// Set the Cancun fork.
-    pub fn set_cancun(mut self, cancun: bool) -> Self {
-        self.cancun = cancun;
-        self
-    }
-
-    /// Disables the Shanghai fork.
-    pub fn no_shanghai(self) -> Self {
-        self.set_shanghai(false)
-    }
-
-    /// Set the Shanghai fork.
-    pub fn set_shanghai(mut self, shanghai: bool) -> Self {
-        self.shanghai = shanghai;
-        self
-    }
-
-    /// Disables the eip2718 support.
-    pub fn no_eip2718(self) -> Self {
-        self.set_eip2718(false)
-    }
-
-    /// Set eip2718 support.
-    pub fn set_eip2718(mut self, eip2718: bool) -> Self {
-        self.eip2718 = eip2718;
-        self
-    }
-
-    /// Disables the eip1559 support.
-    pub fn no_eip1559(self) -> Self {
-        self.set_eip1559(false)
-    }
-
-    /// Set the eip1559 support.
-    pub fn set_eip1559(mut self, eip1559: bool) -> Self {
-        self.eip1559 = eip1559;
-        self
-    }
-
-    /// Sets the [KzgSettings] to use for validating KZG proofs.
-    pub fn kzg_settings(mut self, kzg_settings: Arc<KzgSettings>) -> Self {
-        self.kzg_settings = kzg_settings;
-        self
-    }
-
-    /// Sets toggle to propagate transactions received locally by this client (e.g
-    /// transactions from eth_sendTransaction to this nodes' RPC server)
-    ///
-    ///  If set to false, only transactions received by network peers (via
-    /// p2p) will be marked as propagated in the local transaction pool and returned on a
-    /// GetPooledTransactions p2p request
-    pub fn set_propagate_local_transactions(mut self, propagate_local_txs: bool) -> Self {
-        self.propagate_local_transactions = propagate_local_txs;
-        self
-    }
-    /// Disables propagating transactions received locally by this client
-    ///
-    /// For more information, check docs for set_propagate_local_transactions
-    pub fn no_local_transaction_propagation(mut self) -> Self {
-        self.propagate_local_transactions = false;
-        self
-    }
-
-    /// Sets a minimum priority fee that's enforced for acceptance into the pool.
-    pub fn with_minimum_priority_fee(mut self, minimum_priority_fee: u128) -> Self {
-        self.minimum_priority_fee = Some(minimum_priority_fee);
-        self
-    }
-
-    /// Sets the number of additional tasks to spawn.
-    pub fn with_additional_tasks(mut self, additional_tasks: usize) -> Self {
-        self.additional_tasks = additional_tasks;
-        self
-    }
-
-    /// Configures validation rules based on the head block's timestamp.
-    ///
-    /// For example, whether the Shanghai and Cancun hardfork is activated at launch.
-    pub fn with_head_timestamp(mut self, timestamp: u64) -> Self {
-        self.cancun = self.chain_spec.is_cancun_active_at_timestamp(timestamp);
-        self.shanghai = self.chain_spec.is_shanghai_active_at_timestamp(timestamp);
-        self
-    }
-
-    /// Builds a the [EthTransactionValidator] without spawning validator tasks.
-    pub fn build<Client, Tx, S>(
-        self,
-        client: Client,
-        blob_store: S,
-    ) -> EthTransactionValidator<Client, Tx>
-    where
-        Client: BlockReaderIdExt,
-        S: BlobStore,
-    {
-        let Self {
-            chain_spec,
-            shanghai,
-            cancun,
-            eip2718,
-            eip1559,
-            eip4844,
-            block_gas_limit,
-            minimum_priority_fee,
-            propagate_local_transactions,
-            kzg_settings,
-            ..
-        } = self;
-
-        let fork_tracker =
-            ForkTracker { shanghai: AtomicBool::new(shanghai), cancun: AtomicBool::new(cancun) };
-
-        let inner = EthTransactionValidatorInner {
-            chain_spec,
-            client,
-            eip2718,
-            eip1559,
-            fork_tracker,
-            eip4844,
-            block_gas_limit,
-            minimum_priority_fee,
-            propagate_local_transactions,
-            blob_store: Box::new(blob_store),
-            kzg_settings,
-            _marker: Default::default(),
-        };
-
-        EthTransactionValidator { inner: Arc::new(inner) }
-    }
-
-    /// Builds a the [EthTransactionValidator] and spawns validation tasks via the
-    /// [TransactionValidationTaskExecutor]
-    ///
-    /// The validator will spawn `additional_tasks` additional tasks for validation.
-    ///
-    /// By default this will spawn 1 additional task.
-    pub fn build_with_tasks<Client, Tx, T, S>(
-        self,
-        client: Client,
-        tasks: T,
-        blob_store: S,
-    ) -> TransactionValidationTaskExecutor<EthTransactionValidator<Client, Tx>>
-    where
-        Client: BlockReaderIdExt,
-        T: TaskSpawner,
-        S: BlobStore,
-    {
-        let additional_tasks = self.additional_tasks;
-        let validator = self.build(client, blob_store);
-
-        let (tx, task) = ValidationTask::new();
-
-        // Spawn validation tasks, they are blocking because they perform db lookups
-        for _ in 0..additional_tasks {
-            let task = task.clone();
-            tasks.spawn_blocking(Box::pin(async move {
-                task.run().await;
-            }));
-        }
-
-        tasks.spawn_critical_blocking(
-            "transaction-validation-service",
-            Box::pin(async move {
-                task.run().await;
-            }),
-        );
-
-        let to_validation_task = Arc::new(Mutex::new(tx));
-
-        TransactionValidationTaskExecutor { validator, to_validation_task }
-    }
-}
-
-/// Keeps track of whether certain forks are activated
-#[derive(Debug)]
-pub(crate) struct ForkTracker {
-    /// Tracks if shanghai is activated at the block's timestamp.
-    pub(crate) shanghai: AtomicBool,
-    /// Tracks if cancun is activated at the block's timestamp.
-    pub(crate) cancun: AtomicBool,
-}
-
-impl ForkTracker {
-    /// Returns true if the Shanghai fork is activated.
-    pub(crate) fn is_shanghai_activated(&self) -> bool {
-        self.shanghai.load(std::sync::atomic::Ordering::Relaxed)
-    }
-
-    /// Returns true if the Shanghai fork is activated.
-    pub(crate) fn is_cancun_activated(&self) -> bool {
-        self.cancun.load(std::sync::atomic::Ordering::Relaxed)
-    }
-}
-
-/// Ensure that the code size is not greater than `max_init_code_size`.
-/// `max_init_code_size` should be configurable so this will take it as an argument.
-pub fn ensure_max_init_code_size<T: PoolTransaction>(
-    transaction: &T,
-    max_init_code_size: usize,
-) -> Result<(), InvalidPoolTransactionError> {
-    if transaction.kind().is_create() && transaction.input().len() > max_init_code_size {
-        Err(InvalidPoolTransactionError::ExceedsMaxInitCodeSize(
-            transaction.size(),
-            max_init_code_size,
-        ))
-    } else {
-        Ok(())
-    }
-}
-
-/// Ensures that gas limit of the transaction exceeds the intrinsic gas of the transaction.
-///
-/// See also [calculate_intrinsic_gas_after_merge]
-pub fn ensure_intrinsic_gas<T: PoolTransaction>(
-    transaction: &T,
-    is_shanghai: bool,
-) -> Result<(), InvalidPoolTransactionError> {
-    let access_list = transaction.access_list().map(|list| list.flattened()).unwrap_or_default();
-    if transaction.gas_limit() <
-        calculate_intrinsic_gas_after_merge(
-            transaction.input(),
-            transaction.kind(),
-            &access_list,
-            is_shanghai,
-        )
-    {
-        Err(InvalidPoolTransactionError::IntrinsicGasTooLow)
-    } else {
-        Ok(())
-    }
-}
-
-#[cfg(test)]
-mod tests {
-    // <https://github.com/paradigmxyz/reth/issues/5178>
-    #[cfg(not(feature = "optimism"))]
-    #[tokio::test]
-    async fn validate_transaction() {
-        use super::*;
-        use crate::{
-            blobstore::InMemoryBlobStore, CoinbaseTipOrdering, EthPooledTransaction, Pool,
-            TransactionPool,
-        };
-        use reth_ethereum_forks::MAINNET;
-        use reth_primitives::{
-            hex, FromRecoveredPooledTransaction, PooledTransactionsElement, U256,
-        };
-        use reth_provider::test_utils::{ExtendedAccount, MockEthProvider};
-
-
-        let raw = "0x02f914950181ad84b2d05e0085117553845b830f7df88080b9143a6040608081523462000414576200133a803803806200001e8162000419565b9283398101608082820312620004145781516001600160401b03908181116200041457826200004f9185016200043f565b92602092838201519083821162000414576200006d9183016200043f565b8186015190946001600160a01b03821692909183900362000414576060015190805193808511620003145760038054956001938488811c9816801562000409575b89891014620003f3578190601f988981116200039d575b50899089831160011462000336576000926200032a575b505060001982841b1c191690841b1781555b8751918211620003145760049788548481811c9116801562000309575b89821014620002f457878111620002a9575b5087908784116001146200023e5793839491849260009562000232575b50501b92600019911b1c19161785555b6005556007805460ff60a01b19169055600880546001600160a01b0319169190911790553015620001f3575060025469d3c21bcecceda100000092838201809211620001de57506000917fddf252ad1be2c89b69c2b068fc378daa952ba7f163c4a11628f55a4df523b3ef9160025530835282815284832084815401905584519384523093a351610e889081620004b28239f35b601190634e487b7160e01b6000525260246000fd5b90606493519262461bcd60e51b845283015260248201527f45524332303a206d696e7420746f20746865207a65726f2061646472657373006044820152fd5b0151935038806200013a565b9190601f198416928a600052848a6000209460005b8c8983831062000291575050501062000276575b50505050811b0185556200014a565b01519060f884600019921b161c191690553880808062000267565b86860151895590970196948501948893500162000253565b89600052886000208880860160051c8201928b8710620002ea575b0160051c019085905b828110620002dd5750506200011d565b60008155018590620002cd565b92508192620002c4565b60228a634e487b7160e01b6000525260246000fd5b90607f16906200010b565b634e487b7160e01b600052604160045260246000fd5b015190503880620000dc565b90869350601f19831691856000528b6000209260005b8d8282106200038657505084116200036d575b505050811b018155620000ee565b015160001983861b60f8161c191690553880806200035f565b8385015186558a979095019493840193016200034c565b90915083600052896000208980850160051c8201928c8610620003e9575b918891869594930160051c01915b828110620003d9575050620000c5565b60008155859450889101620003c9565b92508192620003bb565b634e487b7160e01b600052602260045260246000fd5b97607f1697620000ae565b600080fd5b6040519190601f01601f191682016001600160401b038111838210176200031457604052565b919080601f84011215620004145782516001600160401b038111620003145760209062000475601f8201601f1916830162000419565b92818452828287010111620004145760005b8181106200049d57508260009394955001015290565b85810183015184820184015282016200048756fe608060408181526004918236101561001657600080fd5b600092833560e01c91826306fdde0314610a1c57508163095ea7b3146109f257816318160ddd146109d35781631b4c84d2146109ac57816323b872dd14610833578163313ce5671461081757816339509351146107c357816370a082311461078c578163715018a6146107685781638124f7ac146107495781638da5cb5b1461072057816395d89b411461061d578163a457c2d714610575578163a9059cbb146104e4578163c9567bf914610120575063dd62ed3e146100d557600080fd5b3461011c578060031936011261011c57806020926100f1610b5a565b6100f9610b75565b6001600160a01b0391821683526001865283832091168252845220549051908152f35b5080fd5b905082600319360112610338576008546001600160a01b039190821633036104975760079283549160ff8360a01c1661045557737a250d5630b4cf539739df2c5dacb4c659f2488d92836bffffffffffffffffffffffff60a01b8092161786553087526020938785528388205430156104065730895260018652848920828a52865280858a205584519081527f8c5be1e5ebec7d5bd14f71427d1e84f3dd0314c0f7b2291e5b200ac8c7c3b925863092a38554835163c45a015560e01b815290861685828581845afa9182156103dd57849187918b946103e7575b5086516315ab88c960e31b815292839182905afa9081156103dd576044879289928c916103c0575b508b83895196879586946364e329cb60e11b8652308c870152166024850152165af19081156103b6579086918991610389575b50169060065416176006558385541660604730895288865260c4858a20548860085416928751958694859363f305d71960e01b8552308a86015260248501528d60448501528d606485015260848401524260a48401525af1801561037f579084929161034c575b50604485600654169587541691888551978894859363095ea7b360e01b855284015260001960248401525af1908115610343575061030c575b5050805460ff60a01b1916600160a01b17905580f35b81813d831161033c575b6103208183610b8b565b8101031261033857518015150361011c5738806102f6565b8280fd5b503d610316565b513d86823e3d90fd5b6060809293503d8111610378575b6103648183610b8b565b81010312610374578290386102bd565b8580fd5b503d61035a565b83513d89823e3d90fd5b6103a99150863d88116103af575b6103a18183610b8b565b810190610e33565b38610256565b503d610397565b84513d8a823e3d90fd5b6103d79150843d86116103af576103a18183610b8b565b38610223565b85513d8b823e3d90fd5b6103ff919450823d84116103af576103a18183610b8b565b92386101fb565b845162461bcd60e51b81528085018790526024808201527f45524332303a20617070726f76652066726f6d20746865207a65726f206164646044820152637265737360e01b6064820152608490fd5b6020606492519162461bcd60e51b8352820152601760248201527f74726164696e6720697320616c7265616479206f70656e0000000000000000006044820152fd5b608490602084519162461bcd60e51b8352820152602160248201527f4f6e6c79206f776e65722063616e2063616c6c20746869732066756e6374696f6044820152603760f91b6064820152fd5b9050346103385781600319360112610338576104fe610b5a565b9060243593303303610520575b602084610519878633610bc3565b5160018152f35b600594919454808302908382041483151715610562576127109004820391821161054f5750925080602061050b565b634e487b7160e01b815260118552602490fd5b634e487b7160e01b825260118652602482fd5b9050823461061a578260031936011261061a57610590610b5a565b918360243592338152600160205281812060018060a01b03861682526020522054908282106105c9576020856105198585038733610d31565b608490602086519162461bcd60e51b8352820152602560248201527f45524332303a2064656372656173656420616c6c6f77616e63652062656c6f77604482015264207a65726f60d81b6064820152fd5b80fd5b83833461011c578160031936011261011c57805191809380549160019083821c92828516948515610716575b6020958686108114610703578589529081156106df5750600114610687575b6106838787610679828c0383610b8b565b5191829182610b11565b0390f35b81529295507f8a35acfbc15ff81a39ae7d344fd709f28e8600b4aa8c65c6b64bfe7fe36bd19b5b8284106106cc57505050826106839461067992820101948680610668565b80548685018801529286019281016106ae565b60ff19168887015250505050151560051b8301019250610679826106838680610668565b634e487b7160e01b845260228352602484fd5b93607f1693610649565b50503461011c578160031936011261011c5760085490516001600160a01b039091168152602090f35b50503461011c578160031936011261011c576020906005549051908152f35b833461061a578060031936011261061a57600880546001600160a01b031916905580f35b50503461011c57602036600319011261011c5760209181906001600160a01b036107b4610b5a565b16815280845220549051908152f35b82843461061a578160031936011261061a576107dd610b5a565b338252600160209081528383206001600160a01b038316845290528282205460243581019290831061054f57602084610519858533610d31565b50503461011c578160031936011261011c576020905160128152f35b83833461011c57606036600319011261011c5761084e610b5a565b610856610b75565b6044359160018060a01b0381169485815260209560018752858220338352875285822054976000198903610893575b505050906105199291610bc3565b85891061096957811561091a5733156108cc5750948481979861051997845260018a528284203385528a52039120558594938780610885565b865162461bcd60e51b8152908101889052602260248201527f45524332303a20617070726f766520746f20746865207a65726f206164647265604482015261737360f01b6064820152608490fd5b865162461bcd60e51b81529081018890526024808201527f45524332303a20617070726f76652066726f6d20746865207a65726f206164646044820152637265737360e01b6064820152608490fd5b865162461bcd60e51b8152908101889052601d60248201527f45524332303a20696e73756666696369656e7420616c6c6f77616e63650000006044820152606490fd5b50503461011c578160031936011261011c5760209060ff60075460a01c1690519015158152f35b50503461011c578160031936011261011c576020906002549051908152f35b50503461011c578060031936011261011c57602090610519610a12610b5a565b6024359033610d31565b92915034610b0d5783600319360112610b0d57600354600181811c9186908281168015610b03575b6020958686108214610af05750848852908115610ace5750600114610a75575b6106838686610679828b0383610b8b565b929550600383527fc2575a0e9e593c00f959f8c92f12db2869c3395a3b0502d05e2516446f71f85b5b828410610abb575050508261068394610679928201019438610a64565b8054868501880152928601928101610a9e565b60ff191687860152505050151560051b83010192506106798261068338610a64565b634e487b7160e01b845260229052602483fd5b93607f1693610a44565b8380fd5b6020808252825181830181905290939260005b828110610b4657505060409293506000838284010152601f8019910116010190565b818101860151848201604001528501610b24565b600435906001600160a01b0382168203610b7057565b600080fd5b602435906001600160a01b0382168203610b7057565b90601f8019910116810190811067ffffffffffffffff821117610bad57604052565b634e487b7160e01b600052604160045260246000fd5b6001600160a01b03908116918215610cde5716918215610c8d57600082815280602052604081205491808310610c3957604082827fddf252ad1be2c89b69c2b068fc378daa952ba7f163c4a11628f55a4df523b3ef958760209652828652038282205586815220818154019055604051908152a3565b60405162461bcd60e51b815260206004820152602660248201527f45524332303a207472616e7366657220616d6f756e7420657863656564732062604482015265616c616e636560d01b6064820152608490fd5b60405162461bcd60e51b815260206004820152602360248201527f45524332303a207472616e7366657220746f20746865207a65726f206164647260448201526265737360e81b6064820152608490fd5b60405162461bcd60e51b815260206004820152602560248201527f45524332303a207472616e736665722066726f6d20746865207a65726f206164604482015264647265737360d81b6064820152608490fd5b6001600160a01b03908116918215610de25716918215610d925760207f8c5be1e5ebec7d5bd14f71427d1e84f3dd0314c0f7b2291e5b200ac8c7c3b925918360005260018252604060002085600052825280604060002055604051908152a3565b60405162461bcd60e51b815260206004820152602260248201527f45524332303a20617070726f766520746f20746865207a65726f206164647265604482015261737360f01b6064820152608490fd5b60405162461bcd60e51b8152602060048201526024808201527f45524332303a20617070726f76652066726f6d20746865207a65726f206164646044820152637265737360e01b6064820152608490fd5b90816020910312610b7057516001600160a01b0381168103610b70579056fea2646970667358221220285c200b3978b10818ff576bb83f2dc4a2a7c98dfb6a36ea01170de792aa652764736f6c63430008140033000000000000000000000000000000000000000000000000000000000000008000000000000000000000000000000000000000000000000000000000000000c0000000000000000000000000d3fd4f95820a9aa848ce716d6c200eaefb9a2e4900000000000000000000000000000000000000000000000000000000000000640000000000000000000000000000000000000000000000000000000000000003543131000000000000000000000000000000000000000000000000000000000000000000000000000000000000000000000000000000000000000000000000035431310000000000000000000000000000000000000000000000000000000000c001a04e551c75810ffdfe6caff57da9f5a8732449f42f0f4c57f935b05250a76db3b6a046cd47e6d01914270c1ec0d9ac7fae7dfb240ec9a8b6ec7898c4d6aa174388f2";
-
-        let data = hex::decode(raw).unwrap();
-        let tx = PooledTransactionsElement::decode_enveloped(data.into()).unwrap();
-
-        let transaction = EthPooledTransaction::from_recovered_pooled_transaction(
-            tx.try_into_ecrecovered().unwrap(),
-        );
-        let res = ensure_intrinsic_gas(&transaction, false);
-        assert!(res.is_ok());
-        let res = ensure_intrinsic_gas(&transaction, true);
-        assert!(res.is_ok());
-
-        let provider = MockEthProvider::default();
-        provider.add_account(
-            transaction.sender(),
-            ExtendedAccount::new(transaction.nonce(), U256::MAX),
-        );
-        let blob_store = InMemoryBlobStore::default();
-        let validator = EthTransactionValidatorBuilder::new(MAINNET.clone())
-            .build(provider, blob_store.clone());
-
-        let outcome = validator.validate_one(TransactionOrigin::External, transaction.clone());
-
-        assert!(outcome.is_valid());
-
-        let pool =
-            Pool::new(validator, CoinbaseTipOrdering::default(), blob_store, Default::default());
-
-        let res = pool.add_external_transaction(transaction.clone()).await;
-        assert!(res.is_ok());
-        let tx = pool.get(transaction.hash());
-        assert!(tx.is_some());
-    }
-
-    #[cfg(feature = "optimism")]
-    #[tokio::test(flavor = "multi_thread")]
-    async fn validate_optimism_transaction() {
-        use crate::{blobstore::InMemoryBlobStore, traits::EthPooledTransaction};
-        use reth_primitives::{
-            Signature, Transaction, TransactionKind, TransactionSigned,
-            TransactionSignedEcRecovered, TxDeposit, MAINNET, U256,
-        };
-        use reth_provider::test_utils::MockEthProvider;
-        use reth_tasks::TokioTaskExecutor;
-
-        let client = MockEthProvider::default();
-        let validator =
-            // EthTransactionValidator::new(client, MAINNET.clone(), TokioTaskExecutor::default());
-            crate::validate::EthTransactionValidatorBuilder::new(MAINNET.clone()).no_shanghai().no_cancun().build_with_tasks(client, TokioTaskExecutor::default(), InMemoryBlobStore::default());
-        let origin = crate::TransactionOrigin::External;
-        let signer = Default::default();
-        let deposit_tx = Transaction::Deposit(TxDeposit {
-            source_hash: Default::default(),
-            from: signer,
-            to: TransactionKind::Create,
-            mint: None,
-            value: reth_primitives::TxValue::from(U256::ZERO),
-            gas_limit: 0u64,
-            is_system_transaction: false,
-            input: Default::default(),
-        });
-        let signature = Signature { r: U256::ZERO, s: U256::ZERO, odd_y_parity: false };
-        let signed_tx = TransactionSigned::from_transaction_and_signature(deposit_tx, signature);
-        let signed_recovered =
-            TransactionSignedEcRecovered::from_signed_transaction(signed_tx, signer);
-        let len = signed_recovered.length_without_header();
-        let pooled_tx = EthPooledTransaction::new(signed_recovered, len);
-        let outcome =
-            crate::TransactionValidator::validate_transaction(&validator, origin, pooled_tx).await;
-
-        let err = match outcome {
-            crate::TransactionValidationOutcome::Invalid(_, err) => err,
-            _ => panic!("Expected invalid transaction"),
-        };
-        assert_eq!(err.to_string(), "transaction type not supported");
-    }
-}
-=======
-//! Ethereum transaction validator.
-
-use crate::{
-    blobstore::BlobStore,
-    error::{Eip4844PoolTransactionError, InvalidPoolTransactionError},
-    traits::TransactionOrigin,
-    validate::{ValidTransaction, ValidationTask, MAX_INIT_CODE_SIZE, TX_MAX_SIZE},
-    EthBlobTransactionSidecar, EthPoolTransaction, LocalTransactionConfig, PoolTransaction,
-    TransactionValidationOutcome, TransactionValidationTaskExecutor, TransactionValidator,
-};
-use reth_primitives::{
-    constants::{
-        eip4844::{MAINNET_KZG_TRUSTED_SETUP, MAX_BLOBS_PER_BLOCK},
-        ETHEREUM_BLOCK_GAS_LIMIT,
-    },
-    kzg::KzgSettings,
-    revm::compat::calculate_intrinsic_gas_after_merge,
-    ChainSpec, GotExpected, InvalidTransactionError, SealedBlock, EIP1559_TX_TYPE_ID,
-    EIP2930_TX_TYPE_ID, EIP4844_TX_TYPE_ID, LEGACY_TX_TYPE_ID,
 };
 use reth_provider::{AccountReader, BlockReaderIdExt, StateProviderFactory};
 use reth_tasks::TaskSpawner;
@@ -1628,10 +778,12 @@
             blobstore::InMemoryBlobStore, CoinbaseTipOrdering, EthPooledTransaction, Pool,
             TransactionPool,
         };
+        use reth_ethereum_forks::MAINNET;
         use reth_primitives::{
-            hex, FromRecoveredPooledTransaction, PooledTransactionsElement, MAINNET, U256,
+            hex, FromRecoveredPooledTransaction, PooledTransactionsElement, U256,
         };
         use reth_provider::test_utils::{ExtendedAccount, MockEthProvider};
+
 
         let raw = "0x02f914950181ad84b2d05e0085117553845b830f7df88080b9143a6040608081523462000414576200133a803803806200001e8162000419565b9283398101608082820312620004145781516001600160401b03908181116200041457826200004f9185016200043f565b92602092838201519083821162000414576200006d9183016200043f565b8186015190946001600160a01b03821692909183900362000414576060015190805193808511620003145760038054956001938488811c9816801562000409575b89891014620003f3578190601f988981116200039d575b50899089831160011462000336576000926200032a575b505060001982841b1c191690841b1781555b8751918211620003145760049788548481811c9116801562000309575b89821014620002f457878111620002a9575b5087908784116001146200023e5793839491849260009562000232575b50501b92600019911b1c19161785555b6005556007805460ff60a01b19169055600880546001600160a01b0319169190911790553015620001f3575060025469d3c21bcecceda100000092838201809211620001de57506000917fddf252ad1be2c89b69c2b068fc378daa952ba7f163c4a11628f55a4df523b3ef9160025530835282815284832084815401905584519384523093a351610e889081620004b28239f35b601190634e487b7160e01b6000525260246000fd5b90606493519262461bcd60e51b845283015260248201527f45524332303a206d696e7420746f20746865207a65726f2061646472657373006044820152fd5b0151935038806200013a565b9190601f198416928a600052848a6000209460005b8c8983831062000291575050501062000276575b50505050811b0185556200014a565b01519060f884600019921b161c191690553880808062000267565b86860151895590970196948501948893500162000253565b89600052886000208880860160051c8201928b8710620002ea575b0160051c019085905b828110620002dd5750506200011d565b60008155018590620002cd565b92508192620002c4565b60228a634e487b7160e01b6000525260246000fd5b90607f16906200010b565b634e487b7160e01b600052604160045260246000fd5b015190503880620000dc565b90869350601f19831691856000528b6000209260005b8d8282106200038657505084116200036d575b505050811b018155620000ee565b015160001983861b60f8161c191690553880806200035f565b8385015186558a979095019493840193016200034c565b90915083600052896000208980850160051c8201928c8610620003e9575b918891869594930160051c01915b828110620003d9575050620000c5565b60008155859450889101620003c9565b92508192620003bb565b634e487b7160e01b600052602260045260246000fd5b97607f1697620000ae565b600080fd5b6040519190601f01601f191682016001600160401b038111838210176200031457604052565b919080601f84011215620004145782516001600160401b038111620003145760209062000475601f8201601f1916830162000419565b92818452828287010111620004145760005b8181106200049d57508260009394955001015290565b85810183015184820184015282016200048756fe608060408181526004918236101561001657600080fd5b600092833560e01c91826306fdde0314610a1c57508163095ea7b3146109f257816318160ddd146109d35781631b4c84d2146109ac57816323b872dd14610833578163313ce5671461081757816339509351146107c357816370a082311461078c578163715018a6146107685781638124f7ac146107495781638da5cb5b1461072057816395d89b411461061d578163a457c2d714610575578163a9059cbb146104e4578163c9567bf914610120575063dd62ed3e146100d557600080fd5b3461011c578060031936011261011c57806020926100f1610b5a565b6100f9610b75565b6001600160a01b0391821683526001865283832091168252845220549051908152f35b5080fd5b905082600319360112610338576008546001600160a01b039190821633036104975760079283549160ff8360a01c1661045557737a250d5630b4cf539739df2c5dacb4c659f2488d92836bffffffffffffffffffffffff60a01b8092161786553087526020938785528388205430156104065730895260018652848920828a52865280858a205584519081527f8c5be1e5ebec7d5bd14f71427d1e84f3dd0314c0f7b2291e5b200ac8c7c3b925863092a38554835163c45a015560e01b815290861685828581845afa9182156103dd57849187918b946103e7575b5086516315ab88c960e31b815292839182905afa9081156103dd576044879289928c916103c0575b508b83895196879586946364e329cb60e11b8652308c870152166024850152165af19081156103b6579086918991610389575b50169060065416176006558385541660604730895288865260c4858a20548860085416928751958694859363f305d71960e01b8552308a86015260248501528d60448501528d606485015260848401524260a48401525af1801561037f579084929161034c575b50604485600654169587541691888551978894859363095ea7b360e01b855284015260001960248401525af1908115610343575061030c575b5050805460ff60a01b1916600160a01b17905580f35b81813d831161033c575b6103208183610b8b565b8101031261033857518015150361011c5738806102f6565b8280fd5b503d610316565b513d86823e3d90fd5b6060809293503d8111610378575b6103648183610b8b565b81010312610374578290386102bd565b8580fd5b503d61035a565b83513d89823e3d90fd5b6103a99150863d88116103af575b6103a18183610b8b565b810190610e33565b38610256565b503d610397565b84513d8a823e3d90fd5b6103d79150843d86116103af576103a18183610b8b565b38610223565b85513d8b823e3d90fd5b6103ff919450823d84116103af576103a18183610b8b565b92386101fb565b845162461bcd60e51b81528085018790526024808201527f45524332303a20617070726f76652066726f6d20746865207a65726f206164646044820152637265737360e01b6064820152608490fd5b6020606492519162461bcd60e51b8352820152601760248201527f74726164696e6720697320616c7265616479206f70656e0000000000000000006044820152fd5b608490602084519162461bcd60e51b8352820152602160248201527f4f6e6c79206f776e65722063616e2063616c6c20746869732066756e6374696f6044820152603760f91b6064820152fd5b9050346103385781600319360112610338576104fe610b5a565b9060243593303303610520575b602084610519878633610bc3565b5160018152f35b600594919454808302908382041483151715610562576127109004820391821161054f5750925080602061050b565b634e487b7160e01b815260118552602490fd5b634e487b7160e01b825260118652602482fd5b9050823461061a578260031936011261061a57610590610b5a565b918360243592338152600160205281812060018060a01b03861682526020522054908282106105c9576020856105198585038733610d31565b608490602086519162461bcd60e51b8352820152602560248201527f45524332303a2064656372656173656420616c6c6f77616e63652062656c6f77604482015264207a65726f60d81b6064820152fd5b80fd5b83833461011c578160031936011261011c57805191809380549160019083821c92828516948515610716575b6020958686108114610703578589529081156106df5750600114610687575b6106838787610679828c0383610b8b565b5191829182610b11565b0390f35b81529295507f8a35acfbc15ff81a39ae7d344fd709f28e8600b4aa8c65c6b64bfe7fe36bd19b5b8284106106cc57505050826106839461067992820101948680610668565b80548685018801529286019281016106ae565b60ff19168887015250505050151560051b8301019250610679826106838680610668565b634e487b7160e01b845260228352602484fd5b93607f1693610649565b50503461011c578160031936011261011c5760085490516001600160a01b039091168152602090f35b50503461011c578160031936011261011c576020906005549051908152f35b833461061a578060031936011261061a57600880546001600160a01b031916905580f35b50503461011c57602036600319011261011c5760209181906001600160a01b036107b4610b5a565b16815280845220549051908152f35b82843461061a578160031936011261061a576107dd610b5a565b338252600160209081528383206001600160a01b038316845290528282205460243581019290831061054f57602084610519858533610d31565b50503461011c578160031936011261011c576020905160128152f35b83833461011c57606036600319011261011c5761084e610b5a565b610856610b75565b6044359160018060a01b0381169485815260209560018752858220338352875285822054976000198903610893575b505050906105199291610bc3565b85891061096957811561091a5733156108cc5750948481979861051997845260018a528284203385528a52039120558594938780610885565b865162461bcd60e51b8152908101889052602260248201527f45524332303a20617070726f766520746f20746865207a65726f206164647265604482015261737360f01b6064820152608490fd5b865162461bcd60e51b81529081018890526024808201527f45524332303a20617070726f76652066726f6d20746865207a65726f206164646044820152637265737360e01b6064820152608490fd5b865162461bcd60e51b8152908101889052601d60248201527f45524332303a20696e73756666696369656e7420616c6c6f77616e63650000006044820152606490fd5b50503461011c578160031936011261011c5760209060ff60075460a01c1690519015158152f35b50503461011c578160031936011261011c576020906002549051908152f35b50503461011c578060031936011261011c57602090610519610a12610b5a565b6024359033610d31565b92915034610b0d5783600319360112610b0d57600354600181811c9186908281168015610b03575b6020958686108214610af05750848852908115610ace5750600114610a75575b6106838686610679828b0383610b8b565b929550600383527fc2575a0e9e593c00f959f8c92f12db2869c3395a3b0502d05e2516446f71f85b5b828410610abb575050508261068394610679928201019438610a64565b8054868501880152928601928101610a9e565b60ff191687860152505050151560051b83010192506106798261068338610a64565b634e487b7160e01b845260229052602483fd5b93607f1693610a44565b8380fd5b6020808252825181830181905290939260005b828110610b4657505060409293506000838284010152601f8019910116010190565b818101860151848201604001528501610b24565b600435906001600160a01b0382168203610b7057565b600080fd5b602435906001600160a01b0382168203610b7057565b90601f8019910116810190811067ffffffffffffffff821117610bad57604052565b634e487b7160e01b600052604160045260246000fd5b6001600160a01b03908116918215610cde5716918215610c8d57600082815280602052604081205491808310610c3957604082827fddf252ad1be2c89b69c2b068fc378daa952ba7f163c4a11628f55a4df523b3ef958760209652828652038282205586815220818154019055604051908152a3565b60405162461bcd60e51b815260206004820152602660248201527f45524332303a207472616e7366657220616d6f756e7420657863656564732062604482015265616c616e636560d01b6064820152608490fd5b60405162461bcd60e51b815260206004820152602360248201527f45524332303a207472616e7366657220746f20746865207a65726f206164647260448201526265737360e81b6064820152608490fd5b60405162461bcd60e51b815260206004820152602560248201527f45524332303a207472616e736665722066726f6d20746865207a65726f206164604482015264647265737360d81b6064820152608490fd5b6001600160a01b03908116918215610de25716918215610d925760207f8c5be1e5ebec7d5bd14f71427d1e84f3dd0314c0f7b2291e5b200ac8c7c3b925918360005260018252604060002085600052825280604060002055604051908152a3565b60405162461bcd60e51b815260206004820152602260248201527f45524332303a20617070726f766520746f20746865207a65726f206164647265604482015261737360f01b6064820152608490fd5b60405162461bcd60e51b8152602060048201526024808201527f45524332303a20617070726f76652066726f6d20746865207a65726f206164646044820152637265737360e01b6064820152608490fd5b90816020910312610b7057516001600160a01b0381168103610b70579056fea2646970667358221220285c200b3978b10818ff576bb83f2dc4a2a7c98dfb6a36ea01170de792aa652764736f6c63430008140033000000000000000000000000000000000000000000000000000000000000008000000000000000000000000000000000000000000000000000000000000000c0000000000000000000000000d3fd4f95820a9aa848ce716d6c200eaefb9a2e4900000000000000000000000000000000000000000000000000000000000000640000000000000000000000000000000000000000000000000000000000000003543131000000000000000000000000000000000000000000000000000000000000000000000000000000000000000000000000000000000000000000000000035431310000000000000000000000000000000000000000000000000000000000c001a04e551c75810ffdfe6caff57da9f5a8732449f42f0f4c57f935b05250a76db3b6a046cd47e6d01914270c1ec0d9ac7fae7dfb240ec9a8b6ec7898c4d6aa174388f2";
 
@@ -1710,5 +862,4 @@
         };
         assert_eq!(err.to_string(), "transaction type not supported");
     }
-}
->>>>>>> 8667c336
+}