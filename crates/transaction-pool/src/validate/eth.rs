--- conflicted
+++ resolved
@@ -16,24 +16,17 @@
 use std::{marker::PhantomData, sync::Arc};
 use tokio::sync::Mutex;
 
-<<<<<<< HEAD
 #[cfg(feature = "optimism")]
 use reth_revm::optimism::L1BlockInfo;
 
 #[cfg(feature = "optimism")]
 use reth_primitives::BlockNumberOrTag;
 
-/// A [TransactionValidator] implementation that validates ethereum transaction.
-///
-/// This validator is non-blocking, all validation work is done in a separate task.
-#[derive(Debug, Clone)]
-=======
 /// Validator for Ethereum transactions.
 #[derive(Debug)]
->>>>>>> 2abfe231
 pub struct EthTransactionValidator<Client, T> {
     /// The type that performs the actual validation.
-    pub inner: Arc<EthTransactionValidatorInner<Client, T>>,
+    inner: Arc<EthTransactionValidatorInner<Client, T>>,
 }
 
 /// A [TransactionValidator] implementation that validates ethereum transaction.
@@ -78,13 +71,8 @@
 #[async_trait::async_trait]
 impl<Client, Tx> TransactionValidator for EthTransactionValidatorInner<Client, Tx>
 where
-<<<<<<< HEAD
-    Client: StateProviderFactory + reth_provider::BlockReaderIdExt + Clone + 'static,
-    Tx: PoolTransaction + 'static,
-=======
     Client: StateProviderFactory,
     Tx: PoolTransaction,
->>>>>>> 2abfe231
 {
     type Transaction = Tx;
 
@@ -93,18 +81,6 @@
         origin: TransactionOrigin,
         transaction: Self::Transaction,
     ) -> TransactionValidationOutcome<Self::Transaction> {
-<<<<<<< HEAD
-        #[cfg(feature = "optimism")]
-        if transaction.is_deposit() {
-            return TransactionValidationOutcome::Invalid(
-                transaction,
-                InvalidTransactionError::TxTypeNotSupported.into(),
-            )
-        }
-
-        let hash = *transaction.hash();
-        let (tx, rx) = oneshot::channel();
-=======
         // Checks for tx_type
         match transaction.tx_type() {
             LEGACY_TX_TYPE_ID => {
@@ -116,7 +92,7 @@
                     return TransactionValidationOutcome::Invalid(
                         transaction,
                         InvalidTransactionError::Eip1559Disabled.into(),
-                    )
+                    );
                 }
             }
             EIP1559_TX_TYPE_ID => {
@@ -125,7 +101,7 @@
                     return TransactionValidationOutcome::Invalid(
                         transaction,
                         InvalidTransactionError::Eip1559Disabled.into(),
-                    )
+                    );
                 }
             }
             EIP4844_TX_TYPE_ID => {
@@ -134,7 +110,7 @@
                     return TransactionValidationOutcome::Invalid(
                         transaction,
                         InvalidTransactionError::Eip4844Disabled.into(),
-                    )
+                    );
                 }
             }
 
@@ -152,13 +128,13 @@
             return TransactionValidationOutcome::Invalid(
                 transaction,
                 InvalidPoolTransactionError::OversizedData(size, TX_MAX_SIZE),
-            )
+            );
         }
 
         // Check whether the init code size has been exceeded.
         if self.shanghai {
             if let Err(err) = self.ensure_max_init_code_size(&transaction, MAX_INIT_CODE_SIZE) {
-                return TransactionValidationOutcome::Invalid(transaction, err)
+                return TransactionValidationOutcome::Invalid(transaction, err);
             }
         }
 
@@ -168,7 +144,7 @@
             return TransactionValidationOutcome::Invalid(
                 transaction,
                 InvalidPoolTransactionError::ExceedsGasLimit(gas_limit, self.block_gas_limit),
-            )
+            );
         }
 
         // Ensure max_priority_fee_per_gas (if EIP1559) is less than max_fee_per_gas if any.
@@ -176,20 +152,19 @@
             return TransactionValidationOutcome::Invalid(
                 transaction,
                 InvalidTransactionError::TipAboveFeeCap.into(),
-            )
+            );
         }
 
         // Drop non-local transactions with a fee lower than the configured fee for acceptance into
         // the pool.
-        if !origin.is_local() &&
-            transaction.is_eip1559() &&
-            transaction.max_priority_fee_per_gas() < self.minimum_priority_fee
->>>>>>> 2abfe231
+        if !origin.is_local()
+            && transaction.is_eip1559()
+            && transaction.max_priority_fee_per_gas() < self.minimum_priority_fee
         {
             return TransactionValidationOutcome::Invalid(
                 transaction,
                 InvalidPoolTransactionError::Underpriced,
-            )
+            );
         }
 
         // Checks for chainid
@@ -198,7 +173,7 @@
                 return TransactionValidationOutcome::Invalid(
                     transaction,
                     InvalidTransactionError::ChainIdMismatch.into(),
-                )
+                );
             }
         }
 
@@ -224,7 +199,7 @@
             return TransactionValidationOutcome::Invalid(
                 transaction,
                 InvalidTransactionError::SignerAccountHasBytecode.into(),
-            )
+            );
         }
 
         // Checks for nonce
@@ -232,7 +207,7 @@
             return TransactionValidationOutcome::Invalid(
                 transaction,
                 InvalidTransactionError::NonceNotConsistent.into(),
-            )
+            );
         }
 
         // Checks for max cost
@@ -245,7 +220,7 @@
                     available_funds: account.balance,
                 }
                 .into(),
-            )
+            );
         }
 
         // Return the valid transaction
@@ -445,258 +420,9 @@
 
         let to_validation_task = Arc::new(Mutex::new(tx));
 
-<<<<<<< HEAD
-        EthTransactionValidator { inner: Arc::new(inner), to_validation_task }
-    }
-}
-
-/// A [TransactionValidator] implementation that validates ethereum transaction.
-#[derive(Debug, Clone)]
-struct EthTransactionValidatorInner<Client, T> {
-    /// Spec of the chain
-    chain_spec: Arc<ChainSpec>,
-    /// This type fetches account info from the db
-    client: Client,
-    /// Fork indicator whether we are in the Shanghai stage.
-    shanghai: bool,
-    /// Fork indicator whether we are in the Cancun hardfork.
-    cancun: bool,
-    /// Fork indicator whether we are using EIP-2718 type transactions.
-    eip2718: bool,
-    /// Fork indicator whether we are using EIP-1559 type transactions.
-    eip1559: bool,
-    /// Fork indicator whether we are using EIP-4844 blob transactions.
-    eip4844: bool,
-    /// The current max gas limit
-    block_gas_limit: u64,
-    /// Minimum priority fee to enforce for acceptance into the pool.
-    minimum_priority_fee: Option<u128>,
-    /// Toggle to determine if a local transaction should be propagated
-    propagate_local_transactions: bool,
-    /// Marker for the transaction type
-    _marker: PhantomData<T>,
-}
-
-// === impl EthTransactionValidatorInner ===
-
-impl<Client, Tx> EthTransactionValidatorInner<Client, Tx> {
-    /// Returns the configured chain id
-    fn chain_id(&self) -> u64 {
-        self.chain_spec.chain().id()
-    }
-}
-
-#[async_trait::async_trait]
-impl<Client, Tx> TransactionValidator for EthTransactionValidatorInner<Client, Tx>
-where
-    Client: StateProviderFactory + BlockReaderIdExt,
-    Tx: PoolTransaction,
-{
-    type Transaction = Tx;
-
-    async fn validate_transaction(
-        &self,
-        origin: TransactionOrigin,
-        transaction: Self::Transaction,
-    ) -> TransactionValidationOutcome<Self::Transaction> {
-        #[cfg(feature = "optimism")]
-        if transaction.is_deposit() {
-            return TransactionValidationOutcome::Invalid(
-                transaction,
-                InvalidTransactionError::TxTypeNotSupported.into(),
-            )
-        }
-
-        // Checks for tx_type
-        match transaction.tx_type() {
-            LEGACY_TX_TYPE_ID => {
-                // Accept legacy transactions
-            }
-            EIP2930_TX_TYPE_ID => {
-                // Accept only legacy transactions until EIP-2718/2930 activates
-                if !self.eip2718 {
-                    return TransactionValidationOutcome::Invalid(
-                        transaction,
-                        InvalidTransactionError::Eip1559Disabled.into(),
-                    )
-                }
-            }
-            EIP1559_TX_TYPE_ID => {
-                // Reject dynamic fee transactions until EIP-1559 activates.
-                if !self.eip1559 {
-                    return TransactionValidationOutcome::Invalid(
-                        transaction,
-                        InvalidTransactionError::Eip1559Disabled.into(),
-                    )
-                }
-            }
-            EIP4844_TX_TYPE_ID => {
-                // Reject blob transactions.
-                if !self.eip4844 {
-                    return TransactionValidationOutcome::Invalid(
-                        transaction,
-                        InvalidTransactionError::Eip4844Disabled.into(),
-                    )
-                }
-            }
-
-            _ => {
-                return TransactionValidationOutcome::Invalid(
-                    transaction,
-                    InvalidTransactionError::TxTypeNotSupported.into(),
-                )
-            }
-        };
-
-        // Reject transactions over defined size to prevent DOS attacks
-        if transaction.size() > TX_MAX_SIZE {
-            let size = transaction.size();
-            return TransactionValidationOutcome::Invalid(
-                transaction,
-                InvalidPoolTransactionError::OversizedData(size, TX_MAX_SIZE),
-            )
-        }
-
-        // Check whether the init code size has been exceeded.
-        if self.shanghai {
-            if let Err(err) = self.ensure_max_init_code_size(&transaction, MAX_INIT_CODE_SIZE) {
-                return TransactionValidationOutcome::Invalid(transaction, err)
-            }
-        }
-
-        // Checks for gas limit
-        if transaction.gas_limit() > self.block_gas_limit {
-            let gas_limit = transaction.gas_limit();
-            return TransactionValidationOutcome::Invalid(
-                transaction,
-                InvalidPoolTransactionError::ExceedsGasLimit(gas_limit, self.block_gas_limit),
-            )
-        }
-
-        // Ensure max_priority_fee_per_gas (if EIP1559) is less than max_fee_per_gas if any.
-        if transaction.max_priority_fee_per_gas() > Some(transaction.max_fee_per_gas()) {
-            return TransactionValidationOutcome::Invalid(
-                transaction,
-                InvalidTransactionError::TipAboveFeeCap.into(),
-            )
-        }
-
-        // Drop non-local transactions with a fee lower than the configured fee for acceptance into
-        // the pool.
-        if !origin.is_local() &&
-            transaction.is_eip1559() &&
-            transaction.max_priority_fee_per_gas() < self.minimum_priority_fee
-        {
-            return TransactionValidationOutcome::Invalid(
-                transaction,
-                InvalidPoolTransactionError::Underpriced,
-            )
-        }
-
-        // Checks for chainid
-        if let Some(chain_id) = transaction.chain_id() {
-            if chain_id != self.chain_id() {
-                return TransactionValidationOutcome::Invalid(
-                    transaction,
-                    InvalidTransactionError::ChainIdMismatch.into(),
-                )
-            }
-        }
-
-        // blob tx checks
-        if self.cancun {
-            // TODO: implement blob tx checks
-        }
-
-        let account = match self
-            .client
-            .latest()
-            .and_then(|state| state.basic_account(transaction.sender()))
-        {
-            Ok(account) => account.unwrap_or_default(),
-            Err(err) => {
-                return TransactionValidationOutcome::Error(*transaction.hash(), Box::new(err))
-            }
-        };
-
-        // Signer account shouldn't have bytecode. Presence of bytecode means this is a
-        // smartcontract.
-        if account.has_bytecode() {
-            return TransactionValidationOutcome::Invalid(
-                transaction,
-                InvalidTransactionError::SignerAccountHasBytecode.into(),
-            )
-        }
-
-        // Checks for nonce
-        if transaction.nonce() < account.nonce {
-            return TransactionValidationOutcome::Invalid(
-                transaction,
-                InvalidTransactionError::NonceNotConsistent.into(),
-            )
-        }
-
-        #[cfg(not(feature = "optimism"))]
-        let cost = transaction.cost();
-
-        #[cfg(feature = "optimism")]
-        let cost = {
-            let block = match self.client.block_by_number_or_tag(BlockNumberOrTag::Latest) {
-                Ok(Some(block)) => block,
-                Ok(None) => {
-                    return TransactionValidationOutcome::Error(
-                        *transaction.hash(),
-                        "Latest block should be found".into(),
-                    )
-                }
-                Err(err) => {
-                    return TransactionValidationOutcome::Error(*transaction.hash(), Box::new(err))
-                }
-            };
-
-            let cost_addition = match L1BlockInfo::try_from(&block) {
-                Ok(info) => info.calculate_tx_l1_cost(
-                    Arc::clone(&self.chain_spec),
-                    block.timestamp,
-                    transaction.input(),
-                    transaction.is_deposit(),
-                ),
-                Err(err) => {
-                    return TransactionValidationOutcome::Error(*transaction.hash(), Box::new(err))
-                }
-            };
-
-            transaction.cost().saturating_add(cost_addition)
-        };
-
-        // Checks for max cost
-        if cost > account.balance {
-            return TransactionValidationOutcome::Invalid(
-                transaction,
-                InvalidTransactionError::InsufficientFunds {
-                    cost,
-                    available_funds: account.balance,
-                }
-                .into(),
-            )
-        }
-
-        // Return the valid transaction
-        TransactionValidationOutcome::Valid {
-            balance: account.balance,
-            state_nonce: account.nonce,
-            transaction: ValidTransaction::Valid(transaction),
-            // by this point assume all external transactions should be propagated
-            propagate: match origin {
-                TransactionOrigin::External => true,
-                TransactionOrigin::Local => self.propagate_local_transactions,
-                TransactionOrigin::Private => false,
-            },
-=======
         TransactionValidationTaskExecutor {
             validator: EthTransactionValidator { inner: Arc::new(inner) },
             to_validation_task,
->>>>>>> 2abfe231
         }
     }
 }
