//! Mock Types

use crate::{
    identifier::{SenderIdentifiers, TransactionId},
    pool::txpool::TxPool,
    traits::TransactionOrigin,
    PoolTransaction, Priority, TransactionOrdering, ValidPoolTransaction,
};
use paste::paste;
use rand::{
    distributions::{Uniform, WeightedIndex},
    prelude::Distribution,
};
use reth_primitives::{
<<<<<<< HEAD
    constants::MIN_PROTOCOL_BASE_FEE, hex, Address, Bytes, FromRecoveredPooledTransaction,
    FromRecoveredTransaction, IntoRecoveredTransaction, PooledTransactionsElementEcRecovered,
    SealedBlock, Signature, Transaction, TransactionKind, TransactionSigned,
    TransactionSignedEcRecovered, TxEip1559, TxEip2930, TxEip4844, TxHash, TxLegacy, TxType, H256,
    U128, U256,
=======
    constants::{eip4844::DATA_GAS_PER_BLOB, MIN_PROTOCOL_BASE_FEE},
    hex, Address, FromRecoveredPooledTransaction, FromRecoveredTransaction,
    IntoRecoveredTransaction, PooledTransactionsElementEcRecovered, Signature, Transaction,
    TransactionKind, TransactionSigned, TransactionSignedEcRecovered, TxEip1559, TxEip2930,
    TxEip4844, TxHash, TxLegacy, TxType, H256, U128, U256,
>>>>>>> eb4126b7
};
use std::{ops::Range, sync::Arc, time::Instant};

pub(crate) type MockTxPool = TxPool<MockOrdering>;

pub type MockValidTx = ValidPoolTransaction<MockTransaction>;

#[cfg(feature = "optimism")]
use reth_primitives::DEPOSIT_TX_TYPE_ID;

#[cfg(feature = "optimism")]
use reth_primitives::TxDeposit;

/// Create an empty `TxPool`
pub(crate) fn mock_tx_pool() -> MockTxPool {
    MockTxPool::new(Default::default(), Default::default())
}

/// Sets the value for the field
macro_rules! set_value {
    ($this:ident => $field:ident) => {
        let new_value = $field;
        match $this {
            MockTransaction::Legacy { ref mut $field, .. } => {
                *$field = new_value;
            }
            MockTransaction::Eip1559 { ref mut $field, .. } => {
                *$field = new_value;
            }
            MockTransaction::Eip4844 { ref mut $field, .. } => {
                *$field = new_value;
            }
            #[cfg(feature = "optimism")]
            MockTransaction::Deposit(_) => {
                panic!("not implemented")
            }
        }
    };
}

/// Gets the value for the field
macro_rules! get_value {
    ($this:ident => $field:ident) => {
        match $this {
            MockTransaction::Legacy { $field, .. } => $field,
            MockTransaction::Eip1559 { $field, .. } => $field,
            MockTransaction::Eip4844 { $field, .. } => $field,
            #[cfg(feature = "optimism")]
            MockTransaction::Deposit(_) => {
                panic!("not implemented")
            }
        }
    };
}

// Generates all setters and getters
macro_rules! make_setters_getters {
    ($($name:ident => $t:ty);*) => {
  paste! {
        $(
            pub fn [<set_ $name>](&mut self, $name: $t) -> &mut Self {
                set_value!(self => $name);
                self
            }

            pub fn [<with_$name>](mut self, $name: $t) -> Self {
                set_value!(self => $name);
                self
            }

            pub fn [<get_$name>](&self) -> $t {
                get_value!(self => $name).clone()
            }

        )*

    }
    };
}

/// A Bare transaction type used for testing.
#[derive(Debug, Clone, Eq, PartialEq)]
pub enum MockTransaction {
    Legacy {
        hash: H256,
        sender: Address,
        nonce: u64,
        gas_price: u128,
        gas_limit: u64,
        to: TransactionKind,
        value: U256,
    },
    Eip1559 {
        hash: H256,
        sender: Address,
        nonce: u64,
        max_fee_per_gas: u128,
        max_priority_fee_per_gas: u128,
        gas_limit: u64,
        to: TransactionKind,
        value: U256,
    },
    Eip4844 {
        hash: H256,
        sender: Address,
        nonce: u64,
        max_fee_per_gas: u128,
        max_priority_fee_per_gas: u128,
        max_fee_per_blob_gas: u128,
        gas_limit: u64,
        to: TransactionKind,
        value: U256,
    },
    #[cfg(feature = "optimism")]
    Deposit(TxDeposit),
}

// === impl MockTransaction ===

impl MockTransaction {
    make_setters_getters! {
        nonce => u64;
        hash => H256;
        sender => Address;
        gas_limit => u64;
        value => U256
    }

    /// Returns a new legacy transaction with random address and hash and empty values
    pub fn legacy() -> Self {
        MockTransaction::Legacy {
            hash: H256::random(),
            sender: Address::random(),
            nonce: 0,
            gas_price: 0,
            gas_limit: 0,
            to: TransactionKind::Call(Address::random()),
            value: Default::default(),
        }
    }

    /// Returns a new EIP1559 transaction with random address and hash and empty values
    pub fn eip1559() -> Self {
        MockTransaction::Eip1559 {
            hash: H256::random(),
            sender: Address::random(),
            nonce: 0,
            max_fee_per_gas: MIN_PROTOCOL_BASE_FEE as u128,
            max_priority_fee_per_gas: MIN_PROTOCOL_BASE_FEE as u128,
            gas_limit: 0,
            to: TransactionKind::Call(Address::random()),
            value: Default::default(),
        }
    }

    /// Returns a new EIP1559 transaction with random address and hash and empty values
    pub fn eip4844() -> Self {
        MockTransaction::Eip4844 {
            hash: H256::random(),
            sender: Address::random(),
            nonce: 0,
            max_fee_per_gas: MIN_PROTOCOL_BASE_FEE as u128,
            max_priority_fee_per_gas: MIN_PROTOCOL_BASE_FEE as u128,
            max_fee_per_blob_gas: DATA_GAS_PER_BLOB as u128,
            gas_limit: 0,
            to: TransactionKind::Call(Address::random()),
            value: Default::default(),
        }
    }

    /// Sets the max fee per blob gas for EIP-4844 transactions,
    pub fn with_blob_fee(mut self, val: u128) -> Self {
        self.set_blob_fee(val);
        self
    }

    /// Sets the max fee per blob gas for EIP-4844 transactions,
    pub fn set_blob_fee(&mut self, val: u128) -> &mut Self {
        if let MockTransaction::Eip4844 { max_fee_per_blob_gas, .. } = self {
            *max_fee_per_blob_gas = val;
        }
        self
    }

    /// Sets the priority fee for dynamic fee transactions (EIP-1559 and EIP-4844)
    pub fn set_priority_fee(&mut self, val: u128) -> &mut Self {
        if let (MockTransaction::Eip1559 { max_priority_fee_per_gas, .. } |
        MockTransaction::Eip4844 { max_priority_fee_per_gas, .. }) = self
        {
            *max_priority_fee_per_gas = val;
        }
        self
    }

    pub fn with_priority_fee(mut self, val: u128) -> Self {
        self.set_priority_fee(val);
        self
    }

    pub fn get_priority_fee(&self) -> Option<u128> {
        if let (MockTransaction::Eip1559 { max_priority_fee_per_gas, .. } |
        MockTransaction::Eip4844 { max_priority_fee_per_gas, .. }) = self
        {
            Some(*max_priority_fee_per_gas)
        } else {
            None
        }
    }

    pub fn set_max_fee(&mut self, val: u128) -> &mut Self {
        if let (MockTransaction::Eip1559 { max_fee_per_gas, .. } |
        MockTransaction::Eip4844 { max_fee_per_gas, .. }) = self
        {
            *max_fee_per_gas = val;
        }
        self
    }

    pub fn with_max_fee(mut self, val: u128) -> Self {
        self.set_max_fee(val);
        self
    }

    pub fn get_max_fee(&self) -> Option<u128> {
        if let (MockTransaction::Eip1559 { max_fee_per_gas, .. } |
        MockTransaction::Eip4844 { max_fee_per_gas, .. }) = self
        {
            Some(*max_fee_per_gas)
        } else {
            None
        }
    }

    pub fn set_gas_price(&mut self, val: u128) -> &mut Self {
        match self {
            MockTransaction::Legacy { gas_price, .. } => {
                *gas_price = val;
            }
            MockTransaction::Eip1559 { max_fee_per_gas, max_priority_fee_per_gas, .. } => {
                *max_fee_per_gas = val;
                *max_priority_fee_per_gas = val;
            }
            MockTransaction::Eip4844 { max_fee_per_gas, max_priority_fee_per_gas, .. } => {
                *max_fee_per_gas = val;
                *max_priority_fee_per_gas = val;
            }
            #[cfg(feature = "optimism")]
            MockTransaction::Deposit(_) => {
                panic!("not implemented")
            }
        }
        self
    }

    pub fn with_gas_price(mut self, val: u128) -> Self {
        match self {
            MockTransaction::Legacy { ref mut gas_price, .. } => {
                *gas_price = val;
            }
            MockTransaction::Eip1559 {
                ref mut max_fee_per_gas,
                ref mut max_priority_fee_per_gas,
                ..
            } => {
                *max_fee_per_gas = val;
                *max_priority_fee_per_gas = val;
            }
            MockTransaction::Eip4844 {
                ref mut max_fee_per_gas,
                ref mut max_priority_fee_per_gas,
                ..
            } => {
                *max_fee_per_gas = val;
                *max_priority_fee_per_gas = val;
            }
            #[cfg(feature = "optimism")]
            MockTransaction::Deposit(_) => {
                panic!("not implemented")
            }
        }
        self
    }

    pub fn get_gas_price(&self) -> u128 {
        match self {
            MockTransaction::Legacy { gas_price, .. } => *gas_price,
            MockTransaction::Eip1559 { max_fee_per_gas, .. } => *max_fee_per_gas,
            MockTransaction::Eip4844 { max_fee_per_gas, .. } => *max_fee_per_gas,
            #[cfg(feature = "optimism")]
            MockTransaction::Deposit(_) => panic!("not implemented"),
        }
    }

    /// Returns a clone with a decreased nonce
    pub fn prev(&self) -> Self {
        let mut next = self.clone().with_hash(H256::random());
        next.with_nonce(self.get_nonce() - 1)
    }

    /// Returns a clone with an increased nonce
    pub fn next(&self) -> Self {
        let mut next = self.clone().with_hash(H256::random());
        next.with_nonce(self.get_nonce() + 1)
    }

    /// Returns a clone with an increased nonce
    pub fn skip(&self, skip: u64) -> Self {
        let mut next = self.clone().with_hash(H256::random());
        next.with_nonce(self.get_nonce() + skip + 1)
    }

    /// Returns a clone with incremented nonce
    pub fn inc_nonce(mut self) -> Self {
        let nonce = self.get_nonce() + 1;
        self.with_nonce(nonce)
    }

    /// Sets a new random hash
    pub fn rng_hash(mut self) -> Self {
        self.with_hash(H256::random())
    }

    /// Returns a new transaction with a higher gas price +1
    pub fn inc_price(&self) -> Self {
        self.inc_price_by(1)
    }

    /// Returns a new transaction with a higher gas price
    pub fn inc_price_by(&self, value: u128) -> Self {
        let mut next = self.clone();
        let gas = self.get_gas_price().checked_add(value).unwrap();
        next.with_gas_price(gas)
    }

    /// Returns a new transaction with a lower gas price -1
    pub fn decr_price(&self) -> Self {
        self.decr_price_by(1)
    }

    /// Returns a new transaction with a lower gas price
    pub fn decr_price_by(&self, value: u128) -> Self {
        let mut next = self.clone();
        let gas = self.get_gas_price().checked_sub(value).unwrap();
        next.with_gas_price(gas)
    }

    /// Returns a new transaction with a higher value
    pub fn inc_value(&self) -> Self {
        let mut next = self.clone();
        let val = self.get_value().checked_add(U256::from(1)).unwrap();
        next.with_value(val)
    }

    /// Returns a new transaction with a higher gas limit
    pub fn inc_limit(&self) -> Self {
        let mut next = self.clone();
        let gas = self.get_gas_limit() + 1;
        next.with_gas_limit(gas)
    }

    pub fn is_legacy(&self) -> bool {
        matches!(self, MockTransaction::Legacy { .. })
    }

    pub fn is_eip1559(&self) -> bool {
        matches!(self, MockTransaction::Eip1559 { .. })
    }

    pub fn is_eip4844(&self) -> bool {
        matches!(self, MockTransaction::Eip4844 { .. })
    }
}

impl PoolTransaction for MockTransaction {
    fn hash(&self) -> &TxHash {
        match self {
            MockTransaction::Legacy { hash, .. } => hash,
            MockTransaction::Eip1559 { hash, .. } => hash,
            MockTransaction::Eip4844 { hash, .. } => hash,
            #[cfg(feature = "optimism")]
            MockTransaction::Deposit(TxDeposit { source_hash, .. }) => source_hash,
        }
    }

    fn sender(&self) -> Address {
        match self {
            MockTransaction::Legacy { sender, .. } => *sender,
            MockTransaction::Eip1559 { sender, .. } => *sender,
            MockTransaction::Eip4844 { sender, .. } => *sender,
            #[cfg(feature = "optimism")]
            MockTransaction::Deposit(TxDeposit { from, .. }) => *from,
        }
    }

    fn nonce(&self) -> u64 {
        match self {
            MockTransaction::Legacy { nonce, .. } => *nonce,
            MockTransaction::Eip1559 { nonce, .. } => *nonce,
            MockTransaction::Eip4844 { nonce, .. } => *nonce,
            #[cfg(feature = "optimism")]
            MockTransaction::Deposit(_) => 0u64,
        }
    }

    fn input(&self) -> &Bytes {
        panic!("not implemented")
    }

    fn cost(&self) -> U256 {
        match self {
            MockTransaction::Legacy { gas_price, value, gas_limit, .. } => {
                U256::from(*gas_limit) * U256::from(*gas_price) + *value
            }
            MockTransaction::Eip1559 { max_fee_per_gas, value, gas_limit, .. } => {
                U256::from(*gas_limit) * U256::from(*max_fee_per_gas) + *value
            }
            MockTransaction::Eip4844 { max_fee_per_gas, value, gas_limit, .. } => {
                U256::from(*gas_limit) * U256::from(*max_fee_per_gas) + *value
            }
            #[cfg(feature = "optimism")]
            MockTransaction::Deposit(_) => U256::ZERO,
        }
    }

    fn gas_limit(&self) -> u64 {
        self.get_gas_limit()
    }

    fn max_fee_per_gas(&self) -> u128 {
        match self {
            MockTransaction::Legacy { gas_price, .. } => *gas_price,
            MockTransaction::Eip1559 { max_fee_per_gas, .. } => *max_fee_per_gas,
            MockTransaction::Eip4844 { max_fee_per_gas, .. } => *max_fee_per_gas,
            #[cfg(feature = "optimism")]
            MockTransaction::Deposit(_) => 0u128,
        }
    }

    fn max_priority_fee_per_gas(&self) -> Option<u128> {
        match self {
            MockTransaction::Legacy { .. } => None,
            MockTransaction::Eip1559 { max_priority_fee_per_gas, .. } => {
                Some(*max_priority_fee_per_gas)
            }
            MockTransaction::Eip4844 { max_priority_fee_per_gas, .. } => {
                Some(*max_priority_fee_per_gas)
            }
            #[cfg(feature = "optimism")]
            MockTransaction::Deposit(_) => None,
        }
    }

    fn max_fee_per_blob_gas(&self) -> Option<u128> {
        match self {
            MockTransaction::Eip4844 { max_fee_per_blob_gas, .. } => Some(*max_fee_per_blob_gas),
            _ => None,
        }
    }

    fn effective_tip_per_gas(&self, base_fee: u64) -> Option<u128> {
        let base_fee = base_fee as u128;
        let max_fee_per_gas = self.max_fee_per_gas();
        if max_fee_per_gas < base_fee {
            return None
        }

        let fee = max_fee_per_gas - base_fee;
        if let Some(priority_fee) = self.max_priority_fee_per_gas() {
            return Some(fee.min(priority_fee))
        }

        Some(fee)
    }

    fn priority_fee_or_price(&self) -> u128 {
        match self {
            MockTransaction::Legacy { gas_price, .. } => *gas_price,
            MockTransaction::Eip1559 { max_priority_fee_per_gas, .. } => *max_priority_fee_per_gas,
            MockTransaction::Eip4844 { max_priority_fee_per_gas, .. } => *max_priority_fee_per_gas,
            #[cfg(feature = "optimism")]
            MockTransaction::Deposit(_) => 0u128,
        }
    }

    fn kind(&self) -> &TransactionKind {
        match self {
            MockTransaction::Legacy { to, .. } => to,
            MockTransaction::Eip1559 { to, .. } => to,
            MockTransaction::Eip4844 { to, .. } => to,
            #[cfg(feature = "optimism")]
            MockTransaction::Deposit(TxDeposit { to, .. }) => to,
        }
    }

    fn size(&self) -> usize {
        0
    }

    fn tx_type(&self) -> u8 {
        match self {
            MockTransaction::Legacy { .. } => TxType::Legacy.into(),
            MockTransaction::Eip1559 { .. } => TxType::EIP1559.into(),
            MockTransaction::Eip4844 { .. } => TxType::EIP4844.into(),
            #[cfg(feature = "optimism")]
            MockTransaction::Deposit(_) => DEPOSIT_TX_TYPE_ID,
        }
    }

    fn encoded_length(&self) -> usize {
        0
    }

    fn chain_id(&self) -> Option<u64> {
        Some(1)
    }

    #[cfg(feature = "optimism")]
    fn is_deposit(&self) -> bool {
        matches!(self, MockTransaction::Deposit(_))
    }
}

impl FromRecoveredTransaction for MockTransaction {
    fn from_recovered_transaction(tx: TransactionSignedEcRecovered) -> Self {
        let sender = tx.signer();
        let transaction = tx.into_signed();
        let hash = transaction.hash();
        match transaction.transaction {
            Transaction::Legacy(TxLegacy {
                chain_id,
                nonce,
                gas_price,
                gas_limit,
                to,
                value,
                input,
            }) => MockTransaction::Legacy {
                hash,
                sender,
                nonce,
                gas_price,
                gas_limit,
                to,
                value: U256::from(value),
            },
            Transaction::Eip1559(TxEip1559 {
                chain_id,
                nonce,
                gas_limit,
                max_fee_per_gas,
                max_priority_fee_per_gas,
                to,
                value,
                input,
                access_list,
            }) => MockTransaction::Eip1559 {
                hash,
                sender,
                nonce,
                max_fee_per_gas,
                max_priority_fee_per_gas,
                gas_limit,
                to,
                value: U256::from(value),
            },
            Transaction::Eip4844(TxEip4844 {
                chain_id,
                nonce,
                gas_limit,
                max_fee_per_gas,
                max_priority_fee_per_gas,
                to,
                value,
                input,
                access_list,
                blob_versioned_hashes: _,
                max_fee_per_blob_gas,
            }) => MockTransaction::Eip4844 {
                hash,
                sender,
                nonce,
                max_fee_per_gas,
                max_priority_fee_per_gas,
                max_fee_per_blob_gas,
                gas_limit,
                to,
                value: U256::from(value),
            },
            Transaction::Eip2930 { .. } => {
                unimplemented!()
            }
            #[cfg(feature = "optimism")]
            Transaction::Deposit { .. } => {
                unimplemented!()
            }
        }
    }
}

impl FromRecoveredPooledTransaction for MockTransaction {
    fn from_recovered_transaction(tx: PooledTransactionsElementEcRecovered) -> Self {
        FromRecoveredTransaction::from_recovered_transaction(tx.into_ecrecovered_transaction())
    }
}

impl IntoRecoveredTransaction for MockTransaction {
    fn to_recovered_transaction(&self) -> TransactionSignedEcRecovered {
        let tx = Transaction::Legacy(TxLegacy {
            chain_id: self.chain_id(),
            nonce: self.get_nonce(),
            gas_price: self.get_gas_price(),
            gas_limit: self.get_gas_limit(),
            to: TransactionKind::Call(Address::from_slice(
                &hex::decode("d3e8763675e4c425df46cc3b5c0f6cbdac396046").unwrap()[..],
            )),
            value: 693361000000000u64.into(),
            input: Default::default(),
        });

        let signed_tx = TransactionSigned {
            hash: *self.hash(),
            signature: Signature::default(),
            transaction: tx,
        };

        TransactionSignedEcRecovered::from_signed_transaction(signed_tx, self.sender())
    }
}

#[cfg(any(test, feature = "arbitrary"))]
impl proptest::arbitrary::Arbitrary for MockTransaction {
    type Parameters = ();
    fn arbitrary_with(_: Self::Parameters) -> Self::Strategy {
        use proptest::prelude::{any, Strategy};

        any::<(Transaction, Address, H256)>()
            .prop_map(|(tx, sender, tx_hash)| match &tx {
                Transaction::Legacy(TxLegacy {
                    nonce,
                    gas_price,
                    gas_limit,
                    to,
                    value,
                    input,
                    ..
                }) |
                Transaction::Eip2930(TxEip2930 {
                    nonce,
                    gas_price,
                    gas_limit,
                    to,
                    value,
                    input,
                    ..
                }) => MockTransaction::Legacy {
                    sender,
                    hash: tx_hash,
                    nonce: *nonce,
                    gas_price: *gas_price,
                    gas_limit: *gas_limit,
                    to: *to,
                    value: U256::from(*value),
                },
                Transaction::Eip1559(TxEip1559 {
                    nonce,
                    gas_limit,
                    max_fee_per_gas,
                    max_priority_fee_per_gas,
                    to,
                    value,
                    input,
                    ..
                }) => MockTransaction::Eip1559 {
                    sender,
                    hash: tx_hash,
                    nonce: *nonce,
                    max_fee_per_gas: *max_fee_per_gas,
                    max_priority_fee_per_gas: *max_priority_fee_per_gas,
                    gas_limit: *gas_limit,
                    to: *to,
                    value: U256::from(*value),
                },
                Transaction::Eip4844(TxEip4844 {
                    nonce,
                    gas_limit,
                    max_fee_per_gas,
                    max_priority_fee_per_gas,
                    to,
                    value,
                    input,
                    max_fee_per_blob_gas,
                    ..
                }) => MockTransaction::Eip4844 {
                    sender,
                    hash: tx_hash,
                    nonce: *nonce,
                    max_fee_per_gas: *max_fee_per_gas,
                    max_priority_fee_per_gas: *max_priority_fee_per_gas,
                    max_fee_per_blob_gas: *max_fee_per_blob_gas,
                    gas_limit: *gas_limit,
                    to: *to,
                    value: U256::from(*value),
                },
                _ => unimplemented!(),
            })
            .boxed()
    }

    type Strategy = proptest::strategy::BoxedStrategy<MockTransaction>;
}

#[derive(Default)]
pub struct MockTransactionFactory {
    pub(crate) ids: SenderIdentifiers,
}

// === impl MockTransactionFactory ===

impl MockTransactionFactory {
    pub fn tx_id(&mut self, tx: &MockTransaction) -> TransactionId {
        let sender = self.ids.sender_id_or_create(tx.get_sender());
        TransactionId::new(sender, tx.get_nonce())
    }

    pub fn validated(&mut self, transaction: MockTransaction) -> MockValidTx {
        self.validated_with_origin(TransactionOrigin::External, transaction)
    }
    pub fn validated_arc(&mut self, transaction: MockTransaction) -> Arc<MockValidTx> {
        Arc::new(self.validated(transaction))
    }

    /// Converts the transaction into a validated transaction
    pub fn validated_with_origin(
        &mut self,
        origin: TransactionOrigin,
        transaction: MockTransaction,
    ) -> MockValidTx {
        let transaction_id = self.tx_id(&transaction);
        let encoded_length = transaction.encoded_length();
        MockValidTx {
            propagate: false,
            transaction_id,
            transaction,
            timestamp: Instant::now(),
            origin,
            encoded_length,
        }
    }

    pub fn create_legacy(&mut self) -> MockValidTx {
        self.validated(MockTransaction::legacy())
    }

    pub fn create_eip1559(&mut self) -> MockValidTx {
        self.validated(MockTransaction::eip1559())
    }
}

#[derive(Clone, Default)]
#[non_exhaustive]
pub struct MockOrdering;

impl TransactionOrdering for MockOrdering {
    type PriorityValue = U256;
    type Transaction = MockTransaction;

    fn priority(
        &self,
        transaction: &Self::Transaction,
        base_fee: u64,
    ) -> Priority<Self::PriorityValue> {
        transaction.effective_tip_per_gas(base_fee).map(U256::from).into()
    }
}

/// A configured distribution that can generate transactions
pub struct MockTransactionDistribution {
    /// legacy to EIP-1559 ration
    legacy_ratio: WeightedIndex<u32>,
    /// generates the gas limit
    gas_limit_range: Uniform<u64>,
}

impl MockTransactionDistribution {
    /// Creates a new generator distribution.
    ///
    /// Expects legacy tx in full pct: `30u32` is `30%`.
    pub fn new(legacy_pct: u32, gas_limit_range: Range<u64>) -> Self {
        assert!(legacy_pct <= 100, "expect pct");

        let eip_1559 = 100 - legacy_pct;
        Self {
            legacy_ratio: WeightedIndex::new([eip_1559, legacy_pct]).unwrap(),
            gas_limit_range: gas_limit_range.into(),
        }
    }

    /// Generates a new transaction
    pub fn tx(&self, nonce: u64, rng: &mut impl rand::Rng) -> MockTransaction {
        let tx = if self.legacy_ratio.sample(rng) == 0 {
            MockTransaction::eip1559()
        } else {
            MockTransaction::legacy()
        };
        tx.with_nonce(nonce).with_gas_limit(self.gas_limit_range.sample(rng))
    }
}

#[test]
fn test_mock_priority() {
    let o = MockOrdering;
    let lo = MockTransaction::eip1559().with_gas_limit(100_000);
    let hi = lo.next().inc_price();
    assert!(o.priority(&hi, 0) > o.priority(&lo, 0));
}<|MERGE_RESOLUTION|>--- conflicted
+++ resolved
@@ -12,19 +12,11 @@
     prelude::Distribution,
 };
 use reth_primitives::{
-<<<<<<< HEAD
-    constants::MIN_PROTOCOL_BASE_FEE, hex, Address, Bytes, FromRecoveredPooledTransaction,
-    FromRecoveredTransaction, IntoRecoveredTransaction, PooledTransactionsElementEcRecovered,
-    SealedBlock, Signature, Transaction, TransactionKind, TransactionSigned,
-    TransactionSignedEcRecovered, TxEip1559, TxEip2930, TxEip4844, TxHash, TxLegacy, TxType, H256,
-    U128, U256,
-=======
     constants::{eip4844::DATA_GAS_PER_BLOB, MIN_PROTOCOL_BASE_FEE},
-    hex, Address, FromRecoveredPooledTransaction, FromRecoveredTransaction,
+    hex, Address, Bytes, FromRecoveredPooledTransaction, FromRecoveredTransaction,
     IntoRecoveredTransaction, PooledTransactionsElementEcRecovered, Signature, Transaction,
     TransactionKind, TransactionSigned, TransactionSignedEcRecovered, TxEip1559, TxEip2930,
     TxEip4844, TxHash, TxLegacy, TxType, H256, U128, U256,
->>>>>>> eb4126b7
 };
 use std::{ops::Range, sync::Arc, time::Instant};
 
