--- conflicted
+++ resolved
@@ -16,11 +16,7 @@
     constants::{eip4844::DATA_GAS_PER_BLOB, MIN_PROTOCOL_BASE_FEE},
     eip4844::kzg_to_versioned_hash,
     transaction::TryFromRecoveredTransactionError,
-<<<<<<< HEAD
-    AccessList, Address, BlobTransactionSidecar, BlobTransactionValidationError, Bytes,
-=======
     AccessList, Address, BlobTransactionSidecar, BlobTransactionValidationError, Bytes, ChainId,
->>>>>>> 2334317d
     FromRecoveredPooledTransaction, IntoRecoveredTransaction, PooledTransactionsElementEcRecovered,
     Signature, Transaction, TransactionSigned, TransactionSignedEcRecovered,
     TryFromRecoveredTransaction, TxEip1559, TxEip2930, TxEip4844, TxHash, TxKind, TxLegacy, TxType,
@@ -737,37 +733,9 @@
     fn chain_id(&self) -> Option<u64> {
         match self {
             MockTransaction::Legacy { chain_id, .. } => *chain_id,
-
             MockTransaction::Eip1559 { chain_id, .. } |
             MockTransaction::Eip4844 { chain_id, .. } |
             MockTransaction::Eip2930 { chain_id, .. } => Some(*chain_id),
-        }
-    }
-}
-
-impl EthPoolTransaction for MockTransaction {
-    fn take_blob(&mut self) -> EthBlobTransactionSidecar {
-        match self {
-            Self::Eip4844 { sidecar, .. } => EthBlobTransactionSidecar::Present(sidecar.clone()),
-            _ => EthBlobTransactionSidecar::None,
-        }
-    }
-
-    fn blob_count(&self) -> usize {
-        match self {
-            Self::Eip4844 { sidecar, .. } => sidecar.blobs.len(),
-            _ => 0,
-        }
-    }
-
-    fn validate_blob(
-        &self,
-        _blob: &BlobTransactionSidecar,
-        _settings: &revm::primitives::KzgSettings,
-    ) -> Result<(), reth_primitives::BlobTransactionValidationError> {
-        match &self {
-            Self::Eip4844 { .. } => Ok(()),
-            _ => Err(BlobTransactionValidationError::NotBlobTransaction(self.tx_type())),
         }
     }
 }
