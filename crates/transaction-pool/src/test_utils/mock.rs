--- conflicted
+++ resolved
@@ -218,7 +218,7 @@
 
     /// Returns a new legacy transaction with random address and hash and empty values
     pub fn legacy() -> Self {
-        Self::Legacy {
+        MockTransaction::Legacy {
             chain_id: Some(1),
             hash: B256::random(),
             sender: Address::random(),
@@ -234,7 +234,7 @@
 
     /// Returns a new EIP2930 transaction with random address and hash and empty values
     pub fn eip2930() -> Self {
-        Self::Eip2930 {
+        MockTransaction::Eip2930 {
             chain_id: 1,
             hash: B256::random(),
             sender: Address::random(),
@@ -251,7 +251,7 @@
 
     /// Returns a new EIP1559 transaction with random address and hash and empty values
     pub fn eip1559() -> Self {
-        Self::Eip1559 {
+        MockTransaction::Eip1559 {
             chain_id: 1,
             hash: B256::random(),
             sender: Address::random(),
@@ -269,7 +269,7 @@
 
     /// Returns a new EIP4844 transaction with random address and hash and empty values
     pub fn eip4844() -> Self {
-        Self::Eip4844 {
+        MockTransaction::Eip4844 {
             chain_id: 1,
             hash: B256::random(),
             sender: Address::random(),
@@ -291,7 +291,8 @@
     /// Returns a new EIP4844 transaction with a provided sidecar
     pub fn eip4844_with_sidecar(sidecar: BlobTransactionSidecar) -> Self {
         let mut transaction = Self::eip4844();
-        if let Self::Eip4844 { sidecar: ref mut existing_sidecar, .. } = &mut transaction {
+        if let MockTransaction::Eip4844 { sidecar: ref mut existing_sidecar, .. } = &mut transaction
+        {
             *existing_sidecar = sidecar;
         }
         transaction
@@ -325,7 +326,7 @@
 
     /// Sets the max fee per blob gas for EIP-4844 transactions,
     pub fn set_blob_fee(&mut self, val: u128) -> &mut Self {
-        if let Self::Eip4844 { max_fee_per_blob_gas, .. } = self {
+        if let MockTransaction::Eip4844 { max_fee_per_blob_gas, .. } = self {
             *max_fee_per_blob_gas = val;
         }
         self
@@ -333,8 +334,8 @@
 
     /// Sets the priority fee for dynamic fee transactions (EIP-1559 and EIP-4844)
     pub fn set_priority_fee(&mut self, val: u128) -> &mut Self {
-        if let Self::Eip1559 { max_priority_fee_per_gas, .. } |
-        Self::Eip4844 { max_priority_fee_per_gas, .. } = self
+        if let MockTransaction::Eip1559 { max_priority_fee_per_gas, .. } |
+        MockTransaction::Eip4844 { max_priority_fee_per_gas, .. } = self
         {
             *max_priority_fee_per_gas = val;
         }
@@ -350,15 +351,18 @@
     /// Gets the priority fee for dynamic fee transactions (EIP-1559 and EIP-4844)
     pub const fn get_priority_fee(&self) -> Option<u128> {
         match self {
-            Self::Eip1559 { max_priority_fee_per_gas, .. } |
-            Self::Eip4844 { max_priority_fee_per_gas, .. } => Some(*max_priority_fee_per_gas),
+            MockTransaction::Eip1559 { max_priority_fee_per_gas, .. } |
+            MockTransaction::Eip4844 { max_priority_fee_per_gas, .. } => {
+                Some(*max_priority_fee_per_gas)
+            }
             _ => None,
         }
     }
 
     /// Sets the max fee for dynamic fee transactions (EIP-1559 and EIP-4844)
     pub fn set_max_fee(&mut self, val: u128) -> &mut Self {
-        if let Self::Eip1559 { max_fee_per_gas, .. } | Self::Eip4844 { max_fee_per_gas, .. } = self
+        if let MockTransaction::Eip1559 { max_fee_per_gas, .. } |
+        MockTransaction::Eip4844 { max_fee_per_gas, .. } = self
         {
             *max_fee_per_gas = val;
         }
@@ -374,9 +378,8 @@
     /// Gets the max fee for dynamic fee transactions (EIP-1559 and EIP-4844)
     pub const fn get_max_fee(&self) -> Option<u128> {
         match self {
-            Self::Eip1559 { max_fee_per_gas, .. } | Self::Eip4844 { max_fee_per_gas, .. } => {
-                Some(*max_fee_per_gas)
-            }
+            MockTransaction::Eip1559 { max_fee_per_gas, .. } |
+            MockTransaction::Eip4844 { max_fee_per_gas, .. } => Some(*max_fee_per_gas),
             _ => None,
         }
     }
@@ -384,10 +387,10 @@
     /// Sets the access list for transactions supporting EIP-1559, EIP-4844, and EIP-2930.
     pub fn set_accesslist(&mut self, list: AccessList) -> &mut Self {
         match self {
-            Self::Legacy { .. } => {}
-            Self::Eip1559 { access_list: accesslist, .. } |
-            Self::Eip4844 { access_list: accesslist, .. } |
-            Self::Eip2930 { access_list: accesslist, .. } => {
+            MockTransaction::Legacy { .. } => {}
+            MockTransaction::Eip1559 { access_list: accesslist, .. } |
+            MockTransaction::Eip4844 { access_list: accesslist, .. } |
+            MockTransaction::Eip2930 { access_list: accesslist, .. } => {
                 *accesslist = list;
             }
         }
@@ -397,11 +400,12 @@
     /// Sets the gas price for the transaction.
     pub fn set_gas_price(&mut self, val: u128) -> &mut Self {
         match self {
-            Self::Legacy { gas_price, .. } | Self::Eip2930 { gas_price, .. } => {
+            MockTransaction::Legacy { gas_price, .. } |
+            MockTransaction::Eip2930 { gas_price, .. } => {
                 *gas_price = val;
             }
-            Self::Eip1559 { max_fee_per_gas, max_priority_fee_per_gas, .. } |
-            Self::Eip4844 { max_fee_per_gas, max_priority_fee_per_gas, .. } => {
+            MockTransaction::Eip1559 { max_fee_per_gas, max_priority_fee_per_gas, .. } |
+            MockTransaction::Eip4844 { max_fee_per_gas, max_priority_fee_per_gas, .. } => {
                 *max_fee_per_gas = val;
                 *max_priority_fee_per_gas = val;
             }
@@ -412,11 +416,20 @@
     /// Sets the gas price for the transaction.
     pub fn with_gas_price(mut self, val: u128) -> Self {
         match self {
-            Self::Legacy { ref mut gas_price, .. } | Self::Eip2930 { ref mut gas_price, .. } => {
+            MockTransaction::Legacy { ref mut gas_price, .. } |
+            MockTransaction::Eip2930 { ref mut gas_price, .. } => {
                 *gas_price = val;
             }
-            Self::Eip1559 { ref mut max_fee_per_gas, ref mut max_priority_fee_per_gas, .. } |
-            Self::Eip4844 { ref mut max_fee_per_gas, ref mut max_priority_fee_per_gas, .. } => {
+            MockTransaction::Eip1559 {
+                ref mut max_fee_per_gas,
+                ref mut max_priority_fee_per_gas,
+                ..
+            } |
+            MockTransaction::Eip4844 {
+                ref mut max_fee_per_gas,
+                ref mut max_priority_fee_per_gas,
+                ..
+            } => {
                 *max_fee_per_gas = val;
                 *max_priority_fee_per_gas = val;
             }
@@ -427,10 +440,10 @@
     /// Gets the gas price for the transaction.
     pub const fn get_gas_price(&self) -> u128 {
         match self {
-            Self::Legacy { gas_price, .. } | Self::Eip2930 { gas_price, .. } => *gas_price,
-            Self::Eip1559 { max_fee_per_gas, .. } | Self::Eip4844 { max_fee_per_gas, .. } => {
-                *max_fee_per_gas
-            }
+            MockTransaction::Legacy { gas_price, .. } |
+            MockTransaction::Eip2930 { gas_price, .. } => *gas_price,
+            MockTransaction::Eip1559 { max_fee_per_gas, .. } |
+            MockTransaction::Eip4844 { max_fee_per_gas, .. } => *max_fee_per_gas,
         }
     }
 
@@ -502,7 +515,7 @@
     /// If it's an EIP-4844 transaction.
     pub fn inc_blob_fee_by(&self, value: u128) -> Self {
         let mut this = self.clone();
-        if let Self::Eip4844 { max_fee_per_blob_gas, .. } = &mut this {
+        if let MockTransaction::Eip4844 { max_fee_per_blob_gas, .. } = &mut this {
             *max_fee_per_blob_gas = max_fee_per_blob_gas.checked_add(value).unwrap();
         }
         this
@@ -520,7 +533,7 @@
     /// If it's an EIP-4844 transaction.
     pub fn decr_blob_fee_by(&self, value: u128) -> Self {
         let mut this = self.clone();
-        if let Self::Eip4844 { max_fee_per_blob_gas, .. } = &mut this {
+        if let MockTransaction::Eip4844 { max_fee_per_blob_gas, .. } = &mut this {
             *max_fee_per_blob_gas = max_fee_per_blob_gas.checked_sub(value).unwrap();
         }
         this
@@ -538,61 +551,61 @@
 
     /// Checks if the transaction is of the legacy type.
     pub const fn is_legacy(&self) -> bool {
-        matches!(self, Self::Legacy { .. })
+        matches!(self, MockTransaction::Legacy { .. })
     }
 
     /// Checks if the transaction is of the EIP-1559 type.
     pub const fn is_eip1559(&self) -> bool {
-        matches!(self, Self::Eip1559 { .. })
+        matches!(self, MockTransaction::Eip1559 { .. })
     }
 
     /// Checks if the transaction is of the EIP-4844 type.
     pub const fn is_eip4844(&self) -> bool {
-        matches!(self, Self::Eip4844 { .. })
+        matches!(self, MockTransaction::Eip4844 { .. })
     }
 
     /// Checks if the transaction is of the EIP-2930 type.
     pub const fn is_eip2930(&self) -> bool {
-        matches!(self, Self::Eip2930 { .. })
+        matches!(self, MockTransaction::Eip2930 { .. })
     }
 }
 
 impl PoolTransaction for MockTransaction {
     fn hash(&self) -> &TxHash {
         match self {
-            Self::Legacy { hash, .. } |
-            Self::Eip1559 { hash, .. } |
-            Self::Eip4844 { hash, .. } |
-            Self::Eip2930 { hash, .. } => hash,
+            MockTransaction::Legacy { hash, .. } |
+            MockTransaction::Eip1559 { hash, .. } |
+            MockTransaction::Eip4844 { hash, .. } |
+            MockTransaction::Eip2930 { hash, .. } => hash,
         }
     }
 
     fn sender(&self) -> Address {
         match self {
-            Self::Legacy { sender, .. } |
-            Self::Eip1559 { sender, .. } |
-            Self::Eip4844 { sender, .. } |
-            Self::Eip2930 { sender, .. } => *sender,
+            MockTransaction::Legacy { sender, .. } |
+            MockTransaction::Eip1559 { sender, .. } |
+            MockTransaction::Eip4844 { sender, .. } |
+            MockTransaction::Eip2930 { sender, .. } => *sender,
         }
     }
 
     fn nonce(&self) -> u64 {
         match self {
-            Self::Legacy { nonce, .. } |
-            Self::Eip1559 { nonce, .. } |
-            Self::Eip4844 { nonce, .. } |
-            Self::Eip2930 { nonce, .. } => *nonce,
+            MockTransaction::Legacy { nonce, .. } |
+            MockTransaction::Eip1559 { nonce, .. } |
+            MockTransaction::Eip4844 { nonce, .. } |
+            MockTransaction::Eip2930 { nonce, .. } => *nonce,
         }
     }
 
     fn cost(&self) -> U256 {
         match self {
-            Self::Legacy { gas_price, value, gas_limit, .. } |
-            Self::Eip2930 { gas_limit, gas_price, value, .. } => {
+            MockTransaction::Legacy { gas_price, value, gas_limit, .. } |
+            MockTransaction::Eip2930 { gas_limit, gas_price, value, .. } => {
                 U256::from(*gas_limit) * U256::from(*gas_price) + *value
             }
-            Self::Eip1559 { max_fee_per_gas, value, gas_limit, .. } |
-            Self::Eip4844 { max_fee_per_gas, value, gas_limit, .. } => {
+            MockTransaction::Eip1559 { max_fee_per_gas, value, gas_limit, .. } |
+            MockTransaction::Eip4844 { max_fee_per_gas, value, gas_limit, .. } => {
                 U256::from(*gas_limit) * U256::from(*max_fee_per_gas) + *value
             }
         }
@@ -604,33 +617,35 @@
 
     fn max_fee_per_gas(&self) -> u128 {
         match self {
-            Self::Legacy { gas_price, .. } | Self::Eip2930 { gas_price, .. } => *gas_price,
-            Self::Eip1559 { max_fee_per_gas, .. } | Self::Eip4844 { max_fee_per_gas, .. } => {
-                *max_fee_per_gas
+            MockTransaction::Legacy { gas_price, .. } |
+            MockTransaction::Eip2930 { gas_price, .. } => *gas_price,
+            MockTransaction::Eip1559 { max_fee_per_gas, .. } |
+            MockTransaction::Eip4844 { max_fee_per_gas, .. } => *max_fee_per_gas,
+        }
+    }
+
+    fn access_list(&self) -> Option<&AccessList> {
+        match self {
+            MockTransaction::Legacy { .. } => None,
+            MockTransaction::Eip1559 { access_list: accesslist, .. } |
+            MockTransaction::Eip4844 { access_list: accesslist, .. } |
+            MockTransaction::Eip2930 { access_list: accesslist, .. } => Some(accesslist),
+        }
+    }
+
+    fn max_priority_fee_per_gas(&self) -> Option<u128> {
+        match self {
+            MockTransaction::Legacy { .. } | MockTransaction::Eip2930 { .. } => None,
+            MockTransaction::Eip1559 { max_priority_fee_per_gas, .. } |
+            MockTransaction::Eip4844 { max_priority_fee_per_gas, .. } => {
+                Some(*max_priority_fee_per_gas)
             }
         }
     }
 
-    fn access_list(&self) -> Option<&AccessList> {
-        match self {
-            Self::Legacy { .. } => None,
-            Self::Eip1559 { access_list: accesslist, .. } |
-            Self::Eip4844 { access_list: accesslist, .. } |
-            Self::Eip2930 { access_list: accesslist, .. } => Some(accesslist),
-        }
-    }
-
-    fn max_priority_fee_per_gas(&self) -> Option<u128> {
-        match self {
-            Self::Legacy { .. } | Self::Eip2930 { .. } => None,
-            Self::Eip1559 { max_priority_fee_per_gas, .. } |
-            Self::Eip4844 { max_priority_fee_per_gas, .. } => Some(*max_priority_fee_per_gas),
-        }
-    }
-
     fn max_fee_per_blob_gas(&self) -> Option<u128> {
         match self {
-            Self::Eip4844 { max_fee_per_blob_gas, .. } => Some(*max_fee_per_blob_gas),
+            MockTransaction::Eip4844 { max_fee_per_blob_gas, .. } => Some(*max_fee_per_blob_gas),
             _ => None,
         }
     }
@@ -645,7 +660,7 @@
 
         // If the maximum fee per gas is less than the base fee, return None
         if max_fee_per_gas < base_fee {
-            return None;
+            return None
         }
 
         // Calculate the fee by subtracting the base fee from the maximum fee per gas
@@ -654,7 +669,7 @@
         // If the maximum priority fee per gas is available, return the minimum of fee and priority
         // fee
         if let Some(priority_fee) = self.max_priority_fee_per_gas() {
-            return Some(fee.min(priority_fee));
+            return Some(fee.min(priority_fee))
         }
 
         // Otherwise, return the calculated fee
@@ -664,56 +679,50 @@
     /// Returns the priority fee or gas price based on the transaction type.
     fn priority_fee_or_price(&self) -> u128 {
         match self {
-            Self::Legacy { gas_price, .. } | Self::Eip2930 { gas_price, .. } => *gas_price,
-            Self::Eip1559 { max_priority_fee_per_gas, .. } |
-            Self::Eip4844 { max_priority_fee_per_gas, .. } => *max_priority_fee_per_gas,
+            MockTransaction::Legacy { gas_price, .. } |
+            MockTransaction::Eip2930 { gas_price, .. } => *gas_price,
+            MockTransaction::Eip1559 { max_priority_fee_per_gas, .. } |
+            MockTransaction::Eip4844 { max_priority_fee_per_gas, .. } => *max_priority_fee_per_gas,
         }
     }
 
     /// Returns the transaction kind associated with the transaction.
     fn kind(&self) -> TxKind {
         match self {
-<<<<<<< HEAD
-            Self::Legacy { to, .. } |
-            Self::Eip1559 { to, .. } |
-            Self::Eip4844 { to, .. } |
-            Self::Eip2930 { to, .. } => to,
-=======
             MockTransaction::Legacy { to, .. } |
             MockTransaction::Eip1559 { to, .. } |
             MockTransaction::Eip2930 { to, .. } => *to,
             MockTransaction::Eip4844 { to, .. } => TxKind::Call(*to),
->>>>>>> 7262d08f
         }
     }
 
     /// Returns the input data associated with the transaction.
     fn input(&self) -> &[u8] {
         match self {
-            Self::Legacy { .. } => &[],
-            Self::Eip1559 { input, .. } |
-            Self::Eip4844 { input, .. } |
-            Self::Eip2930 { input, .. } => input,
+            MockTransaction::Legacy { .. } => &[],
+            MockTransaction::Eip1559 { input, .. } |
+            MockTransaction::Eip4844 { input, .. } |
+            MockTransaction::Eip2930 { input, .. } => input,
         }
     }
 
     /// Returns the size of the transaction.
     fn size(&self) -> usize {
         match self {
-            Self::Legacy { size, .. } |
-            Self::Eip1559 { size, .. } |
-            Self::Eip4844 { size, .. } |
-            Self::Eip2930 { size, .. } => *size,
+            MockTransaction::Legacy { size, .. } |
+            MockTransaction::Eip1559 { size, .. } |
+            MockTransaction::Eip4844 { size, .. } |
+            MockTransaction::Eip2930 { size, .. } => *size,
         }
     }
 
     /// Returns the transaction type as a byte identifier.
     fn tx_type(&self) -> u8 {
         match self {
-            Self::Legacy { .. } => TxType::Legacy.into(),
-            Self::Eip1559 { .. } => TxType::Eip1559.into(),
-            Self::Eip4844 { .. } => TxType::Eip4844.into(),
-            Self::Eip2930 { .. } => TxType::Eip2930.into(),
+            MockTransaction::Legacy { .. } => TxType::Legacy.into(),
+            MockTransaction::Eip1559 { .. } => TxType::Eip1559.into(),
+            MockTransaction::Eip4844 { .. } => TxType::Eip4844.into(),
+            MockTransaction::Eip2930 { .. } => TxType::Eip2930.into(),
         }
     }
 
@@ -725,10 +734,10 @@
     /// Returns the chain ID associated with the transaction.
     fn chain_id(&self) -> Option<u64> {
         match self {
-            Self::Legacy { chain_id, .. } => *chain_id,
-            Self::Eip1559 { chain_id, .. } |
-            Self::Eip4844 { chain_id, .. } |
-            Self::Eip2930 { chain_id, .. } => Some(*chain_id),
+            MockTransaction::Legacy { chain_id, .. } => *chain_id,
+            MockTransaction::Eip1559 { chain_id, .. } |
+            MockTransaction::Eip4844 { chain_id, .. } |
+            MockTransaction::Eip2930 { chain_id, .. } => Some(*chain_id),
         }
     }
 }
@@ -781,7 +790,7 @@
                 to,
                 value,
                 input,
-            }) => Ok(Self::Legacy {
+            }) => Ok(MockTransaction::Legacy {
                 chain_id,
                 hash,
                 sender,
@@ -802,7 +811,7 @@
                 value,
                 input,
                 access_list,
-            }) => Ok(Self::Eip2930 {
+            }) => Ok(MockTransaction::Eip2930 {
                 chain_id,
                 hash,
                 sender,
@@ -825,7 +834,7 @@
                 value,
                 input,
                 access_list,
-            }) => Ok(Self::Eip1559 {
+            }) => Ok(MockTransaction::Eip1559 {
                 chain_id,
                 hash,
                 sender,
@@ -852,7 +861,7 @@
                 access_list,
                 blob_versioned_hashes: _,
                 max_fee_per_blob_gas,
-            }) => Ok(Self::Eip4844 {
+            }) => Ok(MockTransaction::Eip4844 {
                 chain_id,
                 hash,
                 sender,
@@ -1008,7 +1017,7 @@
                     to,
                     value,
                     input,
-                }) => Self::Legacy {
+                }) => MockTransaction::Legacy {
                     chain_id: *chain_id,
                     sender,
                     hash: tx_hash,
@@ -1030,7 +1039,7 @@
                     value,
                     access_list,
                     input,
-                }) => Self::Eip2930 {
+                }) => MockTransaction::Eip2930 {
                     chain_id: *chain_id,
                     sender,
                     hash: tx_hash,
@@ -1053,7 +1062,7 @@
                     value,
                     input,
                     access_list,
-                }) => Self::Eip1559 {
+                }) => MockTransaction::Eip1559 {
                     chain_id: *chain_id,
                     sender,
                     hash: tx_hash,
@@ -1079,12 +1088,8 @@
                     max_fee_per_blob_gas,
                     access_list,
                     blob_versioned_hashes: _,
-<<<<<<< HEAD
-                }) => Self::Eip4844 {
-=======
                     placeholder,
                 }) => MockTransaction::Eip4844 {
->>>>>>> 7262d08f
                     chain_id: *chain_id,
                     sender,
                     hash: tx_hash,
@@ -1109,7 +1114,7 @@
             .boxed()
     }
 
-    type Strategy = proptest::strategy::BoxedStrategy<Self>;
+    type Strategy = proptest::strategy::BoxedStrategy<MockTransaction>;
 }
 
 /// A factory for creating and managing various types of mock transactions.
@@ -1428,7 +1433,7 @@
     /// Returns the inner [MockTransactionSet]
     pub fn into_inner(self) -> MockTransactionSet {
         match self {
-            Self::BlobsOnly(set) | Self::Mixed(set) => set,
+            NonConflictingSetOutcome::BlobsOnly(set) | NonConflictingSetOutcome::Mixed(set) => set,
         }
     }
 
@@ -1446,8 +1451,8 @@
         rng: &mut impl rand::Rng,
     ) {
         match self {
-            Self::BlobsOnly(_) => {}
-            Self::Mixed(set) => set.with_nonce_gaps(gap_pct, gap_range, rng),
+            NonConflictingSetOutcome::BlobsOnly(_) => {}
+            NonConflictingSetOutcome::Mixed(set) => set.with_nonce_gaps(gap_pct, gap_range, rng),
         }
     }
 }
