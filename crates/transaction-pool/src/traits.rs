use crate::{
    error::PoolResult,
    pool::{state::SubPool, TransactionEvents},
    validate::ValidPoolTransaction,
    AllTransactionsEvents,
};
use futures_util::{ready, Stream};
use reth_primitives::{
<<<<<<< HEAD
    Address, Bytes, FromRecoveredTransaction, IntoRecoveredTransaction, PeerId, Transaction,
    TransactionKind, TransactionSignedEcRecovered, TxHash, EIP1559_TX_TYPE_ID, EIP4844_TX_TYPE_ID,
    H256, U256,
=======
    Address, BlobTransactionSidecar, FromRecoveredTransaction, IntoRecoveredTransaction, PeerId,
    PooledTransactionsElement, PooledTransactionsElementEcRecovered, Transaction, TransactionKind,
    TransactionSignedEcRecovered, TxHash, EIP1559_TX_TYPE_ID, EIP4844_TX_TYPE_ID, H256, U256,
>>>>>>> 2abfe231
};
use reth_rlp::Encodable;
use std::{
    collections::{HashMap, HashSet},
    fmt,
    pin::Pin,
    sync::Arc,
    task::{Context, Poll},
};
use tokio::sync::mpsc::Receiver;

use crate::blobstore::BlobStoreError;
#[cfg(feature = "serde")]
use serde::{Deserialize, Serialize};

/// General purpose abstraction of a transaction-pool.
///
/// This is intended to be used by API-consumers such as RPC that need inject new incoming,
/// unverified transactions. And by block production that needs to get transactions to execute in a
/// new block.
///
/// Note: This requires `Clone` for convenience, since it is assumed that this will be implemented
/// for a wrapped `Arc` type, see also [`Pool`](crate::Pool).
#[async_trait::async_trait]
#[auto_impl::auto_impl(Arc)]
pub trait TransactionPool: Send + Sync + Clone {
    /// The transaction type of the pool
    type Transaction: PoolTransaction;

    /// Returns stats about the pool and all sub-pools.
    fn pool_size(&self) -> PoolSize;

    /// Returns the block the pool is currently tracking.
    ///
    /// This tracks the block that the pool has last seen.
    fn block_info(&self) -> BlockInfo;

    /// Imports an _external_ transaction.
    ///
    /// This is intended to be used by the network to insert incoming transactions received over the
    /// p2p network.
    ///
    /// Consumer: P2P
    async fn add_external_transaction(&self, transaction: Self::Transaction) -> PoolResult<TxHash> {
        self.add_transaction(TransactionOrigin::External, transaction).await
    }

    /// Imports all _external_ transactions
    ///
    ///
    /// Consumer: Utility
    async fn add_external_transactions(
        &self,
        transactions: Vec<Self::Transaction>,
    ) -> PoolResult<Vec<PoolResult<TxHash>>> {
        self.add_transactions(TransactionOrigin::External, transactions).await
    }

    /// Adds an _unvalidated_ transaction into the pool and subscribe to state changes.
    ///
    /// This is the same as [TransactionPool::add_transaction] but returns an event stream for the
    /// given transaction.
    ///
    /// Consumer: Custom
    async fn add_transaction_and_subscribe(
        &self,
        origin: TransactionOrigin,
        transaction: Self::Transaction,
    ) -> PoolResult<TransactionEvents>;

    /// Adds an _unvalidated_ transaction into the pool.
    ///
    /// Consumer: RPC
    async fn add_transaction(
        &self,
        origin: TransactionOrigin,
        transaction: Self::Transaction,
    ) -> PoolResult<TxHash>;

    /// Adds the given _unvalidated_ transaction into the pool.
    ///
    /// Returns a list of results.
    ///
    /// Consumer: RPC
    async fn add_transactions(
        &self,
        origin: TransactionOrigin,
        transactions: Vec<Self::Transaction>,
    ) -> PoolResult<Vec<PoolResult<TxHash>>>;

    /// Returns a new transaction change event stream for the given transaction.
    ///
    /// Returns `None` if the transaction is not in the pool.
    fn transaction_event_listener(&self, tx_hash: TxHash) -> Option<TransactionEvents>;

    /// Returns a new transaction change event stream for _all_ transactions in the pool.
    fn all_transactions_event_listener(&self) -> AllTransactionsEvents<Self::Transaction>;

    /// Returns a new Stream that yields transactions hashes for new __pending__ transactions
    /// inserted into the pool that are allowed to be propagated.
    ///
    /// Note: This is intended for networking and will __only__ yield transactions that are allowed
    /// to be propagated over the network.
    ///
    /// Consumer: RPC/P2P
    fn pending_transactions_listener(&self) -> Receiver<TxHash> {
        self.pending_transactions_listener_for(PendingTransactionListenerKind::PropagateOnly)
    }

    /// Returns a new Stream that yields transactions hashes for new __pending__ transactions
    /// inserted into the pool depending on the given [PendingTransactionListenerKind] argument.
    fn pending_transactions_listener_for(
        &self,
        kind: PendingTransactionListenerKind,
    ) -> Receiver<TxHash>;

    /// Returns a new stream that yields new valid transactions added to the pool.
    fn new_transactions_listener(&self) -> Receiver<NewTransactionEvent<Self::Transaction>>;

    /// Returns a new Stream that yields new transactions added to the pending sub-pool.
    ///
    /// This is a convenience wrapper around [Self::new_transactions_listener] that filters for
    /// [SubPool::Pending](crate::SubPool).
    fn new_pending_pool_transactions_listener(
        &self,
    ) -> NewSubpoolTransactionStream<Self::Transaction> {
        NewSubpoolTransactionStream::new(self.new_transactions_listener(), SubPool::Pending)
    }

    /// Returns a new Stream that yields new transactions added to the basefee sub-pool.
    ///
    /// This is a convenience wrapper around [Self::new_transactions_listener] that filters for
    /// [SubPool::BaseFee](crate::SubPool).
    fn new_basefee_pool_transactions_listener(
        &self,
    ) -> NewSubpoolTransactionStream<Self::Transaction> {
        NewSubpoolTransactionStream::new(self.new_transactions_listener(), SubPool::BaseFee)
    }

    /// Returns a new Stream that yields new transactions added to the queued-pool.
    ///
    /// This is a convenience wrapper around [Self::new_transactions_listener] that filters for
    /// [SubPool::Queued](crate::SubPool).
    fn new_queued_transactions_listener(&self) -> NewSubpoolTransactionStream<Self::Transaction> {
        NewSubpoolTransactionStream::new(self.new_transactions_listener(), SubPool::Queued)
    }

    /// Returns the _hashes_ of all transactions in the pool.
    ///
    /// Note: This returns a `Vec` but should guarantee that all hashes are unique.
    ///
    /// Consumer: P2P
    fn pooled_transaction_hashes(&self) -> Vec<TxHash>;

    /// Returns only the first `max` hashes of transactions in the pool.
    ///
    /// Consumer: P2P
    fn pooled_transaction_hashes_max(&self, max: usize) -> Vec<TxHash>;

    /// Returns the _full_ transaction objects all transactions in the pool.
    ///
    /// Note: This returns a `Vec` but should guarantee that all transactions are unique.
    ///
    /// Consumer: P2P
    fn pooled_transactions(&self) -> Vec<Arc<ValidPoolTransaction<Self::Transaction>>>;

    /// Returns only the first `max` transactions in the pool.
    ///
    /// Consumer: P2P
    fn pooled_transactions_max(
        &self,
        max: usize,
    ) -> Vec<Arc<ValidPoolTransaction<Self::Transaction>>>;

    /// Returns an iterator that yields transactions that are ready for block production.
    ///
    /// Consumer: Block production
    fn best_transactions(
        &self,
    ) -> Box<dyn BestTransactions<Item = Arc<ValidPoolTransaction<Self::Transaction>>>>;

    /// Returns an iterator that yields transactions that are ready for block production with the
    /// given base fee.
    ///
    /// Consumer: Block production
    fn best_transactions_with_base_fee(
        &self,
        base_fee: u64,
    ) -> Box<dyn BestTransactions<Item = Arc<ValidPoolTransaction<Self::Transaction>>>>;

    /// Returns all transactions that can be included in the next block.
    ///
    /// This is primarily used for the `txpool_` RPC namespace: <https://geth.ethereum.org/docs/interacting-with-geth/rpc/ns-txpool> which distinguishes between `pending` and `queued` transactions, where `pending` are transactions ready for inclusion in the next block and `queued` are transactions that are ready for inclusion in future blocks.
    ///
    /// Consumer: RPC
    fn pending_transactions(&self) -> Vec<Arc<ValidPoolTransaction<Self::Transaction>>>;

    /// Returns all transactions that can be included in _future_ blocks.
    ///
    /// This and [Self::pending_transactions] are mutually exclusive.
    ///
    /// Consumer: RPC
    fn queued_transactions(&self) -> Vec<Arc<ValidPoolTransaction<Self::Transaction>>>;

    /// Returns all transactions that are currently in the pool grouped by whether they are ready
    /// for inclusion in the next block or not.
    ///
    /// This is primarily used for the `txpool_` namespace: <https://geth.ethereum.org/docs/interacting-with-geth/rpc/ns-txpool>
    ///
    /// Consumer: RPC
    fn all_transactions(&self) -> AllPoolTransactions<Self::Transaction>;

    /// Removes all transactions corresponding to the given hashes.
    ///
    /// Also removes all _dependent_ transactions.
    ///
    /// Consumer: Block production
    fn remove_transactions(
        &self,
        hashes: Vec<TxHash>,
    ) -> Vec<Arc<ValidPoolTransaction<Self::Transaction>>>;

    /// Retains only those hashes that are unknown to the pool.
    /// In other words, removes all transactions from the given set that are currently present in
    /// the pool.
    ///
    /// Consumer: P2P
    fn retain_unknown(&self, hashes: &mut Vec<TxHash>);

    /// Returns if the transaction for the given hash is already included in this pool.
    fn contains(&self, tx_hash: &TxHash) -> bool {
        self.get(tx_hash).is_some()
    }

    /// Returns the transaction for the given hash.
    fn get(&self, tx_hash: &TxHash) -> Option<Arc<ValidPoolTransaction<Self::Transaction>>>;

    /// Returns all transactions objects for the given hashes.
    ///
    /// TODO(mattsse): this will no longer be accurate and we need a new function specifically for
    /// pooled txs This adheres to the expected behavior of [`GetPooledTransactions`](https://github.com/ethereum/devp2p/blob/master/caps/eth.md#getpooledtransactions-0x09):
    /// The transactions must be in same order as in the request, but it is OK to skip transactions
    /// which are not available.
    fn get_all(&self, txs: Vec<TxHash>) -> Vec<Arc<ValidPoolTransaction<Self::Transaction>>>;

    /// Notify the pool about transactions that are propagated to peers.
    ///
    /// Consumer: P2P
    fn on_propagated(&self, txs: PropagatedTransactions);

    /// Returns all transactions sent by a given user
    fn get_transactions_by_sender(
        &self,
        sender: Address,
    ) -> Vec<Arc<ValidPoolTransaction<Self::Transaction>>>;

    /// Returns a set of all senders of transactions in the pool
    fn unique_senders(&self) -> HashSet<Address>;

    /// Returns the [BlobTransactionSidecar] for the given transaction hash if it exists in the blob
    /// store.
    fn get_blob(&self, tx_hash: TxHash) -> Result<Option<BlobTransactionSidecar>, BlobStoreError>;

    /// Returns all [BlobTransactionSidecar] for the given transaction hashes if they exists in the
    /// blob store.
    ///
    /// This only returns the blobs that were found in the store.
    /// If there's no blob it will not be returned.
    fn get_all_blobs(
        &self,
        tx_hashes: Vec<TxHash>,
    ) -> Result<Vec<(TxHash, BlobTransactionSidecar)>, BlobStoreError>;
}

/// Extension for [TransactionPool] trait that allows to set the current block info.
#[auto_impl::auto_impl(Arc)]
pub trait TransactionPoolExt: TransactionPool {
    /// Sets the current block info for the pool.
    fn set_block_info(&self, info: BlockInfo);

    /// Event listener for when the pool needs to be updated
    ///
    /// Implementers need to update the pool accordingly.
    /// For example the base fee of the pending block is determined after a block is mined which
    /// affects the dynamic fee requirement of pending transactions in the pool.
    fn on_canonical_state_change(&self, update: CanonicalStateUpdate);

    /// Updates the accounts in the pool
    fn update_accounts(&self, accounts: Vec<ChangedAccount>);
}

/// Determines what kind of new pending transactions should be emitted by a stream of pending
/// transactions.
///
/// This gives control whether to include transactions that are allowed to be propagated.
#[derive(Debug, Copy, Clone, PartialEq, Eq)]
pub enum PendingTransactionListenerKind {
    /// Any new pending transactions
    All,
    /// Only transactions that are allowed to be propagated.
    ///
    /// See also [ValidPoolTransaction]
    PropagateOnly,
}

impl PendingTransactionListenerKind {
    /// Returns true if we're only interested in transactions that are allowed to be propagated.
    #[inline]
    pub fn is_propagate_only(&self) -> bool {
        matches!(self, Self::PropagateOnly)
    }
}

/// A Helper type that bundles all transactions in the pool.
#[derive(Debug, Clone)]
pub struct AllPoolTransactions<T: PoolTransaction> {
    /// Transactions that are ready for inclusion in the next block.
    pub pending: Vec<Arc<ValidPoolTransaction<T>>>,
    /// Transactions that are ready for inclusion in _future_ blocks, but are currently parked,
    /// because they depend on other transactions that are not yet included in the pool (nonce gap)
    /// or otherwise blocked.
    pub queued: Vec<Arc<ValidPoolTransaction<T>>>,
}

// === impl AllPoolTransactions ===

impl<T: PoolTransaction> AllPoolTransactions<T> {
    /// Returns an iterator over all pending [TransactionSignedEcRecovered] transactions.
    pub fn pending_recovered(&self) -> impl Iterator<Item = TransactionSignedEcRecovered> + '_ {
        self.pending.iter().map(|tx| tx.transaction.to_recovered_transaction())
    }

    /// Returns an iterator over all queued [TransactionSignedEcRecovered] transactions.
    pub fn queued_recovered(&self) -> impl Iterator<Item = TransactionSignedEcRecovered> + '_ {
        self.queued.iter().map(|tx| tx.transaction.to_recovered_transaction())
    }
}

impl<T: PoolTransaction> Default for AllPoolTransactions<T> {
    fn default() -> Self {
        Self { pending: Default::default(), queued: Default::default() }
    }
}

/// Represents a transaction that was propagated over the network.
#[derive(Debug, Clone, Eq, PartialEq, Default)]
pub struct PropagatedTransactions(pub HashMap<TxHash, Vec<PropagateKind>>);

/// Represents how a transaction was propagated over the network.
#[derive(Debug, Copy, Clone, Eq, PartialEq)]
#[cfg_attr(feature = "serde", derive(Serialize, Deserialize))]
pub enum PropagateKind {
    /// The full transaction object was sent to the peer.
    ///
    /// This is equivalent to the `Transaction` message
    Full(PeerId),
    /// Only the Hash was propagated to the peer.
    Hash(PeerId),
}

// === impl PropagateKind ===

impl PropagateKind {
    /// Returns the peer the transaction was sent to
    pub fn peer(&self) -> &PeerId {
        match self {
            PropagateKind::Full(peer) => peer,
            PropagateKind::Hash(peer) => peer,
        }
    }
}

impl From<PropagateKind> for PeerId {
    fn from(value: PropagateKind) -> Self {
        match value {
            PropagateKind::Full(peer) => peer,
            PropagateKind::Hash(peer) => peer,
        }
    }
}

/// Represents a new transaction
#[derive(Debug)]
pub struct NewTransactionEvent<T: PoolTransaction> {
    /// The pool which the transaction was moved to.
    pub subpool: SubPool,
    /// Actual transaction
    pub transaction: Arc<ValidPoolTransaction<T>>,
}

impl<T: PoolTransaction> Clone for NewTransactionEvent<T> {
    fn clone(&self) -> Self {
        Self { subpool: self.subpool, transaction: self.transaction.clone() }
    }
}

/// Where the transaction originates from.
///
/// Depending on where the transaction was picked up, it affects how the transaction is handled
/// internally, e.g. limits for simultaneous transaction of one sender.
#[derive(Debug, Copy, Clone, PartialEq, Eq)]
pub enum TransactionOrigin {
    /// Transaction is coming from a local source.
    Local,
    /// Transaction has been received externally.
    ///
    /// This is usually considered an "untrusted" source, for example received from another in the
    /// network.
    External,
    /// Transaction is originated locally and is intended to remain private.
    ///
    /// This type of transaction should not be propagated to the network. It's meant for
    /// private usage within the local node only.
    Private,
}

// === impl TransactionOrigin ===

impl TransactionOrigin {
    /// Whether the transaction originates from a local source.
    pub fn is_local(&self) -> bool {
        matches!(self, TransactionOrigin::Local)
    }
}

/// Represents changes after a new canonical block or range of canonical blocks was added to the
/// chain.
///
/// It is expected that this is only used if the added blocks are canonical to the pool's last known
/// block hash. In other words, the first added block of the range must be the child of the last
/// known block hash.
///
/// This is used to update the pool state accordingly.
#[derive(Debug, Clone)]
pub struct CanonicalStateUpdate {
    /// Hash of the tip block.
    pub hash: H256,
    /// Number of the tip block.
    pub number: u64,
    /// EIP-1559 Base fee of the _next_ (pending) block
    ///
    /// The base fee of a block depends on the utilization of the last block and its base fee.
    pub pending_block_base_fee: u64,
    /// A set of changed accounts across a range of blocks.
    pub changed_accounts: Vec<ChangedAccount>,
    /// All mined transactions in the block range.
    pub mined_transactions: Vec<H256>,
    /// Timestamp of the latest chain update
    pub timestamp: u64,
}

impl fmt::Display for CanonicalStateUpdate {
    fn fmt(&self, f: &mut fmt::Formatter<'_>) -> fmt::Result {
        write!(f, "{{ hash: {}, number: {}, pending_block_base_fee: {}, changed_accounts: {}, mined_transactions: {} }}",
            self.hash, self.number, self.pending_block_base_fee, self.changed_accounts.len(), self.mined_transactions.len())
    }
}

/// Represents a changed account
#[derive(Clone, Copy, Debug, PartialEq, Eq, Default)]
pub struct ChangedAccount {
    /// The address of the account.
    pub address: Address,
    /// Account nonce.
    pub nonce: u64,
    /// Account balance.
    pub balance: U256,
}

// === impl ChangedAccount ===

impl ChangedAccount {
    /// Creates a new `ChangedAccount` with the given address and 0 balance and nonce.
    pub(crate) fn empty(address: Address) -> Self {
        Self { address, nonce: 0, balance: U256::ZERO }
    }
}

/// An `Iterator` that only returns transactions that are ready to be executed.
///
/// This makes no assumptions about the order of the transactions, but expects that _all_
/// transactions are valid (no nonce gaps.) for the tracked state of the pool.
///
/// Note: this iterator will always return the best transaction that it currently knows.
/// There is no guarantee transactions will be returned sequentially in decreasing
/// priority order.
pub trait BestTransactions: Iterator + Send {
    /// Mark the transaction as invalid.
    ///
    /// Implementers must ensure all subsequent transaction _don't_ depend on this transaction.
    /// In other words, this must remove the given transaction _and_ drain all transaction that
    /// depend on it.
    fn mark_invalid(&mut self, transaction: &Self::Item);
}

/// A no-op implementation that yields no transactions.
impl<T> BestTransactions for std::iter::Empty<T> {
    fn mark_invalid(&mut self, _tx: &T) {}
}

/// Trait for transaction types used inside the pool
pub trait PoolTransaction:
    fmt::Debug + Send + Sync + FromRecoveredTransaction + IntoRecoveredTransaction
{
    /// Hash of the transaction.
    fn hash(&self) -> &TxHash;

    /// The Sender of the transaction.
    fn sender(&self) -> Address;

    /// Returns the nonce for this transaction.
    fn nonce(&self) -> u64;

    /// The transaction input data.
    fn input(&self) -> &Bytes;

    /// Returns the cost that this transaction is allowed to consume:
    ///
    /// For EIP-1559 transactions: `max_fee_per_gas * gas_limit + tx_value`.
    /// For legacy transactions: `gas_price * gas_limit + tx_value`.
    fn cost(&self) -> U256;

    /// Amount of gas that should be used in executing this transaction. This is paid up-front.
    fn gas_limit(&self) -> u64;

    /// Returns the EIP-1559 the maximum fee per gas the caller is willing to pay.
    ///
    /// For legacy transactions this is gas_price.
    ///
    /// This is also commonly referred to as the "Gas Fee Cap" (`GasFeeCap`).
    fn max_fee_per_gas(&self) -> u128;

    /// Returns the EIP-1559 Priority fee the caller is paying to the block author.
    ///
    /// This will return `None` for non-EIP1559 transactions
    fn max_priority_fee_per_gas(&self) -> Option<u128>;

    /// Returns the effective tip for this transaction.
    ///
    /// For EIP-1559 transactions: `min(max_fee_per_gas - base_fee, max_priority_fee_per_gas)`.
    /// For legacy transactions: `gas_price - base_fee`.
    fn effective_tip_per_gas(&self, base_fee: u64) -> Option<u128>;

    /// Returns the max priority fee per gas if the transaction is an EIP-1559 transaction, and
    /// otherwise returns the gas price.
    fn priority_fee_or_price(&self) -> u128;

    /// Returns the transaction's [`TransactionKind`], which is the address of the recipient or
    /// [`TransactionKind::Create`] if the transaction is a contract creation.
    fn kind(&self) -> &TransactionKind;

    /// Returns a measurement of the heap usage of this type and all its internals.
    fn size(&self) -> usize;

    /// Returns the transaction type
    fn tx_type(&self) -> u8;

    /// Returns true if the transaction is an EIP-1559 transaction.
    fn is_eip1559(&self) -> bool {
        self.tx_type() == EIP1559_TX_TYPE_ID
    }

    /// Returns true if the transaction is an EIP-4844 transaction.
    fn is_eip4844(&self) -> bool {
        self.tx_type() == EIP4844_TX_TYPE_ID
    }

    /// Returns the length of the rlp encoded object
    fn encoded_length(&self) -> usize;

    /// Returns chain_id
    fn chain_id(&self) -> Option<u64>;

    /// Returns whether or not the transaction is an Optimism Deposited transaction.
    #[cfg(feature = "optimism")]
    fn is_deposit(&self) -> bool;
}

/// The default [PoolTransaction] for the [Pool](crate::Pool) for Ethereum.
///
/// This type is essentially a wrapper around [TransactionSignedEcRecovered] with additional fields
/// derived from the transaction that are frequently used by the pools for ordering.
#[derive(Debug, Clone, PartialEq, Eq)]
pub struct EthPooledTransaction {
    /// EcRecovered transaction info
    pub(crate) transaction: TransactionSignedEcRecovered,

    /// For EIP-1559 transactions: `max_fee_per_gas * gas_limit + tx_value`.
    /// For legacy transactions: `gas_price * gas_limit + tx_value`.
    pub(crate) cost: U256,

    /// The blob side car this transaction
    pub(crate) blob_sidecar: EthBlobTransactionSidecar,
}

/// Represents the blob sidecar of the [EthPooledTransaction].
#[derive(Debug, Clone, PartialEq, Eq)]
pub(crate) enum EthBlobTransactionSidecar {
    /// This transaction does not have a blob sidecar
    None,
    /// This transaction has a blob sidecar (EIP-4844) but it is missing
    ///
    /// It was either extracted after being inserted into the pool or re-injected after reorg
    /// without the blob sidecar
    Missing,
    /// The eip-4844 transaction was pulled from the network and still has its blob sidecar
    Present(BlobTransactionSidecar),
}

impl EthPooledTransaction {
    /// Create new instance of [Self].
    pub fn new(transaction: TransactionSignedEcRecovered) -> Self {
        let mut blob_sidecar = EthBlobTransactionSidecar::None;
        let gas_cost = match &transaction.transaction {
            Transaction::Legacy(t) => U256::from(t.gas_price) * U256::from(t.gas_limit),
            Transaction::Eip2930(t) => U256::from(t.gas_price) * U256::from(t.gas_limit),
            Transaction::Eip1559(t) => U256::from(t.max_fee_per_gas) * U256::from(t.gas_limit),
<<<<<<< HEAD
            Transaction::Eip4844(t) => U256::from(t.max_fee_per_gas) * U256::from(t.gas_limit),
            #[cfg(feature = "optimism")]
            Transaction::Deposit(_) => U256::ZERO,
=======
            Transaction::Eip4844(t) => {
                blob_sidecar = EthBlobTransactionSidecar::Missing;
                U256::from(t.max_fee_per_gas) * U256::from(t.gas_limit)
            }
>>>>>>> 2abfe231
        };
        let cost = gas_cost + U256::from(transaction.value());

        Self { transaction, cost, blob_sidecar }
    }

    /// Return the reference to the underlying transaction.
    pub fn transaction(&self) -> &TransactionSignedEcRecovered {
        &self.transaction
    }
}

/// Conversion from the network transaction type to the pool transaction type.
impl From<PooledTransactionsElementEcRecovered> for EthPooledTransaction {
    fn from(tx: PooledTransactionsElementEcRecovered) -> Self {
        let (tx, signer) = tx.into_components();
        match tx {
            PooledTransactionsElement::BlobTransaction(tx) => {
                // include the blob sidecar
                let (tx, blob) = tx.into_parts();
                let tx = TransactionSignedEcRecovered::from_signed_transaction(tx, signer);
                let mut pooled = EthPooledTransaction::new(tx);
                pooled.blob_sidecar = EthBlobTransactionSidecar::Present(blob);
                pooled
            }
            tx => {
                // no blob sidecar
                EthPooledTransaction::new(tx.into_ecrecovered_transaction(signer))
            }
        }
    }
}

impl PoolTransaction for EthPooledTransaction {
    /// Returns hash of the transaction.
    fn hash(&self) -> &TxHash {
        self.transaction.hash_ref()
    }

    /// Returns the Sender of the transaction.
    fn sender(&self) -> Address {
        self.transaction.signer()
    }

    /// Returns the nonce for this transaction.
    fn nonce(&self) -> u64 {
        self.transaction.nonce()
    }

    /// The transaction input data.
    fn input(&self) -> &Bytes {
        self.transaction.transaction.input()
    }

    /// Returns the cost that this transaction is allowed to consume:
    ///
    /// For EIP-1559 transactions: `max_fee_per_gas * gas_limit + tx_value`.
    /// For legacy transactions: `gas_price * gas_limit + tx_value`.
    fn cost(&self) -> U256 {
        self.cost
    }

    /// Amount of gas that should be used in executing this transaction. This is paid up-front.
    fn gas_limit(&self) -> u64 {
        self.transaction.gas_limit()
    }

    /// Returns the EIP-1559 Max base fee the caller is willing to pay.
    ///
    /// For legacy transactions this is gas_price.
    ///
    /// This is also commonly referred to as the "Gas Fee Cap" (`GasFeeCap`).
    fn max_fee_per_gas(&self) -> u128 {
        match &self.transaction.transaction {
            Transaction::Legacy(tx) => tx.gas_price,
            Transaction::Eip2930(tx) => tx.gas_price,
            Transaction::Eip1559(tx) => tx.max_fee_per_gas,
            Transaction::Eip4844(tx) => tx.max_fee_per_gas,
            #[cfg(feature = "optimism")]
            Transaction::Deposit(_) => 0,
        }
    }

    /// Returns the EIP-1559 Priority fee the caller is paying to the block author.
    ///
    /// This will return `None` for non-EIP1559 transactions
    fn max_priority_fee_per_gas(&self) -> Option<u128> {
        match &self.transaction.transaction {
            Transaction::Legacy(_) => None,
            Transaction::Eip2930(_) => None,
            Transaction::Eip1559(tx) => Some(tx.max_priority_fee_per_gas),
            Transaction::Eip4844(tx) => Some(tx.max_priority_fee_per_gas),
            #[cfg(feature = "optimism")]
            Transaction::Deposit(_) => None,
        }
    }

    /// Returns the effective tip for this transaction.
    ///
    /// For EIP-1559 transactions: `min(max_fee_per_gas - base_fee, max_priority_fee_per_gas)`.
    /// For legacy transactions: `gas_price - base_fee`.
    fn effective_tip_per_gas(&self, base_fee: u64) -> Option<u128> {
        self.transaction.effective_tip_per_gas(base_fee)
    }

    /// Returns the max priority fee per gas if the transaction is an EIP-1559 transaction, and
    /// otherwise returns the gas price.
    fn priority_fee_or_price(&self) -> u128 {
        self.transaction.priority_fee_or_price()
    }

    /// Returns the transaction's [`TransactionKind`], which is the address of the recipient or
    /// [`TransactionKind::Create`] if the transaction is a contract creation.
    fn kind(&self) -> &TransactionKind {
        self.transaction.kind()
    }

    /// Returns a measurement of the heap usage of this type and all its internals.
    fn size(&self) -> usize {
        self.transaction.transaction.input().len()
    }

    /// Returns the transaction type
    fn tx_type(&self) -> u8 {
        self.transaction.tx_type().into()
    }

    /// Returns the length of the rlp encoded object
    fn encoded_length(&self) -> usize {
        self.transaction.length()
    }

    /// Returns chain_id
    fn chain_id(&self) -> Option<u64> {
        self.transaction.chain_id()
    }

    /// Returns whether or not the transaction is an Optimism Deposited transaction.
    #[cfg(feature = "optimism")]
    fn is_deposit(&self) -> bool {
        matches!(self.transaction.transaction, Transaction::Deposit(_))
    }
}

impl FromRecoveredTransaction for EthPooledTransaction {
    fn from_recovered_transaction(tx: TransactionSignedEcRecovered) -> Self {
        EthPooledTransaction::new(tx)
    }
}

impl IntoRecoveredTransaction for EthPooledTransaction {
    fn to_recovered_transaction(&self) -> TransactionSignedEcRecovered {
        self.transaction.clone()
    }
}

/// Represents the current status of the pool.
#[derive(Debug, Clone, Default)]
pub struct PoolSize {
    /// Number of transactions in the _pending_ sub-pool.
    pub pending: usize,
    /// Reported size of transactions in the _pending_ sub-pool.
    pub pending_size: usize,
    /// Number of transactions in the _basefee_ pool.
    pub basefee: usize,
    /// Reported size of transactions in the _basefee_ sub-pool.
    pub basefee_size: usize,
    /// Number of transactions in the _queued_ sub-pool.
    pub queued: usize,
    /// Reported size of transactions in the _queued_ sub-pool.
    pub queued_size: usize,
    /// Number of all transactions of all sub-pools
    ///
    /// Note: this is the sum of ```pending + basefee + queued```
    pub total: usize,
}

/// Represents the current status of the pool.
#[derive(Debug, Clone, Copy, Eq, PartialEq)]
pub struct BlockInfo {
    /// Hash for the currently tracked block.
    pub last_seen_block_hash: H256,
    /// Current the currently tracked block.
    pub last_seen_block_number: u64,
    /// Currently enforced base fee: the threshold for the basefee sub-pool.
    ///
    /// Note: this is the derived base fee of the _next_ block that builds on the clock the pool is
    /// currently tracking.
    pub pending_basefee: u64,
}

/// A Stream that yields full transactions the subpool
#[must_use = "streams do nothing unless polled"]
#[derive(Debug)]
pub struct NewSubpoolTransactionStream<Tx: PoolTransaction> {
    st: Receiver<NewTransactionEvent<Tx>>,
    subpool: SubPool,
}

// === impl NewSubpoolTransactionStream ===

impl<Tx: PoolTransaction> NewSubpoolTransactionStream<Tx> {
    /// Create a new stream that yields full transactions from the subpool
    pub fn new(st: Receiver<NewTransactionEvent<Tx>>, subpool: SubPool) -> Self {
        Self { st, subpool }
    }
}

impl<Tx: PoolTransaction> Stream for NewSubpoolTransactionStream<Tx> {
    type Item = NewTransactionEvent<Tx>;

    fn poll_next(mut self: Pin<&mut Self>, cx: &mut Context<'_>) -> Poll<Option<Self::Item>> {
        loop {
            match ready!(self.st.poll_recv(cx)) {
                Some(event) => {
                    if event.subpool == self.subpool {
                        return Poll::Ready(Some(event))
                    }
                }
                None => return Poll::Ready(None),
            }
        }
    }
}<|MERGE_RESOLUTION|>--- conflicted
+++ resolved
@@ -6,15 +6,9 @@
 };
 use futures_util::{ready, Stream};
 use reth_primitives::{
-<<<<<<< HEAD
-    Address, Bytes, FromRecoveredTransaction, IntoRecoveredTransaction, PeerId, Transaction,
-    TransactionKind, TransactionSignedEcRecovered, TxHash, EIP1559_TX_TYPE_ID, EIP4844_TX_TYPE_ID,
-    H256, U256,
-=======
     Address, BlobTransactionSidecar, FromRecoveredTransaction, IntoRecoveredTransaction, PeerId,
     PooledTransactionsElement, PooledTransactionsElementEcRecovered, Transaction, TransactionKind,
     TransactionSignedEcRecovered, TxHash, EIP1559_TX_TYPE_ID, EIP4844_TX_TYPE_ID, H256, U256,
->>>>>>> 2abfe231
 };
 use reth_rlp::Encodable;
 use std::{
@@ -632,16 +626,12 @@
             Transaction::Legacy(t) => U256::from(t.gas_price) * U256::from(t.gas_limit),
             Transaction::Eip2930(t) => U256::from(t.gas_price) * U256::from(t.gas_limit),
             Transaction::Eip1559(t) => U256::from(t.max_fee_per_gas) * U256::from(t.gas_limit),
-<<<<<<< HEAD
-            Transaction::Eip4844(t) => U256::from(t.max_fee_per_gas) * U256::from(t.gas_limit),
-            #[cfg(feature = "optimism")]
-            Transaction::Deposit(_) => U256::ZERO,
-=======
             Transaction::Eip4844(t) => {
                 blob_sidecar = EthBlobTransactionSidecar::Missing;
                 U256::from(t.max_fee_per_gas) * U256::from(t.gas_limit)
             }
->>>>>>> 2abfe231
+            #[cfg(feature = "optimism")]
+            Transaction::Deposit(_) => U256::ZERO,
         };
         let cost = gas_cost + U256::from(transaction.value());
 
@@ -858,7 +848,7 @@
             match ready!(self.st.poll_recv(cx)) {
                 Some(event) => {
                     if event.subpool == self.subpool {
-                        return Poll::Ready(Some(event))
+                        return Poll::Ready(Some(event));
                     }
                 }
                 None => return Poll::Ready(None),
