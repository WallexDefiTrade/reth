--- conflicted
+++ resolved
@@ -6,14 +6,9 @@
 };
 use futures_util::{ready, Stream};
 use reth_primitives::{
-<<<<<<< HEAD
-    Address, BlobTransactionSidecar, Bytes, FromRecoveredTransaction, IntoRecoveredTransaction,
-    PeerId, PooledTransactionsElement, PooledTransactionsElementEcRecovered, Transaction,
-=======
-    Address, BlobTransactionSidecar, BlobTransactionValidationError,
+    Address, BlobTransactionSidecar, BlobTransactionValidationError, Bytes,
     FromRecoveredPooledTransaction, FromRecoveredTransaction, IntoRecoveredTransaction, PeerId,
     PooledTransactionsElement, PooledTransactionsElementEcRecovered, SealedBlock, Transaction,
->>>>>>> b2a0548e
     TransactionKind, TransactionSignedEcRecovered, TxHash, EIP1559_TX_TYPE_ID, EIP4844_TX_TYPE_ID,
     H256, U256,
 };
