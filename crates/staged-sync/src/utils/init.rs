use reth_db::{
    cursor::DbCursorRO,
    database::{Database, DatabaseGAT},
    mdbx::{Env, WriteMap},
    tables,
    transaction::{DbTx, DbTxMut},
};
use reth_primitives::{stage::StageId, Account, Bytecode, ChainSpec, H256, U256};
<<<<<<< HEAD
use reth_provider::{DatabaseProviderRW, PostState, ShareableDatabase, TransactionError};
use std::{fs, io, path::Path, sync::Arc};
use tracing::{debug, info};

/// The name of the file that contains the version of the database.
pub const DB_VERSION_FILE_NAME: &str = "version";
/// The version of the database stored in the [DB_VERSION_FILE_NAME] file in the same directory as
/// database. Example: `0.1.0-e43455c2`
pub const DB_VERSION: &str = concat!(env!("CARGO_PKG_VERSION"), "-", env!("VERGEN_GIT_SHA"));
=======
use reth_provider::{DatabaseProviderRW, PostState, ProviderFactory, TransactionError};
use std::{path::Path, sync::Arc};
use tracing::debug;
>>>>>>> 600f3eac

/// Opens up an existing database or creates a new one at the specified path.
pub fn init_db<P: AsRef<Path>>(path: P) -> eyre::Result<Env<WriteMap>> {
    fs::create_dir_all(path.as_ref())?;

    let db = Env::<WriteMap>::open(path.as_ref(), reth_db::mdbx::EnvKind::RW)?;
    create_version_file(path)?;

    db.create_tables()?;

    Ok(db)
}

/// Creates a database version file with [DB_VERSION_FILE_NAME] name containing [DB_VERSION] string.
/// This function will create a file if it does not exist,
/// and will entirely replace its contents if it does.
fn create_version_file<P: AsRef<Path>>(db_path: P) -> io::Result<()> {
    let version_path = db_path.as_ref().join(DB_VERSION_FILE_NAME);

    // We want to keep these logs on INFO level, so users would have them on any verbosity level.
    // They're useful in debugging problems related to DB migrations,
    // so we could see that version was updated from A to B, which is a breaking change.
    match fs::read_to_string(&version_path) {
        Ok(old_version) if old_version != DB_VERSION => {
            info!(old_version, new_version = DB_VERSION, "Database version updated")
        }
        Err(err) if err.kind() == io::ErrorKind::NotFound => {
            info!(version = DB_VERSION, "Database version initialized")
        }
        Err(err) => {
            debug!(?err, "Failed to read database version file")
        }
        _ => (),
    }

    fs::write(version_path, DB_VERSION)
}

/// Database initialization error type.
#[derive(Debug, thiserror::Error, PartialEq, Eq, Clone)]
pub enum InitDatabaseError {
    /// An existing genesis block was found in the database, and its hash did not match the hash of
    /// the chainspec.
    #[error("Genesis hash in the database does not match the specified chainspec: chainspec is {chainspec_hash}, database is {database_hash}")]
    GenesisHashMismatch {
        /// Expected genesis hash.
        chainspec_hash: H256,
        /// Actual genesis hash.
        database_hash: H256,
    },

    /// Higher level error encountered when using a Transaction.
    #[error(transparent)]
    TransactionError(#[from] TransactionError),

    /// Low-level database error.
    #[error(transparent)]
    DBError(#[from] reth_db::DatabaseError),

    /// Internal error.
    #[error(transparent)]
    InternalError(#[from] reth_interfaces::Error),
}

/// Write the genesis block if it has not already been written
#[allow(clippy::field_reassign_with_default)]
pub fn init_genesis<DB: Database>(
    db: Arc<DB>,
    chain: Arc<ChainSpec>,
) -> Result<H256, InitDatabaseError> {
    let genesis = chain.genesis();

    let hash = chain.genesis_hash();

    let tx = db.tx()?;
    if let Some((_, db_hash)) = tx.cursor_read::<tables::CanonicalHeaders>()?.first()? {
        if db_hash == hash {
            debug!("Genesis already written, skipping.");
            return Ok(hash)
        }

        return Err(InitDatabaseError::GenesisHashMismatch {
            chainspec_hash: hash,
            database_hash: db_hash,
        })
    }

    drop(tx);
    debug!("Writing genesis block.");

    // use transaction to insert genesis header
    let factory = ProviderFactory::new(&db, chain.clone());
    let provider_rw = factory.provider_rw()?;
    insert_genesis_hashes(provider_rw, genesis)?;

    // Insert header
    let tx = db.tx_mut()?;
    insert_genesis_header::<DB>(&tx, chain.clone())?;

    insert_genesis_state::<DB>(&tx, genesis)?;

    // insert sync stage
    for stage in StageId::ALL.iter() {
        tx.put::<tables::SyncStage>(stage.to_string(), Default::default())?;
    }

    tx.commit()?;
    Ok(hash)
}

/// Inserts the genesis state into the database.
pub fn insert_genesis_state<DB: Database>(
    tx: &<DB as DatabaseGAT<'_>>::TXMut,
    genesis: &reth_primitives::Genesis,
) -> Result<(), InitDatabaseError> {
    let mut state = PostState::default();

    for (address, account) in &genesis.alloc {
        let mut bytecode_hash = None;
        if let Some(code) = &account.code {
            let bytecode = Bytecode::new_raw(code.0.clone());
            // FIXME: Can bytecode_hash be Some(Bytes::new()) here?
            bytecode_hash = Some(bytecode.hash);
            state.add_bytecode(bytecode.hash, bytecode);
        }
        state.create_account(
            0,
            *address,
            Account { nonce: account.nonce.unwrap_or(0), balance: account.balance, bytecode_hash },
        );
        if let Some(storage) = &account.storage {
            let mut storage_changes = reth_provider::post_state::StorageChangeset::new();
            for (&key, &value) in storage {
                storage_changes
                    .insert(U256::from_be_bytes(key.0), (U256::ZERO, U256::from_be_bytes(value.0)));
            }
            state.change_storage(0, *address, storage_changes);
        }
    }
    state.write_to_db(tx)?;

    Ok(())
}

/// Inserts hashes for the genesis state.
pub fn insert_genesis_hashes<DB: Database>(
    provider: DatabaseProviderRW<'_, &DB>,
    genesis: &reth_primitives::Genesis,
) -> Result<(), InitDatabaseError> {
    // insert and hash accounts to hashing table
    let alloc_accounts =
        genesis.alloc.clone().into_iter().map(|(addr, account)| (addr, Some(account.into())));
    provider.insert_account_for_hashing(alloc_accounts)?;

    let alloc_storage = genesis.alloc.clone().into_iter().filter_map(|(addr, account)| {
        // only return Some if there is storage
        account.storage.map(|storage| (addr, storage.into_iter().map(|(k, v)| (k, v.into()))))
    });
    provider.insert_storage_for_hashing(alloc_storage)?;
    provider.commit()?;

    Ok(())
}

/// Inserts header for the genesis state.
pub fn insert_genesis_header<DB: Database>(
    tx: &<DB as DatabaseGAT<'_>>::TXMut,
    chain: Arc<ChainSpec>,
) -> Result<(), InitDatabaseError> {
    let header = chain.sealed_genesis_header();

    tx.put::<tables::CanonicalHeaders>(0, header.hash)?;
    tx.put::<tables::HeaderNumbers>(header.hash, 0)?;
    tx.put::<tables::BlockBodyIndices>(0, Default::default())?;
    tx.put::<tables::HeaderTD>(0, header.difficulty.into())?;
    tx.put::<tables::Headers>(0, header.header)?;

    Ok(())
}

#[cfg(test)]
mod tests {
    use super::{init_genesis, InitDatabaseError};
    use reth_db::mdbx::test_utils::create_test_rw_db;
    use reth_primitives::{
        GOERLI, GOERLI_GENESIS, MAINNET, MAINNET_GENESIS, SEPOLIA, SEPOLIA_GENESIS,
    };

    #[test]
    fn success_init_genesis_mainnet() {
        let db = create_test_rw_db();
        let genesis_hash = init_genesis(db, MAINNET.clone()).unwrap();

        // actual, expected
        assert_eq!(genesis_hash, MAINNET_GENESIS);
    }

    #[test]
    fn success_init_genesis_goerli() {
        let db = create_test_rw_db();
        let genesis_hash = init_genesis(db, GOERLI.clone()).unwrap();

        // actual, expected
        assert_eq!(genesis_hash, GOERLI_GENESIS);
    }

    #[test]
    fn success_init_genesis_sepolia() {
        let db = create_test_rw_db();
        let genesis_hash = init_genesis(db, SEPOLIA.clone()).unwrap();

        // actual, expected
        assert_eq!(genesis_hash, SEPOLIA_GENESIS);
    }

    #[test]
    fn fail_init_inconsistent_db() {
        let db = create_test_rw_db();
        init_genesis(db.clone(), SEPOLIA.clone()).unwrap();

        // Try to init db with a different genesis block
        let genesis_hash = init_genesis(db, MAINNET.clone());

        assert_eq!(
            genesis_hash.unwrap_err(),
            InitDatabaseError::GenesisHashMismatch {
                chainspec_hash: MAINNET_GENESIS,
                database_hash: SEPOLIA_GENESIS
            }
        )
    }
}<|MERGE_RESOLUTION|>--- conflicted
+++ resolved
@@ -6,8 +6,7 @@
     transaction::{DbTx, DbTxMut},
 };
 use reth_primitives::{stage::StageId, Account, Bytecode, ChainSpec, H256, U256};
-<<<<<<< HEAD
-use reth_provider::{DatabaseProviderRW, PostState, ShareableDatabase, TransactionError};
+use reth_provider::{DatabaseProviderRW, PostState, ProviderFactory, TransactionError};
 use std::{fs, io, path::Path, sync::Arc};
 use tracing::{debug, info};
 
@@ -16,11 +15,6 @@
 /// The version of the database stored in the [DB_VERSION_FILE_NAME] file in the same directory as
 /// database. Example: `0.1.0-e43455c2`
 pub const DB_VERSION: &str = concat!(env!("CARGO_PKG_VERSION"), "-", env!("VERGEN_GIT_SHA"));
-=======
-use reth_provider::{DatabaseProviderRW, PostState, ProviderFactory, TransactionError};
-use std::{path::Path, sync::Arc};
-use tracing::debug;
->>>>>>> 600f3eac
 
 /// Opens up an existing database or creates a new one at the specified path.
 pub fn init_db<P: AsRef<Path>>(path: P) -> eyre::Result<Env<WriteMap>> {
