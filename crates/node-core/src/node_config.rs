--- conflicted
+++ resolved
@@ -444,11 +444,7 @@
             match get_single_header(&client, tip).await {
                 Ok(tip_header) => {
                     info!(target: "reth::cli", ?tip, "Successfully fetched tip");
-<<<<<<< HEAD
-                    return Ok(tip_header)
-=======
                     return tip_header
->>>>>>> 7c17c6e4
                 }
                 Err(error) => {
                     fetch_failures += 1;
