--- conflicted
+++ resolved
@@ -843,10 +843,6 @@
                     header_downloader,
                     body_downloader,
                     factory.clone(),
-<<<<<<< HEAD
-=======
-                    static_file_producer,
->>>>>>> 0a6e95c2
                 )?
                 .set(SenderRecoveryStage {
                     commit_threshold: stage_config.sender_recovery.commit_threshold,
@@ -891,7 +887,7 @@
                     prune_modes.storage_history,
                 )),
             )
-            .build(provider_factory, snapshotter);
+            .build(provider_factory, static_file_producer);
 
         Ok(pipeline)
     }
