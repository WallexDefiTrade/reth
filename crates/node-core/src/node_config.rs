//! Support for customizing the node

use crate::{
    args::{
        get_secret_key, DatabaseArgs, DebugArgs, DevArgs, NetworkArgs, PayloadBuilderArgs,
        PruningArgs, RpcServerArgs, TxPoolArgs,
    },
    cli::config::RethTransactionPoolConfig,
    dirs::{ChainPath, DataDirPath},
    metrics::prometheus_exporter,
    utils::{get_single_header, write_peers_to_file},
};
use metrics_exporter_prometheus::PrometheusHandle;
use once_cell::sync::Lazy;
use reth_auto_seal_consensus::{AutoSealConsensus, MiningMode};
use reth_beacon_consensus::BeaconConsensus;
use reth_blockchain_tree::{
    config::BlockchainTreeConfig, externals::TreeExternals, BlockchainTree,
};
use reth_config::{
    config::{PruneConfig, StageConfig},
    Config,
};
use reth_db::{database::Database, database_metrics::DatabaseMetrics};
use reth_downloaders::{
    bodies::bodies::BodiesDownloaderBuilder,
    headers::reverse_headers::ReverseHeadersDownloaderBuilder,
};
use reth_interfaces::{
    blockchain_tree::BlockchainTreeEngine,
    consensus::Consensus,
    p2p::{
        bodies::{client::BodiesClient, downloader::BodyDownloader},
        headers::{client::HeadersClient, downloader::HeaderDownloader},
    },
    RethResult,
};
use reth_network::{
    transactions::{TransactionFetcherConfig, TransactionsManagerConfig},
    NetworkBuilder, NetworkConfig, NetworkHandle, NetworkManager,
};
use reth_node_api::ConfigureEvm;
use reth_primitives::{
    constants::eip4844::{LoadKzgSettingsError, MAINNET_KZG_TRUSTED_SETUP},
    kzg::KzgSettings,
    stage::StageId,
    BlockHashOrNumber, BlockNumber, ChainSpec, Head, SealedHeader, TxHash, B256, MAINNET,
};
use reth_provider::{
    providers::{BlockchainProvider, StaticFileProvider},
    BlockHashReader, BlockNumReader, BlockReader, BlockchainTreePendingStateProvider,
    CanonStateSubscriptions, HeaderProvider, HeaderSyncMode, ProviderFactory,
    StageCheckpointReader,
};
use reth_revm::{
    stack::{Hook, InspectorStackConfig},
    EvmProcessorFactory,
};
use reth_stages::{
    prelude::*,
    stages::{
        AccountHashingStage, ExecutionStage, ExecutionStageThresholds, IndexAccountHistoryStage,
        IndexStorageHistoryStage, MerkleStage, SenderRecoveryStage, StorageHashingStage,
        TransactionLookupStage,
    },
    MetricEvent,
};
use reth_static_file::StaticFileProducer;
use reth_tasks::TaskExecutor;
use reth_transaction_pool::{
    blobstore::{DiskFileBlobStore, DiskFileBlobStoreConfig},
    EthTransactionPool, TransactionPool, TransactionValidationTaskExecutor,
};
use secp256k1::SecretKey;
use std::{
    net::{SocketAddr, SocketAddrV4},
    path::PathBuf,
    sync::Arc,
};
use tokio::sync::{
    mpsc::{Receiver, UnboundedSender},
    watch,
};
use tracing::*;

/// The default prometheus recorder handle. We use a global static to ensure that it is only
/// installed once.
pub static PROMETHEUS_RECORDER_HANDLE: Lazy<PrometheusHandle> =
    Lazy::new(|| prometheus_exporter::install_recorder().unwrap());

/// This includes all necessary configuration to launch the node.
/// The individual configuration options can be overwritten before launching the node.
///
/// # Example
/// ```rust
/// # use reth_tasks::{TaskManager, TaskSpawner};
/// # use reth_node_core::{
/// #     node_config::NodeConfig,
/// #     args::RpcServerArgs,
/// # };
/// # use reth_rpc_builder::RpcModuleSelection;
/// # use tokio::runtime::Handle;
///
/// async fn t() {
///     let handle = Handle::current();
///     let manager = TaskManager::new(handle);
///     let executor = manager.executor();
///
///     // create the builder
///     let builder = NodeConfig::default();
///
///     // configure the rpc apis
///     let mut rpc = RpcServerArgs::default().with_http().with_ws();
///     rpc.http_api = Some(RpcModuleSelection::All);
///     let builder = builder.with_rpc(rpc);
/// }
/// ```
///
/// This can also be used to launch a node with a temporary test database. This can be done with
/// the [NodeConfig::test] method.
///
/// # Example
/// ```rust
/// # use reth_tasks::{TaskManager, TaskSpawner};
/// # use reth_node_core::{
/// #     node_config::NodeConfig,
/// #     args::RpcServerArgs,
/// # };
/// # use reth_rpc_builder::RpcModuleSelection;
/// # use tokio::runtime::Handle;
///
/// async fn t() {
///     let handle = Handle::current();
///     let manager = TaskManager::new(handle);
///     let executor = manager.executor();
///
///     // create the builder with a test database, using the `test` method
///     let builder = NodeConfig::test();
///
///     // configure the rpc apis
///     let mut rpc = RpcServerArgs::default().with_http().with_ws();
///     rpc.http_api = Some(RpcModuleSelection::All);
///     let builder = builder.with_rpc(rpc);
/// }
/// ```
#[derive(Debug, Clone)]
pub struct NodeConfig {
    /// The path to the configuration file to use.
    pub config: Option<PathBuf>,

    /// The chain this node is running.
    ///
    /// Possible values are either a built-in chain or the path to a chain specification file.
    pub chain: Arc<ChainSpec>,

    /// Enable Prometheus metrics.
    ///
    /// The metrics will be served at the given interface and port.
    pub metrics: Option<SocketAddr>,

    /// Add a new instance of a node.
    ///
    /// Configures the ports of the node to avoid conflicts with the defaults.
    /// This is useful for running multiple nodes on the same machine.
    ///
    /// Max number of instances is 200. It is chosen in a way so that it's not possible to have
    /// port numbers that conflict with each other.
    ///
    /// Changes to the following port numbers:
    /// - DISCOVERY_PORT: default + `instance` - 1
    /// - AUTH_PORT: default + `instance` * 100 - 100
    /// - HTTP_RPC_PORT: default - `instance` + 1
    /// - WS_RPC_PORT: default + `instance` * 2 - 2
    pub instance: u16,

    /// Overrides the KZG trusted setup by reading from the supplied file.
    pub trusted_setup_file: Option<PathBuf>,

    /// All networking related arguments
    pub network: NetworkArgs,

    /// All rpc related arguments
    pub rpc: RpcServerArgs,

    /// All txpool related arguments with --txpool prefix
    pub txpool: TxPoolArgs,

    /// All payload builder related arguments
    pub builder: PayloadBuilderArgs,

    /// All debug related arguments with --debug prefix
    pub debug: DebugArgs,

    /// All database related arguments
    pub db: DatabaseArgs,

    /// All dev related arguments with --dev prefix
    pub dev: DevArgs,

    /// All pruning related arguments
    pub pruning: PruningArgs,
}

impl NodeConfig {
    /// Creates a testing [NodeConfig], causing the database to be launched ephemerally.
    pub fn test() -> Self {
        let mut test = Self {
            config: None,
            chain: MAINNET.clone(),
            metrics: None,
            instance: 1,
            trusted_setup_file: None,
            network: NetworkArgs::default(),
            rpc: RpcServerArgs::default(),
            txpool: TxPoolArgs::default(),
            builder: PayloadBuilderArgs::default(),
            debug: DebugArgs::default(),
            db: DatabaseArgs::default(),
            dev: DevArgs::default(),
            pruning: PruningArgs::default(),
        };

        // set all ports to zero by default for test instances
        test = test.with_unused_ports();
        test
    }

    /// Sets --dev mode for the node
    pub const fn dev(mut self) -> Self {
        self.dev.dev = true;
        self
    }

    /// Set the config file for the node
    pub fn with_config(mut self, config: impl Into<PathBuf>) -> Self {
        self.config = Some(config.into());
        self
    }

    /// Set the [ChainSpec] for the node
    pub fn with_chain(mut self, chain: impl Into<Arc<ChainSpec>>) -> Self {
        self.chain = chain.into();
        self
    }

    /// Set the metrics address for the node
    pub fn with_metrics(mut self, metrics: SocketAddr) -> Self {
        self.metrics = Some(metrics);
        self
    }

    /// Set the instance for the node
    pub fn with_instance(mut self, instance: u16) -> Self {
        self.instance = instance;
        self
    }

    /// Set the trusted setup file for the node
    pub fn with_trusted_setup_file(mut self, trusted_setup_file: impl Into<PathBuf>) -> Self {
        self.trusted_setup_file = Some(trusted_setup_file.into());
        self
    }

    /// Set the network args for the node
    pub fn with_network(mut self, network: NetworkArgs) -> Self {
        self.network = network;
        self
    }

    /// Set the rpc args for the node
    pub fn with_rpc(mut self, rpc: RpcServerArgs) -> Self {
        self.rpc = rpc;
        self
    }

    /// Set the txpool args for the node
    pub fn with_txpool(mut self, txpool: TxPoolArgs) -> Self {
        self.txpool = txpool;
        self
    }

    /// Set the builder args for the node
    pub fn with_payload_builder(mut self, builder: PayloadBuilderArgs) -> Self {
        self.builder = builder;
        self
    }

    /// Set the debug args for the node
    pub fn with_debug(mut self, debug: DebugArgs) -> Self {
        self.debug = debug;
        self
    }

    /// Set the database args for the node
    pub fn with_db(mut self, db: DatabaseArgs) -> Self {
        self.db = db;
        self
    }

    /// Set the dev args for the node
    pub fn with_dev(mut self, dev: DevArgs) -> Self {
        self.dev = dev;
        self
    }

    /// Set the pruning args for the node
    pub fn with_pruning(mut self, pruning: PruningArgs) -> Self {
        self.pruning = pruning;
        self
    }

    /// Get the network secret from the given data dir
    pub fn network_secret(&self, data_dir: &ChainPath<DataDirPath>) -> eyre::Result<SecretKey> {
        let network_secret_path =
            self.network.p2p_secret_key.clone().unwrap_or_else(|| data_dir.p2p_secret_path());
        debug!(target: "reth::cli", ?network_secret_path, "Loading p2p key file");
        let secret_key = get_secret_key(&network_secret_path)?;
        Ok(secret_key)
    }

    /// Returns the initial pipeline target, based on whether or not the node is running in
    /// `debug.tip` mode, `debug.continuous` mode, or neither.
    ///
    /// If running in `debug.tip` mode, the configured tip is returned.
    /// Otherwise, if running in `debug.continuous` mode, the genesis hash is returned.
    /// Otherwise, `None` is returned. This is what the node will do by default.
    pub fn initial_pipeline_target(&self, genesis_hash: B256) -> Option<B256> {
        if let Some(tip) = self.debug.tip {
            // Set the provided tip as the initial pipeline target.
            debug!(target: "reth::cli", %tip, "Tip manually set");
            Some(tip)
        } else if self.debug.continuous {
            // Set genesis as the initial pipeline target.
            // This will allow the downloader to start
            debug!(target: "reth::cli", "Continuous sync mode enabled");
            Some(genesis_hash)
        } else {
            None
        }
    }

    /// Returns pruning configuration.
    pub fn prune_config(&self) -> eyre::Result<Option<PruneConfig>> {
        self.pruning.prune_config(Arc::clone(&self.chain))
    }

    /// Returns the max block that the node should run to, looking it up from the network if
    /// necessary
    pub async fn max_block<Provider, Client>(
        &self,
        network_client: &Client,
        provider: Provider,
    ) -> eyre::Result<Option<BlockNumber>>
    where
        Provider: HeaderProvider,
        Client: HeadersClient,
    {
        let max_block = if let Some(block) = self.debug.max_block {
            Some(block)
        } else if let Some(tip) = self.debug.tip {
            Some(self.lookup_or_fetch_tip(provider, network_client, tip).await?)
        } else {
            None
        };

        Ok(max_block)
    }

    /// Get the [MiningMode] from the given dev args
    pub fn mining_mode(&self, pending_transactions_listener: Receiver<TxHash>) -> MiningMode {
        if let Some(interval) = self.dev.block_time {
            MiningMode::interval(interval)
        } else if let Some(max_transactions) = self.dev.block_max_transactions {
            MiningMode::instant(max_transactions, pending_transactions_listener)
        } else {
            info!(target: "reth::cli", "No mining mode specified, defaulting to ReadyTransaction");
            MiningMode::instant(1, pending_transactions_listener)
        }
    }

    /// Create the [NetworkConfig] for the node
    pub fn network_config<C>(
        &self,
        config: &Config,
        client: C,
        executor: TaskExecutor,
        head: Head,
        data_dir: &ChainPath<DataDirPath>,
    ) -> eyre::Result<NetworkConfig<C>> {
        info!(target: "reth::cli", "Connecting to P2P network");
        let secret_key = self.network_secret(data_dir)?;
        let default_peers_path = data_dir.known_peers_path();
        Ok(self.load_network_config(
            config,
            client,
            executor.clone(),
            head,
            secret_key,
            default_peers_path.clone(),
        ))
    }

    /// Create the [NetworkBuilder].
    ///
    /// This only configures it and does not spawn it.
    pub async fn build_network<C>(
        &self,
        config: &Config,
        client: C,
        executor: TaskExecutor,
        head: Head,
        data_dir: &ChainPath<DataDirPath>,
    ) -> eyre::Result<NetworkBuilder<C, (), ()>>
    where
        C: BlockNumReader,
    {
        let network_config = self.network_config(config, client, executor, head, data_dir)?;
        let builder = NetworkManager::builder(network_config).await?;
        Ok(builder)
    }

    /// Build the blockchain tree
    pub fn build_blockchain_tree<DB, EvmConfig>(
        &self,
        provider_factory: ProviderFactory<DB>,
        consensus: Arc<dyn Consensus>,
        prune_config: Option<PruneConfig>,
        sync_metrics_tx: UnboundedSender<MetricEvent>,
        tree_config: BlockchainTreeConfig,
        evm_config: EvmConfig,
    ) -> eyre::Result<BlockchainTree<DB, EvmProcessorFactory<EvmConfig>>>
    where
        DB: Database + Unpin + Clone + 'static,
        EvmConfig: ConfigureEvm + Clone + 'static,
    {
        // configure blockchain tree
        let tree_externals = TreeExternals::new(
            provider_factory.clone(),
            consensus.clone(),
            EvmProcessorFactory::new(self.chain.clone(), evm_config),
        );
        let tree = BlockchainTree::new(
            tree_externals,
            tree_config,
            prune_config.clone().map(|config| config.segments),
        )?
        .with_sync_metrics_tx(sync_metrics_tx.clone());

        Ok(tree)
    }

    /// Build a transaction pool and spawn the transaction pool maintenance task
    pub fn build_and_spawn_txpool<DB, Tree>(
        &self,
        blockchain_db: &BlockchainProvider<DB, Tree>,
        head: Head,
        executor: &TaskExecutor,
        data_dir: &ChainPath<DataDirPath>,
    ) -> eyre::Result<EthTransactionPool<BlockchainProvider<DB, Tree>, DiskFileBlobStore>>
    where
        DB: Database + Unpin + Clone + 'static,
        Tree: BlockchainTreeEngine
            + BlockchainTreePendingStateProvider
            + CanonStateSubscriptions
            + Clone
            + 'static,
    {
        let blob_store = DiskFileBlobStore::open(
            data_dir.blobstore_path(),
            DiskFileBlobStoreConfig::default()
                .with_max_cached_entries(self.txpool.max_cached_entries),
        )?;
        let validator = TransactionValidationTaskExecutor::eth_builder(Arc::clone(&self.chain))
            .with_head_timestamp(head.timestamp)
            .kzg_settings(self.kzg_settings()?)
            // use an additional validation task so we can validate transactions in parallel
            .with_additional_tasks(1)
            // set the max tx size in bytes allowed to enter the pool
            .with_max_tx_input_bytes(self.txpool.max_tx_input_bytes)
            .build_with_tasks(blockchain_db.clone(), executor.clone(), blob_store.clone());

        let transaction_pool =
            reth_transaction_pool::Pool::eth_pool(validator, blob_store, self.txpool.pool_config());
        info!(target: "reth::cli", "Transaction pool initialized");
        let transactions_path = data_dir.txpool_transactions_path();

        // spawn txpool maintenance task
        {
            let pool = transaction_pool.clone();
            let chain_events = blockchain_db.canonical_state_stream();
            let client = blockchain_db.clone();
            let transactions_backup_config =
                reth_transaction_pool::maintain::LocalTransactionBackupConfig::with_local_txs_backup(transactions_path);

            executor.spawn_critical_with_graceful_shutdown_signal(
                "local transactions backup task",
                |shutdown| {
                    reth_transaction_pool::maintain::backup_local_transactions_task(
                        shutdown,
                        pool.clone(),
                        transactions_backup_config,
                    )
                },
            );

            // spawn the maintenance task
            executor.spawn_critical(
                "txpool maintenance task",
                reth_transaction_pool::maintain::maintain_transaction_pool_future(
                    client,
                    pool,
                    chain_events,
                    executor.clone(),
                    Default::default(),
                ),
            );
            debug!(target: "reth::cli", "Spawned txpool maintenance task");
        }

        Ok(transaction_pool)
    }

    /// Returns the [Consensus] instance to use.
    ///
    /// By default this will be a [BeaconConsensus] instance, but if the `--dev` flag is set, it
    /// will be an [AutoSealConsensus] instance.
    pub fn consensus(&self) -> Arc<dyn Consensus> {
        if self.dev.dev {
            Arc::new(AutoSealConsensus::new(Arc::clone(&self.chain)))
        } else {
            Arc::new(BeaconConsensus::new(Arc::clone(&self.chain)))
        }
    }

    /// Constructs a [Pipeline] that's wired to the network
    #[allow(clippy::too_many_arguments)]
    pub async fn build_networked_pipeline<DB, Client, EvmConfig>(
        &self,
        config: &StageConfig,
        client: Client,
        consensus: Arc<dyn Consensus>,
        provider_factory: ProviderFactory<DB>,
        task_executor: &TaskExecutor,
        metrics_tx: reth_stages::MetricEventsSender,
        prune_config: Option<PruneConfig>,
        max_block: Option<BlockNumber>,
        static_file_producer: StaticFileProducer<DB>,
        evm_config: EvmConfig,
    ) -> eyre::Result<Pipeline<DB>>
    where
        DB: Database + Unpin + Clone + 'static,
        Client: HeadersClient + BodiesClient + Clone + 'static,
        EvmConfig: ConfigureEvm + Clone + 'static,
    {
        // building network downloaders using the fetch client
        let header_downloader = ReverseHeadersDownloaderBuilder::new(config.headers)
            .build(client.clone(), Arc::clone(&consensus))
            .into_task_with(task_executor);

        let body_downloader = BodiesDownloaderBuilder::new(config.bodies)
            .build(client, Arc::clone(&consensus), provider_factory.clone())
            .into_task_with(task_executor);

        let pipeline = self
            .build_pipeline(
                provider_factory,
                config,
                header_downloader,
                body_downloader,
                consensus,
                max_block,
                self.debug.continuous,
                metrics_tx,
                prune_config,
                static_file_producer,
                evm_config,
            )
            .await?;

        Ok(pipeline)
    }

    /// Loads the trusted setup params from a given file path or falls back to
    /// `MAINNET_KZG_TRUSTED_SETUP`.
    pub fn kzg_settings(&self) -> eyre::Result<Arc<KzgSettings>> {
        if let Some(ref trusted_setup_file) = self.trusted_setup_file {
            let trusted_setup = KzgSettings::load_trusted_setup_file(trusted_setup_file)
                .map_err(LoadKzgSettingsError::KzgError)?;
            Ok(Arc::new(trusted_setup))
        } else {
            Ok(Arc::clone(&MAINNET_KZG_TRUSTED_SETUP))
        }
    }

    /// Installs the prometheus recorder.
    pub fn install_prometheus_recorder(&self) -> eyre::Result<PrometheusHandle> {
        Ok(PROMETHEUS_RECORDER_HANDLE.clone())
    }

    /// Serves the prometheus endpoint over HTTP with the given database and prometheus handle.
    pub async fn start_metrics_endpoint<Metrics>(
        &self,
        prometheus_handle: PrometheusHandle,
        db: Metrics,
        static_file_provider: StaticFileProvider,
    ) -> eyre::Result<()>
    where
        Metrics: DatabaseMetrics + 'static + Send + Sync,
    {
        if let Some(listen_addr) = self.metrics {
            info!(target: "reth::cli", addr = %listen_addr, "Starting metrics endpoint");
            prometheus_exporter::serve(
                listen_addr,
                prometheus_handle,
                db,
                static_file_provider,
                metrics_process::Collector::default(),
            )
            .await?;
        }

        Ok(())
    }

    /// Spawns the configured network and associated tasks and returns the [NetworkHandle] connected
    /// to that network.
    pub fn start_network<C, Pool>(
        &self,
        builder: NetworkBuilder<C, (), ()>,
        task_executor: &TaskExecutor,
        pool: Pool,
        client: C,
        data_dir: &ChainPath<DataDirPath>,
    ) -> NetworkHandle
    where
        C: BlockReader + HeaderProvider + Clone + Unpin + 'static,
        Pool: TransactionPool + Unpin + 'static,
    {
        let (handle, network, txpool, eth) = builder
            .transactions(
                pool, // Configure transactions manager
                TransactionsManagerConfig {
                    transaction_fetcher_config: TransactionFetcherConfig::new(
                        self.network.soft_limit_byte_size_pooled_transactions_response,
                        self.network
                            .soft_limit_byte_size_pooled_transactions_response_on_pack_request,
                    ),
                },
            )
            .request_handler(client)
            .split_with_handle();

        task_executor.spawn_critical("p2p txpool", txpool);
        task_executor.spawn_critical("p2p eth request handler", eth);

        let default_peers_path = data_dir.known_peers_path();
        let known_peers_file = self.network.persistent_peers_file(default_peers_path);
        task_executor.spawn_critical_with_graceful_shutdown_signal(
            "p2p network task",
            |shutdown| {
                network.run_until_graceful_shutdown(shutdown, |network| {
                    write_peers_to_file(network, known_peers_file)
                })
            },
        );

        handle
    }

    /// Fetches the head block from the database.
    ///
    /// If the database is empty, returns the genesis block.
    pub fn lookup_head<DB: Database>(&self, factory: ProviderFactory<DB>) -> RethResult<Head> {
        let provider = factory.provider()?;

        let head = provider.get_stage_checkpoint(StageId::Finish)?.unwrap_or_default().block_number;

        let header = provider
            .header_by_number(head)?
            .expect("the header for the latest block is missing, database is corrupt");

        let total_difficulty = provider
            .header_td_by_number(head)?
            .expect("the total difficulty for the latest block is missing, database is corrupt");

        let hash = provider
            .block_hash(head)?
            .expect("the hash for the latest block is missing, database is corrupt");

        Ok(Head {
            number: head,
            hash,
            difficulty: header.difficulty,
            total_difficulty,
            timestamp: header.timestamp,
        })
    }

    /// Attempt to look up the block number for the tip hash in the database.
    /// If it doesn't exist, download the header and return the block number.
    ///
    /// NOTE: The download is attempted with infinite retries.
    pub async fn lookup_or_fetch_tip<Provider, Client>(
        &self,
        provider: Provider,
        client: Client,
        tip: B256,
    ) -> RethResult<u64>
    where
        Provider: HeaderProvider,
        Client: HeadersClient,
    {
        let header = provider.header_by_hash_or_number(tip.into())?;

        // try to look up the header in the database
        if let Some(header) = header {
            info!(target: "reth::cli", ?tip, "Successfully looked up tip block in the database");
            return Ok(header.number)
        }

        Ok(self.fetch_tip_from_network(client, tip.into()).await?.number)
    }

    /// Attempt to look up the block with the given number and return the header.
    ///
    /// NOTE: The download is attempted with infinite retries.
    pub async fn fetch_tip_from_network<Client>(
        &self,
        client: Client,
        tip: BlockHashOrNumber,
    ) -> RethResult<SealedHeader>
    where
        Client: HeadersClient,
    {
        info!(target: "reth::cli", ?tip, "Fetching tip block from the network.");
        loop {
            match get_single_header(&client, tip).await {
                Ok(tip_header) => {
                    info!(target: "reth::cli", ?tip, "Successfully fetched tip");
                    return Ok(tip_header)
                }
                Err(error) => {
                    error!(target: "reth::cli", %error, "Failed to fetch the tip. Retrying...");
                }
            }
        }
    }

    /// Builds the [NetworkConfig] with the given [ProviderFactory].
    pub fn load_network_config<C>(
        &self,
        config: &Config,
        client: C,
        executor: TaskExecutor,
        head: Head,
        secret_key: SecretKey,
        default_peers_path: PathBuf,
    ) -> NetworkConfig<C> {
        let cfg_builder = self
            .network
            .network_config(config, self.chain.clone(), secret_key, default_peers_path)
            .with_task_executor(Box::new(executor))
            .set_head(head)
            .listener_addr(SocketAddr::V4(SocketAddrV4::new(
                self.network.addr,
                // set discovery port based on instance number
                self.network.port + self.instance - 1,
            )))
            .discovery_addr(SocketAddr::V4(SocketAddrV4::new(
                self.network.addr,
                // set discovery port based on instance number
                self.network.port + self.instance - 1,
            )));

        cfg_builder.build(client)
    }

    /// Builds the [Pipeline] with the given [ProviderFactory] and downloaders.
    #[allow(clippy::too_many_arguments)]
    pub async fn build_pipeline<DB, H, B, EvmConfig>(
        &self,
        provider_factory: ProviderFactory<DB>,
        stage_config: &StageConfig,
        header_downloader: H,
        body_downloader: B,
        consensus: Arc<dyn Consensus>,
        max_block: Option<u64>,
        continuous: bool,
        metrics_tx: reth_stages::MetricEventsSender,
        prune_config: Option<PruneConfig>,
        static_file_producer: StaticFileProducer<DB>,
        evm_config: EvmConfig,
    ) -> eyre::Result<Pipeline<DB>>
    where
        DB: Database + Clone + 'static,
        H: HeaderDownloader + 'static,
        B: BodyDownloader + 'static,
        EvmConfig: ConfigureEvm + Clone + 'static,
    {
        let mut builder = Pipeline::builder();

        if let Some(max_block) = max_block {
            debug!(target: "reth::cli", max_block, "Configuring builder to use max block");
            builder = builder.with_max_block(max_block)
        }

        let (tip_tx, tip_rx) = watch::channel(B256::ZERO);
        let factory = reth_revm::EvmProcessorFactory::new(self.chain.clone(), evm_config);

        let stack_config = InspectorStackConfig {
            use_printer_tracer: self.debug.print_inspector,
            hook: if let Some(hook_block) = self.debug.hook_block {
                Hook::Block(hook_block)
            } else if let Some(tx) = self.debug.hook_transaction {
                Hook::Transaction(tx)
            } else if self.debug.hook_all {
                Hook::All
            } else {
                Hook::None
            },
        };

        let factory = factory.with_stack_config(stack_config);

        let prune_modes = prune_config.map(|prune| prune.segments).unwrap_or_default();

        let header_mode =
            if continuous { HeaderSyncMode::Continuous } else { HeaderSyncMode::Tip(tip_rx) };
        let pipeline = builder
            .with_tip_sender(tip_tx)
            .with_metrics_tx(metrics_tx.clone())
            .add_stages(
                DefaultStages::new(
                    provider_factory.clone(),
                    header_mode,
                    Arc::clone(&consensus),
                    header_downloader,
                    body_downloader,
                    factory.clone(),
<<<<<<< HEAD
                    stage_config.etl.etl_file_size,
                )?
=======
                )
>>>>>>> 10aeeb02
                .set(SenderRecoveryStage {
                    commit_threshold: stage_config.sender_recovery.commit_threshold,
                })
                .set(
                    ExecutionStage::new(
                        factory,
                        ExecutionStageThresholds {
                            max_blocks: stage_config.execution.max_blocks,
                            max_changes: stage_config.execution.max_changes,
                            max_cumulative_gas: stage_config.execution.max_cumulative_gas,
                            max_duration: stage_config.execution.max_duration,
                        },
                        stage_config
                            .merkle
                            .clean_threshold
                            .max(stage_config.account_hashing.clean_threshold)
                            .max(stage_config.storage_hashing.clean_threshold),
                        prune_modes.clone(),
                    )
                    .with_metrics_tx(metrics_tx),
                )
                .set(AccountHashingStage::new(
                    stage_config.account_hashing.clean_threshold,
                    stage_config.account_hashing.commit_threshold,
                ))
                .set(StorageHashingStage::new(
                    stage_config.storage_hashing.clean_threshold,
                    stage_config.storage_hashing.commit_threshold,
                ))
                .set(MerkleStage::new_execution(stage_config.merkle.clean_threshold))
                .set(TransactionLookupStage::new(
                    stage_config.transaction_lookup.chunk_size,
                    stage_config.etl.etl_file_size,
                    prune_modes.transaction_lookup,
                ))
                .set(IndexAccountHistoryStage::new(
                    stage_config.index_account_history.commit_threshold,
                    prune_modes.account_history,
                ))
                .set(IndexStorageHistoryStage::new(
                    stage_config.index_storage_history.commit_threshold,
                    prune_modes.storage_history,
                )),
            )
            .build(provider_factory, static_file_producer);

        Ok(pipeline)
    }

    /// Change rpc port numbers based on the instance number, using the inner
    /// [RpcServerArgs::adjust_instance_ports] method.
    pub fn adjust_instance_ports(&mut self) {
        self.rpc.adjust_instance_ports(self.instance);
    }

    /// Sets networking and RPC ports to zero, causing the OS to choose random unused ports when
    /// sockets are bound.
    pub fn with_unused_ports(mut self) -> Self {
        self.rpc = self.rpc.with_unused_ports();
        self.network = self.network.with_unused_ports();
        self
    }
}

impl Default for NodeConfig {
    fn default() -> Self {
        Self {
            config: None,
            chain: MAINNET.clone(),
            metrics: None,
            instance: 1,
            trusted_setup_file: None,
            network: NetworkArgs::default(),
            rpc: RpcServerArgs::default(),
            txpool: TxPoolArgs::default(),
            builder: PayloadBuilderArgs::default(),
            debug: DebugArgs::default(),
            db: DatabaseArgs::default(),
            dev: DevArgs::default(),
            pruning: PruningArgs::default(),
        }
    }
}<|MERGE_RESOLUTION|>--- conflicted
+++ resolved
@@ -837,12 +837,8 @@
                     header_downloader,
                     body_downloader,
                     factory.clone(),
-<<<<<<< HEAD
                     stage_config.etl.etl_file_size,
-                )?
-=======
                 )
->>>>>>> 10aeeb02
                 .set(SenderRecoveryStage {
                     commit_threshold: stage_config.sender_recovery.commit_threshold,
                 })
