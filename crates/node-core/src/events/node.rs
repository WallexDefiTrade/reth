//! Support for handling events emitted by node components.

use crate::events::cl::ConsensusLayerHealthEvent;
use futures::Stream;
use reth_beacon_consensus::{
    BeaconConsensusEngineEvent, ConsensusEngineLiveSyncProgress, ForkchoiceStatus,
};
use reth_db::{database::Database, database_metrics::DatabaseMetadata};
use reth_interfaces::consensus::ForkchoiceState;
use reth_network::{NetworkEvent, NetworkHandle};
use reth_network_api::PeersInfo;
use reth_primitives::{
    constants,
    stage::{EntitiesCheckpoint, StageCheckpoint, StageId},
    BlockNumber, B256,
};
use reth_prune::PrunerEvent;
use reth_stages::{ExecOutput, PipelineEvent};
use reth_static_file::StaticFileProducerEvent;
use std::{
    fmt::{Display, Formatter},
    future::Future,
    pin::Pin,
    task::{Context, Poll},
    time::{Duration, Instant, SystemTime, UNIX_EPOCH},
};
use tokio::time::Interval;
use tracing::{debug, info, warn};

/// Interval of reporting node state.
const INFO_MESSAGE_INTERVAL: Duration = Duration::from_secs(25);

/// The current high-level state of the node, including the node's database environment, network
/// connections, current processing stage, and the latest block information. It provides
/// methods to handle different types of events that affect the node's state, such as pipeline
/// events, network events, and consensus engine events.
struct NodeState<DB> {
    /// Database environment.
    /// Used for freelist calculation reported in the "Status" log message.
    /// See [EventHandler::poll].
    db: DB,
    /// Connection to the network.
    network: Option<NetworkHandle>,
    /// The stage currently being executed.
    current_stage: Option<CurrentStage>,
    /// The latest block reached by either pipeline or consensus engine.
    latest_block: Option<BlockNumber>,
    /// The time of the latest block seen by the pipeline
    latest_block_time: Option<u64>,
    /// Hash of the head block last set by fork choice update
    head_block_hash: Option<B256>,
    /// Hash of the safe block last set by fork choice update
    safe_block_hash: Option<B256>,
    /// Hash of finalized block last set by fork choice update
    finalized_block_hash: Option<B256>,
}

impl<DB> NodeState<DB> {
    fn new(db: DB, network: Option<NetworkHandle>, latest_block: Option<BlockNumber>) -> Self {
        Self {
            db,
            network,
            current_stage: None,
            latest_block,
            latest_block_time: None,
            head_block_hash: None,
            safe_block_hash: None,
            finalized_block_hash: None,
        }
    }

    fn num_connected_peers(&self) -> usize {
        self.network.as_ref().map(|net| net.num_connected_peers()).unwrap_or_default()
    }

    /// Processes an event emitted by the pipeline
    fn handle_pipeline_event(&mut self, event: PipelineEvent) {
        match event {
            PipelineEvent::Prepare { pipeline_stages_progress, stage_id, checkpoint, target } => {
                let checkpoint = checkpoint.unwrap_or_default();
                let current_stage = CurrentStage {
                    stage_id,
                    eta: match &self.current_stage {
                        Some(current_stage) if current_stage.stage_id == stage_id => {
                            current_stage.eta
                        }
                        _ => Eta::default(),
                    },
                    checkpoint,
                    entities_checkpoint: match &self.current_stage {
                        Some(current_stage) if current_stage.stage_id == stage_id => {
                            current_stage.entities_checkpoint
                        }
                        _ => None,
                    },
                    target,
                };

                info!(
                    pipeline_stages = %pipeline_stages_progress,
                    stage = %stage_id,
                    checkpoint = %checkpoint.block_number,
                    target = %OptionalField(target),
                    "Preparing stage",
                );

                self.current_stage = Some(current_stage);
            }
            PipelineEvent::Run { pipeline_stages_progress, stage_id, checkpoint, target } => {
                let checkpoint = checkpoint.unwrap_or_default();
                let current_stage = CurrentStage {
                    stage_id,
                    eta: match &self.current_stage {
                        Some(current_stage) if current_stage.stage_id == stage_id => {
                            current_stage.eta
                        }
                        _ => Eta::default(),
                    },
                    checkpoint,
                    entities_checkpoint: match &self.current_stage {
                        Some(current_stage) if current_stage.stage_id == stage_id => {
                            current_stage.entities_checkpoint
                        }
                        _ => None,
                    },
                    target,
                };

                if let Some(stage_eta) = current_stage.eta.fmt_for_stage(stage_id) {
                    info!(
                        pipeline_stages = %pipeline_stages_progress,
                        stage = %stage_id,
                        checkpoint = %checkpoint.block_number,
                        target = %OptionalField(target),
                        %stage_eta,
                        "Executing stage",
                    );
                } else {
                    info!(
                        pipeline_stages = %pipeline_stages_progress,
                        stage = %stage_id,
                        checkpoint = %checkpoint.block_number,
                        target = %OptionalField(target),
                        "Executing stage",
                    );
                }

                self.current_stage = Some(current_stage);
            }
            PipelineEvent::Ran {
                pipeline_stages_progress,
                stage_id,
                result: ExecOutput { checkpoint, done },
            } => {
                if stage_id.is_finish() {
                    self.latest_block = Some(checkpoint.block_number);
                }

                if let Some(current_stage) = self.current_stage.as_mut() {
                    current_stage.checkpoint = checkpoint;
                    current_stage.entities_checkpoint = checkpoint.entities();
                    current_stage.eta.update(stage_id, checkpoint);

                    let target = OptionalField(current_stage.target);
                    let stage_progress = current_stage
                        .entities_checkpoint
                        .and_then(|entities| entities.fmt_percentage());
                    let stage_eta = current_stage.eta.fmt_for_stage(stage_id);

                    let message =
                        if done { "Stage finished executing" } else { "Stage committed progress" };

                    match (stage_progress, stage_eta) {
                        (Some(stage_progress), Some(stage_eta)) => {
                            info!(
                                pipeline_stages = %pipeline_stages_progress,
                                stage = %stage_id,
                                checkpoint = %checkpoint.block_number,
                                %target,
                                %stage_progress,
                                %stage_eta,
                                "{message}",
                            )
                        }
                        (Some(stage_progress), None) => {
                            info!(
                                pipeline_stages = %pipeline_stages_progress,
                                stage = %stage_id,
                                checkpoint = %checkpoint.block_number,
                                %target,
                                %stage_progress,
                                "{message}",
                            )
                        }
                        (None, Some(stage_eta)) => {
                            info!(
                                pipeline_stages = %pipeline_stages_progress,
                                stage = %stage_id,
                                checkpoint = %checkpoint.block_number,
                                %target,
                                %stage_eta,
                                "{message}",
                            )
                        }
                        (None, None) => {
                            info!(
                                pipeline_stages = %pipeline_stages_progress,
                                stage = %stage_id,
                                checkpoint = %checkpoint.block_number,
                                %target,
                                "{message}",
                            )
                        }
                    }
                }

                if done {
                    self.current_stage = None;
                }
            }
            _ => (),
        }
    }

    fn handle_network_event(&mut self, _: NetworkEvent) {
        // NOTE(onbjerg): This used to log established/disconnecting sessions, but this is already
        // logged in the networking component. I kept this stub in case we want to catch other
        // networking events later on.
    }

    fn handle_consensus_engine_event(&mut self, event: BeaconConsensusEngineEvent) {
        match event {
            BeaconConsensusEngineEvent::ForkchoiceUpdated(state, status) => {
                let ForkchoiceState { head_block_hash, safe_block_hash, finalized_block_hash } =
                    state;
                if self.safe_block_hash != Some(safe_block_hash) &&
                    self.finalized_block_hash != Some(finalized_block_hash)
                {
                    let msg = match status {
                        ForkchoiceStatus::Valid => "Forkchoice updated",
                        ForkchoiceStatus::Invalid => "Received invalid forkchoice updated message",
                        ForkchoiceStatus::Syncing => {
                            "Received forkchoice updated message when syncing"
                        }
                    };
                    info!(?head_block_hash, ?safe_block_hash, ?finalized_block_hash, "{}", msg);
                }
                self.head_block_hash = Some(head_block_hash);
                self.safe_block_hash = Some(safe_block_hash);
                self.finalized_block_hash = Some(finalized_block_hash);
            }
            BeaconConsensusEngineEvent::LiveSyncProgress(live_sync_progress) => {
                match live_sync_progress {
                    ConsensusEngineLiveSyncProgress::DownloadingBlocks {
                        remaining_blocks,
                        target,
                    } => {
                        info!(
                            remaining_blocks,
                            target_block_hash=?target,
                            "Live sync in progress, downloading blocks"
                        );
                    }
                }
            }
            BeaconConsensusEngineEvent::CanonicalBlockAdded(block, elapsed) => {
                info!(
                    number=block.number,
                    hash=?block.hash(),
                    peers=self.num_connected_peers(),
                    txs=block.body.len(),
                    mgas=%format!("{:.3}", block.header.gas_used as f64 / constants::MGAS_TO_GAS as f64),
                    full=%format!("{:.1}%", block.header.gas_used as f64 * 100.0 / block.header.gas_limit as f64),
                    base_fee=%format!("{:.2}gwei", block.header.base_fee_per_gas.unwrap_or(0) as f64 / constants::GWEI_TO_WEI as f64),
                    blobs=block.header.blob_gas_used.unwrap_or(0) / constants::eip4844::DATA_GAS_PER_BLOB,
                    excess_blobs=block.header.excess_blob_gas.unwrap_or(0) / constants::eip4844::DATA_GAS_PER_BLOB,
                    ?elapsed,
                    "Block added to canonical chain"
                );
            }
            BeaconConsensusEngineEvent::CanonicalChainCommitted(head, elapsed) => {
                self.latest_block = Some(head.number);
                self.latest_block_time = Some(head.timestamp);

                info!(number=head.number, hash=?head.hash(), ?elapsed, "Canonical chain committed");
            }
            BeaconConsensusEngineEvent::ForkBlockAdded(block) => {
                info!(number=block.number, hash=?block.hash(), "Block added to fork chain");
            }
        }
    }

    fn handle_consensus_layer_health_event(&self, event: ConsensusLayerHealthEvent) {
        // If pipeline is running, it's fine to not receive any messages from the CL.
        // So we need to report about CL health only when pipeline is idle.
        if self.current_stage.is_none() {
            match event {
                ConsensusLayerHealthEvent::NeverSeen => {
                    warn!("Post-merge network, but never seen beacon client. Please launch one to follow the chain!")
                }
                ConsensusLayerHealthEvent::HasNotBeenSeenForAWhile(period) => {
                    warn!(?period, "Post-merge network, but no beacon client seen for a while. Please launch one to follow the chain!")
                }
                ConsensusLayerHealthEvent::NeverReceivedUpdates => {
                    warn!("Beacon client online, but never received consensus updates. Please ensure your beacon client is operational to follow the chain!")
                }
                ConsensusLayerHealthEvent::HaveNotReceivedUpdatesForAWhile(period) => {
                    warn!(?period, "Beacon client online, but no consensus updates received for a while. Please fix your beacon client to follow the chain!")
                }
            }
        }
    }

    fn handle_pruner_event(&self, event: PrunerEvent) {
        match event {
            PrunerEvent::Started { tip_block_number } => {
                info!(tip_block_number, "Pruner started");
            }
            PrunerEvent::Finished { tip_block_number, elapsed, stats } => {
                info!(tip_block_number, ?elapsed, ?stats, "Pruner finished");
            }
        }
    }

    fn handle_static_file_producer_event(&self, event: StaticFileProducerEvent) {
        match event {
            StaticFileProducerEvent::Started { targets } => {
                info!(?targets, "Static File Producer started");
            }
            StaticFileProducerEvent::Finished { targets, elapsed } => {
                info!(?targets, ?elapsed, "Static File Producer finished");
            }
        }
    }
}

impl<DB: DatabaseMetadata> NodeState<DB> {
    fn freelist(&self) -> Option<usize> {
        self.db.metadata().freelist_size()
    }
}

/// Helper type for formatting of optional fields:
/// - If [Some(x)], then `x` is written
/// - If [None], then `None` is written
struct OptionalField<T: Display>(Option<T>);

impl<T: Display> Display for OptionalField<T> {
    fn fmt(&self, f: &mut Formatter<'_>) -> std::fmt::Result {
        if let Some(field) = &self.0 {
            write!(f, "{field}")
        } else {
            write!(f, "None")
        }
    }
}

/// The stage currently being executed.
struct CurrentStage {
    stage_id: StageId,
    eta: Eta,
    checkpoint: StageCheckpoint,
    /// The entities checkpoint for reporting the progress. If `None`, then the progress is not
    /// available, probably because the stage didn't finish running and didn't update its
    /// checkpoint yet.
    entities_checkpoint: Option<EntitiesCheckpoint>,
    target: Option<BlockNumber>,
}

/// A node event.
#[derive(Debug)]
pub enum NodeEvent {
    /// A network event.
    Network(NetworkEvent),
    /// A sync pipeline event.
    Pipeline(PipelineEvent),
    /// A consensus engine event.
    ConsensusEngine(BeaconConsensusEngineEvent),
    /// A Consensus Layer health event.
    ConsensusLayerHealth(ConsensusLayerHealthEvent),
    /// A pruner event
    Pruner(PrunerEvent),
    /// A static_file_producer event
    StaticFileProducer(StaticFileProducerEvent),
}

impl From<NetworkEvent> for NodeEvent {
    fn from(event: NetworkEvent) -> NodeEvent {
        NodeEvent::Network(event)
    }
}

impl From<PipelineEvent> for NodeEvent {
    fn from(event: PipelineEvent) -> NodeEvent {
        NodeEvent::Pipeline(event)
    }
}

impl From<BeaconConsensusEngineEvent> for NodeEvent {
    fn from(event: BeaconConsensusEngineEvent) -> Self {
        NodeEvent::ConsensusEngine(event)
    }
}

impl From<ConsensusLayerHealthEvent> for NodeEvent {
    fn from(event: ConsensusLayerHealthEvent) -> Self {
        NodeEvent::ConsensusLayerHealth(event)
    }
}

impl From<PrunerEvent> for NodeEvent {
    fn from(event: PrunerEvent) -> Self {
        NodeEvent::Pruner(event)
    }
}

impl From<StaticFileProducerEvent> for NodeEvent {
    fn from(event: StaticFileProducerEvent) -> Self {
        NodeEvent::StaticFileProducer(event)
    }
}

/// Displays relevant information to the user from components of the node, and periodically
/// displays the high-level status of the node.
pub async fn handle_events<E, DB>(
    network: Option<NetworkHandle>,
    latest_block_number: Option<BlockNumber>,
    events: E,
    db: DB,
) where
    E: Stream<Item = NodeEvent> + Unpin,
    DB: DatabaseMetadata + Database + 'static,
{
    let state = NodeState::new(db, network, latest_block_number);

    let start = tokio::time::Instant::now() + Duration::from_secs(3);
    let mut info_interval = tokio::time::interval_at(start, INFO_MESSAGE_INTERVAL);
    info_interval.set_missed_tick_behavior(tokio::time::MissedTickBehavior::Delay);

    let handler = EventHandler { state, events, info_interval };
    handler.await
}

/// Handles events emitted by the node and logs them accordingly.
#[pin_project::pin_project]
struct EventHandler<E, DB> {
    state: NodeState<DB>,
    #[pin]
    events: E,
    #[pin]
    info_interval: Interval,
}

impl<E, DB> Future for EventHandler<E, DB>
where
    E: Stream<Item = NodeEvent> + Unpin,
    DB: DatabaseMetadata + Database + 'static,
{
    type Output = ();

    fn poll(self: Pin<&mut Self>, cx: &mut Context<'_>) -> Poll<Self::Output> {
        let mut this = self.project();

        while this.info_interval.poll_tick(cx).is_ready() {
            let freelist = OptionalField(this.state.freelist());

            if let Some(CurrentStage { stage_id, eta, checkpoint, entities_checkpoint, target }) =
                &this.state.current_stage
            {
<<<<<<< HEAD
                let stage_progress = OptionalField(
                    entities_checkpoint.and_then(|entities| entities.fmt_percentage()),
                );
=======
                let stage_progress =
                    checkpoint.entities().and_then(|entities| entities.fmt_percentage());
                let stage_eta = eta.fmt_for_stage(*stage_id);
>>>>>>> 61801b98

                match (stage_progress, stage_eta) {
                    (Some(stage_progress), Some(stage_eta)) => {
                        info!(
                            target: "reth::cli",
                            connected_peers = this.state.num_connected_peers(),
                            %freelist,
                            stage = %stage_id,
                            checkpoint = checkpoint.block_number,
                            target = %OptionalField(*target),
                            %stage_progress,
                            %stage_eta,
                            "Status"
                        )
                    }
                    (Some(stage_progress), None) => {
                        info!(
                            target: "reth::cli",
                            connected_peers = this.state.num_connected_peers(),
                            %freelist,
                            stage = %stage_id,
                            checkpoint = checkpoint.block_number,
                            target = %OptionalField(*target),
                            %stage_progress,
                            "Status"
                        )
                    }
                    (None, Some(stage_eta)) => {
                        info!(
                            target: "reth::cli",
                            connected_peers = this.state.num_connected_peers(),
                            %freelist,
                            stage = %stage_id,
                            checkpoint = checkpoint.block_number,
                            target = %OptionalField(*target),
                            %stage_eta,
                            "Status"
                        )
                    }
                    (None, None) => {
                        info!(
                            target: "reth::cli",
                            connected_peers = this.state.num_connected_peers(),
                            %freelist,
                            stage = %stage_id,
                            checkpoint = checkpoint.block_number,
                            target = %OptionalField(*target),
                            "Status"
                        )
                    }
                }
            } else if let Some(latest_block) = this.state.latest_block {
                let now =
                    SystemTime::now().duration_since(UNIX_EPOCH).unwrap_or_default().as_secs();
                if now - this.state.latest_block_time.unwrap_or(0) > 60 {
                    // Once we start receiving consensus nodes, don't emit status unless stalled for
                    // 1 minute
                    info!(
                        target: "reth::cli",
                        connected_peers = this.state.num_connected_peers(),
                        %freelist,
                        %latest_block,
                        "Status"
                    );
                }
            } else {
                info!(
                    target: "reth::cli",
                    connected_peers = this.state.num_connected_peers(),
                    %freelist,
                    "Status"
                );
            }
        }

        while let Poll::Ready(Some(event)) = this.events.as_mut().poll_next(cx) {
            match event {
                NodeEvent::Network(event) => {
                    this.state.handle_network_event(event);
                }
                NodeEvent::Pipeline(event) => {
                    this.state.handle_pipeline_event(event);
                }
                NodeEvent::ConsensusEngine(event) => {
                    this.state.handle_consensus_engine_event(event);
                }
                NodeEvent::ConsensusLayerHealth(event) => {
                    this.state.handle_consensus_layer_health_event(event)
                }
                NodeEvent::Pruner(event) => {
                    this.state.handle_pruner_event(event);
                }
                NodeEvent::StaticFileProducer(event) => {
                    this.state.handle_static_file_producer_event(event);
                }
            }
        }

        Poll::Pending
    }
}

/// A container calculating the estimated time that a stage will complete in, based on stage
/// checkpoints reported by the pipeline.
///
/// One `Eta` is only valid for a single stage.
#[derive(Default, Copy, Clone)]
struct Eta {
    /// The last stage checkpoint
    last_checkpoint: EntitiesCheckpoint,
    /// The last time the stage reported its checkpoint
    last_checkpoint_time: Option<Instant>,
    /// The current ETA
    eta: Option<Duration>,
}

impl Eta {
    /// Update the ETA given the checkpoint, if possible.
    fn update(&mut self, stage: StageId, checkpoint: StageCheckpoint) {
        let Some(current) = checkpoint.entities() else { return };

        if let Some(last_checkpoint_time) = &self.last_checkpoint_time {
            let Some(processed_since_last) =
                current.processed.checked_sub(self.last_checkpoint.processed)
            else {
                self.eta = None;
                debug!(target: "reth::cli", %stage, ?current, ?self.last_checkpoint, "Failed to calculate the ETA: processed entities is less than the last checkpoint");
                return
            };
            let elapsed = last_checkpoint_time.elapsed();
            let per_second = processed_since_last as f64 / elapsed.as_secs_f64();

            let Some(remaining) = current.total.checked_sub(current.processed) else {
                self.eta = None;
                debug!(target: "reth::cli", %stage, ?current, "Failed to calculate the ETA: total entities is less than processed entities");
                return
            };

            self.eta = Duration::try_from_secs_f64(remaining as f64 / per_second).ok();
        }

        self.last_checkpoint = current;
        self.last_checkpoint_time = Some(Instant::now());
    }

    /// Returns `true` if the ETA is available, i.e. at least one checkpoint has been reported.
    fn is_available(&self) -> bool {
        self.eta.zip(self.last_checkpoint_time).is_some()
    }

    /// Format ETA for a given stage.
    ///
    /// NOTE: Currently ETA is enabled only for the stages that have predictable progress.
    /// It's not the case for network-dependent ([StageId::Headers] and [StageId::Bodies]) and
    /// [StageId::Execution] stages.
    fn fmt_for_stage(&self, stage: StageId) -> Option<String> {
        if !self.is_available() ||
            matches!(stage, StageId::Headers | StageId::Bodies | StageId::Execution)
        {
            None
        } else {
            Some(self.to_string())
        }
    }
}

impl Display for Eta {
    fn fmt(&self, f: &mut Formatter<'_>) -> std::fmt::Result {
        if let Some((eta, last_checkpoint_time)) = self.eta.zip(self.last_checkpoint_time) {
            let remaining = eta.checked_sub(last_checkpoint_time.elapsed());

            if let Some(remaining) = remaining {
                return write!(
                    f,
                    "{}",
                    humantime::format_duration(Duration::from_secs(remaining.as_secs()))
                )
            }
        }

        write!(f, "unknown")
    }
}

#[cfg(test)]
mod tests {
    use super::*;

    #[test]
    fn eta_display_no_milliseconds() {
        let eta = Eta {
            last_checkpoint_time: Some(Instant::now()),
            eta: Some(Duration::from_millis(
                13 * 60 * 1000 + // Minutes
                    37 * 1000 + // Seconds
                    999, // Milliseconds
            )),
            ..Default::default()
        }
        .to_string();

        assert_eq!(eta, "13m 37s");
    }
}<|MERGE_RESOLUTION|>--- conflicted
+++ resolved
@@ -467,15 +467,9 @@
             if let Some(CurrentStage { stage_id, eta, checkpoint, entities_checkpoint, target }) =
                 &this.state.current_stage
             {
-<<<<<<< HEAD
-                let stage_progress = OptionalField(
-                    entities_checkpoint.and_then(|entities| entities.fmt_percentage()),
-                );
-=======
                 let stage_progress =
-                    checkpoint.entities().and_then(|entities| entities.fmt_percentage());
+                    entities_checkpoint.and_then(|entities| entities.fmt_percentage());
                 let stage_eta = eta.fmt_for_stage(*stage_id);
->>>>>>> 61801b98
 
                 match (stage_progress, stage_eta) {
                     (Some(stage_progress), Some(stage_eta)) => {
