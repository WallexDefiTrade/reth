--- conflicted
+++ resolved
@@ -146,11 +146,7 @@
         };
 
         // Configure basic network stack
-<<<<<<< HEAD
-        let mut network_config_builder = NetworkConfigBuilder::new(secret_key)
-=======
         NetworkConfigBuilder::new(secret_key)
->>>>>>> 105570de
             .peer_config(config.peers_config_with_basic_nodes_from_file(
                 self.persistent_peers_file(peers_file).as_deref(),
             ))
