//! clap [Args](clap::Args) for RPC related arguments.

use crate::{
    args::{
        types::{MaxU32, ZeroAsNoneU64},
        GasPriceOracleArgs, RpcStateCacheArgs,
    },
    cli::{
        components::{RethNodeComponents, RethRpcComponents, RethRpcServerHandles},
        config::RethRpcConfig,
        ext::RethNodeCommandConfig,
    },
    utils::get_or_create_jwt_secret_from_path,
};
use clap::{
    builder::{PossibleValue, RangedU64ValueParser, TypedValueParser},
    Arg, Args, Command,
};
use futures::TryFutureExt;
use rand::Rng;
use reth_network_api::{NetworkInfo, Peers};
use reth_node_api::{ConfigureEvmEnv, EngineTypes};
use reth_provider::{
    AccountReader, BlockReaderIdExt, CanonStateSubscriptions, ChainSpecProvider, ChangeSetReader,
    EvmEnvProvider, HeaderProvider, StateProviderFactory,
};
use reth_rpc::{
    eth::{cache::EthStateCacheConfig, gas_oracle::GasPriceOracleConfig, RPC_DEFAULT_GAS_CAP},
    JwtError, JwtSecret,
};
use reth_rpc_builder::{
    auth::{AuthServerConfig, AuthServerHandle},
    constants,
    error::RpcError,
    EthConfig, IpcServerBuilder, RethRpcModule, RpcModuleBuilder, RpcModuleConfig,
    RpcModuleSelection, RpcServerConfig, RpcServerHandle, ServerBuilder, TransportRpcModuleConfig,
};
use reth_rpc_engine_api::{EngineApi, EngineApiServer};
use reth_tasks::TaskSpawner;
use reth_transaction_pool::TransactionPool;
use std::{
    ffi::OsStr,
    net::{IpAddr, Ipv4Addr, SocketAddr},
    path::PathBuf,
};
use tracing::{debug, info};

/// Default max number of subscriptions per connection.
pub(crate) const RPC_DEFAULT_MAX_SUBS_PER_CONN: u32 = 1024;

/// Default max request size in MB.
pub(crate) const RPC_DEFAULT_MAX_REQUEST_SIZE_MB: u32 = 15;

/// Default max response size in MB.
///
/// This is only relevant for very large trace responses.
pub(crate) const RPC_DEFAULT_MAX_RESPONSE_SIZE_MB: u32 = 160;

/// Default number of incoming connections.
pub(crate) const RPC_DEFAULT_MAX_CONNECTIONS: u32 = 500;

/// Parameters for configuring the rpc more granularity via CLI
#[derive(Debug, Clone, Args, PartialEq, Eq)]
#[clap(next_help_heading = "RPC")]
pub struct RpcServerArgs {
    /// Enable the HTTP-RPC server
    #[arg(long, default_value_if("dev", "true", "true"))]
    pub http: bool,

    /// Http server address to listen on
    #[arg(long = "http.addr", default_value_t = IpAddr::V4(Ipv4Addr::LOCALHOST))]
    pub http_addr: IpAddr,

    /// Http server port to listen on
    #[arg(long = "http.port", default_value_t = constants::DEFAULT_HTTP_RPC_PORT)]
    pub http_port: u16,

    /// Rpc Modules to be configured for the HTTP server
    #[arg(long = "http.api", value_parser = RpcModuleSelectionValueParser::default())]
    pub http_api: Option<RpcModuleSelection>,

    /// Http Corsdomain to allow request from
    #[arg(long = "http.corsdomain")]
    pub http_corsdomain: Option<String>,

    /// Enable the WS-RPC server
    #[arg(long)]
    pub ws: bool,

    /// Ws server address to listen on
    #[arg(long = "ws.addr", default_value_t = IpAddr::V4(Ipv4Addr::LOCALHOST))]
    pub ws_addr: IpAddr,

    /// Ws server port to listen on
    #[arg(long = "ws.port", default_value_t = constants::DEFAULT_WS_RPC_PORT)]
    pub ws_port: u16,

    /// Origins from which to accept WebSocket requests
    #[arg(long = "ws.origins", name = "ws.origins")]
    pub ws_allowed_origins: Option<String>,

    /// Rpc Modules to be configured for the WS server
    #[arg(long = "ws.api", value_parser = RpcModuleSelectionValueParser::default())]
    pub ws_api: Option<RpcModuleSelection>,

    /// Disable the IPC-RPC  server
    #[arg(long)]
    pub ipcdisable: bool,

    /// Filename for IPC socket/pipe within the datadir
    #[arg(long, default_value_t = constants::DEFAULT_IPC_ENDPOINT.to_string())]
    pub ipcpath: String,

    /// Auth server address to listen on
    #[arg(long = "authrpc.addr", default_value_t = IpAddr::V4(Ipv4Addr::LOCALHOST))]
    pub auth_addr: IpAddr,

    /// Auth server port to listen on
    #[arg(long = "authrpc.port", default_value_t = constants::DEFAULT_AUTH_PORT)]
    pub auth_port: u16,

    /// Path to a JWT secret to use for the authenticated engine-API RPC server.
    ///
    /// This will enforce JWT authentication for all requests coming from the consensus layer.
    ///
    /// If no path is provided, a secret will be generated and stored in the datadir under
    /// `<DIR>/<CHAIN_ID>/jwt.hex`. For mainnet this would be `~/.reth/mainnet/jwt.hex` by default.
    #[arg(long = "authrpc.jwtsecret", value_name = "PATH", global = true, required = false)]
    pub auth_jwtsecret: Option<PathBuf>,

    /// Hex encoded JWT secret to authenticate the regular RPC server(s), see `--http.api` and
    /// `--ws.api`.
    ///
    /// This is __not__ used for the authenticated engine-API RPC server, see
    /// `--authrpc.jwtsecret`.
    #[arg(long = "rpc.jwtsecret", value_name = "HEX", global = true, required = false)]
    pub rpc_jwtsecret: Option<JwtSecret>,

    /// Set the maximum RPC request payload size for both HTTP and WS in megabytes.
    #[arg(long, default_value_t = RPC_DEFAULT_MAX_REQUEST_SIZE_MB.into())]
    pub rpc_max_request_size: MaxU32,

    /// Set the maximum RPC response payload size for both HTTP and WS in megabytes.
    #[arg(long, visible_alias = "--rpc.returndata.limit", default_value_t = RPC_DEFAULT_MAX_RESPONSE_SIZE_MB.into())]
    pub rpc_max_response_size: MaxU32,

    /// Set the the maximum concurrent subscriptions per connection.
    #[arg(long, default_value_t = RPC_DEFAULT_MAX_SUBS_PER_CONN.into())]
    pub rpc_max_subscriptions_per_connection: MaxU32,

    /// Maximum number of RPC server connections.
    #[arg(long, value_name = "COUNT", default_value_t = RPC_DEFAULT_MAX_CONNECTIONS.into())]
    pub rpc_max_connections: MaxU32,

    /// Maximum number of concurrent tracing requests.
    #[arg(long, value_name = "COUNT", default_value_t = constants::DEFAULT_MAX_TRACING_REQUESTS)]
    pub rpc_max_tracing_requests: u32,

    /// Maximum number of blocks that could be scanned per filter request. (0 = entire chain)
    #[arg(long, value_name = "COUNT", default_value_t = ZeroAsNoneU64::new(constants::DEFAULT_MAX_BLOCKS_PER_FILTER))]
    pub rpc_max_blocks_per_filter: ZeroAsNoneU64,

    /// Maximum number of logs that can be returned in a single response. (0 = no limit)
    #[arg(long, value_name = "COUNT", default_value_t = ZeroAsNoneU64::new(constants::DEFAULT_MAX_LOGS_PER_RESPONSE as u64))]
    pub rpc_max_logs_per_response: ZeroAsNoneU64,

    /// Maximum gas limit for `eth_call` and call tracing RPC methods.
    #[arg(
        long,
        alias = "rpc.gascap",
        value_name = "GAS_CAP",
        value_parser = RangedU64ValueParser::<u64>::new().range(1..),
        default_value_t = RPC_DEFAULT_GAS_CAP.into()
    )]
    pub rpc_gas_cap: u64,

    /// State cache configuration.
    #[clap(flatten)]
    pub rpc_state_cache: RpcStateCacheArgs,

    /// Gas price oracle configuration.
    #[clap(flatten)]
    pub gas_price_oracle: GasPriceOracleArgs,
}

impl RpcServerArgs {
    /// Enables the HTTP-RPC server.
    pub fn with_http(mut self) -> Self {
        self.http = true;
        self
    }

    /// Enables the WS-RPC server.
    pub fn with_ws(mut self) -> Self {
        self.ws = true;
        self
    }

    /// Change rpc port numbers based on the instance number.
    /// * The `auth_port` is scaled by a factor of `instance * 100`
    /// * The `http_port` is scaled by a factor of `-instance`
    /// * The `ws_port` is scaled by a factor of `instance * 2`
    /// * The `ipcpath` is appended with the instance number: `/tmp/reth.ipc-<instance>`
    ///
    /// # Panics
    /// Warning: if `instance` is zero in debug mode, this will panic.
    ///
    /// This will also panic in debug mode if either:
    /// * `instance` is greater than `655` (scaling would overflow `u16`)
    /// * `self.auth_port / 100 + (instance - 1)` would overflow `u16`
    ///
    /// In release mode, this will silently wrap around.
    pub fn adjust_instance_ports(&mut self, instance: u16) {
        debug_assert_ne!(instance, 0, "instance must be non-zero");
        // auth port is scaled by a factor of instance * 100
        self.auth_port += instance * 100 - 100;
        // http port is scaled by a factor of -instance
        self.http_port -= instance - 1;
        // ws port is scaled by a factor of instance * 2
        self.ws_port += instance * 2 - 2;

        // if multiple instances are being run, append the instance number to the ipc path
        if instance > 1 {
            self.ipcpath = format!("{}-{}", self.ipcpath, instance);
        }
    }

    /// Set the http port to zero, to allow the OS to assign a random unused port when the rpc
    /// server binds to a socket.
    pub fn with_http_unused_port(mut self) -> Self {
        self.http_port = 0;
        self
    }

    /// Set the ws port to zero, to allow the OS to assign a random unused port when the rpc
    /// server binds to a socket.
    pub fn with_ws_unused_port(mut self) -> Self {
        self.ws_port = 0;
        self
    }

    /// Set the auth port to zero, to allow the OS to assign a random unused port when the rpc
    /// server binds to a socket.
    pub fn with_auth_unused_port(mut self) -> Self {
        self.auth_port = 0;
        self
    }

    /// Append a random string to the ipc path, to prevent possible collisions when multiple nodes
    /// are being run on the same machine.
    pub fn with_ipc_random_path(mut self) -> Self {
        let random_string: String = rand::thread_rng()
            .sample_iter(rand::distributions::Alphanumeric)
            .take(8)
            .map(char::from)
            .collect();
        self.ipcpath = format!("{}-{}", self.ipcpath, random_string);
        self
    }

    /// Configure all ports to be set to a random unused port when bound, and set the IPC path to a
    /// random path.
    pub fn with_unused_ports(mut self) -> Self {
        self = self.with_http_unused_port();
        self = self.with_ws_unused_port();
        self = self.with_auth_unused_port();
        self = self.with_ipc_random_path();
        self
    }

    /// Configures and launches _all_ servers.
    ///
    /// Returns the handles for the launched regular RPC server(s) (if any) and the server handle
    /// for the auth server that handles the `engine_` API that's accessed by the consensus
    /// layer.
    pub async fn start_servers<Reth, Engine, Conf, EngineT>(
        &self,
        components: &Reth,
        engine_api: Engine,
        jwt_secret: JwtSecret,
        conf: &mut Conf,
    ) -> eyre::Result<RethRpcServerHandles>
    where
        EngineT: EngineTypes + 'static,
        Engine: EngineApiServer<EngineT>,
        Reth: RethNodeComponents,
        Conf: RethNodeCommandConfig,
    {
        let auth_config = self.auth_server_config(jwt_secret)?;

        let module_config = self.transport_rpc_module_config();
        debug!(target: "reth::cli", http=?module_config.http(), ws=?module_config.ws(), "Using RPC module config");

        let (mut modules, mut auth_module, mut registry) = RpcModuleBuilder::default()
            .with_provider(components.provider())
            .with_pool(components.pool())
            .with_network(components.network())
            .with_events(components.events())
            .with_executor(components.task_executor())
            .with_evm_config(components.evm_config())
            .build_with_auth_server(module_config, engine_api);

        let rpc_components = RethRpcComponents {
            registry: &mut registry,
            modules: &mut modules,
            auth_module: &mut auth_module,
        };
        // apply configured customization
        conf.extend_rpc_modules(self, components, rpc_components)?;

        let server_config = self.rpc_server_config();
        let launch_rpc = modules.clone().start_server(server_config).map_ok(|handle| {
            if let Some(url) = handle.ipc_endpoint() {
                info!(target: "reth::cli", url=%url, "RPC IPC server started");
            }
            if let Some(addr) = handle.http_local_addr() {
                info!(target: "reth::cli", url=%addr, "RPC HTTP server started");
            }
            if let Some(addr) = handle.ws_local_addr() {
                info!(target: "reth::cli", url=%addr, "RPC WS server started");
            }
            handle
        });

        let launch_auth = auth_module.clone().start_server(auth_config).map_ok(|handle| {
            let addr = handle.local_addr();
            info!(target: "reth::cli", url=%addr, "RPC auth server started");
            handle
        });

        // launch servers concurrently
        let (rpc, auth) = futures::future::try_join(launch_rpc, launch_auth).await?;
        let handles = RethRpcServerHandles { rpc, auth };

        // call hook
        let rpc_components = RethRpcComponents {
            registry: &mut registry,
            modules: &mut modules,
            auth_module: &mut auth_module,
        };
        conf.on_rpc_server_started(self, components, rpc_components, handles.clone())?;

        Ok(handles)
    }

    /// Convenience function for starting a rpc server with configs which extracted from cli args.
    pub async fn start_rpc_server<Provider, Pool, Network, Tasks, Events, EvmConfig>(
        &self,
        provider: Provider,
        pool: Pool,
        network: Network,
        executor: Tasks,
        events: Events,
        evm_config: EvmConfig,
    ) -> Result<RpcServerHandle, RpcError>
    where
        Provider: BlockReaderIdExt
            + AccountReader
            + HeaderProvider
            + StateProviderFactory
            + EvmEnvProvider
            + ChainSpecProvider
            + ChangeSetReader
            + Clone
            + Unpin
            + 'static,
        Pool: TransactionPool + Clone + 'static,
        Network: NetworkInfo + Peers + Clone + 'static,
        Tasks: TaskSpawner + Clone + 'static,
        Events: CanonStateSubscriptions + Clone + 'static,
        EvmConfig: ConfigureEvmEnv + 'static,
    {
        reth_rpc_builder::launch(
            provider,
            pool,
            network,
            self.transport_rpc_module_config(),
            self.rpc_server_config(),
            executor,
            events,
            evm_config,
        )
        .await
    }

    /// Create Engine API server.
    #[allow(clippy::too_many_arguments)]
    pub async fn start_auth_server<Provider, Pool, Network, Tasks, EngineT, EvmConfig, Events>(
        &self,
        provider: Provider,
        pool: Pool,
        network: Network,
        executor: Tasks,
        engine_api: EngineApi<Provider, EngineT>,
        jwt_secret: JwtSecret,
        evm_config: EvmConfig,
        events: Events,
    ) -> Result<AuthServerHandle, RpcError>
    where
        Provider: BlockReaderIdExt
            + ChainSpecProvider
            + EvmEnvProvider
            + HeaderProvider
            + StateProviderFactory
            + Clone
            + Unpin
            + 'static,
        Pool: TransactionPool + Clone + 'static,
        Network: NetworkInfo + Peers + Clone + 'static,
        Tasks: TaskSpawner + Clone + 'static,
        EngineT: EngineTypes + 'static,
<<<<<<< HEAD
        EvmConfig: EvmEnvConfig + 'static,
        Events: CanonStateSubscriptions + Clone + 'static,
=======
        EvmConfig: ConfigureEvmEnv + 'static,
>>>>>>> 51d367a7
    {
        let socket_address = SocketAddr::new(self.auth_addr, self.auth_port);

        reth_rpc_builder::auth::launch(
            provider,
            pool,
            network,
            executor,
            engine_api,
            socket_address,
            jwt_secret,
            evm_config,
            events,
        )
        .await
    }
}

impl RethRpcConfig for RpcServerArgs {
    fn is_ipc_enabled(&self) -> bool {
        // By default IPC is enabled therefor it is enabled if the `ipcdisable` is false.
        !self.ipcdisable
    }

    fn ipc_path(&self) -> &str {
        self.ipcpath.as_str()
    }

    fn eth_config(&self) -> EthConfig {
        EthConfig::default()
            .max_tracing_requests(self.rpc_max_tracing_requests)
            .max_blocks_per_filter(self.rpc_max_blocks_per_filter.unwrap_or_max())
            .max_logs_per_response(self.rpc_max_logs_per_response.unwrap_or_max() as usize)
            .rpc_gas_cap(self.rpc_gas_cap)
            .state_cache(self.state_cache_config())
            .gpo_config(self.gas_price_oracle_config())
    }

    fn state_cache_config(&self) -> EthStateCacheConfig {
        EthStateCacheConfig {
            max_blocks: self.rpc_state_cache.max_blocks,
            max_receipts: self.rpc_state_cache.max_receipts,
            max_envs: self.rpc_state_cache.max_envs,
            max_concurrent_db_requests: self.rpc_state_cache.max_concurrent_db_requests,
        }
    }

    fn rpc_max_request_size_bytes(&self) -> u32 {
        self.rpc_max_request_size.get().saturating_mul(1024 * 1024)
    }

    fn rpc_max_response_size_bytes(&self) -> u32 {
        self.rpc_max_response_size.get().saturating_mul(1024 * 1024)
    }

    fn gas_price_oracle_config(&self) -> GasPriceOracleConfig {
        self.gas_price_oracle.gas_price_oracle_config()
    }

    fn transport_rpc_module_config(&self) -> TransportRpcModuleConfig {
        let mut config = TransportRpcModuleConfig::default()
            .with_config(RpcModuleConfig::new(self.eth_config()));

        if self.http {
            config = config.with_http(
                self.http_api
                    .clone()
                    .unwrap_or_else(|| RpcModuleSelection::standard_modules().into()),
            );
        }

        if self.ws {
            config = config.with_ws(
                self.ws_api
                    .clone()
                    .unwrap_or_else(|| RpcModuleSelection::standard_modules().into()),
            );
        }

        if self.is_ipc_enabled() {
            config = config.with_ipc(RpcModuleSelection::default_ipc_modules());
        }

        config
    }

    fn http_ws_server_builder(&self) -> ServerBuilder {
        ServerBuilder::new()
            .max_connections(self.rpc_max_connections.get())
            .max_request_body_size(self.rpc_max_request_size_bytes())
            .max_response_body_size(self.rpc_max_response_size_bytes())
            .max_subscriptions_per_connection(self.rpc_max_subscriptions_per_connection.get())
    }

    fn ipc_server_builder(&self) -> IpcServerBuilder {
        IpcServerBuilder::default()
            .max_subscriptions_per_connection(self.rpc_max_subscriptions_per_connection.get())
            .max_request_body_size(self.rpc_max_request_size_bytes())
            .max_response_body_size(self.rpc_max_response_size_bytes())
            .max_connections(self.rpc_max_connections.get())
    }

    fn rpc_server_config(&self) -> RpcServerConfig {
        let mut config = RpcServerConfig::default().with_jwt_secret(self.rpc_secret_key());

        if self.http {
            let socket_address = SocketAddr::new(self.http_addr, self.http_port);
            config = config
                .with_http_address(socket_address)
                .with_http(self.http_ws_server_builder())
                .with_http_cors(self.http_corsdomain.clone())
                .with_ws_cors(self.ws_allowed_origins.clone());
        }

        if self.ws {
            let socket_address = SocketAddr::new(self.ws_addr, self.ws_port);
            config = config.with_ws_address(socket_address).with_ws(self.http_ws_server_builder());
        }

        if self.is_ipc_enabled() {
            config =
                config.with_ipc(self.ipc_server_builder()).with_ipc_endpoint(self.ipcpath.clone());
        }

        config
    }

    fn auth_server_config(&self, jwt_secret: JwtSecret) -> Result<AuthServerConfig, RpcError> {
        let address = SocketAddr::new(self.auth_addr, self.auth_port);

        Ok(AuthServerConfig::builder(jwt_secret).socket_addr(address).build())
    }

    fn auth_jwt_secret(&self, default_jwt_path: PathBuf) -> Result<JwtSecret, JwtError> {
        match self.auth_jwtsecret.as_ref() {
            Some(fpath) => {
                debug!(target: "reth::cli", user_path=?fpath, "Reading JWT auth secret file");
                JwtSecret::from_file(fpath)
            }
            None => get_or_create_jwt_secret_from_path(&default_jwt_path),
        }
    }

    fn rpc_secret_key(&self) -> Option<JwtSecret> {
        self.rpc_jwtsecret.clone()
    }
}

impl Default for RpcServerArgs {
    fn default() -> Self {
        Self {
            http: false,
            http_addr: Ipv4Addr::LOCALHOST.into(),
            http_port: constants::DEFAULT_HTTP_RPC_PORT,
            http_api: None,
            http_corsdomain: None,
            ws: false,
            ws_addr: Ipv4Addr::LOCALHOST.into(),
            ws_port: constants::DEFAULT_WS_RPC_PORT,
            ws_allowed_origins: None,
            ws_api: None,
            ipcdisable: false,
            ipcpath: constants::DEFAULT_IPC_ENDPOINT.to_string(),
            auth_addr: Ipv4Addr::LOCALHOST.into(),
            auth_port: constants::DEFAULT_AUTH_PORT,
            auth_jwtsecret: None,
            rpc_jwtsecret: None,
            rpc_max_request_size: RPC_DEFAULT_MAX_REQUEST_SIZE_MB.into(),
            rpc_max_response_size: RPC_DEFAULT_MAX_RESPONSE_SIZE_MB.into(),
            rpc_max_subscriptions_per_connection: RPC_DEFAULT_MAX_SUBS_PER_CONN.into(),
            rpc_max_connections: RPC_DEFAULT_MAX_CONNECTIONS.into(),
            rpc_max_tracing_requests: constants::DEFAULT_MAX_TRACING_REQUESTS,
            rpc_max_blocks_per_filter: constants::DEFAULT_MAX_BLOCKS_PER_FILTER.into(),
            rpc_max_logs_per_response: (constants::DEFAULT_MAX_LOGS_PER_RESPONSE as u64).into(),
            rpc_gas_cap: RPC_DEFAULT_GAS_CAP.into(),
            gas_price_oracle: GasPriceOracleArgs::default(),
            rpc_state_cache: RpcStateCacheArgs::default(),
        }
    }
}

/// clap value parser for [RpcModuleSelection].
#[derive(Clone, Debug, Default)]
#[non_exhaustive]
struct RpcModuleSelectionValueParser;

impl TypedValueParser for RpcModuleSelectionValueParser {
    type Value = RpcModuleSelection;

    fn parse_ref(
        &self,
        _cmd: &Command,
        arg: Option<&Arg>,
        value: &OsStr,
    ) -> Result<Self::Value, clap::Error> {
        let val =
            value.to_str().ok_or_else(|| clap::Error::new(clap::error::ErrorKind::InvalidUtf8))?;
        val.parse::<RpcModuleSelection>().map_err(|err| {
            let arg = arg.map(|a| a.to_string()).unwrap_or_else(|| "...".to_owned());
            let possible_values = RethRpcModule::all_variant_names().to_vec().join(",");
            let msg = format!(
                "Invalid value '{val}' for {arg}: {err}.\n    [possible values: {possible_values}]"
            );
            clap::Error::raw(clap::error::ErrorKind::InvalidValue, msg)
        })
    }

    fn possible_values(&self) -> Option<Box<dyn Iterator<Item = PossibleValue> + '_>> {
        let values = RethRpcModule::all_variant_names().iter().map(PossibleValue::new);
        Some(Box::new(values))
    }
}

#[cfg(test)]
mod tests {
    use super::*;
    use clap::Parser;
    use reth_rpc_builder::RpcModuleSelection::Selection;
    use std::net::SocketAddrV4;

    /// A helper type to parse Args more easily
    #[derive(Parser)]
    struct CommandParser<T: Args> {
        #[clap(flatten)]
        args: T,
    }

    #[test]
    fn test_rpc_gas_cap() {
        let args = CommandParser::<RpcServerArgs>::parse_from(["reth"]).args;
        let config = args.eth_config();
        assert_eq!(config.rpc_gas_cap, Into::<u64>::into(RPC_DEFAULT_GAS_CAP));

        let args =
            CommandParser::<RpcServerArgs>::parse_from(["reth", "--rpc.gascap", "1000"]).args;
        let config = args.eth_config();
        assert_eq!(config.rpc_gas_cap, 1000);

        let args = CommandParser::<RpcServerArgs>::try_parse_from(["reth", "--rpc.gascap", "0"]);
        assert!(args.is_err());
    }

    #[test]
    fn test_rpc_server_args_parser() {
        let args =
            CommandParser::<RpcServerArgs>::parse_from(["reth", "--http.api", "eth,admin,debug"])
                .args;

        let apis = args.http_api.unwrap();
        let expected = RpcModuleSelection::try_from_selection(["eth", "admin", "debug"]).unwrap();

        assert_eq!(apis, expected);
    }

    #[test]
    fn test_rpc_server_eth_call_bundle_args() {
        let args = CommandParser::<RpcServerArgs>::parse_from([
            "reth",
            "--http.api",
            "eth,admin,debug,eth-call-bundle",
        ])
        .args;

        let apis = args.http_api.unwrap();
        let expected =
            RpcModuleSelection::try_from_selection(["eth", "admin", "debug", "eth-call-bundle"])
                .unwrap();

        assert_eq!(apis, expected);
    }

    #[test]
    fn test_rpc_server_args_parser_none() {
        let args = CommandParser::<RpcServerArgs>::parse_from(["reth", "--http.api", "none"]).args;
        let apis = args.http_api.unwrap();
        let expected = Selection(vec![]);
        assert_eq!(apis, expected);
    }

    #[test]
    fn test_transport_rpc_module_config() {
        let args = CommandParser::<RpcServerArgs>::parse_from([
            "reth",
            "--http.api",
            "eth,admin,debug",
            "--http",
            "--ws",
        ])
        .args;
        let config = args.transport_rpc_module_config();
        let expected = vec![RethRpcModule::Eth, RethRpcModule::Admin, RethRpcModule::Debug];
        assert_eq!(config.http().cloned().unwrap().into_selection(), expected);
        assert_eq!(
            config.ws().cloned().unwrap().into_selection(),
            RpcModuleSelection::standard_modules()
        );
    }

    #[test]
    fn test_transport_rpc_module_trim_config() {
        let args = CommandParser::<RpcServerArgs>::parse_from([
            "reth",
            "--http.api",
            " eth, admin, debug",
            "--http",
            "--ws",
        ])
        .args;
        let config = args.transport_rpc_module_config();
        let expected = vec![RethRpcModule::Eth, RethRpcModule::Admin, RethRpcModule::Debug];
        assert_eq!(config.http().cloned().unwrap().into_selection(), expected);
        assert_eq!(
            config.ws().cloned().unwrap().into_selection(),
            RpcModuleSelection::standard_modules()
        );
    }

    #[test]
    fn test_unique_rpc_modules() {
        let args = CommandParser::<RpcServerArgs>::parse_from([
            "reth",
            "--http.api",
            " eth, admin, debug, eth,admin",
            "--http",
            "--ws",
        ])
        .args;
        let config = args.transport_rpc_module_config();
        let expected = vec![RethRpcModule::Eth, RethRpcModule::Admin, RethRpcModule::Debug];
        assert_eq!(config.http().cloned().unwrap().into_selection(), expected);
        assert_eq!(
            config.ws().cloned().unwrap().into_selection(),
            RpcModuleSelection::standard_modules()
        );
    }

    #[test]
    fn test_rpc_server_config() {
        let args = CommandParser::<RpcServerArgs>::parse_from([
            "reth",
            "--http.api",
            "eth,admin,debug",
            "--http",
            "--ws",
            "--ws.addr",
            "127.0.0.1",
            "--ws.port",
            "8888",
        ])
        .args;
        let config = args.rpc_server_config();
        assert_eq!(
            config.http_address().unwrap(),
            SocketAddr::V4(SocketAddrV4::new(
                Ipv4Addr::LOCALHOST,
                constants::DEFAULT_HTTP_RPC_PORT
            ))
        );
        assert_eq!(
            config.ws_address().unwrap(),
            SocketAddr::V4(SocketAddrV4::new(Ipv4Addr::new(127, 0, 0, 1), 8888))
        );
        assert_eq!(config.ipc_endpoint().unwrap().path(), constants::DEFAULT_IPC_ENDPOINT);
    }

    #[test]
    fn test_zero_filter_limits() {
        let args = CommandParser::<RpcServerArgs>::parse_from([
            "reth",
            "--rpc-max-blocks-per-filter",
            "0",
            "--rpc-max-logs-per-response",
            "0",
        ])
        .args;

        let config = args.eth_config().filter_config();
        assert_eq!(config.max_blocks_per_filter, Some(u64::MAX));
        assert_eq!(config.max_logs_per_response, Some(usize::MAX));
    }

    #[test]
    fn test_custom_filter_limits() {
        let args = CommandParser::<RpcServerArgs>::parse_from([
            "reth",
            "--rpc-max-blocks-per-filter",
            "100",
            "--rpc-max-logs-per-response",
            "200",
        ])
        .args;

        let config = args.eth_config().filter_config();
        assert_eq!(config.max_blocks_per_filter, Some(100));
        assert_eq!(config.max_logs_per_response, Some(200));
    }

    #[test]
    fn rpc_server_args_default_sanity_test() {
        let default_args = RpcServerArgs::default();
        let args = CommandParser::<RpcServerArgs>::parse_from(["reth"]).args;

        assert_eq!(args, default_args);
    }
}<|MERGE_RESOLUTION|>--- conflicted
+++ resolved
@@ -409,12 +409,8 @@
         Network: NetworkInfo + Peers + Clone + 'static,
         Tasks: TaskSpawner + Clone + 'static,
         EngineT: EngineTypes + 'static,
-<<<<<<< HEAD
         EvmConfig: EvmEnvConfig + 'static,
         Events: CanonStateSubscriptions + Clone + 'static,
-=======
-        EvmConfig: ConfigureEvmEnv + 'static,
->>>>>>> 51d367a7
     {
         let socket_address = SocketAddr::new(self.auth_addr, self.auth_port);
 
