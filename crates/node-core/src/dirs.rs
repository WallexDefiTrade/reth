--- conflicted
+++ resolved
@@ -289,20 +289,13 @@
     }
 
     /// Returns the path to the static_files directory for this chain.
-<<<<<<< HEAD
-    pub fn static_files_path(&self) -> PathBuf {
+    pub fn static_files(&self) -> PathBuf {
         let datadir_args = &self.2;
         if let Some(static_files_path) = &datadir_args.static_files_path {
             static_files_path.to_path_buf()
         } else {
-            self.0.join("static_files").into()
+            self.data_dir().join("static_files")
         }
-=======
-    ///
-    /// `<DIR>/<CHAIN_ID>/static_files`
-    pub fn static_files(&self) -> PathBuf {
-        self.data_dir().join("static_files")
->>>>>>> aefcfff2
     }
 
     /// Returns the path to the reth p2p secret key for this chain.
