//! Reth genesis initialization utility functions.

use reth_db::{
    database::Database,
    tables,
    transaction::{DbTx, DbTxMut},
};
use reth_interfaces::{db::DatabaseError, provider::ProviderResult};
use reth_primitives::{
    stage::StageId, Account, Bytecode, ChainSpec, Receipts, StaticFileSegment, StorageEntry, B256,
    U256,
};
use reth_provider::{
    bundle_state::{BundleStateInit, RevertsInit},
    providers::{StaticFileProvider, StaticFileWriter},
    BlockHashReader, BundleStateWithReceipts, ChainSpecProvider, DatabaseProviderRW, HashingWriter,
    HistoryWriter, OriginalValuesKnown, ProviderError, ProviderFactory,
};
use std::{
    collections::{BTreeMap, HashMap},
    sync::Arc,
};
use tracing::debug;

/// Database initialization error type.
#[derive(Debug, thiserror::Error, PartialEq, Eq, Clone)]
pub enum InitDatabaseError {
    /// An existing genesis block was found in the database, and its hash did not match the hash of
    /// the chainspec.
    #[error("genesis hash in the database does not match the specified chainspec: chainspec is {chainspec_hash}, database is {database_hash}")]
    GenesisHashMismatch {
        /// Expected genesis hash.
        chainspec_hash: B256,
        /// Actual genesis hash.
        database_hash: B256,
    },

    /// Provider error.
    #[error(transparent)]
    Provider(#[from] ProviderError),
}

impl From<DatabaseError> for InitDatabaseError {
    fn from(error: DatabaseError) -> Self {
        Self::Provider(ProviderError::Database(error))
    }
}

/// Write the genesis block if it has not already been written
pub fn init_genesis<DB: Database>(factory: ProviderFactory<DB>) -> Result<B256, InitDatabaseError> {
    let chain = factory.chain_spec();

    let genesis = chain.genesis();
    let hash = chain.genesis_hash();

    // Check if we already have the genesis header or if we have the wrong one.
    match factory.block_hash(0) {
        Ok(None) | Err(ProviderError::MissingStaticFileBlock(StaticFileSegment::Headers, 0)) => {}
        Ok(Some(block_hash)) => {
            if block_hash == hash {
                debug!("Genesis already written, skipping.");
                return Ok(hash)
            }

            return Err(InitDatabaseError::GenesisHashMismatch {
                chainspec_hash: hash,
                database_hash: block_hash,
            })
        }
        Err(e) => return Err(dbg!(e).into()),
    }

    debug!("Writing genesis block.");

    // use transaction to insert genesis header
    let provider_rw = factory.provider_rw()?;
    insert_genesis_hashes(&provider_rw, genesis)?;
    insert_genesis_history(&provider_rw, genesis)?;

    // Insert header
    let tx = provider_rw.into_tx();
    insert_genesis_header::<DB>(&tx, factory.static_file_provider(), chain.clone())?;

    insert_genesis_state::<DB>(&tx, genesis)?;

    // insert sync stage
    for stage in StageId::ALL.iter() {
        tx.put::<tables::StageCheckpoints>(stage.to_string(), Default::default())?;
    }

    tx.commit()?;

    Ok(hash)
}

/// Inserts the genesis state into the database.
pub fn insert_genesis_state<DB: Database>(
    tx: &<DB as Database>::TXMut,
    genesis: &reth_primitives::Genesis,
) -> ProviderResult<()> {
    let mut state_init: BundleStateInit = HashMap::new();
    let mut reverts_init = HashMap::new();
    let mut contracts: HashMap<B256, Bytecode> = HashMap::new();

    for (address, account) in &genesis.alloc {
        let bytecode_hash = if let Some(code) = &account.code {
            let bytecode = Bytecode::new_raw(code.clone());
            let hash = bytecode.hash_slow();
            contracts.insert(hash, bytecode);
            Some(hash)
        } else {
            None
        };

        // get state
        let storage = account
            .storage
            .as_ref()
            .map(|m| {
                m.iter()
                    .map(|(key, value)| {
                        let value = U256::from_be_bytes(value.0);
                        (*key, (U256::ZERO, value))
                    })
                    .collect::<HashMap<_, _>>()
            })
            .unwrap_or_default();

        reverts_init.insert(
            *address,
            (Some(None), storage.keys().map(|k| StorageEntry::new(*k, U256::ZERO)).collect()),
        );

        state_init.insert(
            *address,
            (
                None,
                Some(Account {
                    nonce: account.nonce.unwrap_or_default(),
                    balance: account.balance,
                    bytecode_hash,
                }),
                storage,
            ),
        );
    }
    let all_reverts_init: RevertsInit = HashMap::from([(0, reverts_init)]);

    let bundle = BundleStateWithReceipts::new_init(
        state_init,
        all_reverts_init,
        contracts.into_iter().collect(),
        Receipts::new(),
        0,
    );

    bundle.write_to_storage(tx, None, OriginalValuesKnown::Yes)?;

    Ok(())
}

/// Inserts hashes for the genesis state.
pub fn insert_genesis_hashes<DB: Database>(
    provider: &DatabaseProviderRW<DB>,
    genesis: &reth_primitives::Genesis,
) -> ProviderResult<()> {
    // insert and hash accounts to hashing table
    let alloc_accounts = genesis
        .alloc
        .clone()
        .into_iter()
        .map(|(addr, account)| (addr, Some(Account::from_genesis_account(account))));
    provider.insert_account_for_hashing(alloc_accounts)?;

    let alloc_storage = genesis.alloc.clone().into_iter().filter_map(|(addr, account)| {
        // only return Some if there is storage
        account.storage.map(|storage| {
            (
                addr,
                storage.into_iter().map(|(key, value)| StorageEntry { key, value: value.into() }),
            )
        })
    });
    provider.insert_storage_for_hashing(alloc_storage)?;

    Ok(())
}

/// Inserts history indices for genesis accounts and storage.
pub fn insert_genesis_history<DB: Database>(
    provider: &DatabaseProviderRW<DB>,
    genesis: &reth_primitives::Genesis,
) -> ProviderResult<()> {
    let account_transitions =
        genesis.alloc.keys().map(|addr| (*addr, vec![0])).collect::<BTreeMap<_, _>>();
    provider.insert_account_history_index(account_transitions)?;

    let storage_transitions = genesis
        .alloc
        .iter()
        .filter_map(|(addr, account)| account.storage.as_ref().map(|storage| (addr, storage)))
        .flat_map(|(addr, storage)| storage.iter().map(|(key, _)| ((*addr, *key), vec![0])))
        .collect::<BTreeMap<_, _>>();
    provider.insert_storage_history_index(storage_transitions)?;

    Ok(())
}

/// Inserts header for the genesis state.
pub fn insert_genesis_header<DB: Database>(
    tx: &<DB as Database>::TXMut,
    static_file_provider: StaticFileProvider,
    chain: Arc<ChainSpec>,
) -> ProviderResult<()> {
    let (header, block_hash) = chain.sealed_genesis_header().split();

    match static_file_provider.block_hash(0) {
        Ok(None) | Err(ProviderError::MissingStaticFileBlock(StaticFileSegment::Headers, 0)) => {
            let (difficulty, hash) = (header.difficulty, block_hash);
            let mut writer = static_file_provider.latest_writer(StaticFileSegment::Headers)?;
            writer.append_header(header, difficulty, hash)?;
            writer.commit()?;
        }
        Ok(Some(_)) => {}
        Err(e) => return Err(e),
    }

    tx.put::<tables::HeaderNumbers>(block_hash, 0)?;
    tx.put::<tables::BlockBodyIndices>(0, Default::default())?;
<<<<<<< HEAD
=======
    tx.put::<tables::HeaderTerminalDifficulties>(0, header.difficulty.into())?;
    tx.put::<tables::Headers>(0, header)?;
>>>>>>> 20b43657

    Ok(())
}

#[cfg(test)]
mod tests {
    use super::*;

    use reth_db::{
        cursor::DbCursorRO,
        models::{storage_sharded_key::StorageShardedKey, ShardedKey},
        table::{Table, TableRow},
        DatabaseEnv,
    };
    use reth_primitives::{
        Address, Chain, ForkTimestamps, Genesis, GenesisAccount, IntegerList, GOERLI,
        GOERLI_GENESIS_HASH, MAINNET, MAINNET_GENESIS_HASH, SEPOLIA, SEPOLIA_GENESIS_HASH,
    };
    use reth_provider::test_utils::create_test_provider_factory_with_chain_spec;

    fn collect_table_entries<DB, T>(
        tx: &<DB as Database>::TX,
    ) -> Result<Vec<TableRow<T>>, InitDatabaseError>
    where
        DB: Database,
        T: Table,
    {
        Ok(tx.cursor_read::<T>()?.walk_range(..)?.collect::<Result<Vec<_>, _>>()?)
    }

    #[test]
    fn success_init_genesis_mainnet() {
        let genesis_hash =
            init_genesis(create_test_provider_factory_with_chain_spec(MAINNET.clone())).unwrap();

        // actual, expected
        assert_eq!(genesis_hash, MAINNET_GENESIS_HASH);
    }

    #[test]
    fn success_init_genesis_goerli() {
        let genesis_hash =
            init_genesis(create_test_provider_factory_with_chain_spec(GOERLI.clone())).unwrap();

        // actual, expected
        assert_eq!(genesis_hash, GOERLI_GENESIS_HASH);
    }

    #[test]
    fn success_init_genesis_sepolia() {
        let genesis_hash =
            init_genesis(create_test_provider_factory_with_chain_spec(SEPOLIA.clone())).unwrap();

        // actual, expected
        assert_eq!(genesis_hash, SEPOLIA_GENESIS_HASH);
    }

    #[test]
    fn fail_init_inconsistent_db() {
        let factory = create_test_provider_factory_with_chain_spec(SEPOLIA.clone());
        let static_file_provider = factory.static_file_provider();
        init_genesis(factory.clone()).unwrap();

        // Try to init db with a different genesis block
        let genesis_hash = init_genesis(
            ProviderFactory::new(
                factory.into_db(),
                MAINNET.clone(),
                static_file_provider.path().into(),
            )
            .unwrap(),
        );

        assert_eq!(
            genesis_hash.unwrap_err(),
            InitDatabaseError::GenesisHashMismatch {
                chainspec_hash: MAINNET_GENESIS_HASH,
                database_hash: SEPOLIA_GENESIS_HASH
            }
        )
    }

    #[test]
    fn init_genesis_history() {
        let address_with_balance = Address::with_last_byte(1);
        let address_with_storage = Address::with_last_byte(2);
        let storage_key = B256::with_last_byte(1);
        let chain_spec = Arc::new(ChainSpec {
            chain: Chain::from_id(1),
            genesis: Genesis {
                alloc: HashMap::from([
                    (
                        address_with_balance,
                        GenesisAccount { balance: U256::from(1), ..Default::default() },
                    ),
                    (
                        address_with_storage,
                        GenesisAccount {
                            storage: Some(HashMap::from([(storage_key, B256::random())])),
                            ..Default::default()
                        },
                    ),
                ]),
                ..Default::default()
            },
            hardforks: BTreeMap::default(),
            fork_timestamps: ForkTimestamps::default(),
            genesis_hash: None,
            paris_block_and_final_difficulty: None,
            deposit_contract: None,
            ..Default::default()
        });

        let factory = create_test_provider_factory_with_chain_spec(chain_spec);
        init_genesis(factory.clone()).unwrap();

        let provider = factory.provider().unwrap();

        let tx = provider.tx_ref();

        assert_eq!(
<<<<<<< HEAD
            collect_table_entries::<Arc<DatabaseEnv>, tables::AccountHistory>(tx)
=======
            collect_table_entries::<Arc<DatabaseEnv>, tables::AccountsHistory>(&tx)
>>>>>>> 20b43657
                .expect("failed to collect"),
            vec![
                (ShardedKey::new(address_with_balance, u64::MAX), IntegerList::new([0]).unwrap()),
                (ShardedKey::new(address_with_storage, u64::MAX), IntegerList::new([0]).unwrap())
            ],
        );

        assert_eq!(
<<<<<<< HEAD
            collect_table_entries::<Arc<DatabaseEnv>, tables::StorageHistory>(tx)
=======
            collect_table_entries::<Arc<DatabaseEnv>, tables::StoragesHistory>(&tx)
>>>>>>> 20b43657
                .expect("failed to collect"),
            vec![(
                StorageShardedKey::new(address_with_storage, storage_key, u64::MAX),
                IntegerList::new([0]).unwrap()
            )],
        );
    }
}<|MERGE_RESOLUTION|>--- conflicted
+++ resolved
@@ -227,11 +227,6 @@
 
     tx.put::<tables::HeaderNumbers>(block_hash, 0)?;
     tx.put::<tables::BlockBodyIndices>(0, Default::default())?;
-<<<<<<< HEAD
-=======
-    tx.put::<tables::HeaderTerminalDifficulties>(0, header.difficulty.into())?;
-    tx.put::<tables::Headers>(0, header)?;
->>>>>>> 20b43657
 
     Ok(())
 }
@@ -353,11 +348,7 @@
         let tx = provider.tx_ref();
 
         assert_eq!(
-<<<<<<< HEAD
-            collect_table_entries::<Arc<DatabaseEnv>, tables::AccountHistory>(tx)
-=======
-            collect_table_entries::<Arc<DatabaseEnv>, tables::AccountsHistory>(&tx)
->>>>>>> 20b43657
+            collect_table_entries::<Arc<DatabaseEnv>, tables::AccountsHistory>(tx)
                 .expect("failed to collect"),
             vec![
                 (ShardedKey::new(address_with_balance, u64::MAX), IntegerList::new([0]).unwrap()),
@@ -366,11 +357,7 @@
         );
 
         assert_eq!(
-<<<<<<< HEAD
-            collect_table_entries::<Arc<DatabaseEnv>, tables::StorageHistory>(tx)
-=======
-            collect_table_entries::<Arc<DatabaseEnv>, tables::StoragesHistory>(&tx)
->>>>>>> 20b43657
+            collect_table_entries::<Arc<DatabaseEnv>, tables::StoragesHistory>(tx)
                 .expect("failed to collect"),
             vec![(
                 StorageShardedKey::new(address_with_storage, storage_key, u64::MAX),
