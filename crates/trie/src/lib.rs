--- conflicted
+++ resolved
@@ -9,20 +9,18 @@
 //! authenticated radix trie that is used to store key-value bindings.
 //! <https://ethereum.org/en/developers/docs/data-structures-and-encoding/patricia-merkle-trie/>
 
+mod nibbles;
+pub use nibbles::Nibbles;
+
+/// The Ethereum account as represented in the trie.
+pub mod account;
+
 /// Various branch nodes producde by the hash builder.
 pub mod nodes;
 
 /// The implementation of hash builder.
 pub mod hash_builder;
 
-<<<<<<< HEAD
-/// The Ethereum account as represented in the trie.
-pub mod account;
-
-mod nibbles;
-pub use nibbles::Nibbles;
-=======
 /// The implementation of a container for storing intermediate changes to a trie.
 /// The container indicates when the trie has been modified.
-pub mod prefix_set;
->>>>>>> d83c07c1
+pub mod prefix_set;