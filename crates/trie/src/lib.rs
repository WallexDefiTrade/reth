--- conflicted
+++ resolved
@@ -9,21 +9,12 @@
 //! authenticated radix trie that is used to store key-value bindings.
 //! <https://ethereum.org/en/developers/docs/data-structures-and-encoding/patricia-merkle-trie/>
 
-<<<<<<< HEAD
-/// The Ethereum account as represented in the trie.
-pub mod account;
-
-mod nibbles;
-pub use nibbles::Nibbles;
-
-=======
 mod nibbles;
 pub use nibbles::Nibbles;
 
 /// The Ethereum account as represented in the trie.
 pub mod account;
 
->>>>>>> e87960ea
 /// Various branch nodes producde by the hash builder.
 pub mod nodes;
 
