#![cfg_attr(docsrs, feature(doc_cfg))]
#![doc(
    html_logo_url = "https://raw.githubusercontent.com/paradigmxyz/reth/main/assets/reth-docs.png",
    html_favicon_url = "https://avatars0.githubusercontent.com/u/97369466?s=256",
    issue_tracker_base_url = "https://github.com/paradigmxzy/reth/issues/"
)]
#![warn(missing_docs, unreachable_pub)]
#![deny(unused_must_use, rust_2018_idioms)]
#![doc(test(
    no_crate_inject,
    attr(deny(warnings, rust_2018_idioms), allow(dead_code, unused_variables))
))]

//! A basic payload generator for reth.

use crate::metrics::PayloadBuilderMetrics;
use futures_core::ready;
use futures_util::FutureExt;
use reth_payload_builder::{
    database::CachedReads, error::PayloadBuilderError, BuiltPayload, KeepPayloadJobAlive,
    PayloadBuilderAttributes, PayloadJob, PayloadJobGenerator,
};
use reth_primitives::{
    bytes::{Bytes, BytesMut},
    calculate_excess_blob_gas,
    constants::{
        eip4844::{DATA_GAS_PER_BLOB, MAX_DATA_GAS_PER_BLOCK},
        BEACON_NONCE, EMPTY_RECEIPTS, EMPTY_TRANSACTIONS, EMPTY_WITHDRAWALS,
        ETHEREUM_BLOCK_GAS_LIMIT, RETH_CLIENT_VERSION, SLOT_DURATION,
    },
    proofs, Block, BlockNumberOrTag, ChainSpec, Header, IntoRecoveredTransaction, Receipt,
    SealedBlock, Withdrawal, EMPTY_OMMER_ROOT, H256, U256,
};
use reth_provider::{BlockReaderIdExt, BlockSource, PostState, StateProviderFactory};
use reth_revm::{
    database::{State, SubState},
    env::tx_env_with_recovered,
    executor::{
        commit_state_changes, increment_account_balance, post_block_withdrawals_balance_increments,
    },
    into_reth_log,
};
use reth_rlp::Encodable;
use reth_tasks::TaskSpawner;
use reth_transaction_pool::TransactionPool;
use revm::{
    db::{CacheDB, DatabaseRef},
    primitives::{BlockEnv, CfgEnv, EVMError, Env, InvalidTransaction, ResultAndState},
};
use std::{
    future::Future,
    pin::Pin,
    sync::{atomic::AtomicBool, Arc},
    task::{Context, Poll},
    time::Duration,
};
use tokio::{
    sync::{oneshot, Semaphore},
    time::{Interval, Sleep},
};
use tracing::{debug, trace};

mod metrics;

#[cfg(feature = "optimism")]
mod optimism;
#[cfg(feature = "optimism")]
pub use optimism::OptimismPayloadBuilder;

/// The [`PayloadJobGenerator`] that creates [`BasicPayloadJob`]s.
pub struct BasicPayloadJobGenerator<Client, Pool, Tasks, Builder> {
    /// The client that can interact with the chain.
    client: Client,
    /// txpool
    pool: Pool,
    /// How to spawn building tasks
    executor: Tasks,
    /// The configuration for the job generator.
    config: BasicPayloadJobGeneratorConfig,
    /// Restricts how many generator tasks can be executed at once.
    payload_task_guard: PayloadTaskGuard,
    /// The chain spec.
    chain_spec: Arc<ChainSpec>,
    /// The type responsible for building payloads.
    ///
    /// See [PayloadBuilder]
    builder: Builder,
}

// === impl BasicPayloadJobGenerator ===

impl<Client, Pool, Tasks, Builder> BasicPayloadJobGenerator<Client, Pool, Tasks, Builder> {
    /// Creates a new [BasicPayloadJobGenerator] with the given config.
    pub fn new(
        client: Client,
        pool: Pool,
        executor: Tasks,
        config: BasicPayloadJobGeneratorConfig,
        chain_spec: Arc<ChainSpec>,
        builder: Builder,
    ) -> Self {
        BasicPayloadJobGenerator::with_builder(client, pool, executor, config, chain_spec, builder)
    }
}

impl<Client, Pool, Tasks, Builder> BasicPayloadJobGenerator<Client, Pool, Tasks, Builder> {
    /// Creates a new [BasicPayloadJobGenerator] with the given config and custom [PayloadBuilder]
    pub fn with_builder(
        client: Client,
        pool: Pool,
        executor: Tasks,
        config: BasicPayloadJobGeneratorConfig,
        chain_spec: Arc<ChainSpec>,
        builder: Builder,
    ) -> Self {
        Self {
            client,
            pool,
            executor,
            payload_task_guard: PayloadTaskGuard::new(config.max_payload_tasks),
            config,
            chain_spec,
            builder,
        }
    }
}

// === impl BasicPayloadJobGenerator ===

impl<Client, Pool, Tasks, Builder> PayloadJobGenerator
    for BasicPayloadJobGenerator<Client, Pool, Tasks, Builder>
where
    Client: StateProviderFactory + BlockReaderIdExt + Clone + Unpin + 'static,
    Pool: TransactionPool + Unpin + 'static,
    Tasks: TaskSpawner + Clone + Unpin + 'static,
    Builder: PayloadBuilder<Pool, Client> + Unpin + 'static,
{
    type Job = BasicPayloadJob<Client, Pool, Tasks, Builder>;

    fn new_payload_job(
        &self,
        attributes: PayloadBuilderAttributes,
    ) -> Result<Self::Job, PayloadBuilderError> {
        let parent_block = if attributes.parent.is_zero() {
            // use latest block if parent is zero: genesis block
            self.client
                .block_by_number_or_tag(BlockNumberOrTag::Latest)?
                .ok_or_else(|| PayloadBuilderError::MissingParentBlock(attributes.parent))?
                .seal_slow()
        } else {
            let block = self
                .client
                .find_block_by_hash(attributes.parent, BlockSource::Any)?
                .ok_or_else(|| PayloadBuilderError::MissingParentBlock(attributes.parent))?;

            // we already know the hash, so we can seal it
            block.seal(attributes.parent)
        };

        // configure evm env based on parent block
        let (initialized_cfg, initialized_block_env) =
            attributes.cfg_and_block_env(&self.chain_spec, &parent_block);

        let config = PayloadConfig {
            initialized_block_env,
            initialized_cfg,
            parent_block: Arc::new(parent_block),
            extra_data: self.config.extradata.clone(),
            attributes,
            chain_spec: Arc::clone(&self.chain_spec),
            #[cfg(feature = "optimism")]
            compute_pending_block: self.config.compute_pending_block,
        };

        let until = tokio::time::Instant::now() + self.config.deadline;
        let deadline = Box::pin(tokio::time::sleep_until(until));

        Ok(BasicPayloadJob {
            config,
            client: self.client.clone(),
            pool: self.pool.clone(),
            executor: self.executor.clone(),
            deadline,
            interval: tokio::time::interval(self.config.interval),
            best_payload: None,
            pending_block: None,
            cached_reads: None,
            payload_task_guard: self.payload_task_guard.clone(),
            metrics: Default::default(),
            builder: self.builder.clone(),
        })
    }
}

/// Restricts how many generator tasks can be executed at once.
#[derive(Clone)]
struct PayloadTaskGuard(Arc<Semaphore>);

// === impl PayloadTaskGuard ===

impl PayloadTaskGuard {
    fn new(max_payload_tasks: usize) -> Self {
        Self(Arc::new(Semaphore::new(max_payload_tasks)))
    }
}

/// Settings for the [BasicPayloadJobGenerator].
#[derive(Debug, Clone)]
pub struct BasicPayloadJobGeneratorConfig {
    /// Data to include in the block's extra data field.
    extradata: Bytes,
    /// Target gas ceiling for built blocks, defaults to [ETHEREUM_BLOCK_GAS_LIMIT] gas.
    max_gas_limit: u64,
    /// The interval at which the job should build a new payload after the last.
    interval: Duration,
    /// The deadline for when the payload builder job should resolve.
    deadline: Duration,
    /// Maximum number of tasks to spawn for building a payload.
    max_payload_tasks: usize,
    /// The rollup's compute pending block configuration option.
    #[cfg(feature = "optimism")]
    compute_pending_block: bool,
}

// === impl BasicPayloadJobGeneratorConfig ===

impl BasicPayloadJobGeneratorConfig {
    /// Sets the interval at which the job should build a new payload after the last.
    pub fn interval(mut self, interval: Duration) -> Self {
        self.interval = interval;
        self
    }

    /// Sets the deadline when this job should resolve.
    pub fn deadline(mut self, deadline: Duration) -> Self {
        self.deadline = deadline;
        self
    }

    /// Sets the maximum number of tasks to spawn for building a payload(s).
    ///
    /// # Panics
    ///
    /// If `max_payload_tasks` is 0.
    pub fn max_payload_tasks(mut self, max_payload_tasks: usize) -> Self {
        assert!(max_payload_tasks > 0, "max_payload_tasks must be greater than 0");
        self.max_payload_tasks = max_payload_tasks;
        self
    }

    /// Sets the data to include in the block's extra data field.
    ///
    /// Defaults to the current client version: `rlp(RETH_CLIENT_VERSION)`.
    pub fn extradata(mut self, extradata: Bytes) -> Self {
        self.extradata = extradata;
        self
    }

    /// Sets the target gas ceiling for mined blocks.
    ///
    /// Defaults to [ETHEREUM_BLOCK_GAS_LIMIT] gas.
    pub fn max_gas_limit(mut self, max_gas_limit: u64) -> Self {
        self.max_gas_limit = max_gas_limit;
        self
    }

    /// Sets the compute pending block configuration option.
    ///
    /// Defaults to `false`.
    #[cfg(feature = "optimism")]
    pub fn compute_pending_block(mut self, compute_pending_block: bool) -> Self {
        self.compute_pending_block = compute_pending_block;
        self
    }
}

impl Default for BasicPayloadJobGeneratorConfig {
    fn default() -> Self {
        let mut extradata = BytesMut::new();
        RETH_CLIENT_VERSION.as_bytes().encode(&mut extradata);
        Self {
            extradata: extradata.freeze(),
            max_gas_limit: ETHEREUM_BLOCK_GAS_LIMIT,
            interval: Duration::from_secs(1),
            // 12s slot time
            deadline: SLOT_DURATION,
            max_payload_tasks: 3,
            #[cfg(feature = "optimism")]
            compute_pending_block: false,
        }
    }
}

/// A basic payload job that continuously builds a payload with the best transactions from the pool.
pub struct BasicPayloadJob<Client, Pool, Tasks, Builder> {
    /// The configuration for how the payload will be created.
    config: PayloadConfig,
    /// The client that can interact with the chain.
    client: Client,
    /// The transaction pool.
    pool: Pool,
    /// How to spawn building tasks
    executor: Tasks,
    /// The deadline when this job should resolve.
    deadline: Pin<Box<Sleep>>,
    /// The interval at which the job should build a new payload after the last.
    interval: Interval,
    /// The best payload so far.
    best_payload: Option<Arc<BuiltPayload>>,
    /// Receiver for the block that is currently being built.
    pending_block: Option<PendingPayload>,
    /// Restricts how many generator tasks can be executed at once.
    payload_task_guard: PayloadTaskGuard,
    /// Caches all disk reads for the state the new payloads builds on
    ///
    /// This is used to avoid reading the same state over and over again when new attempts are
    /// triggerd, because during the building process we'll repeatedly execute the transactions.
    cached_reads: Option<CachedReads>,
    /// metrics for this type
    metrics: PayloadBuilderMetrics,
    /// The type responsible for building payloads.
    ///
    /// See [PayloadBuilder]
    builder: Builder,
}

impl<Client, Pool, Tasks, Builder> Future for BasicPayloadJob<Client, Pool, Tasks, Builder>
where
    Client: StateProviderFactory + Clone + Unpin + 'static,
    Pool: TransactionPool + Unpin + 'static,
    Tasks: TaskSpawner + Clone + 'static,
    Builder: PayloadBuilder<Pool, Client> + Unpin + 'static,
{
    type Output = Result<(), PayloadBuilderError>;

    fn poll(self: Pin<&mut Self>, cx: &mut Context<'_>) -> Poll<Self::Output> {
        let this = self.get_mut();

        // check if the deadline is reached
        if this.deadline.as_mut().poll(cx).is_ready() {
            trace!("Payload building deadline reached");
            return Poll::Ready(Ok(()))
        }

        // check if the interval is reached
        while this.interval.poll_tick(cx).is_ready() {
            // start a new job if there is no pending block and we haven't reached the deadline
            if this.pending_block.is_none() {
                trace!("spawn new payload build task");
                let (tx, rx) = oneshot::channel();
                let client = this.client.clone();
                let pool = this.pool.clone();
                let cancel = Cancelled::default();
                let _cancel = cancel.clone();
                let guard = this.payload_task_guard.clone();
                let payload_config = this.config.clone();
                let best_payload = this.best_payload.clone();
                this.metrics.inc_initiated_payload_builds();
                let cached_reads = this.cached_reads.take().unwrap_or_default();
                let builder = this.builder.clone();
                this.executor.spawn_blocking(Box::pin(async move {
                    // acquire the permit for executing the task
                    let _permit = guard.0.acquire().await;
                    let args = BuildArguments {
                        client,
                        pool,
                        cached_reads,
                        config: payload_config,
                        cancel,
                        best_payload,
                    };
                    let result = builder.try_build(args);
                    let _ = tx.send(result);
                }));

                this.pending_block = Some(PendingPayload { _cancel, payload: rx });
            }
        }

        // poll the pending block
        if let Some(mut fut) = this.pending_block.take() {
            match fut.poll_unpin(cx) {
                Poll::Ready(Ok(outcome)) => {
                    this.interval.reset();
                    match outcome {
                        BuildOutcome::Better { payload, cached_reads } => {
                            this.cached_reads = Some(cached_reads);
                            trace!("built better payload");
                            let payload = Arc::new(payload);
                            this.best_payload = Some(payload);
                        }
                        BuildOutcome::Aborted { fees, cached_reads } => {
                            this.cached_reads = Some(cached_reads);
                            trace!(?fees, "skipped payload build of worse block");
                        }
                        BuildOutcome::Cancelled => {
                            unreachable!("the cancel signal never fired")
                        }
                    }
                }
                Poll::Ready(Err(err)) => {
                    // job failed, but we simply try again next interval
                    trace!(?err, "payload build attempt failed");
                    this.metrics.inc_failed_payload_builds();
                }
                Poll::Pending => {
                    this.pending_block = Some(fut);
                }
            }
        }

        Poll::Pending
    }
}

impl<Client, Pool, Tasks, Builder> PayloadJob for BasicPayloadJob<Client, Pool, Tasks, Builder>
where
    Client: StateProviderFactory + Clone + Unpin + 'static,
    Pool: TransactionPool + Unpin + 'static,
    Tasks: TaskSpawner + Clone + 'static,
    Builder: PayloadBuilder<Pool, Client> + Unpin + 'static,
{
    type ResolvePayloadFuture = ResolveBestPayload;

    fn best_payload(&self) -> Result<Arc<BuiltPayload>, PayloadBuilderError> {
        if let Some(ref payload) = self.best_payload {
            return Ok(payload.clone())
        }
        // No payload has been built yet, but we need to return something that the CL then can
        // deliver, so we need to return an empty payload.
        //
        // Note: it is assumed that this is unlikely to happen, as the payload job is started right
        // away and the first full block should have been built by the time CL is requesting the
        // payload.
        self.metrics.inc_requested_empty_payload();
        build_empty_payload(&self.client, self.config.clone()).map(Arc::new)
    }

    fn resolve(&mut self) -> (Self::ResolvePayloadFuture, KeepPayloadJobAlive) {
        let best_payload = self.best_payload.take();
        let maybe_better = self.pending_block.take();
        let mut empty_payload = None;

        if best_payload.is_none() {
            // if no payload has been built yet
            self.metrics.inc_requested_empty_payload();
            // no payload built yet, so we need to return an empty payload
            let (tx, rx) = oneshot::channel();
            let client = self.client.clone();
            let config = self.config.clone();
            self.executor.spawn_blocking(Box::pin(async move {
                let res = build_empty_payload(&client, config);
                let _ = tx.send(res);
            }));

            #[cfg(feature = "optimism")]
            if self.config.chain_spec.optimism && self.config.attributes.no_tx_pool {
                let args = BuildArguments {
                    client: self.client.clone(),
                    pool: self.pool.clone(),
                    cached_reads: self.cached_reads.take().unwrap_or_default(),
                    config: self.config.clone(),
                    cancel: Cancelled::default(),
                    best_payload: None,
                };
                if let Ok(BuildOutcome::Better { payload, cached_reads }) =
                    self.builder.try_build(args)
                {
                    self.cached_reads = Some(cached_reads);
                    trace!("[OPTIMISM] Forced best payload");
                    let payload = Arc::new(payload);
                    return (
                        ResolveBestPayload {
                            best_payload: Some(payload),
                            maybe_better,
                            empty_payload,
                        },
                        KeepPayloadJobAlive::Yes,
                    )
                }
            }

            empty_payload = Some(rx);
        }

        let fut = ResolveBestPayload { best_payload, maybe_better, empty_payload };

        (fut, KeepPayloadJobAlive::No)
    }
}

/// The future that returns the best payload to be served to the consensus layer.
///
/// This returns the payload that's supposed to be sent to the CL.
///
/// If payload has been built so far, it will return that, but it will check if there's a better
/// payload available from an in progress build job. If so it will return that.
///
/// If no payload has been built so far, it will either return an empty payload or the result of the
/// in progress build job, whatever finishes first.
#[derive(Debug)]
pub struct ResolveBestPayload {
    /// Best payload so far.
    best_payload: Option<Arc<BuiltPayload>>,
    /// Regular payload job that's currently running that might produce a better payload.
    maybe_better: Option<PendingPayload>,
    /// The empty payload building job in progress.
    empty_payload: Option<oneshot::Receiver<Result<BuiltPayload, PayloadBuilderError>>>,
}

impl Future for ResolveBestPayload {
    type Output = Result<Arc<BuiltPayload>, PayloadBuilderError>;

    fn poll(self: Pin<&mut Self>, cx: &mut Context<'_>) -> Poll<Self::Output> {
        let this = self.get_mut();

        // check if there is a better payload before returning the best payload
        if let Some(fut) = Pin::new(&mut this.maybe_better).as_pin_mut() {
            if let Poll::Ready(res) = fut.poll(cx) {
                this.maybe_better = None;
                if let Ok(BuildOutcome::Better { payload, .. }) = res {
                    return Poll::Ready(Ok(Arc::new(payload)))
                }
            }
        }

        if let Some(best) = this.best_payload.take() {
            return Poll::Ready(Ok(best))
        }

        let mut empty_payload = this.empty_payload.take().expect("polled after completion");
        match empty_payload.poll_unpin(cx) {
            Poll::Ready(Ok(res)) => Poll::Ready(res.map(Arc::new)),
            Poll::Ready(Err(err)) => Poll::Ready(Err(err.into())),
            Poll::Pending => {
                this.empty_payload = Some(empty_payload);
                Poll::Pending
            }
        }
    }
}

/// A future that resolves to the result of the block building job.
#[derive(Debug)]
struct PendingPayload {
    /// The marker to cancel the job on drop
    _cancel: Cancelled,
    /// The channel to send the result to.
    payload: oneshot::Receiver<Result<BuildOutcome, PayloadBuilderError>>,
}

impl Future for PendingPayload {
    type Output = Result<BuildOutcome, PayloadBuilderError>;

    fn poll(mut self: Pin<&mut Self>, cx: &mut Context<'_>) -> Poll<Self::Output> {
        let res = ready!(self.payload.poll_unpin(cx));
        Poll::Ready(res.map_err(Into::into).and_then(|res| res))
    }
}

/// A marker that can be used to cancel a job.
///
/// If dropped, it will set the `cancelled` flag to true.
#[derive(Default, Clone, Debug)]
struct Cancelled(Arc<AtomicBool>);

// === impl Cancelled ===

impl Cancelled {
    /// Returns true if the job was cancelled.
    fn is_cancelled(&self) -> bool {
        self.0.load(std::sync::atomic::Ordering::Relaxed)
    }
}

impl Drop for Cancelled {
    fn drop(&mut self) {
        self.0.store(true, std::sync::atomic::Ordering::Relaxed);
    }
}

/// Static config for how to build a payload.
#[derive(Clone)]
struct PayloadConfig {
    /// Pre-configured block environment.
    initialized_block_env: BlockEnv,
    /// Configuration for the environment.
    initialized_cfg: CfgEnv,
    /// The parent block.
    parent_block: Arc<SealedBlock>,
    /// Block extra data.
    extra_data: Bytes,
    /// Requested attributes for the payload.
    attributes: PayloadBuilderAttributes,
    /// The chain spec.
    chain_spec: Arc<ChainSpec>,
    /// The rollup's compute pending block configuration option.
    /// TODO(clabby): Implement this feature.
    #[cfg(feature = "optimism")]
    #[allow(dead_code)]
    compute_pending_block: bool,
}

impl PayloadConfig {
    /// Returns an owned instance of the [PayloadConfig]'s extra_data bytes.
    pub(crate) fn extra_data(&self) -> reth_primitives::Bytes {
        #[cfg(feature = "optimism")]
        if self.chain_spec.optimism {
            return Default::default()
        }
        reth_primitives::Bytes(self.extra_data.clone())
    }
}

/// The possible outcomes of a payload building attempt.
#[derive(Debug)]
pub enum BuildOutcome {
    /// Successfully built a better block.
    Better {
        /// The new payload that was built.
        payload: BuiltPayload,
        /// The cached reads that were used to build the payload.
        cached_reads: CachedReads,
    },
    /// Aborted payload building because resulted in worse block wrt. fees.
    Aborted {
        /// The total fees associated with the attempted payload.
        fees: U256,
        /// The cached reads that were used to build the payload.
        cached_reads: CachedReads,
    },
    /// Build job was cancelled
    Cancelled,
}

/// A collection of arguments used for building payloads.
///
/// This struct encapsulates the essential components and configuration required for the payload
/// building process. It holds references to the Ethereum client, transaction pool, cached reads,
/// payload configuration, cancellation status, and the best payload achieved so far.
pub struct BuildArguments<Pool, Client> {
    client: Client,
    pool: Pool,
    cached_reads: CachedReads,
    config: PayloadConfig,
    cancel: Cancelled,
    best_payload: Option<Arc<BuiltPayload>>,
}

/// A trait for building payloads that encapsulate Ethereum transactions.
///
/// This trait provides the `try_build` method to construct a transaction payload
/// using `BuildArguments`. It returns a `Result` indicating success or a
/// `PayloadBuilderError` if building fails.
///
/// Generic parameters `Pool` and `Client` represent the transaction pool and
/// Ethereum client types.
pub trait PayloadBuilder<Pool, Client>: Send + Sync + Clone {
    /// Tries to build a transaction payload using provided arguments.
    ///
    /// Constructs a transaction payload based on the given arguments,
    /// returning a `Result` indicating success or an error if building fails.
    ///
    /// # Arguments
    ///
    /// - `args`: Build arguments containing necessary components.
    ///
    /// # Returns
    ///
    /// A `Result` indicating the build outcome or an error.
    fn try_build(
        &self,
        args: BuildArguments<Pool, Client>,
    ) -> Result<BuildOutcome, PayloadBuilderError>;
}

// Default implementation of [PayloadBuilder] for unit type
impl<Pool, Client> PayloadBuilder<Pool, Client> for ()
where
    Client: StateProviderFactory,
    Pool: TransactionPool,
{
    fn try_build(
        &self,
        args: BuildArguments<Pool, Client>,
    ) -> Result<BuildOutcome, PayloadBuilderError> {
        default_payload_builder(args)
    }
}

/// Constructs an Ethereum transaction payload using the best transactions from the pool.
///
/// Given build arguments including an Ethereum client, transaction pool,
/// and configuration, this function creates a transaction payload. Returns
/// a result indicating success with the payload or an error in case of failure.
#[inline]
fn default_payload_builder<Pool, Client>(
    args: BuildArguments<Pool, Client>,
) -> Result<BuildOutcome, PayloadBuilderError>
where
    Client: StateProviderFactory,
    Pool: TransactionPool,
{
    let BuildArguments { client, pool, mut cached_reads, config, cancel, best_payload } = args;

    let extra_data = config.extra_data();
    let PayloadConfig {
        initialized_block_env,
        initialized_cfg,
        parent_block,
        attributes,
        chain_spec,
        ..
    } = config;

    debug!(parent_hash=?parent_block.hash, parent_number=parent_block.number, "building new payload");

    let state = State::new(client.state_by_block_hash(parent_block.hash)?);
    let mut db = CacheDB::new(cached_reads.as_db(&state));
    let mut post_state = PostState::default();

    let mut cumulative_gas_used = 0;
    let mut sum_blob_gas_used = 0;
    let block_gas_limit: u64 = initialized_block_env.gas_limit.try_into().unwrap_or(u64::MAX);
    let base_fee = initialized_block_env.basefee.to::<u64>();

    let mut executed_txs = Vec::new();
    let mut best_txs = pool.best_transactions_with_base_fee(base_fee);

    let mut total_fees = U256::ZERO;

    let block_number = initialized_block_env.number.to::<u64>();

    while let Some(pool_tx) = best_txs.next() {
        // ensure we still have capacity for this transaction
        if cumulative_gas_used + pool_tx.gas_limit() > block_gas_limit {
            // we can't fit this transaction into the block, so we need to mark it as invalid
            // which also removes all dependent transaction from the iterator before we can
            // continue
            best_txs.mark_invalid(&pool_tx);
            continue
        }

        // check if the job was cancelled, if so we can exit early
        if cancel.is_cancelled() {
            return Ok(BuildOutcome::Cancelled)
        }

        // convert tx to a signed transaction
        let tx = pool_tx.to_recovered_transaction();

        if let Some(blob_tx) = tx.transaction.as_eip4844() {
            let tx_blob_gas = blob_tx.blob_versioned_hashes.len() as u64 * DATA_GAS_PER_BLOB;
            if sum_blob_gas_used + tx_blob_gas > MAX_DATA_GAS_PER_BLOCK {
                // we can't fit this _blob_ transaction into the block, so we mark it as invalid,
                // which removes its dependent transactions from the iterator. This is similar to
                // the gas limit condition for regular transactions above.
                best_txs.mark_invalid(&pool_tx);
                continue
            } else {
                // add to the data gas if we're going to execute the transaction
                sum_blob_gas_used += tx_blob_gas;
            }
        }

        // Configure the environment for the block.
        let env = Env {
            cfg: initialized_cfg.clone(),
            block: initialized_block_env.clone(),
            tx: tx_env_with_recovered(&tx),
        };

        let mut evm = revm::EVM::with_env(env);
        evm.database(&mut db);

        let ResultAndState { result, state } = match evm.transact() {
            Ok(res) => res,
            Err(err) => {
                match err {
                    EVMError::Transaction(err) => {
                        if matches!(err, InvalidTransaction::NonceTooLow { .. }) {
                            // if the nonce is too low, we can skip this transaction
                            trace!(?err, ?tx, "skipping nonce too low transaction");
                        } else {
                            // if the transaction is invalid, we can skip it and all of its
                            // descendants
                            trace!(?err, ?tx, "skipping invalid transaction and its descendants");
                            best_txs.mark_invalid(&pool_tx);
                        }
                        continue
                    }
                    err => {
                        // this is an error that we should treat as fatal for this attempt
                        return Err(PayloadBuilderError::EvmExecutionError(err))
                    }
                }
            }
        };

        let gas_used = result.gas_used();

        // commit changes
        commit_state_changes(&mut db, &mut post_state, block_number, state, true);

        // add gas used by the transaction to cumulative gas used, before creating the receipt
        cumulative_gas_used += gas_used;

        // Push transaction changeset and calculate header bloom filter for receipt.
        post_state.add_receipt(
            block_number,
            Receipt {
                tx_type: tx.tx_type(),
                success: result.is_success(),
                cumulative_gas_used,
                logs: result.logs().into_iter().map(into_reth_log).collect(),
                #[cfg(feature = "optimism")]
                deposit_nonce: None,
            },
        );

        // update add to total fees
        let miner_fee =
            tx.effective_tip_per_gas(base_fee).expect("fee is always valid; execution succeeded");
        total_fees += U256::from(miner_fee) * U256::from(gas_used);

        // append transaction to the list of executed transactions
        executed_txs.push(tx.into_signed());
    }

    // check if we have a better block
    if !is_better_payload(best_payload.as_deref(), total_fees) {
        // can skip building the block
        return Ok(BuildOutcome::Aborted { fees: total_fees, cached_reads })
    }

    let WithdrawalsOutcome { withdrawals_root, withdrawals } = commit_withdrawals(
        &mut db,
        &mut post_state,
        &chain_spec,
        block_number,
        attributes.timestamp,
        attributes.withdrawals,
    )?;

    let receipts_root = post_state.receipts_root(block_number);
    let logs_bloom = post_state.logs_bloom(block_number);

    // calculate the state root
    let state_root = state.state().state_root(post_state)?;

    // create the block header
    let transactions_root = proofs::calculate_transaction_root(&executed_txs);

    // initialize empty blob sidecars at first. If cancun is active then this will
    let mut blob_sidecars = Vec::new();
    let mut excess_blob_gas = None;
    let mut blob_gas_used = None;

    // only determine cancun fields when active
    if chain_spec.is_cancun_activated_at_timestamp(attributes.timestamp) {
        // grab the blob sidecars from the executed txs
        let blobs = pool.get_all_blobs(
            executed_txs.iter().filter(|tx| tx.is_eip4844()).map(|tx| tx.hash).collect(),
        )?;

        // map to just the sidecars
        blob_sidecars = blobs.into_iter().map(|(_, sidecars)| sidecars).collect();

        excess_blob_gas = if chain_spec.is_cancun_activated_at_timestamp(parent_block.timestamp) {
            let parent_excess_blob_gas = parent_block.excess_blob_gas.unwrap_or_default();
            let parent_blob_gas_used = parent_block.blob_gas_used.unwrap_or_default();
            Some(calculate_excess_blob_gas(parent_excess_blob_gas, parent_blob_gas_used))
        } else {
            // for the first post-fork block, both parent.blob_gas_used and parent.excess_blob_gas
            // are evaluated as 0
            Some(calculate_excess_blob_gas(0, 0))
        };

        blob_gas_used = Some(sum_blob_gas_used);
    }

    let header = Header {
        parent_hash: parent_block.hash,
        ommers_hash: EMPTY_OMMER_ROOT,
        beneficiary: initialized_block_env.coinbase,
        state_root,
        transactions_root,
        receipts_root,
        withdrawals_root,
        logs_bloom,
        timestamp: attributes.timestamp,
        mix_hash: attributes.prev_randao,
        nonce: BEACON_NONCE,
        base_fee_per_gas: Some(base_fee),
        number: parent_block.number + 1,
        gas_limit: block_gas_limit,
        difficulty: U256::ZERO,
        gas_used: cumulative_gas_used,
<<<<<<< HEAD
        extra_data,
        blob_gas_used: None,
        excess_blob_gas: None,
=======
        extra_data: extra_data.into(),
>>>>>>> eb4126b7
        parent_beacon_block_root: None,
        blob_gas_used,
        excess_blob_gas,
    };

    // seal the block
    let block = Block { header, body: executed_txs, ommers: vec![], withdrawals };

    let sealed_block = block.seal_slow();
    let mut payload = BuiltPayload::new(attributes.id, sealed_block, total_fees);

    if !blob_sidecars.is_empty() {
        // extend the payload with the blob sidecars from the executed txs
        payload.extend_sidecars(blob_sidecars);
    }

    Ok(BuildOutcome::Better { payload, cached_reads })
}

/// Builds an empty payload without any transactions.
fn build_empty_payload<Client>(
    client: &Client,
    config: PayloadConfig,
) -> Result<BuiltPayload, PayloadBuilderError>
where
    Client: StateProviderFactory,
{
    let extra_data = config.extra_data();
    let PayloadConfig { initialized_block_env, parent_block, attributes, chain_spec, .. } = config;

    debug!(parent_hash=?parent_block.hash, parent_number=parent_block.number,  "building empty payload");

    let state = client.state_by_block_hash(parent_block.hash)?;
    let mut db = SubState::new(State::new(state));
    let mut post_state = PostState::default();

    let base_fee = initialized_block_env.basefee.to::<u64>();
    let block_number = initialized_block_env.number.to::<u64>();
    let block_gas_limit: u64 = initialized_block_env.gas_limit.try_into().unwrap_or(u64::MAX);

    let WithdrawalsOutcome { withdrawals_root, withdrawals } = commit_withdrawals(
        &mut db,
        &mut post_state,
        &chain_spec,
        block_number,
        attributes.timestamp,
        attributes.withdrawals,
    )?;

    // calculate the state root
    let state_root = db.db.0.state_root(post_state)?;

    let header = Header {
        parent_hash: parent_block.hash,
        ommers_hash: EMPTY_OMMER_ROOT,
        beneficiary: initialized_block_env.coinbase,
        state_root,
        transactions_root: EMPTY_TRANSACTIONS,
        withdrawals_root,
        receipts_root: EMPTY_RECEIPTS,
        logs_bloom: Default::default(),
        timestamp: attributes.timestamp,
        mix_hash: attributes.prev_randao,
        nonce: BEACON_NONCE,
        base_fee_per_gas: Some(base_fee),
        number: parent_block.number + 1,
        gas_limit: block_gas_limit,
        difficulty: U256::ZERO,
        gas_used: 0,
        extra_data,
        blob_gas_used: None,
        excess_blob_gas: None,
        parent_beacon_block_root: None,
    };

    let block = Block { header, body: vec![], ommers: vec![], withdrawals };
    let sealed_block = block.seal_slow();

    Ok(BuiltPayload::new(attributes.id, sealed_block, U256::ZERO))
}

/// Represents the outcome of committing withdrawals to the runtime database and post state.
/// Pre-shanghai these are `None` values.
struct WithdrawalsOutcome {
    withdrawals: Option<Vec<Withdrawal>>,
    withdrawals_root: Option<H256>,
}

impl WithdrawalsOutcome {
    /// No withdrawals pre shanghai
    fn pre_shanghai() -> Self {
        Self { withdrawals: None, withdrawals_root: None }
    }

    fn empty() -> Self {
        Self { withdrawals: Some(vec![]), withdrawals_root: Some(EMPTY_WITHDRAWALS) }
    }
}

/// Executes the withdrawals and commits them to the _runtime_ Database and PostState.
///
/// Returns the withdrawals root.
///
/// Returns `None` values pre shanghai
#[allow(clippy::too_many_arguments)]
fn commit_withdrawals<DB>(
    db: &mut CacheDB<DB>,
    post_state: &mut PostState,
    chain_spec: &ChainSpec,
    block_number: u64,
    timestamp: u64,
    withdrawals: Vec<Withdrawal>,
) -> Result<WithdrawalsOutcome, <DB as DatabaseRef>::Error>
where
    DB: DatabaseRef,
{
    if !chain_spec.is_shanghai_activated_at_timestamp(timestamp) {
        return Ok(WithdrawalsOutcome::pre_shanghai())
    }

    if withdrawals.is_empty() {
        return Ok(WithdrawalsOutcome::empty())
    }

    let balance_increments =
        post_block_withdrawals_balance_increments(chain_spec, timestamp, &withdrawals);

    for (address, increment) in balance_increments {
        increment_account_balance(db, post_state, block_number, address, increment)?;
    }

    let withdrawals_root = proofs::calculate_withdrawals_root(&withdrawals);

    // calculate withdrawals root
    Ok(WithdrawalsOutcome {
        withdrawals: Some(withdrawals),
        withdrawals_root: Some(withdrawals_root),
    })
}

/// Checks if the new payload is better than the current best.
///
/// This compares the total fees of the blocks, higher is better.
#[inline(always)]
fn is_better_payload(best_payload: Option<&BuiltPayload>, new_fees: U256) -> bool {
    if let Some(best_payload) = best_payload {
        new_fees > best_payload.fees()
    } else {
        true
    }
}<|MERGE_RESOLUTION|>--- conflicted
+++ resolved
@@ -896,13 +896,7 @@
         gas_limit: block_gas_limit,
         difficulty: U256::ZERO,
         gas_used: cumulative_gas_used,
-<<<<<<< HEAD
         extra_data,
-        blob_gas_used: None,
-        excess_blob_gas: None,
-=======
-        extra_data: extra_data.into(),
->>>>>>> eb4126b7
         parent_beacon_block_root: None,
         blob_gas_used,
         excess_blob_gas,
