--- conflicted
+++ resolved
@@ -899,13 +899,8 @@
         gas_limit: block_gas_limit,
         difficulty: U256::ZERO,
         gas_used: cumulative_gas_used,
-<<<<<<< HEAD
         extra_data,
-        parent_beacon_block_root: None,
-=======
-        extra_data: extra_data.into(),
         parent_beacon_block_root: attributes.parent_beacon_block_root,
->>>>>>> cd7e1135
         blob_gas_used,
         excess_blob_gas,
     };
@@ -977,12 +972,7 @@
         extra_data,
         blob_gas_used: None,
         excess_blob_gas: None,
-<<<<<<< HEAD
-        parent_beacon_block_root: None,
-=======
-        extra_data: extra_data.into(),
         parent_beacon_block_root: attributes.parent_beacon_block_root,
->>>>>>> cd7e1135
     };
 
     let block = Block { header, body: vec![], ommers: vec![], withdrawals };
