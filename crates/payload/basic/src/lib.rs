--- conflicted
+++ resolved
@@ -25,13 +25,8 @@
         eip4844::MAX_DATA_GAS_PER_BLOCK, BEACON_NONCE, EMPTY_RECEIPTS, EMPTY_TRANSACTIONS,
         EMPTY_WITHDRAWALS, ETHEREUM_BLOCK_GAS_LIMIT, RETH_CLIENT_VERSION, SLOT_DURATION,
     },
-<<<<<<< HEAD
     proofs, Block, BlockNumberOrTag, Bytes, ChainSpec, Header, IntoRecoveredTransaction, Receipt,
-    SealedBlock, Withdrawal, B256, EMPTY_OMMER_ROOT, U256,
-=======
-    proofs, Block, BlockNumberOrTag, ChainSpec, Header, IntoRecoveredTransaction, Receipt,
-    Receipts, SealedBlock, Withdrawal, EMPTY_OMMER_ROOT, H256, U256,
->>>>>>> 50175f8c
+    Receipts, SealedBlock, Withdrawal, B256, EMPTY_OMMER_ROOT, U256,
 };
 use reth_provider::{BlockReaderIdExt, BlockSource, BundleStateWithReceipts, StateProviderFactory};
 use reth_revm::{
