--- conflicted
+++ resolved
@@ -593,10 +593,7 @@
     /// Requested attributes for the payload.
     pub attributes: PayloadBuilderAttributes,
     /// The chain spec.
-<<<<<<< HEAD
     pub chain_spec: Arc<ChainSpec>,
-=======
-    chain_spec: Arc<ChainSpec>,
     /// The rollup's compute pending block configuration option.
     /// TODO(clabby): Implement this feature.
     #[cfg(feature = "optimism")]
@@ -613,7 +610,6 @@
         }
         self.extra_data.clone()
     }
->>>>>>> 6a5dbc4d
 }
 
 impl PayloadConfig {
