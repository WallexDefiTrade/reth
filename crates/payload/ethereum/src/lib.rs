--- conflicted
+++ resolved
@@ -418,19 +418,15 @@
     }
 
     // calculate the requests and the requests root
-<<<<<<< HEAD
     let (requests, requests_root) = if chain_spec
         .is_prague_active_at_timestamp(attributes.timestamp)
     {
         let deposit_requests = parse_deposits_from_receipts(&chain_spec, receipts.iter().flatten())
             .map_err(|err| PayloadBuilderError::Internal(RethError::Execution(err.into())))?;
-
         let withdrawal_requests = post_block_withdrawal_requests_contract_call(
             &mut db,
-            &chain_spec,
             &initialized_cfg,
             &initialized_block_env,
-            &attributes,
         )?;
 
         let requests = [deposit_requests, withdrawal_requests].concat();
@@ -439,23 +435,6 @@
     } else {
         (None, None)
     };
-=======
-    let (requests, requests_root) =
-        if chain_spec.is_prague_active_at_timestamp(attributes.timestamp) {
-            let withdrawal_requests = post_block_withdrawal_requests_contract_call(
-                &mut db,
-                &initialized_cfg,
-                &initialized_block_env,
-            )?;
-
-            // TODO: add deposit requests
-            let requests = withdrawal_requests;
-            let requests_root = calculate_requests_root(&requests);
-            (Some(requests.into()), Some(requests_root))
-        } else {
-            (None, None)
-        };
->>>>>>> 79616779
 
     let WithdrawalsOutcome { withdrawals_root, withdrawals } =
         commit_withdrawals(&mut db, &chain_spec, attributes.timestamp, attributes.withdrawals)?;
