use super::client::HeadersClient;
<<<<<<< HEAD
use crate::{consensus::Consensus, p2p::headers::error::DownloadError};
use futures::Stream;
use reth_primitives::SealedHeader;
use reth_rpc_types::engine::ForkchoiceState;
use std::{future::Future, pin::Pin, time::Duration};
=======
use crate::{
    consensus::Consensus,
    p2p::{headers::error::DownloadError, traits::BatchDownload},
};

use reth_primitives::SealedHeader;
use reth_rpc_types::engine::ForkchoiceState;
use std::{pin::Pin, time::Duration};
>>>>>>> dda8df73

/// A Future for downloading a batch of headers.
pub type HeaderBatchDownload<'a> = Pin<
    Box<
        dyn BatchDownload<
                Ok = SealedHeader,
                Error = DownloadError,
                Output = Result<Vec<SealedHeader>, DownloadError>,
            > + Send
            + 'a,
    >,
>;

/// A downloader capable of fetching block headers.
///
/// A downloader represents a distinct strategy for submitting requests to download block headers,
/// while a [HeadersClient] represents a client capable of fulfilling these requests.
#[auto_impl::auto_impl(&, Arc, Box)]
pub trait HeaderDownloader: Sync + Send + Unpin {
    /// The Consensus used to verify block validity when
    /// downloading
    type Consensus: Consensus;

    /// The Client used to download the headers
    type Client: HeadersClient;

    /// The request timeout duration
    fn timeout(&self) -> Duration;

    /// The consensus engine
    fn consensus(&self) -> &Self::Consensus;

    /// The headers client
    fn client(&self) -> &Self::Client;

    /// Download the headers
    fn download(&self, head: SealedHeader, forkchoice: ForkchoiceState) -> HeaderBatchDownload<'_>;

    /// Validate whether the header is valid in relation to it's parent
    ///
    /// Returns Ok(false) if the
    fn validate(&self, header: &SealedHeader, parent: &SealedHeader) -> Result<(), DownloadError> {
        validate_header_download(self.consensus(), header, parent)?;
        Ok(())
    }
}

/// Validate whether the header is valid in relation to it's parent
///
/// Returns Ok(false) if the
pub fn validate_header_download<C: Consensus>(
    consensus: &C,
    header: &SealedHeader,
    parent: &SealedHeader,
) -> Result<(), DownloadError> {
    ensure_parent(header, parent)?;
    consensus
        .validate_header(header, parent)
        .map_err(|error| DownloadError::HeaderValidation { hash: parent.hash(), error })?;
    Ok(())
}

/// Ensures that the given `parent` header is the actual parent of the `header`
pub fn ensure_parent(header: &SealedHeader, parent: &SealedHeader) -> Result<(), DownloadError> {
    if !(parent.hash() == header.parent_hash && parent.number + 1 == header.number) {
        return Err(DownloadError::MismatchedHeaders {
            header_number: header.number.into(),
            parent_number: parent.number.into(),
            header_hash: header.hash(),
            parent_hash: parent.hash(),
        })
    }
    Ok(())
<<<<<<< HEAD
}

/// Abstraction for downloading several items at once.
///
/// A [`BatchDownload`] is a [`Future`] that represents a collection of download futures and
/// resolves once all of them finished.
///
/// This is similar to the [`futures::future::join_all`] function, but it's open to implementers how
/// this Future behaves exactly.
///
/// It is expected that the underlying futures return a [`Result`].
pub trait BatchDownload: Future<Output = Result<Vec<Self::Ok>, Self::Error>> {
    /// The `Ok` variant of the futures output in this batch.
    type Ok;
    /// The `Err` variant of the futures output in this batch.
    type Error;

    /// Consumes the batch future and returns a [`Stream`] that yields results as they become ready.
    fn into_stream_unordered(self) -> Box<dyn Stream<Item = Result<Self::Ok, Self::Error>>>;
=======
>>>>>>> dda8df73
}<|MERGE_RESOLUTION|>--- conflicted
+++ resolved
@@ -1,11 +1,4 @@
 use super::client::HeadersClient;
-<<<<<<< HEAD
-use crate::{consensus::Consensus, p2p::headers::error::DownloadError};
-use futures::Stream;
-use reth_primitives::SealedHeader;
-use reth_rpc_types::engine::ForkchoiceState;
-use std::{future::Future, pin::Pin, time::Duration};
-=======
 use crate::{
     consensus::Consensus,
     p2p::{headers::error::DownloadError, traits::BatchDownload},
@@ -14,7 +7,6 @@
 use reth_primitives::SealedHeader;
 use reth_rpc_types::engine::ForkchoiceState;
 use std::{pin::Pin, time::Duration};
->>>>>>> dda8df73
 
 /// A Future for downloading a batch of headers.
 pub type HeaderBatchDownload<'a> = Pin<
@@ -88,26 +80,4 @@
         })
     }
     Ok(())
-<<<<<<< HEAD
-}
-
-/// Abstraction for downloading several items at once.
-///
-/// A [`BatchDownload`] is a [`Future`] that represents a collection of download futures and
-/// resolves once all of them finished.
-///
-/// This is similar to the [`futures::future::join_all`] function, but it's open to implementers how
-/// this Future behaves exactly.
-///
-/// It is expected that the underlying futures return a [`Result`].
-pub trait BatchDownload: Future<Output = Result<Vec<Self::Ok>, Self::Error>> {
-    /// The `Ok` variant of the futures output in this batch.
-    type Ok;
-    /// The `Err` variant of the futures output in this batch.
-    type Error;
-
-    /// Consumes the batch future and returns a [`Stream`] that yields results as they become ready.
-    fn into_stream_unordered(self) -> Box<dyn Stream<Item = Result<Self::Ok, Self::Error>>>;
-=======
->>>>>>> dda8df73
 }