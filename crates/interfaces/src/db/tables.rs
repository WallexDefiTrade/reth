//! Declaration of all Database tables.

<<<<<<< HEAD
use crate::db::{
    models::blocks::{BlockNumHash, HeaderHash, NumTransactions, NumTxesInBlock},
    DupSort,
};
use reth_primitives::{Account, Address, BlockNumber, Header, Receipt, StorageEntry, H256};
=======
use crate::db::models::blocks::{BlockNumHash, HeaderHash, NumTransactions, NumTxesInBlock};
use reth_primitives::{Account, Address, BlockNumber, Header, IntegerList, Receipt};
>>>>>>> eb40bd9e

/// Enum for the type of table present in libmdbx.
#[derive(Debug)]
pub enum TableType {
    /// key value table
    Table,
    /// Duplicate key value table
    DupSort,
}
/// Default tables that should be present inside database.
pub const TABLES: [(TableType, &str); 19] = [
    (TableType::Table, CanonicalHeaders::const_name()),
    (TableType::Table, HeaderTD::const_name()),
    (TableType::Table, HeaderNumbers::const_name()),
    (TableType::Table, Headers::const_name()),
    (TableType::Table, BlockBodies::const_name()),
    (TableType::Table, CumulativeTxCount::const_name()),
    (TableType::Table, NonCanonicalTransactions::const_name()),
    (TableType::Table, Transactions::const_name()),
    (TableType::Table, Receipts::const_name()),
    (TableType::Table, Logs::const_name()),
    (TableType::Table, PlainAccountState::const_name()),
    (TableType::DupSort, PlainStorageState::const_name()),
    (TableType::Table, AccountHistory::const_name()),
    (TableType::Table, StorageHistory::const_name()),
    (TableType::DupSort, AccountChangeSet::const_name()),
    (TableType::DupSort, StorageChangeSet::const_name()),
    (TableType::Table, TxSenders::const_name()),
    (TableType::Table, Config::const_name()),
    (TableType::Table, SyncStage::const_name()),
];

#[macro_export]
/// Macro to declare all necessary tables.
macro_rules! table {
    ($name:ident => $key:ty => $value:ty => $seek:ty) => {
        /// $name MDBX table.
        #[derive(Clone, Copy, Debug, Default)]
        pub struct $name;

        impl $crate::db::table::Table for $name {
            const NAME: &'static str = $name::const_name();
            type Key = $key;
            type Value = $value;
            type SeekKey = $seek;

        }

        impl $name {
            /// Return $name as it is present inside the database.
            pub const fn const_name() -> &'static str {
                stringify!($name)
            }
        }

        impl std::fmt::Display for $name {
            fn fmt(&self, f: &mut std::fmt::Formatter<'_>) -> std::fmt::Result {
                write!(f, "{}", stringify!($name))
            }
        }
    };
    ($name:ident => $key:ty => $value:ty) => {
        table!($name => $key => $value => $key);
    };
}

macro_rules! dupsort {
    ($name:ident => $key:ty => [$subkey:ty] $value:ty) => {
        table!($name => $key => $value);
        impl DupSort for $name {
            type SubKey = $subkey;
        }
    };
}

//
//  TABLE DEFINITIONS
//

table!(CanonicalHeaders => BlockNumber => HeaderHash);
table!(HeaderTD => BlockNumHash => RlpTotalDifficulty);
table!(HeaderNumbers => BlockNumHash => BlockNumber);
table!(Headers => BlockNumHash => Header);

table!(BlockBodies => BlockNumHash => NumTxesInBlock);
table!(CumulativeTxCount => BlockNumHash => NumTransactions); // TODO U256?

table!(NonCanonicalTransactions => BlockNumHashTxNumber => RlpTxBody);
table!(Transactions => TxNumber => RlpTxBody); // Canonical only
table!(Receipts => TxNumber => Receipt); // Canonical only
table!(Logs => TxNumber => Receipt); // Canonical only

table!(PlainAccountState => Address => Account);
dupsort!(PlainStorageState => Address => [H256] StorageEntry);

table!(AccountHistory => Address => TxNumberList);
table!(StorageHistory => Address_StorageKey => TxNumberList);

table!(AccountChangeSet => TxNumber => AccountBeforeTx);
table!(StorageChangeSet => TxNumber => StorageKeyBeforeTx);

table!(TxSenders => TxNumber => Address); // Is it necessary?
table!(Config => ConfigKey => ConfigValue);

table!(SyncStage => StageId => BlockNumber);

///
/// Alias Types

type TxNumberList = IntegerList;
type TxNumber = u64;

//
// TODO: Temporary types, until they're properly defined alongside with the Encode and Decode Trait
//

type ConfigKey = Vec<u8>;
type ConfigValue = Vec<u8>;
#[allow(non_camel_case_types)]
type BlockNumHashTxNumber = Vec<u8>;
type RlpTotalDifficulty = Vec<u8>;
type RlpTxBody = Vec<u8>;
<<<<<<< HEAD
type TxNumber = u64; // TODO check size
type TxNumberList = Vec<u8>;
=======
type PlainStateKey = Address; // TODO new type will have to account for address_incarna_skey as well
>>>>>>> eb40bd9e
#[allow(non_camel_case_types)]
type Address_StorageKey = Vec<u8>;
type AccountBeforeTx = Vec<u8>;
type StorageKeyBeforeTx = Vec<u8>;
type StageId = Vec<u8>;<|MERGE_RESOLUTION|>--- conflicted
+++ resolved
@@ -1,15 +1,12 @@
 //! Declaration of all Database tables.
 
-<<<<<<< HEAD
 use crate::db::{
     models::blocks::{BlockNumHash, HeaderHash, NumTransactions, NumTxesInBlock},
     DupSort,
 };
-use reth_primitives::{Account, Address, BlockNumber, Header, Receipt, StorageEntry, H256};
-=======
-use crate::db::models::blocks::{BlockNumHash, HeaderHash, NumTransactions, NumTxesInBlock};
-use reth_primitives::{Account, Address, BlockNumber, Header, IntegerList, Receipt};
->>>>>>> eb40bd9e
+use reth_primitives::{
+    Account, Address, BlockNumber, Header, IntegerList, Receipt, StorageEntry, H256,
+};
 
 /// Enum for the type of table present in libmdbx.
 #[derive(Debug)]
@@ -132,12 +129,6 @@
 type BlockNumHashTxNumber = Vec<u8>;
 type RlpTotalDifficulty = Vec<u8>;
 type RlpTxBody = Vec<u8>;
-<<<<<<< HEAD
-type TxNumber = u64; // TODO check size
-type TxNumberList = Vec<u8>;
-=======
-type PlainStateKey = Address; // TODO new type will have to account for address_incarna_skey as well
->>>>>>> eb40bd9e
 #[allow(non_camel_case_types)]
 type Address_StorageKey = Vec<u8>;
 type AccountBeforeTx = Vec<u8>;
