--- conflicted
+++ resolved
@@ -101,37 +101,9 @@
 //  TABLE DEFINITIONS
 //
 
-<<<<<<< HEAD
-table!(CanonicalHeaders => UncompressedUint<BlockNumber> => HeaderHash);
-table!(HeaderTD => BlockNumHash => RlpTotalDifficulty);
-table!(HeaderNumbers => BlockNumHash => BlockNumber);
-table!(Headers => BlockNumHash => Header);
-
-table!(BlockBodies => BlockNumHash => NumTxesInBlock);
-table!(CumulativeTxCount => BlockNumHash => NumTransactions); // TODO U256?
-
-table!(NonCanonicalTransactions => BlockNumHashTxNumber => RlpTxBody);
-table!(Transactions => TxNumber => RlpTxBody); // Canonical only
-table!(Receipts => TxNumber => Receipt); // Canonical only
-table!(Logs => TxNumber => Receipt); // Canonical only
-
-table!(PlainAccountState => Address => Account);
-dupsort!(PlainStorageState => Address => [H256] StorageEntry);
-
-table!(AccountHistory => ShardedKey<Address> => TxNumberList);
-table!(StorageHistory => Address_StorageKey => TxNumberList);
-
-dupsort!(AccountChangeSet => TxNumber => [Address] AccountBeforeTx);
-dupsort!(StorageChangeSet => TxNumberAddress => [H256] StorageEntry);
-
-table!(TxSenders => TxNumber => Address); // Is it necessary?
-table!(Config => ConfigKey => ConfigValue);
-
-table!(SyncStage => StageId => BlockNumber);
-=======
 table!(
     /// Stores the header hashes belonging to the canonical chain.
-    CanonicalHeaders => BlockNumber => HeaderHash);
+    CanonicalHeaders => UncompressedUint<BlockNumber> => HeaderHash);
 
 table!(
     /// Stores the total difficulty from a block header.
@@ -245,7 +217,6 @@
 table!(
     /// Stores the block number of each stage id.
     SyncStage => StageId => BlockNumber);
->>>>>>> ee61be9d
 
 ///
 /// Alias Types
