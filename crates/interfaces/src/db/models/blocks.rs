//! Block related models and types.

use crate::db::{
    table::{Decode, Encode},
    Error,
};
use bytes::Bytes;
use eyre::eyre;
use reth_primitives::{BlockHash, BlockNumber, H256};

/// Total chain number of transactions. Key for [`CumulativeTxCount`].
pub type NumTransactions = u64;

/// Number of transactions in the block. Value for [`BlockBodies`].
pub type NumTxesInBlock = u16;

/// Hash of the block header. Value for [`CanonicalHeaders`]
pub type HeaderHash = H256;

/// BlockNumber concatenated with BlockHash. Used as a key for multiple tables. Having the first
/// element as BlockNumber, helps out with querying/sorting.
///
/// Since it's used as a key, the `BlockNumber` is not compressed when encoding it.
<<<<<<< HEAD
#[derive(Debug, Clone, Copy)]
=======
#[derive(Debug, Clone, PartialEq, Eq)]
>>>>>>> 0998fc3e
#[allow(non_camel_case_types)]
pub struct BlockNumHash(pub (BlockNumber, BlockHash));

impl BlockNumHash {
    /// Consumes `Self` and returns [`BlockNumber`], [`BlockHash`]
    pub fn take(self) -> (BlockNumber, BlockHash) {
        (self.0 .0, self.0 .1)
    }
}

impl From<(u64, H256)> for BlockNumHash {
    fn from(tpl: (u64, H256)) -> Self {
        BlockNumHash(tpl)
    }
}

impl Encode for BlockNumHash {
    type Encoded = [u8; 40];

    fn encode(self) -> Self::Encoded {
        let number = self.0 .0;
        let hash = self.0 .1;

        let mut rnum = [0; 40];

        rnum[..8].copy_from_slice(&number.to_be_bytes());
        rnum[8..].copy_from_slice(hash.as_bytes());
        rnum
    }
}

impl Decode for BlockNumHash {
    fn decode<B: Into<Bytes>>(value: B) -> Result<Self, Error> {
        let value: bytes::Bytes = value.into();

        let num = u64::from_be_bytes(
            value.as_ref()[..8]
                .try_into()
                .map_err(|_| Error::Decode(eyre!("Into bytes error.")))?,
        );
        let hash = H256::decode(value.slice(8..))?;

        Ok(BlockNumHash((num, hash)))
    }
}<|MERGE_RESOLUTION|>--- conflicted
+++ resolved
@@ -21,11 +21,7 @@
 /// element as BlockNumber, helps out with querying/sorting.
 ///
 /// Since it's used as a key, the `BlockNumber` is not compressed when encoding it.
-<<<<<<< HEAD
-#[derive(Debug, Clone, Copy)]
-=======
-#[derive(Debug, Clone, PartialEq, Eq)]
->>>>>>> 0998fc3e
+#[derive(Debug, Clone, Copy, PartialEq, Eq)]
 #[allow(non_camel_case_types)]
 pub struct BlockNumHash(pub (BlockNumber, BlockHash));
 
