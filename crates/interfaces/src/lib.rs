--- conflicted
+++ resolved
@@ -13,15 +13,13 @@
 /// Consensus traits.
 pub mod consensus;
 
-<<<<<<< HEAD
-/// Stage sync related traits
+/// Staged sync related traits
 pub mod stages;
-=======
+
 /// Traits that provide chain access.
 pub mod provider;
 
 /// Possible errors when interacting with the chain.
 mod error;
 
-pub use error::{Error, Result};
->>>>>>> c277015f
+pub use error::{Error, Result};