--- conflicted
+++ resolved
@@ -2,19 +2,6 @@
 use crate::{
     consensus::{self, Consensus},
     p2p::{
-<<<<<<< HEAD
-        error::RequestResult,
-        headers::{
-            client::{HeadersClient, HeadersRequest},
-            downloader::{HeaderBatchDownload, HeaderDownloader},
-        },
-    },
-};
-use reth_eth_wire::BlockHeaders;
-use reth_primitives::{BlockLocked, Header, SealedHeader, H256, U256};
-use reth_rpc_types::engine::ForkchoiceState;
-use std::{
-=======
         error::{RequestError, RequestResult},
         headers::{
             client::{HeadersClient, HeadersRequest},
@@ -26,11 +13,10 @@
 };
 use futures::{Future, FutureExt, Stream};
 use reth_eth_wire::BlockHeaders;
-use reth_primitives::{BlockLocked, Header, SealedHeader, H256};
+use reth_primitives::{BlockLocked, Header, SealedHeader, H256, U256};
 use reth_rpc_types::engine::ForkchoiceState;
 use std::{
     pin::Pin,
->>>>>>> dda8df73
     sync::{
         atomic::{AtomicBool, Ordering},
         Arc,
@@ -77,8 +63,62 @@
         _head: SealedHeader,
         _forkchoice: ForkchoiceState,
     ) -> HeaderBatchDownload<'_> {
-<<<<<<< HEAD
+        Box::pin(TestDownload {
+            client: Arc::clone(&self.client),
+            consensus: Arc::clone(&self.consensus),
+            limit: self.limit,
+        })
+    }
+}
+
+struct TestDownload {
+    client: Arc<TestHeadersClient>,
+    consensus: Arc<TestConsensus>,
+    limit: u64,
+}
+
+impl Future for TestDownload {
+    type Output = Result<Vec<SealedHeader>, DownloadError>;
+
+    fn poll(self: Pin<&mut Self>, cx: &mut Context<'_>) -> Poll<Self::Output> {
+        let empty = SealedHeader::default();
+        if let Err(error) = self.consensus.validate_header(&empty, &empty) {
+            return Poll::Ready(Err(DownloadError::HeaderValidation { hash: empty.hash(), error }))
+        }
+
+        let request = HeadersRequest {
+            limit: self.limit,
+            reverse: true,
+            start: reth_primitives::BlockHashOrNumber::Number(0), // ignored
+        };
+        match ready!(self.client.get_headers(request).poll_unpin(cx)) {
+            Ok(resp) => {
+                let mut headers = resp.0.into_iter().skip(1).map(|h| h.seal()).collect::<Vec<_>>();
+                headers.sort_unstable_by_key(|h| h.number);
+                Poll::Ready(Ok(headers))
+            }
+            Err(err) => Poll::Ready(Err(match err {
+                RequestError::Timeout => DownloadError::Timeout,
+                _ => DownloadError::RequestError(err),
+            })),
+        }
+    }
+}
+
+impl Stream for TestDownload {
+    type Item = Result<SealedHeader, DownloadError>;
+
+    fn poll_next(self: Pin<&mut Self>, _cx: &mut Context<'_>) -> Poll<Option<Self::Item>> {
         todo!()
+    }
+}
+
+impl BatchDownload for TestDownload {
+    type Ok = SealedHeader;
+    type Error = DownloadError;
+
+    fn into_stream_unordered(self) -> Box<dyn Stream<Item = Result<Self::Ok, Self::Error>>> {
+        Box::new(self)
     }
 
     // async fn download(
@@ -114,108 +154,32 @@
 #[derive(Debug, Default)]
 pub struct TestHeadersClient {
     responses: Arc<Mutex<Vec<Header>>>,
-}
-
-=======
-        Box::pin(TestDownload {
-            client: Arc::clone(&self.client),
-            consensus: Arc::clone(&self.consensus),
-            limit: self.limit,
-        })
-    }
-}
-
-struct TestDownload {
-    client: Arc<TestHeadersClient>,
-    consensus: Arc<TestConsensus>,
-    limit: u64,
-}
-
-impl Future for TestDownload {
-    type Output = Result<Vec<SealedHeader>, DownloadError>;
-
-    fn poll(self: Pin<&mut Self>, cx: &mut Context<'_>) -> Poll<Self::Output> {
-        let empty = SealedHeader::default();
-        if let Err(error) = self.consensus.validate_header(&empty, &empty) {
-            return Poll::Ready(Err(DownloadError::HeaderValidation { hash: empty.hash(), error }))
-        }
-
-        let request = HeadersRequest {
-            limit: self.limit,
-            reverse: true,
-            start: reth_primitives::BlockHashOrNumber::Number(0), // ignored
-        };
-        match ready!(self.client.get_headers(request).poll_unpin(cx)) {
-            Ok(resp) => {
-                let mut headers = resp.0.into_iter().skip(1).map(|h| h.seal()).collect::<Vec<_>>();
-                headers.sort_unstable_by_key(|h| h.number);
-                Poll::Ready(Ok(headers))
-            }
-            Err(err) => Poll::Ready(Err(match err {
-                RequestError::Timeout => DownloadError::Timeout,
-                _ => DownloadError::RequestError(err),
-            })),
-        }
-    }
-}
-
-impl Stream for TestDownload {
-    type Item = Result<SealedHeader, DownloadError>;
-
-    fn poll_next(self: Pin<&mut Self>, _cx: &mut Context<'_>) -> Poll<Option<Self::Item>> {
-        todo!()
-    }
-}
-
-impl BatchDownload for TestDownload {
-    type Ok = SealedHeader;
-    type Error = DownloadError;
-
-    fn into_stream_unordered(self) -> Box<dyn Stream<Item = Result<Self::Ok, Self::Error>>> {
-        Box::new(self)
-    }
-}
-
-/// A test client for fetching headers
-#[derive(Debug, Default)]
-pub struct TestHeadersClient {
-    responses: Arc<Mutex<Vec<Header>>>,
     error: Arc<Mutex<Option<RequestError>>>,
 }
 
->>>>>>> dda8df73
 impl TestHeadersClient {
     /// Adds headers to the set.
     pub async fn extend(&self, headers: impl IntoIterator<Item = Header>) {
         let mut lock = self.responses.lock().await;
         lock.extend(headers);
-<<<<<<< HEAD
-=======
     }
 
     /// Set repsonse error
     pub async fn set_error(&self, err: RequestError) {
         let mut lock = self.error.lock().await;
         lock.replace(err);
->>>>>>> dda8df73
     }
 }
 
 #[async_trait::async_trait]
 impl HeadersClient for TestHeadersClient {
-<<<<<<< HEAD
     fn update_status(&self, _height: u64, _hash: H256, _td: U256) {}
-
-    async fn get_headers(&self, request: HeadersRequest) -> RequestResult<BlockHeaders> {
-=======
-    fn update_status(&self, _height: u64, _hash: H256, _td: H256) {}
 
     async fn get_headers(&self, request: HeadersRequest) -> RequestResult<BlockHeaders> {
         if let Some(err) = &mut *self.error.lock().await {
             return Err(err.clone())
         }
 
->>>>>>> dda8df73
         let mut lock = self.responses.lock().await;
         let len = lock.len().min(request.limit as usize);
         let resp = lock.drain(..len).collect();
