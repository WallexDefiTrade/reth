use crate::{provider::ProviderError, trie::StateRootError};
use reth_primitives::{
    revm_primitives::EVMError, BlockNumHash, Bloom, GotExpected, GotExpectedBoxed,
    PruneSegmentError, B256,
};
use thiserror::Error;

/// Transaction validation errors
#[derive(Error, Debug, Clone, PartialEq, Eq)]
pub enum BlockValidationError {
    /// EVM error with transaction hash and message
    #[error("EVM reported invalid transaction ({hash}): {error}")]
    EVM {
        /// The hash of the transaction
        hash: B256,
        /// The EVM error.
        #[source]
        error: Box<EVMError<ProviderError>>,
    },
    /// Error when recovering the sender for a transaction
    #[error("failed to recover sender for transaction")]
    SenderRecoveryError,
    /// Error when incrementing balance in post execution
    #[error("incrementing balance in post execution failed")]
    IncrementBalanceFailed,
    /// Error when receipt root doesn't match expected value
    #[error("receipt root mismatch: {0}")]
    ReceiptRootDiff(GotExpectedBoxed<B256>),
    /// Error when header bloom filter doesn't match expected value
    #[error("header bloom filter mismatch: {0}")]
    BloomLogDiff(GotExpectedBoxed<Bloom>),
    /// Error when the state root does not match the expected value.
    #[error(transparent)]
    StateRoot(#[from] StateRootError),
    /// Error when transaction gas limit exceeds available block gas
    #[error("transaction gas limit {transaction_gas_limit} is more than blocks available gas {block_available_gas}")]
    TransactionGasLimitMoreThanAvailableBlockGas {
        /// The transaction's gas limit
        transaction_gas_limit: u64,
        /// The available block gas
        block_available_gas: u64,
    },
    /// Error when block gas used doesn't match expected value
    #[error("block gas used mismatch: {gas}; gas spent by each transaction: {gas_spent_by_tx:?}")]
    BlockGasUsed {
        /// The gas diff.
        gas: GotExpected<u64>,
        /// Gas spent by each transaction
        gas_spent_by_tx: Vec<(u64, u64)>,
    },
    /// Error for pre-merge block
    #[error("block {hash} is pre merge")]
    BlockPreMerge {
        /// The hash of the block
        hash: B256,
    },
    /// Error for missing total difficulty
    #[error("missing total difficulty for block {hash}")]
    MissingTotalDifficulty {
        /// The hash of the block
        hash: B256,
    },
    /// Error for EIP-4788 when parent beacon block root is missing
    #[error("EIP-4788 parent beacon block root missing for active Cancun block")]
    MissingParentBeaconBlockRoot,
    /// Error for Cancun genesis block when parent beacon block root is not zero
    #[error("the parent beacon block root is not zero for Cancun genesis block: {parent_beacon_block_root}")]
    CancunGenesisParentBeaconBlockRootNotZero {
        /// The beacon block root
        parent_beacon_block_root: B256,
    },
    /// EVM error during [EIP-4788] beacon root contract call.
    ///
    /// [EIP-4788]: https://eips.ethereum.org/EIPS/eip-4788
    #[error("failed to apply beacon root contract call at {parent_beacon_block_root}: {message}")]
    BeaconRootContractCall {
        /// The beacon block root
        parent_beacon_block_root: Box<B256>,
        /// The error message.
        message: String,
    },
<<<<<<< HEAD
    /// EVM error during withdrawal requests contract call
    #[error("failed to apply withdrawal requests contract call: {message}")]
    WithdrawalRequestsContractCall {
=======
    /// EVM error during [EIP-2935] pre-block state transition.
    ///
    /// [EIP-2935]: https://eips.ethereum.org/EIPS/eip-2935
    #[error("failed to apply EIP-2935 pre-block state transition: {message}")]
    // todo: better variant name
    Eip2935StateTransition {
>>>>>>> 4ee06c2a
        /// The error message.
        message: String,
    },
}

/// BlockExecutor Errors
#[derive(Error, Debug)]
pub enum BlockExecutionError {
    /// Validation error, transparently wrapping `BlockValidationError`
    #[error(transparent)]
    Validation(#[from] BlockValidationError),
    /// Pruning error, transparently wrapping `PruneSegmentError`
    #[error(transparent)]
    Pruning(#[from] PruneSegmentError),
    /// Transaction error on revert with inner details
    #[error("transaction error on revert: {inner}")]
    CanonicalRevert {
        /// The inner error message
        inner: String,
    },
    /// Transaction error on commit with inner details
    #[error("transaction error on commit: {inner}")]
    CanonicalCommit {
        /// The inner error message
        inner: String,
    },
    /// Error when appending chain on fork is not possible
    #[error(
        "appending chain on fork (other_chain_fork:?) is not possible as the tip is {chain_tip:?}"
    )]
    AppendChainDoesntConnect {
        /// The tip of the current chain
        chain_tip: Box<BlockNumHash>,
        /// The fork on the other chain
        other_chain_fork: Box<BlockNumHash>,
    },
    /// Only used for TestExecutor
    ///
    /// Note: this is not feature gated for convenience.
    #[error("execution unavailable for tests")]
    UnavailableForTest,
    /// Error when fetching latest block state.
    #[error(transparent)]
    LatestBlock(#[from] ProviderError),
    /// Optimism Block Executor Errors
    #[error(transparent)]
    Other(Box<dyn std::error::Error + Send + Sync>),
}

impl BlockExecutionError {
    /// Create a new `BlockExecutionError::Other` variant.
    pub fn other<E>(error: E) -> Self
    where
        E: std::error::Error + Send + Sync + 'static,
    {
        Self::Other(Box::new(error))
    }

    /// Returns the inner `BlockValidationError` if the error is a validation error.
    pub const fn as_validation(&self) -> Option<&BlockValidationError> {
        match self {
            Self::Validation(err) => Some(err),
            _ => None,
        }
    }

    /// Returns `true` if the error is fatal.
    ///
    /// This represents an unrecoverable database related error.
    pub fn is_fatal(&self) -> bool {
        matches!(self, Self::CanonicalCommit { .. } | Self::CanonicalRevert { .. })
    }

    /// Returns `true` if the error is a state root error.
    pub fn is_state_root_error(&self) -> bool {
        matches!(self, Self::Validation(BlockValidationError::StateRoot(_)))
    }
}<|MERGE_RESOLUTION|>--- conflicted
+++ resolved
@@ -79,18 +79,18 @@
         /// The error message.
         message: String,
     },
-<<<<<<< HEAD
-    /// EVM error during withdrawal requests contract call
-    #[error("failed to apply withdrawal requests contract call: {message}")]
-    WithdrawalRequestsContractCall {
-=======
     /// EVM error during [EIP-2935] pre-block state transition.
     ///
     /// [EIP-2935]: https://eips.ethereum.org/EIPS/eip-2935
     #[error("failed to apply EIP-2935 pre-block state transition: {message}")]
-    // todo: better variant name
+    // TODO: better variant name
     Eip2935StateTransition {
->>>>>>> 4ee06c2a
+        /// The error message.
+        message: String,
+    },
+    /// EVM error during withdrawal requests contract call
+    #[error("failed to apply withdrawal requests contract call: {message}")]
+    WithdrawalRequestsContractCall {
         /// The error message.
         message: String,
     },
