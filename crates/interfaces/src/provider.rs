--- conflicted
+++ resolved
@@ -122,15 +122,12 @@
     /// Snapshot file is not found for requested transaction.
     #[error("not able to find {0} snapshot file for transaction id {1}")]
     MissingSnapshotTx(SnapshotSegment, TxNumber),
-<<<<<<< HEAD
     /// Snapshot is finalized and cannot be written to.
     #[error("not able to write to finalized snapshot {0} #{1}")]
     FinalizedSnapshot(SnapshotSegment, BlockNumber),
-=======
     /// Error encountered when the block number conversion from U256 to u64 causes an overflow.
     #[error("failed to convert block number U256 to u64: {0}")]
     BlockNumberOverflow(U256),
->>>>>>> 26e31f31
 }
 
 impl From<reth_nippy_jar::NippyJarError> for ProviderError {
