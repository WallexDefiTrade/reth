--- conflicted
+++ resolved
@@ -24,12 +24,8 @@
     HashingWriter, HeaderProvider, HistoryWriter, PrunableBlockExecutor, PruneCheckpointReader,
     PruneCheckpointWriter, ReceiptProvider, ReceiptProviderIdExt, StageCheckpointReader,
     StageCheckpointWriter, StateProvider, StateProviderBox, StateProviderFactory,
-<<<<<<< HEAD
-    StateRootProvider, StorageReader, TransactionsProvider, TransactionsProviderExt,
-=======
     StateRootProvider, StorageReader, TransactionVariant, TransactionsProvider,
->>>>>>> 0c869804
-    WithdrawalsProvider,
+    TransactionsProviderExt, WithdrawalsProvider,
 };
 
 /// Provider trait implementations.
