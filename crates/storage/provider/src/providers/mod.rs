use crate::{
    AccountReader, BlockHashReader, BlockIdReader, BlockNumReader, BlockReader, BlockReaderIdExt,
    BlockchainTreePendingStateProvider, BundleStateDataProvider, CanonChainTracker,
    CanonStateNotifications, CanonStateSubscriptions, ChainSpecProvider, ChangeSetReader,
    EvmEnvProvider, HeaderProvider, ProviderError, PruneCheckpointReader, ReceiptProvider,
    ReceiptProviderIdExt, StageCheckpointReader, StateProviderBox, StateProviderFactory,
    TransactionVariant, TransactionsProvider, WithdrawalsProvider,
};
use reth_db::{database::Database, models::StoredBlockBodyIndices};
use reth_interfaces::{
    blockchain_tree::{BlockchainTreeEngine, BlockchainTreeViewer},
    consensus::ForkchoiceState,
    provider::ProviderResult,
    RethError, RethResult,
};
use reth_primitives::{
    stage::{StageCheckpoint, StageId},
    Account, Address, Block, BlockHash, BlockHashOrNumber, BlockId, BlockNumHash, BlockNumber,
    BlockNumberOrTag, BlockWithSenders, ChainInfo, ChainSpec, Header, PruneCheckpoint,
    PruneSegment, Receipt, SealedBlock, SealedBlockWithSenders, SealedHeader, TransactionMeta,
    TransactionSigned, TransactionSignedNoHash, TxHash, TxNumber, Withdrawal, B256, U256,
};
use revm::primitives::{BlockEnv, CfgEnv};
use std::{
    collections::{BTreeMap, HashSet},
    ops::{RangeBounds, RangeInclusive},
    sync::Arc,
    time::Instant,
};
use tracing::trace;

pub use state::{
    historical::{HistoricalStateProvider, HistoricalStateProviderRef},
    latest::{LatestStateProvider, LatestStateProviderRef},
};

mod bundle_state_provider;
mod chain_info;
mod database;
mod snapshot;
pub use snapshot::{SnapshotJarProvider, SnapshotProvider};
mod state;
use crate::{providers::chain_info::ChainInfoTracker, traits::BlockSource};
pub use bundle_state_provider::BundleStateProvider;
pub use database::*;
use reth_db::models::AccountBeforeTx;
use reth_interfaces::blockchain_tree::{
    error::InsertBlockError, BlockValidationKind, CanonicalOutcome, InsertPayloadOk,
};

/// The main type for interacting with the blockchain.
///
/// This type serves as the main entry point for interacting with the blockchain and provides data
/// from database storage and from the blockchain tree (pending state etc.) It is a simple wrapper
/// type that holds an instance of the database and the blockchain tree.
#[derive(Clone, Debug)]
pub struct BlockchainProvider<DB, Tree> {
    /// Provider type used to access the database.
    database: ProviderFactory<DB>,
    /// The blockchain tree instance.
    tree: Tree,
    /// Tracks the chain info wrt forkchoice updates
    chain_info: ChainInfoTracker,
}

impl<DB, Tree> BlockchainProvider<DB, Tree> {
    /// Create new  provider instance that wraps the database and the blockchain tree, using the
    /// provided latest header to initialize the chain info tracker.
    pub fn with_latest(database: ProviderFactory<DB>, tree: Tree, latest: SealedHeader) -> Self {
        Self { database, tree, chain_info: ChainInfoTracker::new(latest) }
    }
}

impl<DB, Tree> BlockchainProvider<DB, Tree>
where
    DB: Database,
{
    /// Create a new provider using only the database and the tree, fetching the latest header from
    /// the database to initialize the provider.
    pub fn new(database: ProviderFactory<DB>, tree: Tree) -> ProviderResult<Self> {
        let provider = database.provider()?;
        let best: ChainInfo = provider.chain_info()?;
        match provider.header_by_number(best.best_number)? {
            Some(header) => {
                drop(provider);
                Ok(Self::with_latest(database, tree, header.seal(best.best_hash)))
            }
            None => Err(ProviderError::HeaderNotFound(best.best_number.into())),
        }
    }
}

impl<DB, Tree> BlockchainProvider<DB, Tree>
where
    DB: Database,
    Tree: BlockchainTreeViewer,
{
    /// Ensures that the given block number is canonical (synced)
    ///
    /// This is a helper for guarding the [HistoricalStateProvider] against block numbers that are
    /// out of range and would lead to invalid results, mainly during initial sync.
    ///
    /// Verifying the block_number would be expensive since we need to lookup sync table
    /// Instead, we ensure that the `block_number` is within the range of the
    /// [Self::best_block_number] which is updated when a block is synced.
    #[inline]
    fn ensure_canonical_block(&self, block_number: BlockNumber) -> ProviderResult<()> {
        let latest = self.best_block_number()?;
        if block_number > latest {
            Err(ProviderError::HeaderNotFound(block_number.into()))
        } else {
            Ok(())
        }
    }
}

impl<DB, Tree> HeaderProvider for BlockchainProvider<DB, Tree>
where
    DB: Database,
    Tree: Send + Sync,
{
    fn header(&self, block_hash: &BlockHash) -> ProviderResult<Option<Header>> {
        self.database.provider()?.header(block_hash)
    }

    fn header_by_number(&self, num: BlockNumber) -> ProviderResult<Option<Header>> {
        self.database.provider()?.header_by_number(num)
    }

    fn header_td(&self, hash: &BlockHash) -> ProviderResult<Option<U256>> {
        self.database.provider()?.header_td(hash)
    }

    fn header_td_by_number(&self, number: BlockNumber) -> ProviderResult<Option<U256>> {
        self.database.provider()?.header_td_by_number(number)
    }

    fn headers_range(&self, range: impl RangeBounds<BlockNumber>) -> ProviderResult<Vec<Header>> {
        self.database.provider()?.headers_range(range)
    }

    fn sealed_header(&self, number: BlockNumber) -> ProviderResult<Option<SealedHeader>> {
        self.database.provider()?.sealed_header(number)
    }

    fn sealed_headers_range(
        &self,
        range: impl RangeBounds<BlockNumber>,
    ) -> ProviderResult<Vec<SealedHeader>> {
        self.database.provider()?.sealed_headers_range(range)
    }

    fn sealed_headers_while(
        &self,
        range: impl RangeBounds<BlockNumber>,
        predicate: impl FnMut(&SealedHeader) -> bool,
    ) -> ProviderResult<Vec<SealedHeader>> {
        self.database.provider()?.sealed_headers_while(range, predicate)
    }
}

impl<DB, Tree> BlockHashReader for BlockchainProvider<DB, Tree>
where
    DB: Database,
    Tree: Send + Sync,
{
    fn block_hash(&self, number: u64) -> ProviderResult<Option<B256>> {
        self.database.provider()?.block_hash(number)
    }

    fn canonical_hashes_range(
        &self,
        start: BlockNumber,
        end: BlockNumber,
    ) -> ProviderResult<Vec<B256>> {
        self.database.provider()?.canonical_hashes_range(start, end)
    }
}

impl<DB, Tree> BlockNumReader for BlockchainProvider<DB, Tree>
where
    DB: Database,
    Tree: BlockchainTreeViewer + Send + Sync,
{
    fn chain_info(&self) -> ProviderResult<ChainInfo> {
        Ok(self.chain_info.chain_info())
    }

    fn best_block_number(&self) -> ProviderResult<BlockNumber> {
        Ok(self.chain_info.get_canonical_block_number())
    }

    fn last_block_number(&self) -> ProviderResult<BlockNumber> {
        self.database.provider()?.last_block_number()
    }

    fn block_number(&self, hash: B256) -> ProviderResult<Option<BlockNumber>> {
        self.database.provider()?.block_number(hash)
    }
}

impl<DB, Tree> BlockIdReader for BlockchainProvider<DB, Tree>
where
    DB: Database,
    Tree: BlockchainTreeViewer + Send + Sync,
{
    fn pending_block_num_hash(&self) -> ProviderResult<Option<BlockNumHash>> {
        Ok(self.tree.pending_block_num_hash())
    }

    fn safe_block_num_hash(&self) -> ProviderResult<Option<BlockNumHash>> {
        Ok(self.chain_info.get_safe_num_hash())
    }

    fn finalized_block_num_hash(&self) -> ProviderResult<Option<BlockNumHash>> {
        Ok(self.chain_info.get_finalized_num_hash())
    }
}

impl<DB, Tree> BlockReader for BlockchainProvider<DB, Tree>
where
    DB: Database,
    Tree: BlockchainTreeViewer + Send + Sync,
{
    fn find_block_by_hash(&self, hash: B256, source: BlockSource) -> ProviderResult<Option<Block>> {
        let block = match source {
            BlockSource::Any => {
                // check database first
                let mut block = self.database.provider()?.block_by_hash(hash)?;
                if block.is_none() {
                    // Note: it's fine to return the unsealed block because the caller already has
                    // the hash
                    block = self.tree.block_by_hash(hash).map(|block| block.unseal());
                }
                block
            }
            BlockSource::Pending => self.tree.block_by_hash(hash).map(|block| block.unseal()),
            BlockSource::Database => self.database.provider()?.block_by_hash(hash)?,
        };

        Ok(block)
    }

    fn block(&self, id: BlockHashOrNumber) -> ProviderResult<Option<Block>> {
        match id {
            BlockHashOrNumber::Hash(hash) => self.find_block_by_hash(hash, BlockSource::Any),
            BlockHashOrNumber::Number(num) => self.database.provider()?.block_by_number(num),
        }
    }

    fn pending_block(&self) -> ProviderResult<Option<SealedBlock>> {
        Ok(self.tree.pending_block())
    }

    fn pending_block_and_receipts(&self) -> ProviderResult<Option<(SealedBlock, Vec<Receipt>)>> {
        Ok(self.tree.pending_block_and_receipts())
    }

    fn ommers(&self, id: BlockHashOrNumber) -> ProviderResult<Option<Vec<Header>>> {
        self.database.provider()?.ommers(id)
    }

    fn block_body_indices(
        &self,
        number: BlockNumber,
    ) -> ProviderResult<Option<StoredBlockBodyIndices>> {
        self.database.provider()?.block_body_indices(number)
    }

    /// Returns the block with senders with matching number or hash from database.
    ///
    /// **NOTE: If [TransactionVariant::NoHash] is provided then the transactions have invalid
    /// hashes, since they would need to be calculated on the spot, and we want fast querying.**
    ///
    /// Returns `None` if block is not found.
    fn block_with_senders(
        &self,
        id: BlockHashOrNumber,
        transaction_kind: TransactionVariant,
    ) -> ProviderResult<Option<BlockWithSenders>> {
        self.database.provider()?.block_with_senders(id, transaction_kind)
    }

    fn block_range(&self, range: RangeInclusive<BlockNumber>) -> ProviderResult<Vec<Block>> {
        self.database.provider()?.block_range(range)
    }
}

impl<DB, Tree> TransactionsProvider for BlockchainProvider<DB, Tree>
where
    DB: Database,
    Tree: BlockchainTreeViewer + Send + Sync,
{
    fn transaction_id(&self, tx_hash: TxHash) -> ProviderResult<Option<TxNumber>> {
        self.database.provider()?.transaction_id(tx_hash)
    }

    fn transaction_by_id(&self, id: TxNumber) -> ProviderResult<Option<TransactionSigned>> {
        self.database.provider()?.transaction_by_id(id)
    }

    fn transaction_by_id_no_hash(
        &self,
        id: TxNumber,
    ) -> ProviderResult<Option<TransactionSignedNoHash>> {
        self.database.provider()?.transaction_by_id_no_hash(id)
    }

    fn transaction_by_hash(&self, hash: TxHash) -> ProviderResult<Option<TransactionSigned>> {
        self.database.provider()?.transaction_by_hash(hash)
    }

    fn transaction_by_hash_with_meta(
        &self,
        tx_hash: TxHash,
    ) -> ProviderResult<Option<(TransactionSigned, TransactionMeta)>> {
        self.database.provider()?.transaction_by_hash_with_meta(tx_hash)
    }

    fn transaction_block(&self, id: TxNumber) -> ProviderResult<Option<BlockNumber>> {
        self.database.provider()?.transaction_block(id)
    }

    fn transactions_by_block(
        &self,
        id: BlockHashOrNumber,
    ) -> ProviderResult<Option<Vec<TransactionSigned>>> {
        self.database.provider()?.transactions_by_block(id)
    }

    fn transactions_by_block_range(
        &self,
        range: impl RangeBounds<BlockNumber>,
    ) -> ProviderResult<Vec<Vec<TransactionSigned>>> {
        self.database.provider()?.transactions_by_block_range(range)
    }

    fn transactions_by_tx_range(
        &self,
        range: impl RangeBounds<TxNumber>,
    ) -> ProviderResult<Vec<TransactionSignedNoHash>> {
        self.database.provider()?.transactions_by_tx_range(range)
    }

    fn senders_by_tx_range(
        &self,
        range: impl RangeBounds<TxNumber>,
    ) -> ProviderResult<Vec<Address>> {
        self.database.provider()?.senders_by_tx_range(range)
    }

    fn transaction_sender(&self, id: TxNumber) -> ProviderResult<Option<Address>> {
        self.database.provider()?.transaction_sender(id)
    }
}

impl<DB, Tree> ReceiptProvider for BlockchainProvider<DB, Tree>
where
    DB: Database,
    Tree: Send + Sync,
{
    fn receipt(&self, id: TxNumber) -> ProviderResult<Option<Receipt>> {
        self.database.provider()?.receipt(id)
    }

    fn receipt_by_hash(&self, hash: TxHash) -> ProviderResult<Option<Receipt>> {
        self.database.provider()?.receipt_by_hash(hash)
    }

    fn receipts_by_block(&self, block: BlockHashOrNumber) -> ProviderResult<Option<Vec<Receipt>>> {
        self.database.provider()?.receipts_by_block(block)
    }
}
impl<DB, Tree> ReceiptProviderIdExt for BlockchainProvider<DB, Tree>
where
    DB: Database,
    Tree: BlockchainTreeViewer + Send + Sync,
{
    fn receipts_by_block_id(&self, block: BlockId) -> ProviderResult<Option<Vec<Receipt>>> {
        match block {
            BlockId::Hash(rpc_block_hash) => {
                let mut receipts = self.receipts_by_block(rpc_block_hash.block_hash.into())?;
                if receipts.is_none() && !rpc_block_hash.require_canonical.unwrap_or(false) {
                    receipts = self.tree.receipts_by_block_hash(rpc_block_hash.block_hash);
                }
                Ok(receipts)
            }
            BlockId::Number(num_tag) => match num_tag {
                BlockNumberOrTag::Pending => Ok(self.tree.pending_receipts()),
                _ => {
                    if let Some(num) = self.convert_block_number(num_tag)? {
                        self.receipts_by_block(num.into())
                    } else {
                        Ok(None)
                    }
                }
            },
        }
    }
}

impl<DB, Tree> WithdrawalsProvider for BlockchainProvider<DB, Tree>
where
    DB: Database,
    Tree: Send + Sync,
{
    fn withdrawals_by_block(
        &self,
        id: BlockHashOrNumber,
        timestamp: u64,
    ) -> ProviderResult<Option<Vec<Withdrawal>>> {
        self.database.provider()?.withdrawals_by_block(id, timestamp)
    }

    fn latest_withdrawal(&self) -> ProviderResult<Option<Withdrawal>> {
        self.database.provider()?.latest_withdrawal()
    }
}

impl<DB, Tree> StageCheckpointReader for BlockchainProvider<DB, Tree>
where
    DB: Database,
    Tree: Send + Sync,
{
    fn get_stage_checkpoint(&self, id: StageId) -> ProviderResult<Option<StageCheckpoint>> {
        self.database.provider()?.get_stage_checkpoint(id)
    }

    fn get_stage_checkpoint_progress(&self, id: StageId) -> ProviderResult<Option<Vec<u8>>> {
        self.database.provider()?.get_stage_checkpoint_progress(id)
    }
}

impl<DB, Tree> EvmEnvProvider for BlockchainProvider<DB, Tree>
where
    DB: Database,
    Tree: Send + Sync,
{
    fn fill_env_at(
        &self,
        cfg: &mut CfgEnv,
        block_env: &mut BlockEnv,
        at: BlockHashOrNumber,
    ) -> ProviderResult<()> {
        self.database.provider()?.fill_env_at(cfg, block_env, at)
    }

    fn fill_env_with_header(
        &self,
        cfg: &mut CfgEnv,
        block_env: &mut BlockEnv,
        header: &Header,
    ) -> ProviderResult<()> {
        self.database.provider()?.fill_env_with_header(cfg, block_env, header)
    }

    fn fill_block_env_at(
        &self,
        block_env: &mut BlockEnv,
        at: BlockHashOrNumber,
    ) -> ProviderResult<()> {
        self.database.provider()?.fill_block_env_at(block_env, at)
    }

    fn fill_block_env_with_header(
        &self,
        block_env: &mut BlockEnv,
        header: &Header,
    ) -> ProviderResult<()> {
        self.database.provider()?.fill_block_env_with_header(block_env, header)
    }

    fn fill_cfg_env_at(&self, cfg: &mut CfgEnv, at: BlockHashOrNumber) -> ProviderResult<()> {
        self.database.provider()?.fill_cfg_env_at(cfg, at)
    }

    fn fill_cfg_env_with_header(&self, cfg: &mut CfgEnv, header: &Header) -> ProviderResult<()> {
        self.database.provider()?.fill_cfg_env_with_header(cfg, header)
    }
}

impl<DB, Tree> PruneCheckpointReader for BlockchainProvider<DB, Tree>
where
    DB: Database,
    Tree: Send + Sync,
{
    fn get_prune_checkpoint(
        &self,
        segment: PruneSegment,
    ) -> ProviderResult<Option<PruneCheckpoint>> {
        self.database.provider()?.get_prune_checkpoint(segment)
    }
}

impl<DB, Tree> ChainSpecProvider for BlockchainProvider<DB, Tree>
where
    DB: Send + Sync,
    Tree: Send + Sync,
{
    fn chain_spec(&self) -> Arc<ChainSpec> {
        self.database.chain_spec()
    }
}

impl<DB, Tree> StateProviderFactory for BlockchainProvider<DB, Tree>
where
    DB: Database,
    Tree: BlockchainTreePendingStateProvider + BlockchainTreeViewer,
{
    /// Storage provider for latest block
    fn latest(&self) -> ProviderResult<StateProviderBox> {
        trace!(target: "providers::blockchain", "Getting latest block state provider");
        self.database.latest()
    }

    fn history_by_block_number(
        &self,
        block_number: BlockNumber,
    ) -> ProviderResult<StateProviderBox> {
        trace!(target: "providers::blockchain", ?block_number, "Getting history by block number");
        self.ensure_canonical_block(block_number)?;
        self.database.history_by_block_number(block_number)
    }

    fn history_by_block_hash(&self, block_hash: BlockHash) -> ProviderResult<StateProviderBox> {
        trace!(target: "providers::blockchain", ?block_hash, "Getting history by block hash");
        self.database.history_by_block_hash(block_hash)
    }

    fn state_by_block_hash(&self, block: BlockHash) -> ProviderResult<StateProviderBox> {
        trace!(target: "providers::blockchain", ?block, "Getting state by block hash");
        let mut state = self.history_by_block_hash(block);

        // we failed to get the state by hash, from disk, hash block be the pending block
        if state.is_err() {
            if let Ok(Some(pending)) = self.pending_state_by_hash(block) {
                // we found pending block by hash
                state = Ok(pending)
            }
        }

        state
    }

    /// Returns the state provider for pending state.
    ///
    /// If there's no pending block available then the latest state provider is returned:
    /// [Self::latest]
    fn pending(&self) -> ProviderResult<StateProviderBox> {
        trace!(target: "providers::blockchain", "Getting provider for pending state");

        if let Some(block) = self.tree.pending_block_num_hash() {
            if let Ok(pending) = self.tree.pending_state_provider(block.hash) {
                return self.pending_with_provider(pending)
            }
        }

        // fallback to latest state if the pending block is not available
        self.latest()
    }

    fn pending_state_by_hash(&self, block_hash: B256) -> ProviderResult<Option<StateProviderBox>> {
        if let Some(state) = self.tree.find_pending_state_provider(block_hash) {
            return Ok(Some(self.pending_with_provider(state)?))
        }
        Ok(None)
    }

    fn pending_with_provider(
        &self,
<<<<<<< HEAD
        post_state_data: Box<dyn BundleStateDataProvider>,
    ) -> ProviderResult<StateProviderBox> {
        let canonical_fork = post_state_data.canonical_fork();
=======
        bundle_state_data: Box<dyn BundleStateDataProvider>,
    ) -> ProviderResult<StateProviderBox<'_>> {
        let canonical_fork = bundle_state_data.canonical_fork();
>>>>>>> 14dd9e81
        trace!(target: "providers::blockchain", ?canonical_fork, "Returning post state provider");

        let state_provider = self.history_by_block_hash(canonical_fork.hash)?;
        let bundle_state_provider = BundleStateProvider::new(state_provider, bundle_state_data);
        Ok(Box::new(bundle_state_provider))
    }
}

impl<DB, Tree> BlockchainTreeEngine for BlockchainProvider<DB, Tree>
where
    DB: Send + Sync,
    Tree: BlockchainTreeEngine,
{
    fn buffer_block(&self, block: SealedBlockWithSenders) -> Result<(), InsertBlockError> {
        self.tree.buffer_block(block)
    }

    fn insert_block(
        &self,
        block: SealedBlockWithSenders,
        validation_kind: BlockValidationKind,
    ) -> Result<InsertPayloadOk, InsertBlockError> {
        self.tree.insert_block(block, validation_kind)
    }

    fn finalize_block(&self, finalized_block: BlockNumber) {
        self.tree.finalize_block(finalized_block)
    }

    fn connect_buffered_blocks_to_canonical_hashes_and_finalize(
        &self,
        last_finalized_block: BlockNumber,
    ) -> RethResult<()> {
        self.tree.connect_buffered_blocks_to_canonical_hashes_and_finalize(last_finalized_block)
    }

    fn connect_buffered_blocks_to_canonical_hashes(&self) -> RethResult<()> {
        self.tree.connect_buffered_blocks_to_canonical_hashes()
    }

    fn make_canonical(&self, block_hash: &BlockHash) -> RethResult<CanonicalOutcome> {
        self.tree.make_canonical(block_hash)
    }

    fn unwind(&self, unwind_to: BlockNumber) -> RethResult<()> {
        self.tree.unwind(unwind_to)
    }
}

impl<DB, Tree> BlockchainTreeViewer for BlockchainProvider<DB, Tree>
where
    DB: Send + Sync,
    Tree: BlockchainTreeViewer,
{
    fn blocks(&self) -> BTreeMap<BlockNumber, HashSet<BlockHash>> {
        self.tree.blocks()
    }

    fn header_by_hash(&self, hash: BlockHash) -> Option<SealedHeader> {
        self.tree.header_by_hash(hash)
    }

    fn block_by_hash(&self, block_hash: BlockHash) -> Option<SealedBlock> {
        self.tree.block_by_hash(block_hash)
    }

    fn buffered_block_by_hash(&self, block_hash: BlockHash) -> Option<SealedBlock> {
        self.tree.buffered_block_by_hash(block_hash)
    }

    fn buffered_header_by_hash(&self, block_hash: BlockHash) -> Option<SealedHeader> {
        self.tree.buffered_header_by_hash(block_hash)
    }

    fn canonical_blocks(&self) -> BTreeMap<BlockNumber, BlockHash> {
        self.tree.canonical_blocks()
    }

    fn find_canonical_ancestor(&self, hash: BlockHash) -> Option<BlockHash> {
        self.tree.find_canonical_ancestor(hash)
    }

    fn is_canonical(&self, hash: BlockHash) -> Result<bool, RethError> {
        self.tree.is_canonical(hash)
    }

    fn lowest_buffered_ancestor(&self, hash: BlockHash) -> Option<SealedBlockWithSenders> {
        self.tree.lowest_buffered_ancestor(hash)
    }

    fn canonical_tip(&self) -> BlockNumHash {
        self.tree.canonical_tip()
    }

    fn pending_blocks(&self) -> (BlockNumber, Vec<BlockHash>) {
        self.tree.pending_blocks()
    }

    fn pending_block_num_hash(&self) -> Option<BlockNumHash> {
        self.tree.pending_block_num_hash()
    }

    fn pending_block_and_receipts(&self) -> Option<(SealedBlock, Vec<Receipt>)> {
        self.tree.pending_block_and_receipts()
    }

    fn receipts_by_block_hash(&self, block_hash: BlockHash) -> Option<Vec<Receipt>> {
        self.tree.receipts_by_block_hash(block_hash)
    }
}

impl<DB, Tree> CanonChainTracker for BlockchainProvider<DB, Tree>
where
    DB: Send + Sync,
    Tree: Send + Sync,
    Self: BlockReader,
{
    fn on_forkchoice_update_received(&self, _update: &ForkchoiceState) {
        // update timestamp
        self.chain_info.on_forkchoice_update_received();
    }

    fn last_received_update_timestamp(&self) -> Option<Instant> {
        self.chain_info.last_forkchoice_update_received_at()
    }

    fn on_transition_configuration_exchanged(&self) {
        self.chain_info.on_transition_configuration_exchanged();
    }

    fn last_exchanged_transition_configuration_timestamp(&self) -> Option<Instant> {
        self.chain_info.last_transition_configuration_exchanged_at()
    }

    fn set_canonical_head(&self, header: SealedHeader) {
        self.chain_info.set_canonical_head(header);
    }

    fn set_safe(&self, header: SealedHeader) {
        self.chain_info.set_safe(header);
    }

    fn set_finalized(&self, header: SealedHeader) {
        self.chain_info.set_finalized(header);
    }
}

impl<DB, Tree> BlockReaderIdExt for BlockchainProvider<DB, Tree>
where
    Self: BlockReader + BlockIdReader + ReceiptProviderIdExt,
    Tree: BlockchainTreeEngine,
{
    fn block_by_id(&self, id: BlockId) -> ProviderResult<Option<Block>> {
        match id {
            BlockId::Number(num) => self.block_by_number_or_tag(num),
            BlockId::Hash(hash) => {
                // TODO: should we only apply this for the RPCs that are listed in EIP-1898?
                // so not at the provider level?
                // if we decide to do this at a higher level, then we can make this an automatic
                // trait impl
                if Some(true) == hash.require_canonical {
                    // check the database, canonical blocks are only stored in the database
                    self.find_block_by_hash(hash.block_hash, BlockSource::Database)
                } else {
                    self.block_by_hash(hash.block_hash)
                }
            }
        }
    }

    fn header_by_number_or_tag(&self, id: BlockNumberOrTag) -> ProviderResult<Option<Header>> {
        Ok(match id {
            BlockNumberOrTag::Latest => Some(self.chain_info.get_canonical_head().unseal()),
            BlockNumberOrTag::Finalized => {
                self.chain_info.get_finalized_header().map(|h| h.unseal())
            }
            BlockNumberOrTag::Safe => self.chain_info.get_safe_header().map(|h| h.unseal()),
            BlockNumberOrTag::Earliest => self.header_by_number(0)?,
            BlockNumberOrTag::Pending => self.tree.pending_header().map(|h| h.unseal()),
            BlockNumberOrTag::Number(num) => self.header_by_number(num)?,
        })
    }

    fn sealed_header_by_number_or_tag(
        &self,
        id: BlockNumberOrTag,
    ) -> ProviderResult<Option<SealedHeader>> {
        match id {
            BlockNumberOrTag::Latest => Ok(Some(self.chain_info.get_canonical_head())),
            BlockNumberOrTag::Finalized => Ok(self.chain_info.get_finalized_header()),
            BlockNumberOrTag::Safe => Ok(self.chain_info.get_safe_header()),
            BlockNumberOrTag::Earliest => {
                self.header_by_number(0)?.map_or_else(|| Ok(None), |h| Ok(Some(h.seal_slow())))
            }
            BlockNumberOrTag::Pending => Ok(self.tree.pending_header()),
            BlockNumberOrTag::Number(num) => {
                self.header_by_number(num)?.map_or_else(|| Ok(None), |h| Ok(Some(h.seal_slow())))
            }
        }
    }

    fn sealed_header_by_id(&self, id: BlockId) -> ProviderResult<Option<SealedHeader>> {
        Ok(match id {
            BlockId::Number(num) => self.sealed_header_by_number_or_tag(num)?,
            BlockId::Hash(hash) => self.header(&hash.block_hash)?.map(|h| h.seal_slow()),
        })
    }

    fn header_by_id(&self, id: BlockId) -> ProviderResult<Option<Header>> {
        Ok(match id {
            BlockId::Number(num) => self.header_by_number_or_tag(num)?,
            BlockId::Hash(hash) => self.header(&hash.block_hash)?,
        })
    }

    fn ommers_by_id(&self, id: BlockId) -> ProviderResult<Option<Vec<Header>>> {
        match id {
            BlockId::Number(num) => self.ommers_by_number_or_tag(num),
            BlockId::Hash(hash) => {
                // TODO: EIP-1898 question, see above
                // here it is not handled
                self.ommers(BlockHashOrNumber::Hash(hash.block_hash))
            }
        }
    }
}

impl<DB, Tree> BlockchainTreePendingStateProvider for BlockchainProvider<DB, Tree>
where
    DB: Send + Sync,
    Tree: BlockchainTreePendingStateProvider,
{
    fn find_pending_state_provider(
        &self,
        block_hash: BlockHash,
    ) -> Option<Box<dyn BundleStateDataProvider>> {
        self.tree.find_pending_state_provider(block_hash)
    }
}

impl<DB, Tree> CanonStateSubscriptions for BlockchainProvider<DB, Tree>
where
    DB: Send + Sync,
    Tree: CanonStateSubscriptions,
{
    fn subscribe_to_canonical_state(&self) -> CanonStateNotifications {
        self.tree.subscribe_to_canonical_state()
    }
}

impl<DB, Tree> ChangeSetReader for BlockchainProvider<DB, Tree>
where
    DB: Database,
    Tree: Sync + Send,
{
    fn account_block_changeset(
        &self,
        block_number: BlockNumber,
    ) -> ProviderResult<Vec<AccountBeforeTx>> {
        self.database.provider()?.account_block_changeset(block_number)
    }
}

impl<DB, Tree> AccountReader for BlockchainProvider<DB, Tree>
where
    DB: Database + Sync + Send,
    Tree: Sync + Send,
{
    /// Get basic account information.
    fn basic_account(&self, address: Address) -> ProviderResult<Option<Account>> {
        self.database.provider()?.basic_account(address)
    }
}<|MERGE_RESOLUTION|>--- conflicted
+++ resolved
@@ -568,15 +568,9 @@
 
     fn pending_with_provider(
         &self,
-<<<<<<< HEAD
-        post_state_data: Box<dyn BundleStateDataProvider>,
+        bundle_state_data: Box<dyn BundleStateDataProvider>,
     ) -> ProviderResult<StateProviderBox> {
-        let canonical_fork = post_state_data.canonical_fork();
-=======
-        bundle_state_data: Box<dyn BundleStateDataProvider>,
-    ) -> ProviderResult<StateProviderBox<'_>> {
         let canonical_fork = bundle_state_data.canonical_fork();
->>>>>>> 14dd9e81
         trace!(target: "providers::blockchain", ?canonical_fork, "Returning post state provider");
 
         let state_provider = self.history_by_block_hash(canonical_fork.hash)?;
