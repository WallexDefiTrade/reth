--- conflicted
+++ resolved
@@ -18,10 +18,6 @@
         BlockValidationKind, BlockchainTreeEngine, BlockchainTreeViewer, CanonicalOutcome,
         InsertPayloadOk,
     },
-<<<<<<< HEAD
-=======
-    provider::ProviderResult,
->>>>>>> b3db4cf5
     RethResult,
 };
 use reth_net_p2p::provider::ProviderResult;
