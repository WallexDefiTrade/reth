use crate::{
    providers::state::macros::delegate_provider_impls, AccountReader, BlockHashReader, PostState,
    ProviderError, StateProvider, StateRootProvider,
};
use reth_db::{
    cursor::{DbCursorRO, DbDupCursorRO},
    models::{storage_sharded_key::StorageShardedKey, ShardedKey},
    table::Table,
    tables,
    transaction::DbTx,
    BlockNumberList,
};
use reth_interfaces::Result;
use reth_primitives::{
    Account, Address, BlockNumber, Bytecode, Bytes, StorageKey, StorageValue, H256,
};
use std::marker::PhantomData;

/// State provider for a given block number which takes a tx reference.
///
/// Historical state provider accesses the state at the start of the provided block number.
/// It means that all changes made in the provided block number are not included.
///
/// Historical state provider reads the following tables:
/// - [tables::AccountHistory]
/// - [tables::Bytecodes]
/// - [tables::StorageHistory]
/// - [tables::AccountChangeSet]
/// - [tables::StorageChangeSet]
pub struct HistoricalStateProviderRef<'a, 'b, TX: DbTx<'a>> {
    /// Transaction
    tx: &'b TX,
    /// Block number is main index for the history state of accounts and storages.
    block_number: BlockNumber,
<<<<<<< HEAD
    /// Lowest block number at which the account history is available.
    /// [Option::None] means all history is available.
    lowest_account_history_block_number: Option<BlockNumber>,
    /// Lowest block number at which the storage history is available.
    /// [Option::None] means all history is available.
    lowest_storage_history_block_number: Option<BlockNumber>,
=======
    /// Lowest blocks at which different parts of the state are available.
    lowest_available_blocks: LowestAvailableBlocks,
>>>>>>> c307a949
    /// Phantom lifetime `'a`
    _phantom: PhantomData<&'a TX>,
}

#[derive(Debug, Eq, PartialEq)]
pub enum HistoryInfo {
    NotYetWritten,
    InChangeset(u64),
    InPlainState,
    MaybeInPlainState,
}

impl<'a, 'b, TX: DbTx<'a>> HistoricalStateProviderRef<'a, 'b, TX> {
    /// Create new StateProvider for historical block number
    pub fn new(tx: &'b TX, block_number: BlockNumber) -> Self {
        Self {
            tx,
            block_number,
            lowest_available_blocks: Default::default(),
            _phantom: PhantomData {},
        }
    }

    /// Create new StateProvider for historical block number and lowest block numbers at which
    /// account & storage histories are available.
    pub fn new_with_lowest_available_blocks(
        tx: &'b TX,
        block_number: BlockNumber,
        lowest_available_blocks: LowestAvailableBlocks,
    ) -> Self {
        Self { tx, block_number, lowest_available_blocks, _phantom: PhantomData {} }
    }

    /// Lookup an account in the AccountHistory table
    pub fn account_history_lookup(&self, address: Address) -> Result<HistoryInfo> {
        if !self.lowest_available_blocks.is_account_history_available(self.block_number) {
            return Err(ProviderError::StateAtBlockPruned(self.block_number).into())
        }

        // history key to search IntegerList of block number changesets.
        let history_key = ShardedKey::new(address, self.block_number);
        self.history_info::<tables::AccountHistory, _>(
            history_key,
            |key| key.key == address,
            self.lowest_account_history_block_number,
        )
    }

    /// Lookup a storage key in the StorageHistory table
    pub fn storage_history_lookup(
        &self,
        address: Address,
        storage_key: StorageKey,
    ) -> Result<HistoryInfo> {
        if !self.lowest_available_blocks.is_storage_history_available(self.block_number) {
            return Err(ProviderError::StateAtBlockPruned(self.block_number).into())
        }

        // history key to search IntegerList of block number changesets.
        let history_key = StorageShardedKey::new(address, storage_key, self.block_number);
        self.history_info::<tables::StorageHistory, _>(
            history_key,
            |key| key.address == address && key.sharded_key.key == storage_key,
            self.lowest_storage_history_block_number,
        )
    }

    fn history_info<T, K>(
        &self,
        key: K,
        key_filter: impl Fn(&K) -> bool,
        lowest_available_block_number: Option<BlockNumber>,
    ) -> Result<HistoryInfo>
    where
        T: Table<Key = K, Value = BlockNumberList>,
    {
        let mut cursor = self.tx.cursor_read::<T>()?;

        // Lookup the history chunk in the history index. If they key does not appear in the
        // index, the first chunk for the next key will be returned so we filter out chunks that
        // have a different key.
        if let Some(chunk) = cursor.seek(key)?.filter(|(key, _)| key_filter(key)).map(|x| x.1 .0) {
            let chunk = chunk.enable_rank();

            // Get the rank of the first entry after our block.
            let rank = chunk.rank(self.block_number as usize);

            // If our block is before the first entry in the index chunk and this first entry
            // doesn't equal to our block, it might be before the first write ever. To check, we
            // look at the previous entry and check if the key is the same.
            // This check is worth it, the `cursor.prev()` check is rarely triggered (the if will
            // short-circuit) and when it passes we save a full seek into the changeset/plain state
            // table.
            if rank == 0 &&
                chunk.select(rank) as u64 != self.block_number &&
                !cursor.prev()?.is_some_and(|(key, _)| key_filter(&key))
            {
                if lowest_available_block_number.is_some() {
                    // The key may have been written, but due to pruning we may not have changesets
                    // and history, so we need to make a changeset lookup.
                    Ok(HistoryInfo::InChangeset(chunk.select(rank) as u64))
                } else {
                    // The key is written to, but only after our block.
                    Ok(HistoryInfo::NotYetWritten)
                }
            } else if rank < chunk.len() {
                // The chunk contains an entry for a write after our block, return it.
                Ok(HistoryInfo::InChangeset(chunk.select(rank) as u64))
            } else {
                // The chunk does not contain an entry for a write after our block. This can only
                // happen if this is the last chunk and so we need to look in the plain state.
                Ok(HistoryInfo::InPlainState)
            }
        } else if lowest_available_block_number.is_some() {
            // The key may have been written, but due to pruning we may not have changesets and
            // history, so we need to make a plain state lookup.
            Ok(HistoryInfo::MaybeInPlainState)
        } else {
            // The key has not been written to at all.
            Ok(HistoryInfo::NotYetWritten)
        }
    }
}

impl<'a, 'b, TX: DbTx<'a>> AccountReader for HistoricalStateProviderRef<'a, 'b, TX> {
    /// Get basic account information.
    fn basic_account(&self, address: Address) -> Result<Option<Account>> {
        match self.account_history_lookup(address)? {
            HistoryInfo::NotYetWritten => Ok(None),
            HistoryInfo::InChangeset(changeset_block_number) => Ok(self
                .tx
                .cursor_dup_read::<tables::AccountChangeSet>()?
                .seek_by_key_subkey(changeset_block_number, address)?
                .filter(|acc| acc.address == address)
                .ok_or(ProviderError::AccountChangesetNotFound {
                    block_number: changeset_block_number,
                    address,
                })?
                .info),
            HistoryInfo::InPlainState | HistoryInfo::MaybeInPlainState => {
                Ok(self.tx.get::<tables::PlainAccountState>(address)?)
            }
        }
    }
}

impl<'a, 'b, TX: DbTx<'a>> BlockHashReader for HistoricalStateProviderRef<'a, 'b, TX> {
    /// Get block hash by number.
    fn block_hash(&self, number: u64) -> Result<Option<H256>> {
        self.tx.get::<tables::CanonicalHeaders>(number).map_err(Into::into)
    }

    fn canonical_hashes_range(&self, start: BlockNumber, end: BlockNumber) -> Result<Vec<H256>> {
        let range = start..end;
        self.tx
            .cursor_read::<tables::CanonicalHeaders>()
            .map(|mut cursor| {
                cursor
                    .walk_range(range)?
                    .map(|result| result.map(|(_, hash)| hash).map_err(Into::into))
                    .collect::<Result<Vec<_>>>()
            })?
            .map_err(Into::into)
    }
}

impl<'a, 'b, TX: DbTx<'a>> StateRootProvider for HistoricalStateProviderRef<'a, 'b, TX> {
    fn state_root(&self, _post_state: PostState) -> Result<H256> {
        Err(ProviderError::StateRootNotAvailableForHistoricalBlock.into())
    }
}

impl<'a, 'b, TX: DbTx<'a>> StateProvider for HistoricalStateProviderRef<'a, 'b, TX> {
    /// Get storage.
    fn storage(&self, address: Address, storage_key: StorageKey) -> Result<Option<StorageValue>> {
        match self.storage_history_lookup(address, storage_key)? {
            HistoryInfo::NotYetWritten => Ok(None),
            HistoryInfo::InChangeset(changeset_block_number) => Ok(Some(
                self.tx
                    .cursor_dup_read::<tables::StorageChangeSet>()?
                    .seek_by_key_subkey((changeset_block_number, address).into(), storage_key)?
                    .filter(|entry| entry.key == storage_key)
                    .ok_or(ProviderError::StorageChangesetNotFound {
                        block_number: changeset_block_number,
                        address,
                        storage_key,
                    })?
                    .value,
            )),
            HistoryInfo::InPlainState | HistoryInfo::MaybeInPlainState => Ok(self
                .tx
                .cursor_dup_read::<tables::PlainStorageState>()?
                .seek_by_key_subkey(address, storage_key)?
                .filter(|entry| entry.key == storage_key)
                .map(|entry| entry.value)
                .or(Some(StorageValue::ZERO))),
        }
    }

    /// Get account code by its hash
    fn bytecode_by_hash(&self, code_hash: H256) -> Result<Option<Bytecode>> {
        self.tx.get::<tables::Bytecodes>(code_hash).map_err(Into::into)
    }

    /// Get account and storage proofs.
    fn proof(
        &self,
        _address: Address,
        _keys: &[H256],
    ) -> Result<(Vec<Bytes>, H256, Vec<Vec<Bytes>>)> {
        Err(ProviderError::StateRootNotAvailableForHistoricalBlock.into())
    }
}

/// State provider for a given block number.
/// For more detailed description, see [HistoricalStateProviderRef].
pub struct HistoricalStateProvider<'a, TX: DbTx<'a>> {
    /// Database transaction
    tx: TX,
    /// State at the block number is the main indexer of the state.
    block_number: BlockNumber,
    /// Lowest blocks at which different parts of the state are available.
    lowest_available_blocks: LowestAvailableBlocks,
    /// Phantom lifetime `'a`
    _phantom: PhantomData<&'a TX>,
}

impl<'a, TX: DbTx<'a>> HistoricalStateProvider<'a, TX> {
    /// Create new StateProvider for historical block number
    pub fn new(tx: TX, block_number: BlockNumber) -> Self {
        Self {
            tx,
            block_number,
            lowest_available_blocks: Default::default(),
            _phantom: PhantomData {},
        }
    }

    /// Set the lowest block number at which the account history is available.
    pub fn with_lowest_available_account_history_block_number(
        mut self,
        block_number: BlockNumber,
    ) -> Self {
        self.lowest_available_blocks.account_history_block_number = Some(block_number);
        self
    }

    /// Set the lowest block number at which the storage history is available.
    pub fn with_lowest_available_storage_history_block_number(
        mut self,
        block_number: BlockNumber,
    ) -> Self {
        self.lowest_available_blocks.storage_history_block_number = Some(block_number);
        self
    }

    /// Returns a new provider that takes the `TX` as reference
    #[inline(always)]
    fn as_ref<'b>(&'b self) -> HistoricalStateProviderRef<'a, 'b, TX> {
        HistoricalStateProviderRef::new_with_lowest_available_blocks(
            &self.tx,
            self.block_number,
            self.lowest_available_blocks,
        )
    }
}

// Delegates all provider impls to [HistoricalStateProviderRef]
delegate_provider_impls!(HistoricalStateProvider<'a, TX> where [TX: DbTx<'a>]);

/// Lowest blocks at which different parts of the state are available.
/// They may be [Some] if pruning is enabled.
#[derive(Default, Copy, Clone)]
pub struct LowestAvailableBlocks {
    /// Lowest block number at which the account history is available. It may not be available if
    /// [reth_primitives::PrunePart::AccountHistory] was pruned.
    pub account_history_block_number: Option<BlockNumber>,
    /// Lowest block number at which the storage history is available. It may not be available if
    /// [reth_primitives::PrunePart::StorageHistory] was pruned.
    pub storage_history_block_number: Option<BlockNumber>,
}

impl LowestAvailableBlocks {
    /// Check if account history is available at the provided block number, i.e. lowest available
    /// block number for account history is less than or equal to the provided block number.
    pub fn is_account_history_available(&self, at: BlockNumber) -> bool {
        self.account_history_block_number.map(|block_number| block_number <= at).unwrap_or(true)
    }

    /// Check if storage history is available at the provided block number, i.e. lowest available
    /// block number for storage history is less than or equal to the provided block number.
    pub fn is_storage_history_available(&self, at: BlockNumber) -> bool {
        self.storage_history_block_number.map(|block_number| block_number <= at).unwrap_or(true)
    }
}

#[cfg(test)]
mod tests {
    use crate::{
        providers::state::historical::{HistoryInfo, LowestAvailableBlocks},
        AccountReader, HistoricalStateProvider, HistoricalStateProviderRef, StateProvider,
    };
    use reth_db::{
        database::Database,
        models::{storage_sharded_key::StorageShardedKey, AccountBeforeTx, ShardedKey},
        tables,
        test_utils::create_test_rw_db,
        transaction::{DbTx, DbTxMut},
        BlockNumberList,
    };
    use reth_interfaces::provider::ProviderError;
    use reth_primitives::{hex_literal::hex, Account, StorageEntry, H160, H256, U256};

    const ADDRESS: H160 = H160(hex!("0000000000000000000000000000000000000001"));
    const HIGHER_ADDRESS: H160 = H160(hex!("0000000000000000000000000000000000000005"));
    const STORAGE: H256 =
        H256(hex!("0000000000000000000000000000000000000000000000000000000000000001"));

    fn assert_state_provider<T: StateProvider>() {}
    #[allow(unused)]
    fn assert_historical_state_provider<'txn, T: DbTx<'txn> + 'txn>() {
        assert_state_provider::<HistoricalStateProvider<'txn, T>>();
    }

    #[test]
    fn history_provider_get_account() {
        let db = create_test_rw_db();
        let tx = db.tx_mut().unwrap();

        tx.put::<tables::AccountHistory>(
            ShardedKey { key: ADDRESS, highest_block_number: 7 },
            BlockNumberList::new([1, 3, 7]).unwrap(),
        )
        .unwrap();
        tx.put::<tables::AccountHistory>(
            ShardedKey { key: ADDRESS, highest_block_number: u64::MAX },
            BlockNumberList::new([10, 15]).unwrap(),
        )
        .unwrap();
        tx.put::<tables::AccountHistory>(
            ShardedKey { key: HIGHER_ADDRESS, highest_block_number: u64::MAX },
            BlockNumberList::new([4]).unwrap(),
        )
        .unwrap();

        let acc_plain = Account { nonce: 100, balance: U256::ZERO, bytecode_hash: None };
        let acc_at15 = Account { nonce: 15, balance: U256::ZERO, bytecode_hash: None };
        let acc_at10 = Account { nonce: 10, balance: U256::ZERO, bytecode_hash: None };
        let acc_at7 = Account { nonce: 7, balance: U256::ZERO, bytecode_hash: None };
        let acc_at3 = Account { nonce: 3, balance: U256::ZERO, bytecode_hash: None };

        let higher_acc_plain = Account { nonce: 4, balance: U256::ZERO, bytecode_hash: None };

        // setup
        tx.put::<tables::AccountChangeSet>(1, AccountBeforeTx { address: ADDRESS, info: None })
            .unwrap();
        tx.put::<tables::AccountChangeSet>(
            3,
            AccountBeforeTx { address: ADDRESS, info: Some(acc_at3) },
        )
        .unwrap();
        tx.put::<tables::AccountChangeSet>(
            4,
            AccountBeforeTx { address: HIGHER_ADDRESS, info: None },
        )
        .unwrap();
        tx.put::<tables::AccountChangeSet>(
            7,
            AccountBeforeTx { address: ADDRESS, info: Some(acc_at7) },
        )
        .unwrap();
        tx.put::<tables::AccountChangeSet>(
            10,
            AccountBeforeTx { address: ADDRESS, info: Some(acc_at10) },
        )
        .unwrap();
        tx.put::<tables::AccountChangeSet>(
            15,
            AccountBeforeTx { address: ADDRESS, info: Some(acc_at15) },
        )
        .unwrap();

        // setup plain state
        tx.put::<tables::PlainAccountState>(ADDRESS, acc_plain).unwrap();
        tx.put::<tables::PlainAccountState>(HIGHER_ADDRESS, higher_acc_plain).unwrap();
        tx.commit().unwrap();

        let tx = db.tx().unwrap();

        // run
        assert_eq!(HistoricalStateProviderRef::new(&tx, 1).basic_account(ADDRESS), Ok(None));
        assert_eq!(
            HistoricalStateProviderRef::new(&tx, 2).basic_account(ADDRESS),
            Ok(Some(acc_at3))
        );
        assert_eq!(
            HistoricalStateProviderRef::new(&tx, 3).basic_account(ADDRESS),
            Ok(Some(acc_at3))
        );
        assert_eq!(
            HistoricalStateProviderRef::new(&tx, 4).basic_account(ADDRESS),
            Ok(Some(acc_at7))
        );
        assert_eq!(
            HistoricalStateProviderRef::new(&tx, 7).basic_account(ADDRESS),
            Ok(Some(acc_at7))
        );
        assert_eq!(
            HistoricalStateProviderRef::new(&tx, 9).basic_account(ADDRESS),
            Ok(Some(acc_at10))
        );
        assert_eq!(
            HistoricalStateProviderRef::new(&tx, 10).basic_account(ADDRESS),
            Ok(Some(acc_at10))
        );
        assert_eq!(
            HistoricalStateProviderRef::new(&tx, 11).basic_account(ADDRESS),
            Ok(Some(acc_at15))
        );
        assert_eq!(
            HistoricalStateProviderRef::new(&tx, 16).basic_account(ADDRESS),
            Ok(Some(acc_plain))
        );

        assert_eq!(HistoricalStateProviderRef::new(&tx, 1).basic_account(HIGHER_ADDRESS), Ok(None));
        assert_eq!(
            HistoricalStateProviderRef::new(&tx, 1000).basic_account(HIGHER_ADDRESS),
            Ok(Some(higher_acc_plain))
        );
    }

    #[test]
    fn history_provider_get_storage() {
        let db = create_test_rw_db();
        let tx = db.tx_mut().unwrap();

        tx.put::<tables::StorageHistory>(
            StorageShardedKey {
                address: ADDRESS,
                sharded_key: ShardedKey { key: STORAGE, highest_block_number: 7 },
            },
            BlockNumberList::new([3, 7]).unwrap(),
        )
        .unwrap();
        tx.put::<tables::StorageHistory>(
            StorageShardedKey {
                address: ADDRESS,
                sharded_key: ShardedKey { key: STORAGE, highest_block_number: u64::MAX },
            },
            BlockNumberList::new([10, 15]).unwrap(),
        )
        .unwrap();
        tx.put::<tables::StorageHistory>(
            StorageShardedKey {
                address: HIGHER_ADDRESS,
                sharded_key: ShardedKey { key: STORAGE, highest_block_number: u64::MAX },
            },
            BlockNumberList::new([4]).unwrap(),
        )
        .unwrap();

        let higher_entry_plain = StorageEntry { key: STORAGE, value: U256::from(1000) };
        let higher_entry_at4 = StorageEntry { key: STORAGE, value: U256::from(0) };
        let entry_plain = StorageEntry { key: STORAGE, value: U256::from(100) };
        let entry_at15 = StorageEntry { key: STORAGE, value: U256::from(15) };
        let entry_at10 = StorageEntry { key: STORAGE, value: U256::from(10) };
        let entry_at7 = StorageEntry { key: STORAGE, value: U256::from(7) };
        let entry_at3 = StorageEntry { key: STORAGE, value: U256::from(0) };

        // setup
        tx.put::<tables::StorageChangeSet>((3, ADDRESS).into(), entry_at3).unwrap();
        tx.put::<tables::StorageChangeSet>((4, HIGHER_ADDRESS).into(), higher_entry_at4).unwrap();
        tx.put::<tables::StorageChangeSet>((7, ADDRESS).into(), entry_at7).unwrap();
        tx.put::<tables::StorageChangeSet>((10, ADDRESS).into(), entry_at10).unwrap();
        tx.put::<tables::StorageChangeSet>((15, ADDRESS).into(), entry_at15).unwrap();

        // setup plain state
        tx.put::<tables::PlainStorageState>(ADDRESS, entry_plain).unwrap();
        tx.put::<tables::PlainStorageState>(HIGHER_ADDRESS, higher_entry_plain).unwrap();
        tx.commit().unwrap();

        let tx = db.tx().unwrap();

        // run
        assert_eq!(HistoricalStateProviderRef::new(&tx, 0).storage(ADDRESS, STORAGE), Ok(None));
        assert_eq!(
            HistoricalStateProviderRef::new(&tx, 3).storage(ADDRESS, STORAGE),
            Ok(Some(U256::ZERO))
        );
        assert_eq!(
            HistoricalStateProviderRef::new(&tx, 4).storage(ADDRESS, STORAGE),
            Ok(Some(entry_at7.value))
        );
        assert_eq!(
            HistoricalStateProviderRef::new(&tx, 7).storage(ADDRESS, STORAGE),
            Ok(Some(entry_at7.value))
        );
        assert_eq!(
            HistoricalStateProviderRef::new(&tx, 9).storage(ADDRESS, STORAGE),
            Ok(Some(entry_at10.value))
        );
        assert_eq!(
            HistoricalStateProviderRef::new(&tx, 10).storage(ADDRESS, STORAGE),
            Ok(Some(entry_at10.value))
        );
        assert_eq!(
            HistoricalStateProviderRef::new(&tx, 11).storage(ADDRESS, STORAGE),
            Ok(Some(entry_at15.value))
        );
        assert_eq!(
            HistoricalStateProviderRef::new(&tx, 16).storage(ADDRESS, STORAGE),
            Ok(Some(entry_plain.value))
        );
        assert_eq!(
            HistoricalStateProviderRef::new(&tx, 1).storage(HIGHER_ADDRESS, STORAGE),
            Ok(None)
        );
        assert_eq!(
            HistoricalStateProviderRef::new(&tx, 1000).storage(HIGHER_ADDRESS, STORAGE),
            Ok(Some(higher_entry_plain.value))
        );
    }

    #[test]
    fn history_provider_unavailable() {
        let db = create_test_rw_db();
        let tx = db.tx().unwrap();

        // provider block_number < lowest available block number,
        // i.e. state at provider block is pruned
        let provider = HistoricalStateProviderRef::new_with_lowest_available_blocks(
            &tx,
            2,
            LowestAvailableBlocks {
                account_history_block_number: Some(3),
                storage_history_block_number: Some(3),
            },
        );
        assert_eq!(
            provider.account_history_lookup(ADDRESS),
            Err(ProviderError::StateAtBlockPruned(provider.block_number).into())
        );
        assert_eq!(
            provider.storage_history_lookup(ADDRESS, STORAGE),
            Err(ProviderError::StateAtBlockPruned(provider.block_number).into())
        );

        // provider block_number == lowest available block number,
        // i.e. state at provider block is available
        let provider = HistoricalStateProviderRef::new_with_lowest_available_blocks(
            &tx,
            2,
            LowestAvailableBlocks {
                account_history_block_number: Some(2),
                storage_history_block_number: Some(2),
            },
        );
        assert_eq!(provider.account_history_lookup(ADDRESS), Ok(HistoryInfo::NotYetWritten));
        assert_eq!(
            provider.storage_history_lookup(ADDRESS, STORAGE),
            Ok(HistoryInfo::NotYetWritten)
        );

        // provider block_number == lowest available block number,
        // i.e. state at provider block is available
        let provider = HistoricalStateProviderRef::new_with_lowest_available_blocks(
            &tx,
            2,
            LowestAvailableBlocks {
                account_history_block_number: Some(1),
                storage_history_block_number: Some(1),
            },
        );
        assert_eq!(provider.account_history_lookup(ADDRESS), Ok(HistoryInfo::NotYetWritten));
        assert_eq!(
            provider.storage_history_lookup(ADDRESS, STORAGE),
            Ok(HistoryInfo::NotYetWritten)
        );
    }
}<|MERGE_RESOLUTION|>--- conflicted
+++ resolved
@@ -32,17 +32,8 @@
     tx: &'b TX,
     /// Block number is main index for the history state of accounts and storages.
     block_number: BlockNumber,
-<<<<<<< HEAD
-    /// Lowest block number at which the account history is available.
-    /// [Option::None] means all history is available.
-    lowest_account_history_block_number: Option<BlockNumber>,
-    /// Lowest block number at which the storage history is available.
-    /// [Option::None] means all history is available.
-    lowest_storage_history_block_number: Option<BlockNumber>,
-=======
     /// Lowest blocks at which different parts of the state are available.
     lowest_available_blocks: LowestAvailableBlocks,
->>>>>>> c307a949
     /// Phantom lifetime `'a`
     _phantom: PhantomData<&'a TX>,
 }
@@ -319,9 +310,11 @@
 pub struct LowestAvailableBlocks {
     /// Lowest block number at which the account history is available. It may not be available if
     /// [reth_primitives::PrunePart::AccountHistory] was pruned.
+    /// [Option::None] means all history is available.
     pub account_history_block_number: Option<BlockNumber>,
     /// Lowest block number at which the storage history is available. It may not be available if
     /// [reth_primitives::PrunePart::StorageHistory] was pruned.
+    /// [Option::None] means all history is available.
     pub storage_history_block_number: Option<BlockNumber>,
 }
 
