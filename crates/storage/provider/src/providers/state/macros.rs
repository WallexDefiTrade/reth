--- conflicted
+++ resolved
@@ -38,12 +38,8 @@
             }
             StateProvider $(where [$($generics)*])?{
                 fn storage(&self, account: reth_primitives::Address, storage_key: reth_primitives::StorageKey) -> reth_interfaces::Result<Option<reth_primitives::StorageValue>>;
-<<<<<<< HEAD
-                fn bytecode_by_hash(&self, code_hash: reth_primitives::H256) -> reth_interfaces::Result<Option<reth_primitives::Bytes>>;
                 fn proof(&self, address: reth_primitives::Address, keys: &[reth_primitives::H256]) -> reth_interfaces::Result<(Vec<reth_primitives::Bytes>, reth_primitives::H256, Vec<Vec<reth_primitives::Bytes>>)>;
-=======
                 fn bytecode_by_hash(&self, code_hash: reth_primitives::H256) -> reth_interfaces::Result<Option<reth_primitives::Bytecode>>;
->>>>>>> 3ed9ef49
             }
         );
     }
