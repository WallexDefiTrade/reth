--- conflicted
+++ resolved
@@ -20,13 +20,8 @@
 }
 
 impl LoadedJar {
-<<<<<<< HEAD
-    fn new(jar: NippyJar<SegmentHeader>) -> RethResult<Self> {
+    fn new(jar: NippyJar<SegmentHeader>) -> ProviderResult<Self> {
         let mmap_handle = Arc::new(jar.open_data()?);
-=======
-    fn new(jar: NippyJar<SegmentHeader>) -> ProviderResult<Self> {
-        let mmap_handle = jar.open_data()?;
->>>>>>> 2c7595cd
         Ok(Self { jar, mmap_handle })
     }
 
