--- conflicted
+++ resolved
@@ -63,15 +63,11 @@
             snapshots_tx_index: Default::default(),
             highest_tracker: None,
             path: path.as_ref().to_path_buf(),
-<<<<<<< HEAD
+            load_filters: false,
         };
 
         provider.update_index()?;
         Ok(provider)
-=======
-            load_filters: false,
-        }
->>>>>>> 0dffeb86
     }
 
     /// Loads filters into memory when creating a [`SnapshotJarProvider`].
