<<<<<<< HEAD
use super::{
    LoadedJar, SnapshotJarProvider, SnapshotProviderRW, SnapshotProviderRWRefMut,
    BLOCKS_PER_SNAPSHOT,
};
=======
use super::{LoadedJar, SnapshotJarProvider, SnapshotProviderRW, BLOCKS_PER_SNAPSHOT};
>>>>>>> 3dcb8358
use crate::{
    to_range, BlockHashReader, BlockNumReader, BlockReader, BlockSource, HeaderProvider,
    ReceiptProvider, TransactionVariant, TransactionsProvider, TransactionsProviderExt,
    WithdrawalsProvider,
};
<<<<<<< HEAD
use dashmap::{mapref::entry::Entry as DashMapEntry, DashMap};
=======
use dashmap::{
    mapref::{entry::Entry as DashMapEntry, one::RefMut},
    DashMap,
};
>>>>>>> 3dcb8358
use parking_lot::RwLock;
use reth_db::{
    codecs::CompactU256,
    models::StoredBlockBodyIndices,
    snapshot::{iter_snapshots, HeaderMask, ReceiptMask, SnapshotCursor, TransactionMask},
};
use reth_interfaces::provider::{ProviderError, ProviderResult};
use reth_nippy_jar::NippyJar;
use reth_primitives::{
    snapshot::{find_fixed_range, HighestSnapshots, SegmentHeader},
    Address, Block, BlockHash, BlockHashOrNumber, BlockNumber, BlockWithSenders, ChainInfo, Header,
    Receipt, SealedBlock, SealedBlockWithSenders, SealedHeader, SnapshotSegment, TransactionMeta,
    TransactionSigned, TransactionSignedNoHash, TxHash, TxNumber, Withdrawal, B256, U256,
};
use std::{
    collections::{hash_map::Entry, BTreeMap, HashMap},
    ops::{Range, RangeBounds, RangeInclusive},
    path::{Path, PathBuf},
    sync::Arc,
};

/// Alias type for a map that can be queried for block ranges from a transaction
/// segment respectively. It uses `TxNumber` to represent the transaction end of a snapshot range.
type SegmentRanges = HashMap<SnapshotSegment, BTreeMap<TxNumber, RangeInclusive<BlockNumber>>>;

/// [`SnapshotProvider`] manages all existing [`SnapshotJarProvider`].
#[derive(Debug, Default)]
pub struct SnapshotProvider {
    /// Maintains a map which allows for concurrent access to different `NippyJars`, over different
    /// segments and ranges.
    map: DashMap<(BlockNumber, SnapshotSegment), LoadedJar>,
    /// Max snapshotted block for each snapshot segment
    snapshots_max_block: RwLock<HashMap<SnapshotSegment, u64>>,
    /// Available snapshot block ranges on disk indexed by max transactions.
    snapshots_tx_index: RwLock<SegmentRanges>,
    /// Directory where snapshots are located
    path: PathBuf,
    /// Whether [`SnapshotJarProvider`] loads filters into memory. If not, `by_hash` queries won't
    /// be able to be queried directly.
    load_filters: bool,
    /// Maintains a map of Snapshot writers for each [`SnapshotSegment`]
    writers: DashMap<SnapshotSegment, SnapshotProviderRW<'static>>,
}

impl SnapshotProvider {
    /// Creates a new [`SnapshotProvider`].
    pub fn new(path: impl AsRef<Path>) -> ProviderResult<Self> {
        let provider = Self {
            map: Default::default(),
            writers: Default::default(),
            snapshots_max_block: Default::default(),
            snapshots_tx_index: Default::default(),
            path: path.as_ref().to_path_buf(),
            load_filters: false,
        };

        provider.initialize_index()?;
        Ok(provider)
    }

    /// Loads filters into memory when creating a [`SnapshotJarProvider`].
    pub fn with_filters(mut self) -> Self {
        self.load_filters = true;
        self
    }

    /// Gets the [`SnapshotJarProvider`] of the requested segment and block.
    pub fn get_segment_provider_from_block(
        &self,
        segment: SnapshotSegment,
        block: BlockNumber,
        path: Option<&Path>,
    ) -> ProviderResult<SnapshotJarProvider<'_>> {
        self.get_segment_provider(
            segment,
            || self.get_segment_ranges_from_block(segment, block),
            path,
        )?
        .ok_or_else(|| ProviderError::MissingSnapshotBlock(segment, block))
    }

    /// Gets the [`SnapshotJarProvider`] of the requested segment and transaction.
    pub fn get_segment_provider_from_transaction(
        &self,
        segment: SnapshotSegment,
        tx: TxNumber,
        path: Option<&Path>,
    ) -> ProviderResult<SnapshotJarProvider<'_>> {
        self.get_segment_provider(
            segment,
            || self.get_segment_ranges_from_transaction(segment, tx),
            path,
        )?
        .ok_or_else(|| ProviderError::MissingSnapshotTx(segment, tx))
    }

    /// Gets the [`SnapshotJarProvider`] of the requested segment and block or transaction.
    ///
    /// `fn_range` should make sure the range goes through `find_fixed_range`.
    pub fn get_segment_provider(
        &self,
        segment: SnapshotSegment,
        fn_range: impl Fn() -> Option<RangeInclusive<BlockNumber>>,
        path: Option<&Path>,
    ) -> ProviderResult<Option<SnapshotJarProvider<'_>>> {
        // If we have a path, then get the block range from its name.
        // Otherwise, check `self.available_snapshots`
        let block_range = match path {
            Some(path) => SnapshotSegment::parse_filename(
                &path
                    .file_name()
                    .ok_or_else(|| ProviderError::MissingSnapshotPath(segment, path.to_path_buf()))?
                    .to_string_lossy(),
            )
            .and_then(|(parsed_segment, block_range)| {
                if parsed_segment == segment {
                    return Some(block_range)
                }
                None
            }),
            None => fn_range(),
        };

        // Return cached `LoadedJar` or insert it for the first time, and then, return it.
        if let Some(block_range) = block_range {
            return Ok(Some(self.get_or_create_jar_provider(segment, &block_range)?))
        }

        Ok(None)
    }

    /// Given a segment and block range it removes the cached provider from the map.
    pub fn remove_cached_provider(
        &self,
        segment: SnapshotSegment,
        fixed_block_range_end: BlockNumber,
    ) {
        self.map.remove(&(fixed_block_range_end, segment));
    }

    /// Given a segment and block range it returns a cached
    /// [`SnapshotJarProvider`]. TODO(joshie): we should check the size and pop N if there's too
    /// many.
    fn get_or_create_jar_provider(
        &self,
        segment: SnapshotSegment,
        fixed_block_range: &RangeInclusive<u64>,
    ) -> ProviderResult<SnapshotJarProvider<'_>> {
        let key = (*fixed_block_range.end(), segment);
        if let Some(jar) = self.map.get(&key) {
            Ok(jar.into())
        } else {
            let jar = NippyJar::load(&self.path.join(segment.filename(fixed_block_range))).map(
                |jar| {
                    if self.load_filters {
                        return jar.load_filters()
                    }
                    Ok(jar)
                },
            )??;

            self.map.insert(key, LoadedJar::new(jar)?);
            Ok(self.map.get(&key).expect("qed").into())
        }
    }

    /// Gets a snapshot segment's block range from the provider inner block
    /// index.
    fn get_segment_ranges_from_block(
        &self,
        segment: SnapshotSegment,
        block: u64,
    ) -> Option<RangeInclusive<BlockNumber>> {
        self.snapshots_max_block
            .read()
            .get(&segment)
            .into_iter()
            .find(|max| **max >= block)
            .map(|block| find_fixed_range(*block))
    }

    /// Gets a snapshot segment's fixed block range from the provider inner
    /// transaction index.
    fn get_segment_ranges_from_transaction(
        &self,
        segment: SnapshotSegment,
        tx: u64,
    ) -> Option<RangeInclusive<BlockNumber>> {
        let snapshots = self.snapshots_tx_index.read();
        let segment_snapshots = snapshots.get(&segment)?;

        // It's more probable that the request comes from a newer tx height, so we iterate
        // the snapshots in reverse.
        let mut snapshots_rev_iter = segment_snapshots.iter().rev().peekable();

        while let Some((tx_end, block_range)) = snapshots_rev_iter.next() {
            if tx > *tx_end {
                // request tx is higher than highest snapshot tx
                return None
            }
            let tx_start = snapshots_rev_iter.peek().map(|(tx_end, _)| *tx_end + 1).unwrap_or(0);
            if tx_start <= tx {
                return Some(find_fixed_range(*block_range.end()))
            }
        }
        None
    }

    /// Updates the inner transaction and block indexes alongside the internal cached providers in
    /// `self.map`.
    ///
    /// Any entry higher than `segment_max_block` will be deleted from the previous structures.
    ///
    /// If `segment_max_block` is None it means there's no static file for this segment.
    pub fn update_index(
        &self,
        segment: SnapshotSegment,
        segment_max_block: Option<BlockNumber>,
    ) -> ProviderResult<()> {
        let mut max_block = self.snapshots_max_block.write();
        let mut tx_index = self.snapshots_tx_index.write();

        match segment_max_block {
            Some(segment_max_block) => {
                // Update the max block for the segment
                max_block.insert(segment, segment_max_block);
                let fixed_range = find_fixed_range(segment_max_block);

                let jar = NippyJar::<SegmentHeader>::load(
                    &self.path.join(segment.filename(&fixed_range)),
                )?;

                // Updates the tx index by first removing all entries which have a higher
                // block_start than our current static file.
                if let Some(tx_range) = jar.user_header().tx_range() {
                    let tx_end = *tx_range.end();

                    // Current block range has the same block start as `fixed_range``, but block end
                    // might be different if we are still filling this static file.
                    let current_block_range = jar.user_header().block_range();

                    // Considering that `update_index` is called when we either append/truncate, we
                    // are sure that we are handling the latest data points.
                    //
                    // Here we remove every entry of the index that has a block start higher or
                    // equal than our current one. This is important in the case
                    // that we prune a lot of rows resulting in a file (and thus
                    // a higher block range) deletion.
                    tx_index
                        .entry(segment)
                        .and_modify(|index| {
                            index
                                .retain(|_, block_range| block_range.start() < fixed_range.start());
                            index.insert(tx_end, current_block_range.clone());
                        })
                        .or_insert_with(|| BTreeMap::from([(tx_end, current_block_range)]));
<<<<<<< HEAD
                } else if let Some(1) = tx_index.get(&segment).map(|index| index.len()) {
                    // Only happens if we unwind all the txes/receipts from the first static file.
                    // Should only happen in test scenarios.
                    if matches!(segment, SnapshotSegment::Receipts | SnapshotSegment::Transactions)
                    {
                        tx_index.remove(&segment);
                    }
=======
>>>>>>> 3dcb8358
                }

                // Update the cached provider.
                self.map.insert((*fixed_range.end(), segment), LoadedJar::new(jar)?);

                // Delete any cached provider that no longer has an associated jar.
                self.map.retain(|(end, seg), _| !(*seg == segment && *end > *fixed_range.end()));
            }
            None => {
                tx_index.remove(&segment);
                max_block.remove(&segment);
            }
        };

        Ok(())
    }

    /// Initializes the inner transaction and block index
    pub fn initialize_index(&self) -> ProviderResult<()> {
        let mut max_block = self.snapshots_max_block.write();
        let mut tx_index = self.snapshots_tx_index.write();

        tx_index.clear();

        for (segment, ranges) in iter_snapshots(&self.path)? {
            // Update last block for each segment
            if let Some((block_range, _)) = ranges.last() {
                max_block.insert(segment, *block_range.end());
            }

            // Update tx -> block_range index
            for (block_range, tx_range) in ranges {
                if let Some(tx_range) = tx_range {
                    let tx_end = *tx_range.end();

                    match tx_index.entry(segment) {
                        Entry::Occupied(mut index) => {
                            index.get_mut().insert(tx_end, block_range);
                        }
                        Entry::Vacant(index) => {
                            index.insert(BTreeMap::from([(tx_end, block_range)]));
                        }
                    };
                }
            }
        }

        Ok(())
    }

    /// Gets the highest snapshot block if it exists for a snapshot segment.
    pub fn get_highest_snapshot_block(&self, segment: SnapshotSegment) -> Option<BlockNumber> {
        self.snapshots_max_block.read().get(&segment).copied()
    }

    /// Gets the highest snapshotted transaction.
    pub fn get_highest_snapshot_tx(&self, segment: SnapshotSegment) -> Option<TxNumber> {
        self.snapshots_tx_index
            .read()
            .get(&segment)
            .and_then(|index| index.last_key_value().map(|(last_tx, _)| *last_tx))
    }

    /// Gets the highest snapshotted blocks for all segments.
    pub fn get_highest_snapshots(&self) -> HighestSnapshots {
        HighestSnapshots {
            headers: self.get_highest_snapshot_block(SnapshotSegment::Headers),
            receipts: self.get_highest_snapshot_block(SnapshotSegment::Receipts),
            transactions: self.get_highest_snapshot_block(SnapshotSegment::Transactions),
        }
    }

    /// Iterates through segment snapshots in reverse order, executing a function until it returns
    /// some object. Useful for finding objects by [`TxHash`] or [`BlockHash`].
    pub fn find_snapshot<T>(
        &self,
        segment: SnapshotSegment,
        func: impl Fn(SnapshotJarProvider<'_>) -> ProviderResult<Option<T>>,
    ) -> ProviderResult<Option<T>> {
        if let Some(highest_block) = self.get_highest_snapshot_block(segment) {
            let mut range = find_fixed_range(highest_block);
            while *range.end() > 0 {
                if let Some(res) = func(self.get_or_create_jar_provider(segment, &range)?)? {
                    return Ok(Some(res))
                }
                range = range.start().saturating_sub(BLOCKS_PER_SNAPSHOT)..=
                    range.end().saturating_sub(BLOCKS_PER_SNAPSHOT);
            }
        }

        Ok(None)
    }

    /// Fetches data within a specified range across multiple snapshot files.
    ///
    /// This function iteratively retrieves data using `get_fn` for each item in the given range.
    /// It continues fetching until the end of the range is reached or the provided `predicate`
    /// returns false.
    pub fn fetch_range<T, F, P>(
        &self,
        segment: SnapshotSegment,
        range: Range<u64>,
        get_fn: F,
        mut predicate: P,
    ) -> ProviderResult<Vec<T>>
    where
        F: Fn(&mut SnapshotCursor<'_>, u64) -> ProviderResult<Option<T>>,
        P: FnMut(&T) -> bool,
    {
        let get_provider = |start: u64| match segment {
            SnapshotSegment::Headers => self.get_segment_provider_from_block(segment, start, None),
            SnapshotSegment::Transactions | SnapshotSegment::Receipts => {
                self.get_segment_provider_from_transaction(segment, start, None)
            }
        };

        let mut result = Vec::with_capacity((range.end - range.start).min(100) as usize);
        let mut provider = get_provider(range.start)?;
        let mut cursor = provider.cursor()?;

        // advances number in range
        'outer: for number in range {
            // advances snapshot files if `get_fn` returns None
            'inner: loop {
                match get_fn(&mut cursor, number)? {
                    Some(res) => {
                        if !predicate(&res) {
                            break 'outer
                        }
                        result.push(res);
                        break 'inner
                    }
                    None => {
                        provider = get_provider(number)?;
                        cursor = provider.cursor()?;
                    }
                }
            }
        }

        Ok(result)
    }

    /// Returns directory where snapshots are located.
    pub fn directory(&self) -> &Path {
        &self.path
    }
}

/// Helper trait to manage different [`SnapshotProviderRW`] of an `Arc<SnapshotProvider`
pub trait SnapshotWriter {
    /// Returns a mutable reference to a [`SnapshotProviderRW`] of a [`SnapshotSegment`].
    fn get_writer(
        &self,
        block: BlockNumber,
        segment: SnapshotSegment,
<<<<<<< HEAD
    ) -> ProviderResult<SnapshotProviderRWRefMut<'_>>;
=======
    ) -> ProviderResult<RefMut<'_, SnapshotSegment, SnapshotProviderRW<'static>>>;
>>>>>>> 3dcb8358

    /// Returns a mutable reference to a [`SnapshotProviderRW`] of the latest [`SnapshotSegment`].
    fn latest_writer(
        &self,
        segment: SnapshotSegment,
<<<<<<< HEAD
    ) -> ProviderResult<SnapshotProviderRWRefMut<'_>>;
=======
    ) -> ProviderResult<RefMut<'_, SnapshotSegment, SnapshotProviderRW<'static>>>;
>>>>>>> 3dcb8358

    /// Commits all changes of all [`SnapshotProviderRW`] of all [`SnapshotSegment`].
    fn commit(&self) -> ProviderResult<()>;
}

impl SnapshotWriter for Arc<SnapshotProvider> {
    fn get_writer(
        &self,
        block: BlockNumber,
        segment: SnapshotSegment,
<<<<<<< HEAD
    ) -> ProviderResult<SnapshotProviderRWRefMut<'_>> {
=======
    ) -> ProviderResult<RefMut<'_, SnapshotSegment, SnapshotProviderRW<'static>>> {
>>>>>>> 3dcb8358
        Ok(match self.writers.entry(segment) {
            DashMapEntry::Occupied(entry) => entry.into_ref(),
            DashMapEntry::Vacant(entry) => {
                entry.insert(SnapshotProviderRW::new(segment, block, self.clone())?)
            }
        })
    }

    fn latest_writer(
        &self,
        segment: SnapshotSegment,
<<<<<<< HEAD
    ) -> ProviderResult<SnapshotProviderRWRefMut<'_>> {
=======
    ) -> ProviderResult<RefMut<'_, SnapshotSegment, SnapshotProviderRW<'static>>> {
>>>>>>> 3dcb8358
        self.get_writer(self.get_highest_snapshot_block(segment).unwrap_or_default(), segment)
    }

    fn commit(&self) -> ProviderResult<()> {
        for mut writer in self.writers.iter_mut() {
            writer.commit()?;
        }
        Ok(())
    }
}

impl HeaderProvider for SnapshotProvider {
    fn header(&self, block_hash: &BlockHash) -> ProviderResult<Option<Header>> {
        self.find_snapshot(SnapshotSegment::Headers, |jar_provider| {
            Ok(jar_provider
                .cursor()?
                .get_two::<HeaderMask<Header, BlockHash>>(block_hash.into())?
                .and_then(|(header, hash)| {
                    if &hash == block_hash {
                        return Some(header)
                    }
                    None
                }))
        })
    }

    fn header_by_number(&self, num: BlockNumber) -> ProviderResult<Option<Header>> {
        self.get_segment_provider_from_block(SnapshotSegment::Headers, num, None)?
            .header_by_number(num)
    }

    fn header_td(&self, block_hash: &BlockHash) -> ProviderResult<Option<U256>> {
        self.find_snapshot(SnapshotSegment::Headers, |jar_provider| {
            Ok(jar_provider
                .cursor()?
                .get_two::<HeaderMask<CompactU256, BlockHash>>(block_hash.into())?
                .and_then(|(td, hash)| (&hash == block_hash).then_some(td.0)))
        })
    }

    fn header_td_by_number(&self, num: BlockNumber) -> ProviderResult<Option<U256>> {
        self.get_segment_provider_from_block(SnapshotSegment::Headers, num, None)?
            .header_td_by_number(num)
    }

    fn headers_range(&self, range: impl RangeBounds<BlockNumber>) -> ProviderResult<Vec<Header>> {
        self.fetch_range(
            SnapshotSegment::Headers,
            to_range(range),
            |cursor, number| cursor.get_one::<HeaderMask<Header>>(number.into()),
            |_| true,
        )
    }

    fn sealed_header(&self, num: BlockNumber) -> ProviderResult<Option<SealedHeader>> {
        self.get_segment_provider_from_block(SnapshotSegment::Headers, num, None)?
            .sealed_header(num)
    }

    fn sealed_headers_while(
        &self,
        range: impl RangeBounds<BlockNumber>,
        predicate: impl FnMut(&SealedHeader) -> bool,
    ) -> ProviderResult<Vec<SealedHeader>> {
        self.fetch_range(
            SnapshotSegment::Headers,
            to_range(range),
            |cursor, number| {
                Ok(cursor
                    .get_two::<HeaderMask<Header, BlockHash>>(number.into())?
                    .map(|(header, hash)| header.seal(hash)))
            },
            predicate,
        )
    }
}

impl BlockHashReader for SnapshotProvider {
    fn block_hash(&self, num: u64) -> ProviderResult<Option<B256>> {
        self.get_segment_provider_from_block(SnapshotSegment::Headers, num, None)?.block_hash(num)
    }

    fn canonical_hashes_range(
        &self,
        start: BlockNumber,
        end: BlockNumber,
    ) -> ProviderResult<Vec<B256>> {
        self.fetch_range(
            SnapshotSegment::Headers,
            start..end,
            |cursor, number| cursor.get_one::<HeaderMask<BlockHash>>(number.into()),
            |_| true,
        )
    }
}

impl ReceiptProvider for SnapshotProvider {
    fn receipt(&self, num: TxNumber) -> ProviderResult<Option<Receipt>> {
        self.get_segment_provider_from_transaction(SnapshotSegment::Receipts, num, None)?
            .receipt(num)
    }

    fn receipt_by_hash(&self, hash: TxHash) -> ProviderResult<Option<Receipt>> {
        if let Some(num) = self.transaction_id(hash)? {
            return self.receipt(num)
        }
        Ok(None)
    }

    fn receipts_by_block(&self, _block: BlockHashOrNumber) -> ProviderResult<Option<Vec<Receipt>>> {
        unreachable!()
    }

    fn receipts_by_tx_range(
        &self,
        range: impl RangeBounds<TxNumber>,
    ) -> ProviderResult<Vec<Receipt>> {
        self.fetch_range(
            SnapshotSegment::Receipts,
            to_range(range),
            |cursor, number| cursor.get_one::<ReceiptMask<Receipt>>(number.into()),
            |_| true,
        )
    }
}

impl TransactionsProviderExt for SnapshotProvider {
    fn transaction_hashes_by_range(
        &self,
        tx_range: Range<TxNumber>,
    ) -> ProviderResult<Vec<(TxHash, TxNumber)>> {
        self.fetch_range(
            SnapshotSegment::Transactions,
            tx_range,
            |cursor, number| {
                let tx =
                    cursor.get_one::<TransactionMask<TransactionSignedNoHash>>(number.into())?;
                Ok(tx.map(|tx| (tx.hash(), cursor.number())))
            },
            |_| true,
        )
    }
}

impl TransactionsProvider for SnapshotProvider {
    fn transaction_id(&self, tx_hash: TxHash) -> ProviderResult<Option<TxNumber>> {
        self.find_snapshot(SnapshotSegment::Transactions, |jar_provider| {
            let mut cursor = jar_provider.cursor()?;
            if cursor
                .get_one::<TransactionMask<TransactionSignedNoHash>>((&tx_hash).into())?
                .and_then(|tx| (tx.hash() == tx_hash).then_some(tx))
                .is_some()
            {
                Ok(Some(cursor.number()))
            } else {
                Ok(None)
            }
        })
    }

    fn transaction_by_id(&self, num: TxNumber) -> ProviderResult<Option<TransactionSigned>> {
        self.get_segment_provider_from_transaction(SnapshotSegment::Transactions, num, None)?
            .transaction_by_id(num)
    }

    fn transaction_by_id_no_hash(
        &self,
        num: TxNumber,
    ) -> ProviderResult<Option<TransactionSignedNoHash>> {
        self.get_segment_provider_from_transaction(SnapshotSegment::Transactions, num, None)?
            .transaction_by_id_no_hash(num)
    }

    fn transaction_by_hash(&self, hash: TxHash) -> ProviderResult<Option<TransactionSigned>> {
        self.find_snapshot(SnapshotSegment::Transactions, |jar_provider| {
            Ok(jar_provider
                .cursor()?
                .get_one::<TransactionMask<TransactionSignedNoHash>>((&hash).into())?
                .map(|tx| tx.with_hash())
                .and_then(|tx| (tx.hash_ref() == &hash).then_some(tx)))
        })
    }

    fn transaction_by_hash_with_meta(
        &self,
        _hash: TxHash,
    ) -> ProviderResult<Option<(TransactionSigned, TransactionMeta)>> {
        // Required data not present in snapshots
        Err(ProviderError::UnsupportedProvider)
    }

    fn transaction_block(&self, _id: TxNumber) -> ProviderResult<Option<BlockNumber>> {
        // Required data not present in snapshots
        Err(ProviderError::UnsupportedProvider)
    }

    fn transactions_by_block(
        &self,
        _block_id: BlockHashOrNumber,
    ) -> ProviderResult<Option<Vec<TransactionSigned>>> {
        // Required data not present in snapshots
        Err(ProviderError::UnsupportedProvider)
    }

    fn transactions_by_block_range(
        &self,
        _range: impl RangeBounds<BlockNumber>,
    ) -> ProviderResult<Vec<Vec<TransactionSigned>>> {
        // Required data not present in snapshots
        Err(ProviderError::UnsupportedProvider)
    }

    fn senders_by_tx_range(
        &self,
        range: impl RangeBounds<TxNumber>,
    ) -> ProviderResult<Vec<Address>> {
        let txes = self.transactions_by_tx_range(range)?;
        TransactionSignedNoHash::recover_signers(&txes, txes.len())
            .ok_or(ProviderError::SenderRecoveryError)
    }

    fn transactions_by_tx_range(
        &self,
        range: impl RangeBounds<TxNumber>,
    ) -> ProviderResult<Vec<reth_primitives::TransactionSignedNoHash>> {
        self.fetch_range(
            SnapshotSegment::Transactions,
            to_range(range),
            |cursor, number| {
                cursor.get_one::<TransactionMask<TransactionSignedNoHash>>(number.into())
            },
            |_| true,
        )
    }

    fn transaction_sender(&self, id: TxNumber) -> ProviderResult<Option<Address>> {
        Ok(self.transaction_by_id_no_hash(id)?.and_then(|tx| tx.recover_signer()))
    }
}

/* Cannot be successfully implemented but must exist for trait requirements */

impl BlockNumReader for SnapshotProvider {
    fn chain_info(&self) -> ProviderResult<ChainInfo> {
        // Required data not present in snapshots
        Err(ProviderError::UnsupportedProvider)
    }

    fn best_block_number(&self) -> ProviderResult<BlockNumber> {
        // Required data not present in snapshots
        Err(ProviderError::UnsupportedProvider)
    }

    fn last_block_number(&self) -> ProviderResult<BlockNumber> {
        // Required data not present in snapshots
        Err(ProviderError::UnsupportedProvider)
    }

    fn block_number(&self, _hash: B256) -> ProviderResult<Option<BlockNumber>> {
        // Required data not present in snapshots
        Err(ProviderError::UnsupportedProvider)
    }
}

impl BlockReader for SnapshotProvider {
    fn find_block_by_hash(
        &self,
        _hash: B256,
        _source: BlockSource,
    ) -> ProviderResult<Option<Block>> {
        // Required data not present in snapshots
        Err(ProviderError::UnsupportedProvider)
    }

    fn block(&self, _id: BlockHashOrNumber) -> ProviderResult<Option<Block>> {
        // Required data not present in snapshots
        Err(ProviderError::UnsupportedProvider)
    }

    fn pending_block(&self) -> ProviderResult<Option<SealedBlock>> {
        // Required data not present in snapshots
        Err(ProviderError::UnsupportedProvider)
    }

    fn pending_block_with_senders(&self) -> ProviderResult<Option<SealedBlockWithSenders>> {
        // Required data not present in snapshots
        Err(ProviderError::UnsupportedProvider)
    }

    fn pending_block_and_receipts(&self) -> ProviderResult<Option<(SealedBlock, Vec<Receipt>)>> {
        // Required data not present in snapshots
        Err(ProviderError::UnsupportedProvider)
    }

    fn ommers(&self, _id: BlockHashOrNumber) -> ProviderResult<Option<Vec<Header>>> {
        // Required data not present in snapshots
        Err(ProviderError::UnsupportedProvider)
    }

    fn block_body_indices(&self, _num: u64) -> ProviderResult<Option<StoredBlockBodyIndices>> {
        // Required data not present in snapshots
        Err(ProviderError::UnsupportedProvider)
    }

    fn block_with_senders(
        &self,
        _id: BlockHashOrNumber,
        _transaction_kind: TransactionVariant,
    ) -> ProviderResult<Option<BlockWithSenders>> {
        // Required data not present in snapshots
        Err(ProviderError::UnsupportedProvider)
    }

    fn block_range(&self, _range: RangeInclusive<BlockNumber>) -> ProviderResult<Vec<Block>> {
        // Required data not present in snapshots
        Err(ProviderError::UnsupportedProvider)
    }
}

impl WithdrawalsProvider for SnapshotProvider {
    fn withdrawals_by_block(
        &self,
        _id: BlockHashOrNumber,
        _timestamp: u64,
    ) -> ProviderResult<Option<Vec<Withdrawal>>> {
        // Required data not present in snapshots
        Err(ProviderError::UnsupportedProvider)
    }

    fn latest_withdrawal(&self) -> ProviderResult<Option<Withdrawal>> {
        // Required data not present in snapshots
        Err(ProviderError::UnsupportedProvider)
    }
}<|MERGE_RESOLUTION|>--- conflicted
+++ resolved
@@ -1,24 +1,13 @@
-<<<<<<< HEAD
 use super::{
     LoadedJar, SnapshotJarProvider, SnapshotProviderRW, SnapshotProviderRWRefMut,
     BLOCKS_PER_SNAPSHOT,
 };
-=======
-use super::{LoadedJar, SnapshotJarProvider, SnapshotProviderRW, BLOCKS_PER_SNAPSHOT};
->>>>>>> 3dcb8358
 use crate::{
     to_range, BlockHashReader, BlockNumReader, BlockReader, BlockSource, HeaderProvider,
     ReceiptProvider, TransactionVariant, TransactionsProvider, TransactionsProviderExt,
     WithdrawalsProvider,
 };
-<<<<<<< HEAD
 use dashmap::{mapref::entry::Entry as DashMapEntry, DashMap};
-=======
-use dashmap::{
-    mapref::{entry::Entry as DashMapEntry, one::RefMut},
-    DashMap,
-};
->>>>>>> 3dcb8358
 use parking_lot::RwLock;
 use reth_db::{
     codecs::CompactU256,
@@ -275,7 +264,6 @@
                             index.insert(tx_end, current_block_range.clone());
                         })
                         .or_insert_with(|| BTreeMap::from([(tx_end, current_block_range)]));
-<<<<<<< HEAD
                 } else if let Some(1) = tx_index.get(&segment).map(|index| index.len()) {
                     // Only happens if we unwind all the txes/receipts from the first static file.
                     // Should only happen in test scenarios.
@@ -283,8 +271,6 @@
                     {
                         tx_index.remove(&segment);
                     }
-=======
->>>>>>> 3dcb8358
                 }
 
                 // Update the cached provider.
@@ -441,21 +427,13 @@
         &self,
         block: BlockNumber,
         segment: SnapshotSegment,
-<<<<<<< HEAD
     ) -> ProviderResult<SnapshotProviderRWRefMut<'_>>;
-=======
-    ) -> ProviderResult<RefMut<'_, SnapshotSegment, SnapshotProviderRW<'static>>>;
->>>>>>> 3dcb8358
 
     /// Returns a mutable reference to a [`SnapshotProviderRW`] of the latest [`SnapshotSegment`].
     fn latest_writer(
         &self,
         segment: SnapshotSegment,
-<<<<<<< HEAD
     ) -> ProviderResult<SnapshotProviderRWRefMut<'_>>;
-=======
-    ) -> ProviderResult<RefMut<'_, SnapshotSegment, SnapshotProviderRW<'static>>>;
->>>>>>> 3dcb8358
 
     /// Commits all changes of all [`SnapshotProviderRW`] of all [`SnapshotSegment`].
     fn commit(&self) -> ProviderResult<()>;
@@ -466,11 +444,7 @@
         &self,
         block: BlockNumber,
         segment: SnapshotSegment,
-<<<<<<< HEAD
     ) -> ProviderResult<SnapshotProviderRWRefMut<'_>> {
-=======
-    ) -> ProviderResult<RefMut<'_, SnapshotSegment, SnapshotProviderRW<'static>>> {
->>>>>>> 3dcb8358
         Ok(match self.writers.entry(segment) {
             DashMapEntry::Occupied(entry) => entry.into_ref(),
             DashMapEntry::Vacant(entry) => {
@@ -482,11 +456,7 @@
     fn latest_writer(
         &self,
         segment: SnapshotSegment,
-<<<<<<< HEAD
     ) -> ProviderResult<SnapshotProviderRWRefMut<'_>> {
-=======
-    ) -> ProviderResult<RefMut<'_, SnapshotSegment, SnapshotProviderRW<'static>>> {
->>>>>>> 3dcb8358
         self.get_writer(self.get_highest_snapshot_block(segment).unwrap_or_default(), segment)
     }
 
