use super::{
    LoadedJar, SnapshotJarProvider, SnapshotProviderRW, SnapshotProviderRWRefMut,
    BLOCKS_PER_SNAPSHOT,
};
use crate::{
    to_range, BlockHashReader, BlockNumReader, BlockReader, BlockSource, HeaderProvider,
    ReceiptProvider, StatsReader, TransactionVariant, TransactionsProvider,
    TransactionsProviderExt, WithdrawalsProvider,
};
use dashmap::{mapref::entry::Entry as DashMapEntry, DashMap};
use parking_lot::RwLock;
use reth_db::{
    codecs::CompactU256,
    models::StoredBlockBodyIndices,
    snapshot::{
        iter_snapshots, ColumnSelectorOne, HeaderMask, ReceiptMask, SnapshotCursor, TransactionMask,
    },
    table::Table,
    tables, RawValue,
};
use reth_interfaces::provider::{ProviderError, ProviderResult};
use reth_nippy_jar::NippyJar;
use reth_primitives::{
    snapshot::{find_fixed_range, HighestSnapshots, SegmentHeader},
    Address, Block, BlockHash, BlockHashOrNumber, BlockNumber, BlockWithSenders, ChainInfo, Header,
    Receipt, SealedBlock, SealedBlockWithSenders, SealedHeader, SnapshotSegment, TransactionMeta,
    TransactionSigned, TransactionSignedNoHash, TxHash, TxNumber, Withdrawal, B256, U256,
};
use std::{
    collections::{hash_map::Entry, BTreeMap, HashMap},
    ops::{Range, RangeBounds, RangeInclusive},
    path::{Path, PathBuf},
    sync::Arc,
};

/// Alias type for a map that can be queried for block ranges from a transaction
/// segment respectively. It uses `TxNumber` to represent the transaction end of a snapshot range.
type SegmentRanges = HashMap<SnapshotSegment, BTreeMap<TxNumber, RangeInclusive<BlockNumber>>>;

/// [`SnapshotProvider`] manages all existing [`SnapshotJarProvider`].
#[derive(Debug, Default)]
pub struct SnapshotProvider {
    /// Maintains a map which allows for concurrent access to different `NippyJars`, over different
    /// segments and ranges.
    map: DashMap<(BlockNumber, SnapshotSegment), LoadedJar>,
    /// Max snapshotted block for each snapshot segment
    snapshots_max_block: RwLock<HashMap<SnapshotSegment, u64>>,
    /// Available snapshot block ranges on disk indexed by max transactions.
    snapshots_tx_index: RwLock<SegmentRanges>,
    /// Directory where snapshots are located
    path: PathBuf,
    /// Whether [`SnapshotJarProvider`] loads filters into memory. If not, `by_hash` queries won't
    /// be able to be queried directly.
    load_filters: bool,
    /// Maintains a map of Snapshot writers for each [`SnapshotSegment`]
    writers: DashMap<SnapshotSegment, SnapshotProviderRW<'static>>,
}

impl SnapshotProvider {
    /// Creates a new [`SnapshotProvider`].
    pub fn new(path: impl AsRef<Path>) -> ProviderResult<Self> {
        let provider = Self {
            map: Default::default(),
            writers: Default::default(),
            snapshots_max_block: Default::default(),
            snapshots_tx_index: Default::default(),
            path: path.as_ref().to_path_buf(),
            load_filters: false,
        };

        provider.initialize_index()?;
        Ok(provider)
    }

    /// Loads filters into memory when creating a [`SnapshotJarProvider`].
    pub fn with_filters(mut self) -> Self {
        self.load_filters = true;
        self
    }

    /// Gets the [`SnapshotJarProvider`] of the requested segment and block.
    pub fn get_segment_provider_from_block(
        &self,
        segment: SnapshotSegment,
        block: BlockNumber,
        path: Option<&Path>,
    ) -> ProviderResult<SnapshotJarProvider<'_>> {
        self.get_segment_provider(
            segment,
            || self.get_segment_ranges_from_block(segment, block),
            path,
        )?
        .ok_or_else(|| ProviderError::MissingSnapshotBlock(segment, block))
    }

    /// Gets the [`SnapshotJarProvider`] of the requested segment and transaction.
    pub fn get_segment_provider_from_transaction(
        &self,
        segment: SnapshotSegment,
        tx: TxNumber,
        path: Option<&Path>,
    ) -> ProviderResult<SnapshotJarProvider<'_>> {
        self.get_segment_provider(
            segment,
            || self.get_segment_ranges_from_transaction(segment, tx),
            path,
        )?
        .ok_or_else(|| ProviderError::MissingSnapshotTx(segment, tx))
    }

    /// Gets the [`SnapshotJarProvider`] of the requested segment and block or transaction.
    ///
    /// `fn_range` should make sure the range goes through `find_fixed_range`.
    pub fn get_segment_provider(
        &self,
        segment: SnapshotSegment,
        fn_range: impl Fn() -> Option<RangeInclusive<BlockNumber>>,
        path: Option<&Path>,
    ) -> ProviderResult<Option<SnapshotJarProvider<'_>>> {
        // If we have a path, then get the block range from its name.
        // Otherwise, check `self.available_snapshots`
        let block_range = match path {
            Some(path) => SnapshotSegment::parse_filename(
                &path
                    .file_name()
                    .ok_or_else(|| ProviderError::MissingSnapshotPath(segment, path.to_path_buf()))?
                    .to_string_lossy(),
            )
            .and_then(|(parsed_segment, block_range)| {
                if parsed_segment == segment {
                    return Some(block_range)
                }
                None
            }),
            None => fn_range(),
        };

        // Return cached `LoadedJar` or insert it for the first time, and then, return it.
        if let Some(block_range) = block_range {
            return Ok(Some(self.get_or_create_jar_provider(segment, &block_range)?))
        }

        Ok(None)
    }

    /// Given a segment and block range it removes the cached provider from the map.
    pub fn remove_cached_provider(
        &self,
        segment: SnapshotSegment,
        fixed_block_range_end: BlockNumber,
    ) {
        self.map.remove(&(fixed_block_range_end, segment));
    }

    /// Given a segment and block range it returns a cached
    /// [`SnapshotJarProvider`]. TODO(joshie): we should check the size and pop N if there's too
    /// many.
    fn get_or_create_jar_provider(
        &self,
        segment: SnapshotSegment,
        fixed_block_range: &RangeInclusive<u64>,
    ) -> ProviderResult<SnapshotJarProvider<'_>> {
        let key = (*fixed_block_range.end(), segment);
        if let Some(jar) = self.map.get(&key) {
            Ok(jar.into())
        } else {
            let jar = NippyJar::load(&self.path.join(segment.filename(fixed_block_range))).map(
                |jar| {
                    if self.load_filters {
                        return jar.load_filters()
                    }
                    Ok(jar)
                },
            )??;

            self.map.insert(key, LoadedJar::new(jar)?);
            Ok(self.map.get(&key).expect("qed").into())
        }
    }

    /// Gets a snapshot segment's block range from the provider inner block
    /// index.
    fn get_segment_ranges_from_block(
        &self,
        segment: SnapshotSegment,
        block: u64,
    ) -> Option<RangeInclusive<BlockNumber>> {
        self.snapshots_max_block
            .read()
            .get(&segment)
            .filter(|max| **max >= block)
            .map(|_| find_fixed_range(block))
    }

    /// Gets a snapshot segment's fixed block range from the provider inner
    /// transaction index.
    fn get_segment_ranges_from_transaction(
        &self,
        segment: SnapshotSegment,
        tx: u64,
    ) -> Option<RangeInclusive<BlockNumber>> {
        let snapshots = self.snapshots_tx_index.read();
        let segment_snapshots = snapshots.get(&segment)?;

        // It's more probable that the request comes from a newer tx height, so we iterate
        // the snapshots in reverse.
        let mut snapshots_rev_iter = segment_snapshots.iter().rev().peekable();

        while let Some((tx_end, block_range)) = snapshots_rev_iter.next() {
            if tx > *tx_end {
                // request tx is higher than highest snapshot tx
                return None
            }
            let tx_start = snapshots_rev_iter.peek().map(|(tx_end, _)| *tx_end + 1).unwrap_or(0);
            if tx_start <= tx {
                return Some(find_fixed_range(*block_range.end()))
            }
        }
        None
    }

    /// Updates the inner transaction and block indexes alongside the internal cached providers in
    /// `self.map`.
    ///
    /// Any entry higher than `segment_max_block` will be deleted from the previous structures.
    ///
    /// If `segment_max_block` is None it means there's no static file for this segment.
    pub fn update_index(
        &self,
        segment: SnapshotSegment,
        segment_max_block: Option<BlockNumber>,
    ) -> ProviderResult<()> {
        let mut max_block = self.snapshots_max_block.write();
        let mut tx_index = self.snapshots_tx_index.write();

        match segment_max_block {
            Some(segment_max_block) => {
                // Update the max block for the segment
                max_block.insert(segment, segment_max_block);
                let fixed_range = find_fixed_range(segment_max_block);

                let jar = NippyJar::<SegmentHeader>::load(
                    &self.path.join(segment.filename(&fixed_range)),
                )?;

                // Updates the tx index by first removing all entries which have a higher
                // block_start than our current static file.
                if let Some(tx_range) = jar.user_header().tx_range() {
                    let tx_end = *tx_range.end();

                    // Current block range has the same block start as `fixed_range``, but block end
                    // might be different if we are still filling this static file.
                    let current_block_range = jar.user_header().block_range();

                    // Considering that `update_index` is called when we either append/truncate, we
                    // are sure that we are handling the latest data points.
                    //
                    // Here we remove every entry of the index that has a block start higher or
                    // equal than our current one. This is important in the case
                    // that we prune a lot of rows resulting in a file (and thus
                    // a higher block range) deletion.
                    tx_index
                        .entry(segment)
                        .and_modify(|index| {
                            index
                                .retain(|_, block_range| block_range.start() < fixed_range.start());
                            index.insert(tx_end, current_block_range.clone());
                        })
                        .or_insert_with(|| BTreeMap::from([(tx_end, current_block_range)]));
                } else if let Some(1) = tx_index.get(&segment).map(|index| index.len()) {
                    // Only happens if we unwind all the txs/receipts from the first static file.
                    // Should only happen in test scenarios.
                    if matches!(segment, SnapshotSegment::Receipts | SnapshotSegment::Transactions)
                    {
                        tx_index.remove(&segment);
                    }
                }

                // Update the cached provider.
                self.map.insert((*fixed_range.end(), segment), LoadedJar::new(jar)?);

                // Delete any cached provider that no longer has an associated jar.
                self.map.retain(|(end, seg), _| !(*seg == segment && *end > *fixed_range.end()));
            }
            None => {
                tx_index.remove(&segment);
                max_block.remove(&segment);
            }
        };

        Ok(())
    }

    /// Initializes the inner transaction and block index
    pub fn initialize_index(&self) -> ProviderResult<()> {
        let mut max_block = self.snapshots_max_block.write();
        let mut tx_index = self.snapshots_tx_index.write();

        tx_index.clear();

        for (segment, ranges) in iter_snapshots(&self.path)? {
            // Update last block for each segment
            if let Some((block_range, _)) = ranges.last() {
                max_block.insert(segment, *block_range.end());
            }

            // Update tx -> block_range index
            for (block_range, tx_range) in ranges {
                if let Some(tx_range) = tx_range {
                    let tx_end = *tx_range.end();

                    match tx_index.entry(segment) {
                        Entry::Occupied(mut index) => {
                            index.get_mut().insert(tx_end, block_range);
                        }
                        Entry::Vacant(index) => {
                            index.insert(BTreeMap::from([(tx_end, block_range)]));
                        }
                    };
                }
            }
        }

        Ok(())
    }

    /// Gets the highest snapshot block if it exists for a snapshot segment.
    pub fn get_highest_snapshot_block(&self, segment: SnapshotSegment) -> Option<BlockNumber> {
        self.snapshots_max_block.read().get(&segment).copied()
    }

    /// Gets the highest snapshotted transaction.
    pub fn get_highest_snapshot_tx(&self, segment: SnapshotSegment) -> Option<TxNumber> {
        self.snapshots_tx_index
            .read()
            .get(&segment)
            .and_then(|index| index.last_key_value().map(|(last_tx, _)| *last_tx))
    }

    /// Gets the highest snapshotted blocks for all segments.
    pub fn get_highest_snapshots(&self) -> HighestSnapshots {
        HighestSnapshots {
            headers: self.get_highest_snapshot_block(SnapshotSegment::Headers),
            receipts: self.get_highest_snapshot_block(SnapshotSegment::Receipts),
            transactions: self.get_highest_snapshot_block(SnapshotSegment::Transactions),
        }
    }

    /// Iterates through segment snapshots in reverse order, executing a function until it returns
    /// some object. Useful for finding objects by [`TxHash`] or [`BlockHash`].
    pub fn find_snapshot<T>(
        &self,
        segment: SnapshotSegment,
        func: impl Fn(SnapshotJarProvider<'_>) -> ProviderResult<Option<T>>,
    ) -> ProviderResult<Option<T>> {
        if let Some(highest_block) = self.get_highest_snapshot_block(segment) {
            let mut range = find_fixed_range(highest_block);
            while *range.end() > 0 {
                if let Some(res) = func(self.get_or_create_jar_provider(segment, &range)?)? {
                    return Ok(Some(res))
                }
                range = range.start().saturating_sub(BLOCKS_PER_SNAPSHOT)..=
                    range.end().saturating_sub(BLOCKS_PER_SNAPSHOT);
            }
        }

        Ok(None)
    }

    /// Fetches data within a specified range across multiple snapshot files.
    ///
    /// This function iteratively retrieves data using `get_fn` for each item in the given range.
    /// It continues fetching until the end of the range is reached or the provided `predicate`
    /// returns false.
    pub fn fetch_range_with_predicate<T, F, P>(
        &self,
        segment: SnapshotSegment,
        range: Range<u64>,
        get_fn: F,
        mut predicate: P,
    ) -> ProviderResult<Vec<T>>
    where
        F: Fn(&mut SnapshotCursor<'_>, u64) -> ProviderResult<Option<T>>,
        P: FnMut(&T) -> bool,
    {
        let get_provider = |start: u64| match segment {
            SnapshotSegment::Headers => self.get_segment_provider_from_block(segment, start, None),
            SnapshotSegment::Transactions | SnapshotSegment::Receipts => {
                self.get_segment_provider_from_transaction(segment, start, None)
            }
        };

        let mut result = Vec::with_capacity((range.end - range.start).min(100) as usize);
        let mut provider = get_provider(range.start)?;
        let mut cursor = provider.cursor()?;

        // advances number in range
        'outer: for number in range {
            // advances snapshot files if `get_fn` returns None
            'inner: loop {
                match get_fn(&mut cursor, number)? {
                    Some(res) => {
                        if !predicate(&res) {
                            break 'outer
                        }
                        result.push(res);
                        break 'inner
                    }
                    None => {
                        provider = get_provider(number)?;
                        cursor = provider.cursor()?;
                    }
                }
            }
        }

        Ok(result)
    }

    /// Fetches data within a specified range across multiple snapshot files.
    ///
    /// Returns an iterator over the data
    pub fn fetch_range_iter<'a, T, F>(
        &'a self,
        segment: SnapshotSegment,
        range: Range<u64>,
        get_fn: F,
    ) -> ProviderResult<impl Iterator<Item = ProviderResult<T>> + 'a>
    where
        F: Fn(&mut SnapshotCursor<'_>, u64) -> ProviderResult<Option<T>> + 'a,
        T: std::fmt::Debug,
    {
        let get_provider = move |start: u64| match segment {
            SnapshotSegment::Headers => self.get_segment_provider_from_block(segment, start, None),
            SnapshotSegment::Transactions | SnapshotSegment::Receipts => {
                self.get_segment_provider_from_transaction(segment, start, None)
            }
        };
        let mut provider = get_provider(range.start)?;

        Ok(range.filter_map(move |number| {
            match get_fn(&mut provider.cursor().ok()?, number).transpose() {
                Some(result) => Some(result),
                None => {
                    provider = get_provider(number).ok()?;
                    get_fn(&mut provider.cursor().ok()?, number).transpose()
                }
            }
        }))
    }

    /// Returns directory where snapshots are located.
    pub fn directory(&self) -> &Path {
        &self.path
    }

    /// Retrieves data from the database or snapshot, wherever it's available.
    ///
    /// # Arguments
    /// * `segment` - The segment of the snapshot to check against.
    /// * `index_key` - Requested index key, usually a block or transaction number.
    /// * `fetch_from_snapshot` - A closure that defines how to fetch the data from the snapshot
    ///   provider.
    /// * `fetch_from_database` - A closure that defines how to fetch the data from the database
    ///   when the snapshot doesn't contain the required data or is not available.
    pub fn get_with_snapshot_or_database<T, FS, FD>(
        &self,
        segment: SnapshotSegment,
        number: u64,
        fetch_from_snapshot: FS,
        fetch_from_database: FD,
    ) -> ProviderResult<Option<T>>
    where
        FS: Fn(&SnapshotProvider) -> ProviderResult<Option<T>>,
        FD: Fn() -> ProviderResult<Option<T>>,
    {
        // If there is, check the maximum block or transaction number of the segment.
        let snapshot_upper_bound = match segment {
            SnapshotSegment::Headers => self.get_highest_snapshot_block(segment),
            SnapshotSegment::Transactions | SnapshotSegment::Receipts => {
                self.get_highest_snapshot_tx(segment)
            }
        };

        if snapshot_upper_bound.map_or(false, |snapshot_upper_bound| snapshot_upper_bound >= number)
        {
            return fetch_from_snapshot(self)
        }
        fetch_from_database()
    }

    /// Gets data within a specified range, potentially spanning different snapshots and database.
    ///
    /// # Arguments
    /// * `segment` - The segment of the snapshot to query.
    /// * `block_range` - The range of data to fetch.
    /// * `fetch_from_snapshot` - A function to fetch data from the snapshot.
    /// * `fetch_from_database` - A function to fetch data from the database.
    /// * `predicate` - A function used to evaluate each item in the fetched data. Fetching is
    ///   terminated when this function returns false, thereby filtering the data based on the
    ///   provided condition.
    pub fn get_range_with_snapshot_or_database<T, P, FS, FD>(
        &self,
        segment: SnapshotSegment,
        mut block_or_tx_range: Range<u64>,
        fetch_from_snapshot: FS,
        mut fetch_from_database: FD,
        mut predicate: P,
    ) -> ProviderResult<Vec<T>>
    where
        FS: Fn(&SnapshotProvider, Range<u64>, &mut P) -> ProviderResult<Vec<T>>,
        FD: FnMut(Range<u64>, P) -> ProviderResult<Vec<T>>,
        P: FnMut(&T) -> bool,
    {
        let mut data = Vec::new();

        // If there is, check the maximum block or transaction number of the segment.
        if let Some(snapshot_upper_bound) = match segment {
            SnapshotSegment::Headers => self.get_highest_snapshot_block(segment),
            SnapshotSegment::Transactions | SnapshotSegment::Receipts => {
                self.get_highest_snapshot_tx(segment)
            }
        } {
            if block_or_tx_range.start <= snapshot_upper_bound {
                let end = block_or_tx_range.end.min(snapshot_upper_bound + 1);
                data.extend(fetch_from_snapshot(
                    self,
                    block_or_tx_range.start..end,
                    &mut predicate,
                )?);
                block_or_tx_range.start = end;
            }
        }

        if block_or_tx_range.end > block_or_tx_range.start {
            data.extend(fetch_from_database(block_or_tx_range, predicate)?)
        }

        Ok(data)
    }
}

/// Helper trait to manage different [`SnapshotProviderRW`] of an `Arc<SnapshotProvider`
pub trait SnapshotWriter {
    /// Returns a mutable reference to a [`SnapshotProviderRW`] of a [`SnapshotSegment`].
    fn get_writer(
        &self,
        block: BlockNumber,
        segment: SnapshotSegment,
    ) -> ProviderResult<SnapshotProviderRWRefMut<'_>>;

    /// Returns a mutable reference to a [`SnapshotProviderRW`] of the latest [`SnapshotSegment`].
    fn latest_writer(
        &self,
        segment: SnapshotSegment,
    ) -> ProviderResult<SnapshotProviderRWRefMut<'_>>;

    /// Commits all changes of all [`SnapshotProviderRW`] of all [`SnapshotSegment`].
    fn commit(&self) -> ProviderResult<()>;
}

impl SnapshotWriter for Arc<SnapshotProvider> {
    fn get_writer(
        &self,
        block: BlockNumber,
        segment: SnapshotSegment,
    ) -> ProviderResult<SnapshotProviderRWRefMut<'_>> {
        Ok(match self.writers.entry(segment) {
            DashMapEntry::Occupied(entry) => entry.into_ref(),
            DashMapEntry::Vacant(entry) => {
                entry.insert(SnapshotProviderRW::new(segment, block, self.clone())?)
            }
        })
    }

    fn latest_writer(
        &self,
        segment: SnapshotSegment,
    ) -> ProviderResult<SnapshotProviderRWRefMut<'_>> {
        self.get_writer(self.get_highest_snapshot_block(segment).unwrap_or_default(), segment)
    }

    fn commit(&self) -> ProviderResult<()> {
        for mut writer in self.writers.iter_mut() {
            writer.commit()?;
        }
        Ok(())
    }
}

impl HeaderProvider for SnapshotProvider {
    fn header(&self, block_hash: &BlockHash) -> ProviderResult<Option<Header>> {
        self.find_snapshot(SnapshotSegment::Headers, |jar_provider| {
            Ok(jar_provider
                .cursor()?
                .get_two::<HeaderMask<Header, BlockHash>>(block_hash.into())?
                .and_then(|(header, hash)| {
                    if &hash == block_hash {
                        return Some(header)
                    }
                    None
                }))
        })
    }

    fn header_by_number(&self, num: BlockNumber) -> ProviderResult<Option<Header>> {
        self.get_segment_provider_from_block(SnapshotSegment::Headers, num, None)?
            .header_by_number(num)
    }

    fn header_td(&self, block_hash: &BlockHash) -> ProviderResult<Option<U256>> {
        self.find_snapshot(SnapshotSegment::Headers, |jar_provider| {
            Ok(jar_provider
                .cursor()?
                .get_two::<HeaderMask<CompactU256, BlockHash>>(block_hash.into())?
                .and_then(|(td, hash)| (&hash == block_hash).then_some(td.0)))
        })
    }

    fn header_td_by_number(&self, num: BlockNumber) -> ProviderResult<Option<U256>> {
        self.get_segment_provider_from_block(SnapshotSegment::Headers, num, None)?
            .header_td_by_number(num)
    }

    fn headers_range(&self, range: impl RangeBounds<BlockNumber>) -> ProviderResult<Vec<Header>> {
        self.fetch_range_with_predicate(
            SnapshotSegment::Headers,
            to_range(range),
            |cursor, number| cursor.get_one::<HeaderMask<Header>>(number.into()),
            |_| true,
        )
    }

    fn sealed_header(&self, num: BlockNumber) -> ProviderResult<Option<SealedHeader>> {
        self.get_segment_provider_from_block(SnapshotSegment::Headers, num, None)?
            .sealed_header(num)
    }

    fn sealed_headers_while(
        &self,
        range: impl RangeBounds<BlockNumber>,
        predicate: impl FnMut(&SealedHeader) -> bool,
    ) -> ProviderResult<Vec<SealedHeader>> {
        self.fetch_range_with_predicate(
            SnapshotSegment::Headers,
            to_range(range),
            |cursor, number| {
                Ok(cursor
                    .get_two::<HeaderMask<Header, BlockHash>>(number.into())?
                    .map(|(header, hash)| header.seal(hash)))
            },
            predicate,
        )
    }
}

impl BlockHashReader for SnapshotProvider {
    fn block_hash(&self, num: u64) -> ProviderResult<Option<B256>> {
        self.get_segment_provider_from_block(SnapshotSegment::Headers, num, None)?.block_hash(num)
    }

    fn canonical_hashes_range(
        &self,
        start: BlockNumber,
        end: BlockNumber,
    ) -> ProviderResult<Vec<B256>> {
        self.fetch_range_with_predicate(
            SnapshotSegment::Headers,
            start..end,
            |cursor, number| cursor.get_one::<HeaderMask<BlockHash>>(number.into()),
            |_| true,
        )
    }
}

impl ReceiptProvider for SnapshotProvider {
    fn receipt(&self, num: TxNumber) -> ProviderResult<Option<Receipt>> {
        self.get_segment_provider_from_transaction(SnapshotSegment::Receipts, num, None)?
            .receipt(num)
    }

    fn receipt_by_hash(&self, hash: TxHash) -> ProviderResult<Option<Receipt>> {
        if let Some(num) = self.transaction_id(hash)? {
            return self.receipt(num)
        }
        Ok(None)
    }

    fn receipts_by_block(&self, _block: BlockHashOrNumber) -> ProviderResult<Option<Vec<Receipt>>> {
        unreachable!()
    }

    fn receipts_by_tx_range(
        &self,
        range: impl RangeBounds<TxNumber>,
    ) -> ProviderResult<Vec<Receipt>> {
        self.fetch_range_with_predicate(
            SnapshotSegment::Receipts,
            to_range(range),
            |cursor, number| cursor.get_one::<ReceiptMask<Receipt>>(number.into()),
            |_| true,
        )
    }
}

impl TransactionsProviderExt for SnapshotProvider {
    fn transaction_hashes_by_range(
        &self,
        tx_range: Range<TxNumber>,
    ) -> ProviderResult<Vec<(TxHash, TxNumber)>> {
        self.fetch_range_with_predicate(
            SnapshotSegment::Transactions,
            tx_range,
            |cursor, number| {
                let tx =
                    cursor.get_one::<TransactionMask<TransactionSignedNoHash>>(number.into())?;
                Ok(tx.map(|tx| (tx.hash(), cursor.number())))
            },
            |_| true,
        )
    }
}

impl TransactionsProvider for SnapshotProvider {
    fn transaction_id(&self, tx_hash: TxHash) -> ProviderResult<Option<TxNumber>> {
        self.find_snapshot(SnapshotSegment::Transactions, |jar_provider| {
            let mut cursor = jar_provider.cursor()?;
            if cursor
                .get_one::<TransactionMask<TransactionSignedNoHash>>((&tx_hash).into())?
                .and_then(|tx| (tx.hash() == tx_hash).then_some(tx))
                .is_some()
            {
                Ok(Some(cursor.number()))
            } else {
                Ok(None)
            }
        })
    }

    fn transaction_by_id(&self, num: TxNumber) -> ProviderResult<Option<TransactionSigned>> {
        self.get_segment_provider_from_transaction(SnapshotSegment::Transactions, num, None)?
            .transaction_by_id(num)
    }

    fn transaction_by_id_no_hash(
        &self,
        num: TxNumber,
    ) -> ProviderResult<Option<TransactionSignedNoHash>> {
        self.get_segment_provider_from_transaction(SnapshotSegment::Transactions, num, None)?
            .transaction_by_id_no_hash(num)
    }

    fn transaction_by_hash(&self, hash: TxHash) -> ProviderResult<Option<TransactionSigned>> {
        self.find_snapshot(SnapshotSegment::Transactions, |jar_provider| {
            Ok(jar_provider
                .cursor()?
                .get_one::<TransactionMask<TransactionSignedNoHash>>((&hash).into())?
                .map(|tx| tx.with_hash())
                .and_then(|tx| (tx.hash_ref() == &hash).then_some(tx)))
        })
    }

    fn transaction_by_hash_with_meta(
        &self,
        _hash: TxHash,
    ) -> ProviderResult<Option<(TransactionSigned, TransactionMeta)>> {
        // Required data not present in snapshots
        Err(ProviderError::UnsupportedProvider)
    }

    fn transaction_block(&self, _id: TxNumber) -> ProviderResult<Option<BlockNumber>> {
        // Required data not present in snapshots
        Err(ProviderError::UnsupportedProvider)
    }

    fn transactions_by_block(
        &self,
        _block_id: BlockHashOrNumber,
    ) -> ProviderResult<Option<Vec<TransactionSigned>>> {
        // Required data not present in snapshots
        Err(ProviderError::UnsupportedProvider)
    }

    fn transactions_by_block_range(
        &self,
        _range: impl RangeBounds<BlockNumber>,
    ) -> ProviderResult<Vec<Vec<TransactionSigned>>> {
        // Required data not present in snapshots
        Err(ProviderError::UnsupportedProvider)
    }

    fn senders_by_tx_range(
        &self,
        range: impl RangeBounds<TxNumber>,
    ) -> ProviderResult<Vec<Address>> {
        let txes = self.transactions_by_tx_range(range)?;
        TransactionSignedNoHash::recover_signers(&txes, txes.len())
            .ok_or(ProviderError::SenderRecoveryError)
    }

    fn transactions_by_tx_range(
        &self,
        range: impl RangeBounds<TxNumber>,
<<<<<<< HEAD
    ) -> ProviderResult<Vec<reth_primitives::TransactionSignedNoHash>> {
        self.fetch_range_with_predicate(
=======
    ) -> ProviderResult<Vec<TransactionSignedNoHash>> {
        self.fetch_range(
>>>>>>> d1abb988
            SnapshotSegment::Transactions,
            to_range(range),
            |cursor, number| {
                cursor.get_one::<TransactionMask<TransactionSignedNoHash>>(number.into())
            },
            |_| true,
        )
    }

    fn raw_transactions_by_tx_range(
        &self,
        range: impl RangeBounds<TxNumber>,
    ) -> ProviderResult<Vec<RawValue<TransactionSignedNoHash>>> {
        self.fetch_range(
            SnapshotSegment::Transactions,
            to_range(range),
            |cursor, number| {
                cursor.get(number.into(), <TransactionMask<TransactionSignedNoHash>>::MASK).map(
                    |result| {
                        result.map(|row| {
                            RawValue::<TransactionSignedNoHash>::from_vec(row[0].to_vec())
                        })
                    },
                )
            },
            |_| true,
        )
    }

    fn transaction_sender(&self, id: TxNumber) -> ProviderResult<Option<Address>> {
        Ok(self.transaction_by_id_no_hash(id)?.and_then(|tx| tx.recover_signer()))
    }
}

/* Cannot be successfully implemented but must exist for trait requirements */

impl BlockNumReader for SnapshotProvider {
    fn chain_info(&self) -> ProviderResult<ChainInfo> {
        // Required data not present in snapshots
        Err(ProviderError::UnsupportedProvider)
    }

    fn best_block_number(&self) -> ProviderResult<BlockNumber> {
        // Required data not present in snapshots
        Err(ProviderError::UnsupportedProvider)
    }

    fn last_block_number(&self) -> ProviderResult<BlockNumber> {
        // Required data not present in snapshots
        Err(ProviderError::UnsupportedProvider)
    }

    fn block_number(&self, _hash: B256) -> ProviderResult<Option<BlockNumber>> {
        // Required data not present in snapshots
        Err(ProviderError::UnsupportedProvider)
    }
}

impl BlockReader for SnapshotProvider {
    fn find_block_by_hash(
        &self,
        _hash: B256,
        _source: BlockSource,
    ) -> ProviderResult<Option<Block>> {
        // Required data not present in snapshots
        Err(ProviderError::UnsupportedProvider)
    }

    fn block(&self, _id: BlockHashOrNumber) -> ProviderResult<Option<Block>> {
        // Required data not present in snapshots
        Err(ProviderError::UnsupportedProvider)
    }

    fn pending_block(&self) -> ProviderResult<Option<SealedBlock>> {
        // Required data not present in snapshots
        Err(ProviderError::UnsupportedProvider)
    }

    fn pending_block_with_senders(&self) -> ProviderResult<Option<SealedBlockWithSenders>> {
        // Required data not present in snapshots
        Err(ProviderError::UnsupportedProvider)
    }

    fn pending_block_and_receipts(&self) -> ProviderResult<Option<(SealedBlock, Vec<Receipt>)>> {
        // Required data not present in snapshots
        Err(ProviderError::UnsupportedProvider)
    }

    fn ommers(&self, _id: BlockHashOrNumber) -> ProviderResult<Option<Vec<Header>>> {
        // Required data not present in snapshots
        Err(ProviderError::UnsupportedProvider)
    }

    fn block_body_indices(&self, _num: u64) -> ProviderResult<Option<StoredBlockBodyIndices>> {
        // Required data not present in snapshots
        Err(ProviderError::UnsupportedProvider)
    }

    fn block_with_senders(
        &self,
        _id: BlockHashOrNumber,
        _transaction_kind: TransactionVariant,
    ) -> ProviderResult<Option<BlockWithSenders>> {
        // Required data not present in snapshots
        Err(ProviderError::UnsupportedProvider)
    }

    fn block_range(&self, _range: RangeInclusive<BlockNumber>) -> ProviderResult<Vec<Block>> {
        // Required data not present in snapshots
        Err(ProviderError::UnsupportedProvider)
    }
}

impl WithdrawalsProvider for SnapshotProvider {
    fn withdrawals_by_block(
        &self,
        _id: BlockHashOrNumber,
        _timestamp: u64,
    ) -> ProviderResult<Option<Vec<Withdrawal>>> {
        // Required data not present in snapshots
        Err(ProviderError::UnsupportedProvider)
    }

    fn latest_withdrawal(&self) -> ProviderResult<Option<Withdrawal>> {
        // Required data not present in snapshots
        Err(ProviderError::UnsupportedProvider)
    }
}

impl StatsReader for SnapshotProvider {
    fn count_entries<T: Table>(&self) -> ProviderResult<usize> {
        match T::NAME {
            tables::CanonicalHeaders::NAME | tables::Headers::NAME | tables::HeaderTD::NAME => {
                Ok(self.get_highest_snapshot_block(SnapshotSegment::Headers).unwrap_or_default()
                    as usize)
            }
            tables::Receipts::NAME => Ok(self
                .get_highest_snapshot_tx(SnapshotSegment::Receipts)
                .unwrap_or_default() as usize),
            tables::Transactions::NAME => Ok(self
                .get_highest_snapshot_tx(SnapshotSegment::Transactions)
                .unwrap_or_default() as usize),
            _ => Err(ProviderError::UnsupportedProvider),
        }
    }
}<|MERGE_RESOLUTION|>--- conflicted
+++ resolved
@@ -801,13 +801,8 @@
     fn transactions_by_tx_range(
         &self,
         range: impl RangeBounds<TxNumber>,
-<<<<<<< HEAD
-    ) -> ProviderResult<Vec<reth_primitives::TransactionSignedNoHash>> {
+    ) -> ProviderResult<Vec<TransactionSignedNoHash>> {
         self.fetch_range_with_predicate(
-=======
-    ) -> ProviderResult<Vec<TransactionSignedNoHash>> {
-        self.fetch_range(
->>>>>>> d1abb988
             SnapshotSegment::Transactions,
             to_range(range),
             |cursor, number| {
