--- conflicted
+++ resolved
@@ -12,11 +12,7 @@
 use std::{
     ops::Deref,
     path::{Path, PathBuf},
-<<<<<<< HEAD
-=======
-    sync::Arc,
     time::Instant,
->>>>>>> 4cdec90f
 };
 use tracing::debug;
 
