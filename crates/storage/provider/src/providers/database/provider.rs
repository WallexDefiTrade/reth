use crate::{
    insert_canonical_block,
    post_state::StorageChangeset,
    traits::{AccountExtProvider, BlockSource, ReceiptProvider, StageCheckpointWriter},
    AccountProvider, BlockHashProvider, BlockNumProvider, BlockProvider, EvmEnvProvider,
    HeaderProvider, PostState, ProviderError, StageCheckpointProvider, TransactionError,
    TransactionsProvider, WithdrawalsProvider,
};
use itertools::{izip, Itertools};
use reth_db::{
    common::KeyValue,
    cursor::{DbCursorRO, DbCursorRW, DbDupCursorRO},
    database::{Database, DatabaseGAT},
    models::{
        sharded_key,
        storage_sharded_key::{self, StorageShardedKey},
        AccountBeforeTx, BlockNumberAddress, ShardedKey, StoredBlockBodyIndices,
    },
    table::Table,
    tables,
    transaction::{DbTx, DbTxMut, DbTxMutGAT},
    BlockNumberList, DatabaseError,
};
use reth_interfaces::Result;
use reth_primitives::{
    keccak256,
    stage::{StageCheckpoint, StageId},
    Account, Address, Block, BlockHash, BlockHashOrNumber, BlockNumber, BlockWithSenders,
    ChainInfo, ChainSpec, Hardfork, Head, Header, Receipt, SealedBlock, SealedBlockWithSenders,
    SealedHeader, StorageEntry, TransactionMeta, TransactionSigned, TransactionSignedEcRecovered,
    TransactionSignedNoHash, TxHash, TxNumber, Withdrawal, H256, U256,
};
use reth_revm_primitives::{
    config::revm_spec,
    env::{fill_block_env, fill_cfg_and_block_env, fill_cfg_env},
    primitives::{BlockEnv, CfgEnv, SpecId},
};
use reth_trie::StateRoot;
use std::{
    collections::{btree_map::Entry, BTreeMap, BTreeSet},
    fmt::Debug,
    ops::{Deref, DerefMut, Range, RangeBounds, RangeInclusive},
    sync::Arc,
};

/// A [`DatabaseProvider`] that holds a read-only database transaction.
pub type DatabaseProviderRO<'this, DB> = DatabaseProvider<'this, <DB as DatabaseGAT<'this>>::TX>;

/// A [`DatabaseProvider`] that holds a read-write database transaction.
///
/// Ideally this would be an alias type. However, there's some weird compiler error (<https://github.com/rust-lang/rust/issues/102211>), that forces us to wrap this in a struct instead.
/// Once that issue is solved, we can probably revert back to being an alias type.
#[derive(Debug)]
pub struct DatabaseProviderRW<'this, DB: Database>(
    pub DatabaseProvider<'this, <DB as DatabaseGAT<'this>>::TXMut>,
);

impl<'this, DB: Database> Deref for DatabaseProviderRW<'this, DB> {
    type Target = DatabaseProvider<'this, <DB as DatabaseGAT<'this>>::TXMut>;

    fn deref(&self) -> &Self::Target {
        &self.0
    }
}

impl<'this, DB: Database> DerefMut for DatabaseProviderRW<'this, DB> {
    fn deref_mut(&mut self) -> &mut Self::Target {
        &mut self.0
    }
}

impl<'this, DB: Database> DatabaseProviderRW<'this, DB> {
    /// Commit database transaction
    pub fn commit(self) -> Result<bool> {
        self.0.commit()
    }

    /// Consume `DbTx` or `DbTxMut`.
    pub fn into_tx(self) -> <DB as DatabaseGAT<'this>>::TXMut {
        self.0.into_tx()
    }
}

/// A provider struct that fetchs data from the database.
/// Wrapper around [`DbTx`] and [`DbTxMut`]. Example: [`HeaderProvider`] [`BlockHashProvider`]
#[derive(Debug)]
pub struct DatabaseProvider<'this, TX>
where
    Self: 'this,
{
    /// Database transaction.
    tx: TX,
    /// Chain spec
    chain_spec: Arc<ChainSpec>,
    _phantom_data: std::marker::PhantomData<&'this TX>,
}

impl<'this, TX: DbTxMut<'this>> DatabaseProvider<'this, TX> {
    /// Creates a provider with an inner read-write transaction.
    pub fn new_rw(tx: TX, chain_spec: Arc<ChainSpec>) -> Self {
        Self { tx, chain_spec, _phantom_data: std::marker::PhantomData }
    }
}

/// Unwind all history shards. For boundary shard, remove it from database and
/// return last part of shard with still valid items. If all full shard were removed, return list
/// would be empty.
fn unwind_account_history_shards<'a, TX: reth_db::transaction::DbTxMutGAT<'a>>(
    cursor: &mut <TX as DbTxMutGAT<'a>>::CursorMut<tables::AccountHistory>,
    address: Address,
    block_number: BlockNumber,
) -> std::result::Result<Vec<usize>, TransactionError> {
    let mut item = cursor.seek_exact(ShardedKey::new(address, u64::MAX))?;

    while let Some((sharded_key, list)) = item {
        // there is no more shard for address
        if sharded_key.key != address {
            break
        }
        cursor.delete_current()?;
        // check first item and if it is more and eq than `block_number` delete current
        // item.
        let first = list.iter(0).next().expect("List can't empty");
        if first >= block_number as usize {
            item = cursor.prev()?;
            continue
        } else if block_number <= sharded_key.highest_block_number {
            // if first element is in scope whole list would be removed.
            // so at least this first element is present.
            return Ok(list.iter(0).take_while(|i| *i < block_number as usize).collect::<Vec<_>>())
        } else {
            let new_list = list.iter(0).collect::<Vec<_>>();
            return Ok(new_list)
        }
    }
    Ok(Vec::new())
}

/// Unwind all history shards. For boundary shard, remove it from database and
/// return last part of shard with still valid items. If all full shard were removed, return list
/// would be empty but this does not mean that there is none shard left but that there is no
/// split shards.
fn unwind_storage_history_shards<'a, TX: reth_db::transaction::DbTxMutGAT<'a>>(
    cursor: &mut <TX as DbTxMutGAT<'a>>::CursorMut<tables::StorageHistory>,
    address: Address,
    storage_key: H256,
    block_number: BlockNumber,
) -> std::result::Result<Vec<usize>, TransactionError> {
    let mut item = cursor.seek_exact(StorageShardedKey::new(address, storage_key, u64::MAX))?;

    while let Some((storage_sharded_key, list)) = item {
        // there is no more shard for address
        if storage_sharded_key.address != address ||
            storage_sharded_key.sharded_key.key != storage_key
        {
            // there is no more shard for address and storage_key.
            break
        }
        cursor.delete_current()?;
        // check first item and if it is more and eq than `block_number` delete current
        // item.
        let first = list.iter(0).next().expect("List can't empty");
        if first >= block_number as usize {
            item = cursor.prev()?;
            continue
        } else if block_number <= storage_sharded_key.sharded_key.highest_block_number {
            // if first element is in scope whole list would be removed.
            // so at least this first element is present.
            return Ok(list.iter(0).take_while(|i| *i < block_number as usize).collect::<Vec<_>>())
        } else {
            return Ok(list.iter(0).collect::<Vec<_>>())
        }
    }
    Ok(Vec::new())
}

impl<'this, TX: DbTx<'this>> DatabaseProvider<'this, TX> {
    /// Creates a provider with an inner read-only transaction.
    pub fn new(tx: TX, chain_spec: Arc<ChainSpec>) -> Self {
        Self { tx, chain_spec, _phantom_data: std::marker::PhantomData }
    }

    /// Consume `DbTx` or `DbTxMut`.
    pub fn into_tx(self) -> TX {
        self.tx
    }

    /// Pass `DbTx` or `DbTxMut` mutable reference.
    pub fn tx_mut(&mut self) -> &mut TX {
        &mut self.tx
    }

    /// Pass `DbTx` or `DbTxMut` immutable reference.
    pub fn tx_ref(&self) -> &TX {
        &self.tx
    }

    /// Return full table as Vec
    pub fn table<T: Table>(&self) -> std::result::Result<Vec<KeyValue<T>>, DatabaseError>
    where
        T::Key: Default + Ord,
    {
        self.tx
            .cursor_read::<T>()?
            .walk(Some(T::Key::default()))?
            .collect::<std::result::Result<Vec<_>, DatabaseError>>()
    }

    // TODO(joshie) TEMPORARY should be moved to trait providers

    /// Iterate over account changesets and return all account address that were changed.
    pub fn get_addresses_and_keys_of_changed_storages(
        &self,
        range: RangeInclusive<BlockNumber>,
    ) -> std::result::Result<BTreeMap<Address, BTreeSet<H256>>, TransactionError> {
        self.tx
            .cursor_read::<tables::StorageChangeSet>()?
            .walk_range(BlockNumberAddress::range(range))?
            // fold all storages and save its old state so we can remove it from HashedStorage
            // it is needed as it is dup table.
            .try_fold(BTreeMap::new(), |mut accounts: BTreeMap<Address, BTreeSet<H256>>, entry| {
                let (BlockNumberAddress((_, address)), storage_entry) = entry?;
                accounts.entry(address).or_default().insert(storage_entry.key);
                Ok(accounts)
            })
    }

    /// Get plainstate storages
    #[allow(clippy::type_complexity)]
    pub fn get_plainstate_storages(
        &self,
        iter: impl IntoIterator<Item = (Address, impl IntoIterator<Item = H256>)>,
    ) -> std::result::Result<Vec<(Address, Vec<(H256, U256)>)>, TransactionError> {
        let mut plain_storage = self.tx.cursor_dup_read::<tables::PlainStorageState>()?;

        iter.into_iter()
            .map(|(address, storage)| {
                storage
                    .into_iter()
                    .map(|key| -> std::result::Result<_, TransactionError> {
                        let ret = plain_storage
                            .seek_by_key_subkey(address, key)?
                            .filter(|v| v.key == key)
                            .unwrap_or_default();
                        Ok((key, ret.value))
                    })
                    .collect::<std::result::Result<Vec<(_, _)>, _>>()
                    .map(|storage| (address, storage))
            })
            .collect::<std::result::Result<Vec<(_, _)>, _>>()
    }

    /// Get all block numbers where account got changed.
    ///
    /// NOTE: Get inclusive range of blocks.
    pub fn get_storage_block_numbers_from_changesets(
        &self,
        range: RangeInclusive<BlockNumber>,
    ) -> std::result::Result<BTreeMap<(Address, H256), Vec<u64>>, TransactionError> {
        let mut changeset_cursor = self.tx.cursor_read::<tables::StorageChangeSet>()?;

        let storage_changeset_lists =
            changeset_cursor.walk_range(BlockNumberAddress::range(range))?.try_fold(
                BTreeMap::new(),
                |mut storages: BTreeMap<(Address, H256), Vec<u64>>,
                 entry|
                 -> std::result::Result<_, TransactionError> {
                    let (index, storage) = entry?;
                    storages
                        .entry((index.address(), storage.key))
                        .or_default()
                        .push(index.block_number());
                    Ok(storages)
                },
            )?;

        Ok(storage_changeset_lists)
    }

    /// Get all block numbers where account got changed.
    ///
    /// NOTE: Get inclusive range of blocks.
    pub fn get_account_block_numbers_from_changesets(
        &self,
        range: RangeInclusive<BlockNumber>,
    ) -> std::result::Result<BTreeMap<Address, Vec<u64>>, TransactionError> {
        let mut changeset_cursor = self.tx.cursor_read::<tables::AccountChangeSet>()?;

        let account_transtions = changeset_cursor.walk_range(range)?.try_fold(
            BTreeMap::new(),
            |mut accounts: BTreeMap<Address, Vec<u64>>,
             entry|
             -> std::result::Result<_, TransactionError> {
                let (index, account) = entry?;
                accounts.entry(account.address).or_default().push(index);
                Ok(accounts)
            },
        )?;

        Ok(account_transtions)
    }

    /// Iterate over account changesets and return all account address that were changed.
    pub fn get_addresses_of_changed_accounts(
        &self,
        range: RangeInclusive<BlockNumber>,
    ) -> std::result::Result<BTreeSet<Address>, TransactionError> {
        self.tx.cursor_read::<tables::AccountChangeSet>()?.walk_range(range)?.try_fold(
            BTreeSet::new(),
            |mut accounts: BTreeSet<Address>, entry| {
                let (_, account_before) = entry?;
                accounts.insert(account_before.address);
                Ok(accounts)
            },
        )
    }

    /// Get plainstate account from iterator
    pub fn get_plainstate_accounts(
        &self,
        iter: impl IntoIterator<Item = Address>,
    ) -> std::result::Result<Vec<(Address, Option<Account>)>, TransactionError> {
        let mut plain_accounts = self.tx.cursor_read::<tables::PlainAccountState>()?;
        Ok(iter
            .into_iter()
            .map(|address| plain_accounts.seek_exact(address).map(|a| (address, a.map(|(_, v)| v))))
            .collect::<std::result::Result<Vec<_>, _>>()?)
    }
}

impl<'this, TX: DbTxMut<'this> + DbTx<'this>> DatabaseProvider<'this, TX> {
    /// Commit database transaction.
    pub fn commit(self) -> Result<bool> {
        Ok(self.tx.commit()?)
    }

    // TODO(joshie) TEMPORARY should be moved to trait providers

    /// Get range of blocks and its execution result
    pub fn get_block_and_execution_range(
        &self,
        chain_spec: &ChainSpec,
        range: RangeInclusive<BlockNumber>,
    ) -> std::result::Result<Vec<(SealedBlockWithSenders, PostState)>, TransactionError> {
        self.get_take_block_and_execution_range::<false>(chain_spec, range)
    }

    /// Take range of blocks and its execution result
    pub fn take_block_and_execution_range(
        &self,
        chain_spec: &ChainSpec,
        range: RangeInclusive<BlockNumber>,
    ) -> std::result::Result<Vec<(SealedBlockWithSenders, PostState)>, TransactionError> {
        self.get_take_block_and_execution_range::<true>(chain_spec, range)
    }

    /// Unwind and clear account hashing
    pub fn unwind_account_hashing(
        &self,
        range: RangeInclusive<BlockNumber>,
    ) -> std::result::Result<(), TransactionError> {
        let mut hashed_accounts = self.tx.cursor_write::<tables::HashedAccount>()?;

        // Aggregate all block changesets and make a list of accounts that have been changed.
        self.tx
            .cursor_read::<tables::AccountChangeSet>()?
            .walk_range(range)?
            .collect::<std::result::Result<Vec<_>, _>>()?
            .into_iter()
            .rev()
            // fold all account to get the old balance/nonces and account that needs to be removed
            .fold(
                BTreeMap::new(),
                |mut accounts: BTreeMap<Address, Option<Account>>, (_, account_before)| {
                    accounts.insert(account_before.address, account_before.info);
                    accounts
                },
            )
            .into_iter()
            // hash addresses and collect it inside sorted BTreeMap.
            // We are doing keccak only once per address.
            .map(|(address, account)| (keccak256(address), account))
            .collect::<BTreeMap<_, _>>()
            .into_iter()
            // Apply values to HashedState (if Account is None remove it);
            .try_for_each(
                |(hashed_address, account)| -> std::result::Result<(), TransactionError> {
                    if let Some(account) = account {
                        hashed_accounts.upsert(hashed_address, account)?;
                    } else if hashed_accounts.seek_exact(hashed_address)?.is_some() {
                        hashed_accounts.delete_current()?;
                    }
                    Ok(())
                },
            )?;

        Ok(())
    }

    /// Unwind and clear storage hashing
    pub fn unwind_storage_hashing(
        &self,
        range: Range<BlockNumberAddress>,
    ) -> std::result::Result<(), TransactionError> {
        let mut hashed_storage = self.tx.cursor_dup_write::<tables::HashedStorage>()?;

        // Aggregate all block changesets and make list of accounts that have been changed.
        self.tx
            .cursor_read::<tables::StorageChangeSet>()?
            .walk_range(range)?
            .collect::<std::result::Result<Vec<_>, _>>()?
            .into_iter()
            .rev()
            // fold all account to get the old balance/nonces and account that needs to be removed
            .fold(
                BTreeMap::new(),
                |mut accounts: BTreeMap<(Address, H256), U256>,
                 (BlockNumberAddress((_, address)), storage_entry)| {
                    accounts.insert((address, storage_entry.key), storage_entry.value);
                    accounts
                },
            )
            .into_iter()
            // hash addresses and collect it inside sorted BTreeMap.
            // We are doing keccak only once per address.
            .map(|((address, key), value)| ((keccak256(address), keccak256(key)), value))
            .collect::<BTreeMap<_, _>>()
            .into_iter()
            // Apply values to HashedStorage (if Value is zero just remove it);
            .try_for_each(
                |((hashed_address, key), value)| -> std::result::Result<(), TransactionError> {
                    if hashed_storage
                        .seek_by_key_subkey(hashed_address, key)?
                        .filter(|entry| entry.key == key)
                        .is_some()
                    {
                        hashed_storage.delete_current()?;
                    }

                    if value != U256::ZERO {
                        hashed_storage.upsert(hashed_address, StorageEntry { key, value })?;
                    }
                    Ok(())
                },
            )?;

        Ok(())
    }

    /// Unwind and clear account history indices.
    ///
    /// Returns number of changesets walked.
    pub fn unwind_account_history_indices(
        &self,
        range: RangeInclusive<BlockNumber>,
    ) -> std::result::Result<usize, TransactionError> {
        let account_changeset = self
            .tx
            .cursor_read::<tables::AccountChangeSet>()?
            .walk_range(range)?
            .collect::<std::result::Result<Vec<_>, _>>()?;
        let changesets = account_changeset.len();

        let last_indices = account_changeset
            .into_iter()
            // reverse so we can get lowest block number where we need to unwind account.
            .rev()
            // fold all account and get last block number
            .fold(BTreeMap::new(), |mut accounts: BTreeMap<Address, u64>, (index, account)| {
                // we just need address and lowest block number.
                accounts.insert(account.address, index);
                accounts
            });
        // try to unwind the index
        let mut cursor = self.tx.cursor_write::<tables::AccountHistory>()?;
        for (address, rem_index) in last_indices {
            let shard_part = unwind_account_history_shards::<TX>(&mut cursor, address, rem_index)?;

            // check last shard_part, if present, items needs to be reinserted.
            if !shard_part.is_empty() {
                // there are items in list
                self.tx.put::<tables::AccountHistory>(
                    ShardedKey::new(address, u64::MAX),
                    BlockNumberList::new(shard_part)
                        .expect("There is at least one element in list and it is sorted."),
                )?;
            }
        }

        Ok(changesets)
    }

    /// Unwind and clear storage history indices.
    ///
    /// Returns number of changesets walked.
    pub fn unwind_storage_history_indices(
        &self,
        range: Range<BlockNumberAddress>,
    ) -> std::result::Result<usize, TransactionError> {
        let storage_changesets = self
            .tx
            .cursor_read::<tables::StorageChangeSet>()?
            .walk_range(range)?
            .collect::<std::result::Result<Vec<_>, _>>()?;
        let changesets = storage_changesets.len();

        let last_indices = storage_changesets
            .into_iter()
            // reverse so we can get lowest block number where we need to unwind account.
            .rev()
            // fold all storages and get last block number
            .fold(
                BTreeMap::new(),
                |mut accounts: BTreeMap<(Address, H256), u64>, (index, storage)| {
                    // we just need address and lowest block number.
                    accounts.insert((index.address(), storage.key), index.block_number());
                    accounts
                },
            );

        let mut cursor = self.tx.cursor_write::<tables::StorageHistory>()?;
        for ((address, storage_key), rem_index) in last_indices {
            let shard_part =
                unwind_storage_history_shards::<TX>(&mut cursor, address, storage_key, rem_index)?;

            // check last shard_part, if present, items needs to be reinserted.
            if !shard_part.is_empty() {
                // there are items in list
                self.tx.put::<tables::StorageHistory>(
                    StorageShardedKey::new(address, storage_key, u64::MAX),
                    BlockNumberList::new(shard_part)
                        .expect("There is at least one element in list and it is sorted."),
                )?;
            }
        }

        Ok(changesets)
    }

    /// Traverse over changesets and plain state and recreate the [`PostState`]s for the given range
    /// of blocks.
    ///
    /// 1. Iterate over the [BlockBodyIndices][tables::BlockBodyIndices] table to get all
    /// the transaction ids.
    /// 2. Iterate over the [StorageChangeSet][tables::StorageChangeSet] table
    /// and the [AccountChangeSet][tables::AccountChangeSet] tables in reverse order to reconstruct
    /// the changesets.
    ///     - In order to have both the old and new values in the changesets, we also access the
    ///       plain state tables.
    /// 3. While iterating over the changeset tables, if we encounter a new account or storage slot,
    /// we:
    ///     1. Take the old value from the changeset
    ///     2. Take the new value from the plain state
    ///     3. Save the old value to the local state
    /// 4. While iterating over the changeset tables, if we encounter an account/storage slot we
    /// have seen before we:
    ///     1. Take the old value from the changeset
    ///     2. Take the new value from the local state
    ///     3. Set the local state to the value in the changeset
    ///
    /// If `TAKE` is `true`, the local state will be written to the plain state tables.
    /// 5. Get all receipts from table
    fn get_take_block_execution_result_range<const TAKE: bool>(
        &self,
        range: RangeInclusive<BlockNumber>,
    ) -> std::result::Result<Vec<PostState>, TransactionError> {
        if range.is_empty() {
            return Ok(Vec::new())
        }

        // We are not removing block meta as it is used to get block changesets.
        let block_bodies = self.get_or_take::<tables::BlockBodyIndices, false>(range.clone())?;

        // get transaction receipts
        let from_transaction_num =
            block_bodies.first().expect("already checked if there are blocks").1.first_tx_num();
        let to_transaction_num =
            block_bodies.last().expect("already checked if there are blocks").1.last_tx_num();
        let receipts =
            self.get_or_take::<tables::Receipts, TAKE>(from_transaction_num..=to_transaction_num)?;

        let storage_range = BlockNumberAddress::range(range.clone());

        let storage_changeset =
            self.get_or_take::<tables::StorageChangeSet, TAKE>(storage_range)?;
        let account_changeset = self.get_or_take::<tables::AccountChangeSet, TAKE>(range)?;

        // iterate previous value and get plain state value to create changeset
        // Double option around Account represent if Account state is know (first option) and
        // account is removed (Second Option)
        type LocalPlainState = BTreeMap<Address, (Option<Option<Account>>, BTreeMap<H256, U256>)>;

        let mut local_plain_state: LocalPlainState = BTreeMap::new();

        // iterate in reverse and get plain state.

        // Bundle execution changeset to its particular transaction and block
        let mut block_states =
            BTreeMap::from_iter(block_bodies.iter().map(|(num, _)| (*num, PostState::default())));

        let mut plain_accounts_cursor = self.tx.cursor_write::<tables::PlainAccountState>()?;
        let mut plain_storage_cursor = self.tx.cursor_dup_write::<tables::PlainStorageState>()?;

        // add account changeset changes
        for (block_number, account_before) in account_changeset.into_iter().rev() {
            let AccountBeforeTx { info: old_info, address } = account_before;
            let new_info = match local_plain_state.entry(address) {
                Entry::Vacant(entry) => {
                    let new_account = plain_accounts_cursor.seek_exact(address)?.map(|kv| kv.1);
                    entry.insert((Some(old_info), BTreeMap::new()));
                    new_account
                }
                Entry::Occupied(mut entry) => {
                    let new_account = std::mem::replace(&mut entry.get_mut().0, Some(old_info));
                    new_account.expect("As we are stacking account first, account would always be Some(Some) or Some(None)")
                }
            };

            let post_state = block_states.entry(block_number).or_default();
            match (old_info, new_info) {
                (Some(old), Some(new)) => {
                    if new != old {
                        post_state.change_account(block_number, address, old, new);
                    } else {
                        unreachable!("Junk data in database: an account changeset did not represent any change");
                    }
                }
                (None, Some(account)) =>  post_state.create_account(block_number, address, account),
                (Some(old), None) =>
                    post_state.destroy_account(block_number, address, old),
                (None, None) => unreachable!("Junk data in database: an account changeset transitioned from no account to no account"),
            };
        }

        // add storage changeset changes
        let mut storage_changes: BTreeMap<BlockNumberAddress, StorageChangeset> = BTreeMap::new();
        for (block_and_address, storage_entry) in storage_changeset.into_iter().rev() {
            let BlockNumberAddress((_, address)) = block_and_address;
            let new_storage =
                match local_plain_state.entry(address).or_default().1.entry(storage_entry.key) {
                    Entry::Vacant(entry) => {
                        let new_storage = plain_storage_cursor
                            .seek_by_key_subkey(address, storage_entry.key)?
                            .filter(|storage| storage.key == storage_entry.key)
                            .unwrap_or_default();
                        entry.insert(storage_entry.value);
                        new_storage.value
                    }
                    Entry::Occupied(mut entry) => {
                        std::mem::replace(entry.get_mut(), storage_entry.value)
                    }
                };
            storage_changes.entry(block_and_address).or_default().insert(
                U256::from_be_bytes(storage_entry.key.0),
                (storage_entry.value, new_storage),
            );
        }

        for (BlockNumberAddress((block_number, address)), storage_changeset) in
            storage_changes.into_iter()
        {
            block_states.entry(block_number).or_default().change_storage(
                block_number,
                address,
                storage_changeset,
            );
        }

        if TAKE {
            // iterate over local plain state remove all account and all storages.
            for (address, (account, storage)) in local_plain_state.into_iter() {
                // revert account
                if let Some(account) = account {
                    let existing_entry = plain_accounts_cursor.seek_exact(address)?;
                    if let Some(account) = account {
                        plain_accounts_cursor.upsert(address, account)?;
                    } else if existing_entry.is_some() {
                        plain_accounts_cursor.delete_current()?;
                    }
                }

                // revert storages
                for (storage_key, storage_value) in storage.into_iter() {
                    let storage_entry = StorageEntry { key: storage_key, value: storage_value };
                    // delete previous value
                    // TODO: This does not use dupsort features
                    if plain_storage_cursor
                        .seek_by_key_subkey(address, storage_key)?
                        .filter(|s| s.key == storage_key)
                        .is_some()
                    {
                        plain_storage_cursor.delete_current()?
                    }

                    // TODO: This does not use dupsort features
                    // insert value if needed
                    if storage_value != U256::ZERO {
                        plain_storage_cursor.upsert(address, storage_entry)?;
                    }
                }
            }
        }

        // iterate over block body and create ExecutionResult
        let mut receipt_iter = receipts.into_iter();

        // loop break if we are at the end of the blocks.
        for (block_number, block_body) in block_bodies.into_iter() {
            for _ in block_body.tx_num_range() {
                if let Some((_, receipt)) = receipt_iter.next() {
                    block_states
                        .entry(block_number)
                        .or_default()
                        .add_receipt(block_number, receipt);
                }
            }
        }
        Ok(block_states.into_values().collect())
    }

    /// Return range of blocks and its execution result
    pub fn get_take_block_and_execution_range<const TAKE: bool>(
        &self,
        chain_spec: &ChainSpec,
        range: RangeInclusive<BlockNumber>,
    ) -> std::result::Result<Vec<(SealedBlockWithSenders, PostState)>, TransactionError> {
        if TAKE {
            let storage_range = BlockNumberAddress::range(range.clone());

            self.unwind_account_hashing(range.clone())?;
            self.unwind_account_history_indices(range.clone())?;
            self.unwind_storage_hashing(storage_range.clone())?;
            self.unwind_storage_history_indices(storage_range)?;

            // merkle tree
            let (new_state_root, trie_updates) =
                StateRoot::incremental_root_with_updates(&self.tx, range.clone())?;

            let parent_number = range.start().saturating_sub(1);
            let parent_state_root = self
                .tx
                .get::<tables::Headers>(parent_number)?
                .ok_or_else(|| ProviderError::HeaderNotFound(parent_number.into()))?
                .state_root;

            // state root should be always correct as we are reverting state.
            // but for sake of double verification we will check it again.
            if new_state_root != parent_state_root {
                let parent_hash = self
                    .tx
                    .get::<tables::CanonicalHeaders>(parent_number)?
                    .ok_or_else(|| ProviderError::HeaderNotFound(parent_number.into()))?;
                return Err(TransactionError::UnwindStateRootMismatch {
                    got: new_state_root,
                    expected: parent_state_root,
                    block_number: parent_number,
                    block_hash: parent_hash,
                })
            }
            trie_updates.flush(&self.tx)?;
        }
        // get blocks
        let blocks = self.get_take_block_range::<TAKE>(chain_spec, range.clone())?;
        let unwind_to = blocks.first().map(|b| b.number.saturating_sub(1));
        // get execution res
        let execution_res = self.get_take_block_execution_result_range::<TAKE>(range.clone())?;
        // combine them
        let blocks_with_exec_result: Vec<_> =
            blocks.into_iter().zip(execution_res.into_iter()).collect();

        // remove block bodies it is needed for both get block range and get block execution results
        // that is why it is deleted afterwards.
        if TAKE {
            // rm block bodies
            self.get_or_take::<tables::BlockBodyIndices, TAKE>(range)?;

            // Update pipeline progress
            if let Some(fork_number) = unwind_to {
                self.update_pipeline_stages(fork_number, true)?;
            }
        }

        // return them
        Ok(blocks_with_exec_result)
    }

    /// Return list of entries from table
    ///
    /// If TAKE is true, opened cursor would be write and it would delete all values from db.
    #[inline]
    pub fn get_or_take<T: Table, const TAKE: bool>(
        &self,
        range: impl RangeBounds<T::Key>,
    ) -> std::result::Result<Vec<KeyValue<T>>, DatabaseError> {
        if TAKE {
            let mut cursor_write = self.tx.cursor_write::<T>()?;
            let mut walker = cursor_write.walk_range(range)?;
            let mut items = Vec::new();
            while let Some(i) = walker.next().transpose()? {
                walker.delete_current()?;
                items.push(i)
            }
            Ok(items)
        } else {
            self.tx
                .cursor_read::<T>()?
                .walk_range(range)?
                .collect::<std::result::Result<Vec<_>, _>>()
        }
    }

    /// Get requested blocks transaction with signer
    fn get_take_block_transaction_range<const TAKE: bool>(
        &self,
        range: impl RangeBounds<BlockNumber> + Clone,
    ) -> std::result::Result<Vec<(BlockNumber, Vec<TransactionSignedEcRecovered>)>, TransactionError>
    {
        // Raad range of block bodies to get all transactions id's of this range.
        let block_bodies = self.get_or_take::<tables::BlockBodyIndices, false>(range)?;

        if block_bodies.is_empty() {
            return Ok(Vec::new())
        }

        // Compute the first and last tx ID in the range
        let first_transaction = block_bodies.first().expect("If we have headers").1.first_tx_num();
        let last_transaction = block_bodies.last().expect("Not empty").1.last_tx_num();

        // If this is the case then all of the blocks in the range are empty
        if last_transaction < first_transaction {
            return Ok(block_bodies.into_iter().map(|(n, _)| (n, Vec::new())).collect())
        }

        // Get transactions and senders
        let transactions = self
            .get_or_take::<tables::Transactions, TAKE>(first_transaction..=last_transaction)?
            .into_iter()
            .map(|(id, tx)| (id, tx.into()))
            .collect::<Vec<(u64, TransactionSigned)>>();

        let senders =
            self.get_or_take::<tables::TxSenders, TAKE>(first_transaction..=last_transaction)?;

        if TAKE {
            // Remove TxHashNumber
            let mut tx_hash_cursor = self.tx.cursor_write::<tables::TxHashNumber>()?;
            for (_, tx) in transactions.iter() {
                if tx_hash_cursor.seek_exact(tx.hash())?.is_some() {
                    tx_hash_cursor.delete_current()?;
                }
            }

            // Remove TransactionBlock index if there are transaction present
            if !transactions.is_empty() {
                let tx_id_range = transactions.first().unwrap().0..=transactions.last().unwrap().0;
                self.get_or_take::<tables::TransactionBlock, TAKE>(tx_id_range)?;
            }
        }

        // Merge transaction into blocks
        let mut block_tx = Vec::with_capacity(block_bodies.len());
        let mut senders = senders.into_iter();
        let mut transactions = transactions.into_iter();
        for (block_number, block_body) in block_bodies {
            let mut one_block_tx = Vec::with_capacity(block_body.tx_count as usize);
            for _ in block_body.tx_num_range() {
                let tx = transactions.next();
                let sender = senders.next();

                let recovered = match (tx, sender) {
                    (Some((tx_id, tx)), Some((sender_tx_id, sender))) => {
                        if tx_id != sender_tx_id {
                            Err(ProviderError::MismatchOfTransactionAndSenderId { tx_id })
                        } else {
                            Ok(TransactionSignedEcRecovered::from_signed_transaction(tx, sender))
                        }
                    }
                    (Some((tx_id, _)), _) | (_, Some((tx_id, _))) => {
                        Err(ProviderError::MismatchOfTransactionAndSenderId { tx_id })
                    }
                    (None, None) => Err(ProviderError::BlockBodyTransactionCount),
                }?;
                one_block_tx.push(recovered)
            }
            block_tx.push((block_number, one_block_tx));
        }

        Ok(block_tx)
    }

    /// Return range of blocks and its execution result
    fn get_take_block_range<const TAKE: bool>(
        &self,
        chain_spec: &ChainSpec,
        range: impl RangeBounds<BlockNumber> + Clone,
    ) -> std::result::Result<Vec<SealedBlockWithSenders>, TransactionError> {
        // For block we need Headers, Bodies, Uncles, withdrawals, Transactions, Signers

        let block_headers = self.get_or_take::<tables::Headers, TAKE>(range.clone())?;
        if block_headers.is_empty() {
            return Ok(Vec::new())
        }

        let block_header_hashes =
            self.get_or_take::<tables::CanonicalHeaders, TAKE>(range.clone())?;
        let block_ommers = self.get_or_take::<tables::BlockOmmers, TAKE>(range.clone())?;
        let block_withdrawals =
            self.get_or_take::<tables::BlockWithdrawals, TAKE>(range.clone())?;

        let block_tx = self.get_take_block_transaction_range::<TAKE>(range.clone())?;

        if TAKE {
            // rm HeaderTD
            self.get_or_take::<tables::HeaderTD, TAKE>(range)?;
            // rm HeaderNumbers
            let mut header_number_cursor = self.tx.cursor_write::<tables::HeaderNumbers>()?;
            for (_, hash) in block_header_hashes.iter() {
                if header_number_cursor.seek_exact(*hash)?.is_some() {
                    header_number_cursor.delete_current()?;
                }
            }
        }

        // merge all into block
        let block_header_iter = block_headers.into_iter();
        let block_header_hashes_iter = block_header_hashes.into_iter();
        let block_tx_iter = block_tx.into_iter();

        // Ommers can be empty for some blocks
        let mut block_ommers_iter = block_ommers.into_iter();
        let mut block_withdrawals_iter = block_withdrawals.into_iter();
        let mut block_ommers = block_ommers_iter.next();
        let mut block_withdrawals = block_withdrawals_iter.next();

        let mut blocks = Vec::new();
        for ((main_block_number, header), (_, header_hash), (_, tx)) in izip!(
            block_header_iter.into_iter(),
            block_header_hashes_iter.into_iter(),
            block_tx_iter.into_iter()
        ) {
            let header = header.seal(header_hash);

            let (body, senders) = tx.into_iter().map(|tx| tx.to_components()).unzip();

            // Ommers can be missing
            let mut ommers = Vec::new();
            if let Some((block_number, _)) = block_ommers.as_ref() {
                if *block_number == main_block_number {
                    ommers = block_ommers.take().unwrap().1.ommers;
                    block_ommers = block_ommers_iter.next();
                }
            };

            // withdrawal can be missing
            let shanghai_is_active =
                chain_spec.fork(Hardfork::Shanghai).active_at_timestamp(header.timestamp);
            let mut withdrawals = Some(Vec::new());
            if shanghai_is_active {
                if let Some((block_number, _)) = block_withdrawals.as_ref() {
                    if *block_number == main_block_number {
                        withdrawals = Some(block_withdrawals.take().unwrap().1.withdrawals);
                        block_withdrawals = block_withdrawals_iter.next();
                    }
                }
            } else {
                withdrawals = None
            }

            blocks.push(SealedBlockWithSenders {
                block: SealedBlock { header, body, ommers, withdrawals },
                senders,
            })
        }

        Ok(blocks)
    }

    /// Update all pipeline sync stage progress.
    pub fn update_pipeline_stages(
        &self,
        block_number: BlockNumber,
        drop_stage_checkpoint: bool,
    ) -> std::result::Result<(), TransactionError> {
        // iterate over all existing stages in the table and update its progress.
        let mut cursor = self.tx.cursor_write::<tables::SyncStage>()?;
        while let Some((stage_name, checkpoint)) = cursor.next()? {
            cursor.upsert(
                stage_name,
                StageCheckpoint {
                    block_number,
                    ..if drop_stage_checkpoint { Default::default() } else { checkpoint }
                },
            )?
        }

        Ok(())
    }

    /// Insert storage change index to database. Used inside StorageHistoryIndex stage
    pub fn insert_storage_history_index(
        &self,
        storage_transitions: BTreeMap<(Address, H256), Vec<u64>>,
    ) -> std::result::Result<(), TransactionError> {
        for ((address, storage_key), mut indices) in storage_transitions {
            let mut last_shard = self.take_last_storage_shard(address, storage_key)?;
            last_shard.append(&mut indices);

            // chunk indices and insert them in shards of N size.
            let mut chunks = last_shard
                .iter()
                .chunks(storage_sharded_key::NUM_OF_INDICES_IN_SHARD)
                .into_iter()
                .map(|chunks| chunks.map(|i| *i as usize).collect::<Vec<usize>>())
                .collect::<Vec<_>>();
            let last_chunk = chunks.pop();

            // chunk indices and insert them in shards of N size.
            chunks.into_iter().try_for_each(|list| {
                self.tx.put::<tables::StorageHistory>(
                    StorageShardedKey::new(
                        address,
                        storage_key,
                        *list.last().expect("Chuck does not return empty list") as BlockNumber,
                    ),
                    BlockNumberList::new(list).expect("Indices are presorted and not empty"),
                )
            })?;
            // Insert last list with u64::MAX
            if let Some(last_list) = last_chunk {
                self.tx.put::<tables::StorageHistory>(
                    StorageShardedKey::new(address, storage_key, u64::MAX),
                    BlockNumberList::new(last_list).expect("Indices are presorted and not empty"),
                )?;
            }
        }
        Ok(())
    }

    /// Insert account change index to database. Used inside AccountHistoryIndex stage
    pub fn insert_account_history_index(
        &self,
        account_transitions: BTreeMap<Address, Vec<u64>>,
    ) -> std::result::Result<(), TransactionError> {
        // insert indexes to AccountHistory.
        for (address, mut indices) in account_transitions {
            let mut last_shard = self.take_last_account_shard(address)?;
            last_shard.append(&mut indices);
            // chunk indices and insert them in shards of N size.
            let mut chunks = last_shard
                .iter()
                .chunks(sharded_key::NUM_OF_INDICES_IN_SHARD)
                .into_iter()
                .map(|chunks| chunks.map(|i| *i as usize).collect::<Vec<usize>>())
                .collect::<Vec<_>>();
            let last_chunk = chunks.pop();

            chunks.into_iter().try_for_each(|list| {
                self.tx.put::<tables::AccountHistory>(
                    ShardedKey::new(
                        address,
                        *list.last().expect("Chuck does not return empty list") as BlockNumber,
                    ),
                    BlockNumberList::new(list).expect("Indices are presorted and not empty"),
                )
            })?;
            // Insert last list with u64::MAX
            if let Some(last_list) = last_chunk {
                self.tx.put::<tables::AccountHistory>(
                    ShardedKey::new(address, u64::MAX),
                    BlockNumberList::new(last_list).expect("Indices are presorted and not empty"),
                )?
            }
        }
        Ok(())
    }

<<<<<<< HEAD
    /// Get lastest block number.
    pub fn tip_number(&self) -> std::result::Result<u64, DatabaseError> {
        Ok(self.tx.cursor_read::<tables::CanonicalHeaders>()?.last()?.unwrap_or_default().0)
    }

    /// Query [tables::CanonicalHeaders] table for block hash by block number
    pub fn get_block_hash(
        &self,
        block_number: BlockNumber,
    ) -> std::result::Result<BlockHash, TransactionError> {
        let hash = self
            .tx
            .get::<tables::CanonicalHeaders>(block_number)?
            .ok_or_else(|| ProviderError::HeaderNotFound(block_number.into()))?;
        Ok(hash)
=======
    /// Get the stage checkpoint.
    pub fn get_stage_checkpoint(
        &self,
        id: StageId,
    ) -> std::result::Result<Option<StageCheckpoint>, DatabaseError> {
        get_stage_checkpoint(&self.tx, id)
    }

    /// Save stage checkpoint.
    pub fn save_stage_checkpoint(
        &self,
        id: StageId,
        checkpoint: StageCheckpoint,
    ) -> std::result::Result<(), DatabaseError> {
        self.tx.put::<tables::SyncStage>(id.to_string(), checkpoint)
    }

    /// Get stage checkpoint progress.
    pub fn get_stage_checkpoint_progress(
        &self,
        id: StageId,
    ) -> std::result::Result<Option<Vec<u8>>, DatabaseError> {
        self.tx.get::<tables::SyncStageProgress>(id.to_string())
    }

    /// Save stage checkpoint progress.
    pub fn save_stage_checkpoint_progress(
        &self,
        id: StageId,
        checkpoint: Vec<u8>,
    ) -> std::result::Result<(), DatabaseError> {
        self.tx.put::<tables::SyncStageProgress>(id.to_string(), checkpoint)
>>>>>>> 348076cc
    }

    /// Query the block body by number.
    pub fn block_body_indices(
        &self,
        number: BlockNumber,
    ) -> std::result::Result<StoredBlockBodyIndices, TransactionError> {
        let body = self
            .tx
            .get::<tables::BlockBodyIndices>(number)?
            .ok_or(ProviderError::BlockBodyIndicesNotFound(number))?;
        Ok(body)
    }

    /// Unwind table by some number key.
    /// Returns number of rows unwound.
    ///
    /// Note: Key is not inclusive and specified key would stay in db.
    #[inline]
    pub fn unwind_table_by_num<T>(&self, num: u64) -> std::result::Result<usize, DatabaseError>
    where
        T: Table<Key = u64>,
    {
        self.unwind_table::<T, _>(num, |key| key)
    }

    /// Unwind the table to a provided number key.
    /// Returns number of rows unwound.
    ///
    /// Note: Key is not inclusive and specified key would stay in db.
    pub(crate) fn unwind_table<T, F>(
        &self,
        key: u64,
        mut selector: F,
    ) -> std::result::Result<usize, DatabaseError>
    where
        T: Table,
        F: FnMut(T::Key) -> u64,
    {
        let mut cursor = self.tx.cursor_write::<T>()?;
        let mut reverse_walker = cursor.walk_back(None)?;
        let mut deleted = 0;

        while let Some(Ok((entry_key, _))) = reverse_walker.next() {
            if selector(entry_key.clone()) <= key {
                break
            }
            reverse_walker.delete_current()?;
            deleted += 1;
        }

        Ok(deleted)
    }

    /// Unwind a table forward by a [Walker][reth_db::abstraction::cursor::Walker] on another table
    pub fn unwind_table_by_walker<T1, T2>(
        &self,
        start_at: T1::Key,
    ) -> std::result::Result<(), DatabaseError>
    where
        T1: Table,
        T2: Table<Key = T1::Value>,
    {
        let mut cursor = self.tx.cursor_write::<T1>()?;
        let mut walker = cursor.walk(Some(start_at))?;
        while let Some((_, value)) = walker.next().transpose()? {
            self.tx.delete::<T2>(value, None)?;
        }
        Ok(())
    }

    /// Load last shard and check if it is full and remove if it is not. If list is empty, last
    /// shard was full or there is no shards at all.
    fn take_last_account_shard(
        &self,
        address: Address,
    ) -> std::result::Result<Vec<u64>, TransactionError> {
        let mut cursor = self.tx.cursor_read::<tables::AccountHistory>()?;
        let last = cursor.seek_exact(ShardedKey::new(address, u64::MAX))?;
        if let Some((shard_key, list)) = last {
            // delete old shard so new one can be inserted.
            self.tx.delete::<tables::AccountHistory>(shard_key, None)?;
            let list = list.iter(0).map(|i| i as u64).collect::<Vec<_>>();
            return Ok(list)
        }
        Ok(Vec::new())
    }

    /// Load last shard and check if it is full and remove if it is not. If list is empty, last
    /// shard was full or there is no shards at all.
    pub fn take_last_storage_shard(
        &self,
        address: Address,
        storage_key: H256,
    ) -> std::result::Result<Vec<u64>, TransactionError> {
        let mut cursor = self.tx.cursor_read::<tables::StorageHistory>()?;
        let last = cursor.seek_exact(StorageShardedKey::new(address, storage_key, u64::MAX))?;
        if let Some((storage_shard_key, list)) = last {
            // delete old shard so new one can be inserted.
            self.tx.delete::<tables::StorageHistory>(storage_shard_key, None)?;
            let list = list.iter(0).map(|i| i as u64).collect::<Vec<_>>();
            return Ok(list)
        }
        Ok(Vec::new())
    }
    /// iterate over storages and insert them to hashing table
    pub fn insert_storage_for_hashing(
        &self,
        storages: impl IntoIterator<Item = (Address, impl IntoIterator<Item = (H256, U256)>)>,
    ) -> std::result::Result<(), TransactionError> {
        // hash values
        let hashed = storages.into_iter().fold(BTreeMap::new(), |mut map, (address, storage)| {
            let storage = storage.into_iter().fold(BTreeMap::new(), |mut map, (key, value)| {
                map.insert(keccak256(key), value);
                map
            });
            map.insert(keccak256(address), storage);
            map
        });

        let mut hashed_storage = self.tx.cursor_dup_write::<tables::HashedStorage>()?;
        // Hash the address and key and apply them to HashedStorage (if Storage is None
        // just remove it);
        hashed.into_iter().try_for_each(|(hashed_address, storage)| {
            storage.into_iter().try_for_each(
                |(key, value)| -> std::result::Result<(), TransactionError> {
                    if hashed_storage
                        .seek_by_key_subkey(hashed_address, key)?
                        .filter(|entry| entry.key == key)
                        .is_some()
                    {
                        hashed_storage.delete_current()?;
                    }

                    if value != U256::ZERO {
                        hashed_storage.upsert(hashed_address, StorageEntry { key, value })?;
                    }
                    Ok(())
                },
            )
        })?;
        Ok(())
    }

    /// iterate over accounts and insert them to hashing table
    pub fn insert_account_for_hashing(
        &self,
        accounts: impl IntoIterator<Item = (Address, Option<Account>)>,
    ) -> std::result::Result<(), TransactionError> {
        let mut hashed_accounts = self.tx.cursor_write::<tables::HashedAccount>()?;

        let hashes_accounts = accounts.into_iter().fold(
            BTreeMap::new(),
            |mut map: BTreeMap<H256, Option<Account>>, (address, account)| {
                map.insert(keccak256(address), account);
                map
            },
        );

        hashes_accounts.into_iter().try_for_each(
            |(hashed_address, account)| -> std::result::Result<(), TransactionError> {
                if let Some(account) = account {
                    hashed_accounts.upsert(hashed_address, account)?
                } else if hashed_accounts.seek_exact(hashed_address)?.is_some() {
                    hashed_accounts.delete_current()?;
                }
                Ok(())
            },
        )?;
        Ok(())
    }

    /// Append blocks and insert its post state.
    /// This will insert block data to all related tables and will update pipeline progress.
    pub fn append_blocks_with_post_state(
        &mut self,
        blocks: Vec<SealedBlockWithSenders>,
        state: PostState,
    ) -> std::result::Result<(), TransactionError> {
        if blocks.is_empty() {
            return Ok(())
        }
        let new_tip = blocks.last().unwrap();
        let new_tip_number = new_tip.number;

        let first_number = blocks.first().unwrap().number;

        let last = blocks.last().unwrap();
        let last_block_number = last.number;
        let last_block_hash = last.hash();
        let expected_state_root = last.state_root;

        // Insert the blocks
        for block in blocks {
            let (block, senders) = block.into_components();
            insert_canonical_block(self.tx_mut(), block, Some(senders))?;
        }

        // Write state and changesets to the database.
        // Must be written after blocks because of the receipt lookup.
        state.write_to_db(self.tx_mut())?;

        self.insert_hashes(first_number..=last_block_number, last_block_hash, expected_state_root)?;

        self.calculate_history_indices(first_number..=last_block_number)?;

        // Update pipeline progress
        self.update_pipeline_stages(new_tip_number, false)?;

        Ok(())
    }

    /// Insert full block and make it canonical.
    pub fn insert_block(
        &mut self,
        block: SealedBlock,
        senders: Option<Vec<Address>>,
    ) -> std::result::Result<(), TransactionError> {
        insert_canonical_block(self.tx_mut(), block, senders)?;
        Ok(())
    }

    /// Read account/storage changesets and update account/storage history indices.
    pub fn calculate_history_indices(
        &mut self,
        range: RangeInclusive<BlockNumber>,
    ) -> std::result::Result<(), TransactionError> {
        // account history stage
        {
            let indices = self.get_account_block_numbers_from_changesets(range.clone())?;
            self.insert_account_history_index(indices)?;
        }

        // storage history stage
        {
            let indices = self.get_storage_block_numbers_from_changesets(range)?;
            self.insert_storage_history_index(indices)?;
        }

        Ok(())
    }

    /// Calculate the hashes of all changed accounts and storages, and finally calculate the state
    /// root.
    ///
    /// The hashes are calculated from `fork_block_number + 1` to `current_block_number`.
    ///
    /// The resulting state root is compared with `expected_state_root`.
    pub fn insert_hashes(
        &mut self,
        range: RangeInclusive<BlockNumber>,
        end_block_hash: H256,
        expected_state_root: H256,
    ) -> std::result::Result<(), TransactionError> {
        // storage hashing stage
        {
            let lists = self.get_addresses_and_keys_of_changed_storages(range.clone())?;
            let storages = self.get_plainstate_storages(lists.into_iter())?;
            self.insert_storage_for_hashing(storages.into_iter())?;
        }

        // account hashing stage
        {
            let lists = self.get_addresses_of_changed_accounts(range.clone())?;
            let accounts = self.get_plainstate_accounts(lists.into_iter())?;
            self.insert_account_for_hashing(accounts.into_iter())?;
        }

        // merkle tree
        {
            let (state_root, trie_updates) =
                StateRoot::incremental_root_with_updates(&self.tx, range.clone())?;
            if state_root != expected_state_root {
                return Err(TransactionError::StateRootMismatch {
                    got: state_root,
                    expected: expected_state_root,
                    block_number: *range.end(),
                    block_hash: end_block_hash,
                })
            }
            trie_updates.flush(&self.tx)?;
        }
        Ok(())
    }
}

impl<'this, TX: DbTx<'this>> AccountProvider for DatabaseProvider<'this, TX> {
    fn basic_account(&self, address: Address) -> Result<Option<Account>> {
        Ok(self.tx.get::<tables::PlainAccountState>(address)?)
    }
}

impl<'this, TX: DbTx<'this>> AccountExtProvider for DatabaseProvider<'this, TX> {
    fn changed_accounts_with_range(
        &self,
        range: impl RangeBounds<BlockNumber>,
    ) -> Result<BTreeSet<Address>> {
        self.tx
            .cursor_read::<tables::AccountChangeSet>()?
            .walk_range(range)?
            .map(|entry| {
                entry.map(|(_, account_before)| account_before.address).map_err(Into::into)
            })
            .collect()
    }

    fn basic_accounts(
        &self,
        iter: impl IntoIterator<Item = Address>,
    ) -> Result<Vec<(Address, Option<Account>)>> {
        let mut plain_accounts = self.tx.cursor_read::<tables::PlainAccountState>()?;
        Ok(iter
            .into_iter()
            .map(|address| plain_accounts.seek_exact(address).map(|a| (address, a.map(|(_, v)| v))))
            .collect::<std::result::Result<Vec<_>, _>>()?)
    }
}

impl<'this, TX: DbTx<'this>> HeaderProvider for DatabaseProvider<'this, TX> {
    fn header(&self, block_hash: &BlockHash) -> Result<Option<Header>> {
        if let Some(num) = self.block_number(*block_hash)? {
            Ok(self.header_by_number(num)?)
        } else {
            Ok(None)
        }
    }

    fn header_by_number(&self, num: BlockNumber) -> Result<Option<Header>> {
        Ok(self.tx.get::<tables::Headers>(num)?)
    }

    fn header_td(&self, block_hash: &BlockHash) -> Result<Option<U256>> {
        if let Some(num) = self.block_number(*block_hash)? {
            self.header_td_by_number(num)
        } else {
            Ok(None)
        }
    }

    fn header_td_by_number(&self, number: BlockNumber) -> Result<Option<U256>> {
        if let Some(td) = self.chain_spec.final_paris_difficulty(number) {
            // if this block is higher than the final paris(merge) block, return the final paris
            // difficulty
            return Ok(Some(td))
        }

        Ok(self.tx.get::<tables::HeaderTD>(number)?.map(|td| td.0))
    }

    fn headers_range(&self, range: impl RangeBounds<BlockNumber>) -> Result<Vec<Header>> {
        let mut cursor = self.tx.cursor_read::<tables::Headers>()?;
        cursor
            .walk_range(range)?
            .map(|result| result.map(|(_, header)| header).map_err(Into::into))
            .collect::<Result<Vec<_>>>()
    }

    fn sealed_headers_range(
        &self,
        range: impl RangeBounds<BlockNumber>,
    ) -> Result<Vec<SealedHeader>> {
        let mut headers = vec![];
        for entry in self.tx.cursor_read::<tables::Headers>()?.walk_range(range)? {
            let (number, header) = entry?;
            let hash = self
                .block_hash(number)?
                .ok_or_else(|| ProviderError::HeaderNotFound(number.into()))?;
            headers.push(header.seal(hash));
        }
        Ok(headers)
    }

    fn sealed_header(&self, number: BlockNumber) -> Result<Option<SealedHeader>> {
        if let Some(header) = self.header_by_number(number)? {
            let hash = self
                .block_hash(number)?
                .ok_or_else(|| ProviderError::HeaderNotFound(number.into()))?;
            Ok(Some(header.seal(hash)))
        } else {
            Ok(None)
        }
    }
}

impl<'this, TX: DbTx<'this>> BlockHashProvider for DatabaseProvider<'this, TX> {
    fn block_hash(&self, number: u64) -> Result<Option<H256>> {
        Ok(self.tx.get::<tables::CanonicalHeaders>(number)?)
    }

    fn canonical_hashes_range(&self, start: BlockNumber, end: BlockNumber) -> Result<Vec<H256>> {
        let range = start..end;
        let mut cursor = self.tx.cursor_read::<tables::CanonicalHeaders>()?;
        cursor
            .walk_range(range)?
            .map(|result| result.map(|(_, hash)| hash).map_err(Into::into))
            .collect::<Result<Vec<_>>>()
    }
}

impl<'this, TX: DbTx<'this>> BlockNumProvider for DatabaseProvider<'this, TX> {
    fn chain_info(&self) -> Result<ChainInfo> {
        let best_number = self.best_block_number()?;
        let best_hash = self.block_hash(best_number)?.unwrap_or_default();
        Ok(ChainInfo { best_hash, best_number })
    }

    fn best_block_number(&self) -> Result<BlockNumber> {
        Ok(self
            .get_stage_checkpoint(StageId::Finish)?
            .map(|checkpoint| checkpoint.block_number)
            .unwrap_or_default())
    }

    fn last_block_number(&self) -> Result<BlockNumber> {
        Ok(self.tx.cursor_read::<tables::CanonicalHeaders>()?.last()?.unwrap_or_default().0)
    }

    fn block_number(&self, hash: H256) -> Result<Option<BlockNumber>> {
        Ok(self.tx.get::<tables::HeaderNumbers>(hash)?)
    }
}

impl<'this, TX: DbTx<'this>> BlockProvider for DatabaseProvider<'this, TX> {
    fn find_block_by_hash(&self, hash: H256, source: BlockSource) -> Result<Option<Block>> {
        if source.is_database() {
            self.block(hash.into())
        } else {
            Ok(None)
        }
    }

    fn block(&self, id: BlockHashOrNumber) -> Result<Option<Block>> {
        if let Some(number) = self.convert_hash_or_number(id)? {
            if let Some(header) = self.header_by_number(number)? {
                let withdrawals = self.withdrawals_by_block(number.into(), header.timestamp)?;
                let ommers = if withdrawals.is_none() { self.ommers(number.into())? } else { None }
                    .unwrap_or_default();
                let transactions = self
                    .transactions_by_block(number.into())?
                    .ok_or(ProviderError::BlockBodyIndicesNotFound(number))?;

                return Ok(Some(Block { header, body: transactions, ommers, withdrawals }))
            }
        }

        Ok(None)
    }

    fn pending_block(&self) -> Result<Option<SealedBlock>> {
        Ok(None)
    }

    fn ommers(&self, id: BlockHashOrNumber) -> Result<Option<Vec<Header>>> {
        if let Some(number) = self.convert_hash_or_number(id)? {
            // TODO: this can be optimized to return empty Vec post-merge
            let ommers = self.tx.get::<tables::BlockOmmers>(number)?.map(|o| o.ommers);
            return Ok(ommers)
        }

        Ok(None)
    }

    fn block_body_indices(&self, num: u64) -> Result<Option<StoredBlockBodyIndices>> {
        Ok(self.tx.get::<tables::BlockBodyIndices>(num)?)
    }

    /// Returns the block with senders with matching number from database.
    ///
    /// **NOTE: The transactions have invalid hashes, since they would need to be calculated on the
    /// spot, and we want fast querying.**
    ///
    /// Returns `None` if block is not found.
    fn block_with_senders(&self, block_number: BlockNumber) -> Result<Option<BlockWithSenders>> {
        let header = self
            .header_by_number(block_number)?
            .ok_or_else(|| ProviderError::HeaderNotFound(block_number.into()))?;

        let ommers = self.ommers(block_number.into())?.unwrap_or_default();
        let withdrawals = self.withdrawals_by_block(block_number.into(), header.timestamp)?;

        // Get the block body
        let body = self
            .block_body_indices(block_number)?
            .ok_or(ProviderError::BlockBodyIndicesNotFound(block_number))?;
        let tx_range = body.tx_num_range();

        let (transactions, senders) = if tx_range.is_empty() {
            (vec![], vec![])
        } else {
            (self.transactions_by_tx_range(tx_range.clone())?, self.senders_by_tx_range(tx_range)?)
        };

        let body = transactions
            .into_iter()
            .map(|tx| {
                TransactionSigned {
                    // TODO: This is the fastest way right now to make everything just work with
                    // a dummy transaction hash.
                    hash: Default::default(),
                    signature: tx.signature,
                    transaction: tx.transaction,
                }
            })
            .collect();

        Ok(Some(Block { header, body, ommers, withdrawals }.with_senders(senders)))
    }
}

impl<'this, TX: DbTx<'this>> TransactionsProvider for DatabaseProvider<'this, TX> {
    fn transaction_id(&self, tx_hash: TxHash) -> Result<Option<TxNumber>> {
        Ok(self.tx.get::<tables::TxHashNumber>(tx_hash)?)
    }

    fn transaction_by_id(&self, id: TxNumber) -> Result<Option<TransactionSigned>> {
        Ok(self.tx.get::<tables::Transactions>(id)?.map(Into::into))
    }

    fn transaction_by_hash(&self, hash: TxHash) -> Result<Option<TransactionSigned>> {
        if let Some(id) = self.transaction_id(hash)? {
            Ok(self.transaction_by_id(id)?)
        } else {
            Ok(None)
        }
        .map(|tx| tx.map(Into::into))
    }

    fn transaction_by_hash_with_meta(
        &self,
        tx_hash: TxHash,
    ) -> Result<Option<(TransactionSigned, TransactionMeta)>> {
        let mut transaction_cursor = self.tx.cursor_read::<tables::TransactionBlock>()?;
        if let Some(transaction_id) = self.transaction_id(tx_hash)? {
            if let Some(transaction) = self.transaction_by_id(transaction_id)? {
                if let Some(block_number) =
                    transaction_cursor.seek(transaction_id).map(|b| b.map(|(_, bn)| bn))?
                {
                    if let Some(sealed_header) = self.sealed_header(block_number)? {
                        let (header, block_hash) = sealed_header.split();
                        if let Some(block_body) = self.block_body_indices(block_number)? {
                            // the index of the tx in the block is the offset:
                            // len([start..tx_id])
                            // SAFETY: `transaction_id` is always `>=` the block's first
                            // index
                            let index = transaction_id - block_body.first_tx_num();

                            let meta = TransactionMeta {
                                tx_hash,
                                index,
                                block_hash,
                                block_number,
                                base_fee: header.base_fee_per_gas,
                            };

                            return Ok(Some((transaction, meta)))
                        }
                    }
                }
            }
        }

        Ok(None)
    }

    fn transaction_block(&self, id: TxNumber) -> Result<Option<BlockNumber>> {
        let mut cursor = self.tx.cursor_read::<tables::TransactionBlock>()?;
        Ok(cursor.seek(id)?.map(|(_, bn)| bn))
    }

    fn transactions_by_block(
        &self,
        id: BlockHashOrNumber,
    ) -> Result<Option<Vec<TransactionSigned>>> {
        let mut tx_cursor = self.tx.cursor_read::<tables::Transactions>()?;
        if let Some(block_number) = self.convert_hash_or_number(id)? {
            if let Some(body) = self.block_body_indices(block_number)? {
                let tx_range = body.tx_num_range();
                return if tx_range.is_empty() {
                    Ok(Some(Vec::new()))
                } else {
                    let transactions = tx_cursor
                        .walk_range(tx_range)?
                        .map(|result| result.map(|(_, tx)| tx.into()))
                        .collect::<std::result::Result<Vec<_>, _>>()?;
                    Ok(Some(transactions))
                }
            }
        }
        Ok(None)
    }

    fn transactions_by_block_range(
        &self,
        range: impl RangeBounds<BlockNumber>,
    ) -> Result<Vec<Vec<TransactionSigned>>> {
        let mut results = Vec::new();
        let mut body_cursor = self.tx.cursor_read::<tables::BlockBodyIndices>()?;
        let mut tx_cursor = self.tx.cursor_read::<tables::Transactions>()?;
        for entry in body_cursor.walk_range(range)? {
            let (_, body) = entry?;
            let tx_num_range = body.tx_num_range();
            if tx_num_range.is_empty() {
                results.push(Vec::new());
            } else {
                results.push(
                    tx_cursor
                        .walk_range(tx_num_range)?
                        .map(|result| result.map(|(_, tx)| tx.into()))
                        .collect::<std::result::Result<Vec<_>, _>>()?,
                );
            }
        }
        Ok(results)
    }

    fn transactions_by_tx_range(
        &self,
        range: impl RangeBounds<TxNumber>,
    ) -> Result<Vec<TransactionSignedNoHash>> {
        Ok(self
            .tx
            .cursor_read::<tables::Transactions>()?
            .walk_range(range)?
            .map(|entry| entry.map(|tx| tx.1))
            .collect::<std::result::Result<Vec<_>, _>>()?)
    }

    fn senders_by_tx_range(&self, range: impl RangeBounds<TxNumber>) -> Result<Vec<Address>> {
        Ok(self
            .tx
            .cursor_read::<tables::TxSenders>()?
            .walk_range(range)?
            .map(|entry| entry.map(|sender| sender.1))
            .collect::<std::result::Result<Vec<_>, _>>()?)
    }
}

impl<'this, TX: DbTx<'this>> ReceiptProvider for DatabaseProvider<'this, TX> {
    fn receipt(&self, id: TxNumber) -> Result<Option<Receipt>> {
        Ok(self.tx.get::<tables::Receipts>(id)?)
    }

    fn receipt_by_hash(&self, hash: TxHash) -> Result<Option<Receipt>> {
        if let Some(id) = self.transaction_id(hash)? {
            self.receipt(id)
        } else {
            Ok(None)
        }
    }

    fn receipts_by_block(&self, block: BlockHashOrNumber) -> Result<Option<Vec<Receipt>>> {
        if let Some(number) = self.convert_hash_or_number(block)? {
            if let Some(body) = self.block_body_indices(number)? {
                let tx_range = body.tx_num_range();
                return if tx_range.is_empty() {
                    Ok(Some(Vec::new()))
                } else {
                    let mut tx_cursor = self.tx.cursor_read::<tables::Receipts>()?;
                    let transactions = tx_cursor
                        .walk_range(tx_range)?
                        .map(|result| result.map(|(_, tx)| tx))
                        .collect::<std::result::Result<Vec<_>, _>>()?;
                    Ok(Some(transactions))
                }
            }
        }
        Ok(None)
    }
}

impl<'this, TX: DbTx<'this>> WithdrawalsProvider for DatabaseProvider<'this, TX> {
    fn withdrawals_by_block(
        &self,
        id: BlockHashOrNumber,
        timestamp: u64,
    ) -> Result<Option<Vec<Withdrawal>>> {
        if self.chain_spec.is_shanghai_activated_at_timestamp(timestamp) {
            if let Some(number) = self.convert_hash_or_number(id)? {
                // If we are past shanghai, then all blocks should have a withdrawal list, even if
                // empty
                let withdrawals = self
                    .tx
                    .get::<tables::BlockWithdrawals>(number)
                    .map(|w| w.map(|w| w.withdrawals))?
                    .unwrap_or_default();
                return Ok(Some(withdrawals))
            }
        }
        Ok(None)
    }

    fn latest_withdrawal(&self) -> Result<Option<Withdrawal>> {
        let latest_block_withdrawal = self.tx.cursor_read::<tables::BlockWithdrawals>()?.last()?;
        Ok(latest_block_withdrawal
            .and_then(|(_, mut block_withdrawal)| block_withdrawal.withdrawals.pop()))
    }
}

impl<'this, TX: DbTx<'this>> EvmEnvProvider for DatabaseProvider<'this, TX> {
    fn fill_env_at(
        &self,
        cfg: &mut CfgEnv,
        block_env: &mut BlockEnv,
        at: BlockHashOrNumber,
    ) -> Result<()> {
        let hash = self.convert_number(at)?.ok_or(ProviderError::HeaderNotFound(at))?;
        let header = self.header(&hash)?.ok_or(ProviderError::HeaderNotFound(at))?;
        self.fill_env_with_header(cfg, block_env, &header)
    }

    fn fill_env_with_header(
        &self,
        cfg: &mut CfgEnv,
        block_env: &mut BlockEnv,
        header: &Header,
    ) -> Result<()> {
        let total_difficulty = self
            .header_td_by_number(header.number)?
            .ok_or_else(|| ProviderError::HeaderNotFound(header.number.into()))?;
        fill_cfg_and_block_env(cfg, block_env, &self.chain_spec, header, total_difficulty);
        Ok(())
    }

    fn fill_block_env_at(&self, block_env: &mut BlockEnv, at: BlockHashOrNumber) -> Result<()> {
        let hash = self.convert_number(at)?.ok_or(ProviderError::HeaderNotFound(at))?;
        let header = self.header(&hash)?.ok_or(ProviderError::HeaderNotFound(at))?;

        self.fill_block_env_with_header(block_env, &header)
    }

    fn fill_block_env_with_header(&self, block_env: &mut BlockEnv, header: &Header) -> Result<()> {
        let total_difficulty = self
            .header_td_by_number(header.number)?
            .ok_or_else(|| ProviderError::HeaderNotFound(header.number.into()))?;
        let spec_id = revm_spec(
            &self.chain_spec,
            Head {
                number: header.number,
                timestamp: header.timestamp,
                difficulty: header.difficulty,
                total_difficulty,
                // Not required
                hash: Default::default(),
            },
        );
        let after_merge = spec_id >= SpecId::MERGE;
        fill_block_env(block_env, &self.chain_spec, header, after_merge);
        Ok(())
    }

    fn fill_cfg_env_at(&self, cfg: &mut CfgEnv, at: BlockHashOrNumber) -> Result<()> {
        let hash = self.convert_number(at)?.ok_or(ProviderError::HeaderNotFound(at))?;
        let header = self.header(&hash)?.ok_or(ProviderError::HeaderNotFound(at))?;
        self.fill_cfg_env_with_header(cfg, &header)
    }

    fn fill_cfg_env_with_header(&self, cfg: &mut CfgEnv, header: &Header) -> Result<()> {
        let total_difficulty = self
            .header_td_by_number(header.number)?
            .ok_or_else(|| ProviderError::HeaderNotFound(header.number.into()))?;
        fill_cfg_env(cfg, &self.chain_spec, header, total_difficulty);
        Ok(())
    }
}

impl<'this, TX: DbTx<'this>> StageCheckpointProvider for DatabaseProvider<'this, TX> {
    fn get_stage_checkpoint(&self, id: StageId) -> Result<Option<StageCheckpoint>> {
        Ok(self.tx.get::<tables::SyncStage>(id.to_string())?)
    }

    /// Get stage checkpoint progress.
    fn get_stage_checkpoint_progress(&self, id: StageId) -> Result<Option<Vec<u8>>> {
        Ok(self.tx.get::<tables::SyncStageProgress>(id.to_string())?)
    }
}

impl<'this, TX: DbTxMut<'this>> StageCheckpointWriter for DatabaseProvider<'this, TX> {
    /// Save stage checkpoint progress.
    fn save_stage_checkpoint_progress(&self, id: StageId, checkpoint: Vec<u8>) -> Result<()> {
        Ok(self.tx.put::<tables::SyncStageProgress>(id.to_string(), checkpoint)?)
    }

    /// Save stage checkpoint.
    fn save_stage_checkpoint(&self, id: StageId, checkpoint: StageCheckpoint) -> Result<()> {
        Ok(self.tx.put::<tables::SyncStage>(id.to_string(), checkpoint)?)
    }
}<|MERGE_RESOLUTION|>--- conflicted
+++ resolved
@@ -1074,7 +1074,6 @@
         Ok(())
     }
 
-<<<<<<< HEAD
     /// Get lastest block number.
     pub fn tip_number(&self) -> std::result::Result<u64, DatabaseError> {
         Ok(self.tx.cursor_read::<tables::CanonicalHeaders>()?.last()?.unwrap_or_default().0)
@@ -1090,40 +1089,6 @@
             .get::<tables::CanonicalHeaders>(block_number)?
             .ok_or_else(|| ProviderError::HeaderNotFound(block_number.into()))?;
         Ok(hash)
-=======
-    /// Get the stage checkpoint.
-    pub fn get_stage_checkpoint(
-        &self,
-        id: StageId,
-    ) -> std::result::Result<Option<StageCheckpoint>, DatabaseError> {
-        get_stage_checkpoint(&self.tx, id)
-    }
-
-    /// Save stage checkpoint.
-    pub fn save_stage_checkpoint(
-        &self,
-        id: StageId,
-        checkpoint: StageCheckpoint,
-    ) -> std::result::Result<(), DatabaseError> {
-        self.tx.put::<tables::SyncStage>(id.to_string(), checkpoint)
-    }
-
-    /// Get stage checkpoint progress.
-    pub fn get_stage_checkpoint_progress(
-        &self,
-        id: StageId,
-    ) -> std::result::Result<Option<Vec<u8>>, DatabaseError> {
-        self.tx.get::<tables::SyncStageProgress>(id.to_string())
-    }
-
-    /// Save stage checkpoint progress.
-    pub fn save_stage_checkpoint_progress(
-        &self,
-        id: StageId,
-        checkpoint: Vec<u8>,
-    ) -> std::result::Result<(), DatabaseError> {
-        self.tx.put::<tables::SyncStageProgress>(id.to_string(), checkpoint)
->>>>>>> 348076cc
     }
 
     /// Query the block body by number.
