use crate::{
    bundle_state::{BundleStateInit, BundleStateWithReceipts, RevertsInit},
<<<<<<< HEAD
    providers::SnapshotProvider,
=======
    providers::database::metrics,
>>>>>>> 0a3884ba
    traits::{
        AccountExtReader, BlockSource, ChangeSetReader, ReceiptProvider, StageCheckpointWriter,
    },
    AccountReader, BlockExecutionWriter, BlockHashReader, BlockNumReader, BlockReader, BlockWriter,
    Chain, EvmEnvProvider, HashingWriter, HeaderProvider, HistoryWriter, OriginalValuesKnown,
    ProviderError, PruneCheckpointReader, PruneCheckpointWriter, StageCheckpointReader,
    StorageReader, TransactionVariant, TransactionsProvider, TransactionsProviderExt,
    WithdrawalsProvider,
};
use itertools::{izip, Itertools};
use reth_db::{
    common::KeyValue,
    cursor::{DbCursorRO, DbCursorRW, DbDupCursorRO},
    database::{Database, DatabaseGAT},
    models::{
        sharded_key, storage_sharded_key::StorageShardedKey, AccountBeforeTx, BlockNumberAddress,
        ShardedKey, StoredBlockBodyIndices, StoredBlockOmmers, StoredBlockWithdrawals,
    },
    table::{Table, TableRow},
    tables,
    transaction::{DbTx, DbTxMut},
    BlockNumberList, DatabaseError,
};
use reth_interfaces::{
    executor::{BlockExecutionError, BlockValidationError},
    provider::RootMismatch,
    RethError, RethResult,
};
use reth_primitives::{
    keccak256,
    revm::{
        config::revm_spec,
        env::{fill_block_env, fill_cfg_and_block_env, fill_cfg_env},
    },
    stage::{StageCheckpoint, StageId},
    trie::Nibbles,
    Account, Address, Block, BlockHash, BlockHashOrNumber, BlockNumber, BlockWithSenders,
    ChainInfo, ChainSpec, GotExpected, Hardfork, Head, Header, PruneCheckpoint, PruneModes,
    PruneSegment, Receipt, SealedBlock, SealedBlockWithSenders, SealedHeader, StorageEntry,
    TransactionMeta, TransactionSigned, TransactionSignedEcRecovered, TransactionSignedNoHash,
    TxHash, TxNumber, Withdrawal, B256, U256,
};
use reth_trie::{prefix_set::PrefixSetMut, StateRoot};
use revm::primitives::{BlockEnv, CfgEnv, SpecId};
use std::{
    collections::{hash_map, BTreeMap, BTreeSet, HashMap, HashSet},
    fmt::Debug,
    ops::{Deref, DerefMut, Range, RangeBounds, RangeInclusive},
    sync::{mpsc, Arc},
    time::{Duration, Instant},
};
use tracing::{debug, warn};

/// A [`DatabaseProvider`] that holds a read-only database transaction.
pub type DatabaseProviderRO<'this, DB> = DatabaseProvider<<DB as DatabaseGAT<'this>>::TX>;

/// A [`DatabaseProvider`] that holds a read-write database transaction.
///
/// Ideally this would be an alias type. However, there's some weird compiler error (<https://github.com/rust-lang/rust/issues/102211>), that forces us to wrap this in a struct instead.
/// Once that issue is solved, we can probably revert back to being an alias type.
#[derive(Debug)]
pub struct DatabaseProviderRW<'this, DB: Database>(
    pub DatabaseProvider<<DB as DatabaseGAT<'this>>::TXMut>,
);

impl<'this, DB: Database> Deref for DatabaseProviderRW<'this, DB> {
    type Target = DatabaseProvider<<DB as DatabaseGAT<'this>>::TXMut>;

    fn deref(&self) -> &Self::Target {
        &self.0
    }
}

impl<DB: Database> DerefMut for DatabaseProviderRW<'_, DB> {
    fn deref_mut(&mut self) -> &mut Self::Target {
        &mut self.0
    }
}

impl<'this, DB: Database> DatabaseProviderRW<'this, DB> {
    /// Commit database transaction
    pub fn commit(self) -> RethResult<bool> {
        self.0.commit()
    }

    /// Consume `DbTx` or `DbTxMut`.
    pub fn into_tx(self) -> <DB as DatabaseGAT<'this>>::TXMut {
        self.0.into_tx()
    }
}

/// A provider struct that fetchs data from the database.
/// Wrapper around [`DbTx`] and [`DbTxMut`]. Example: [`HeaderProvider`] [`BlockHashReader`]
#[derive(Debug)]
pub struct DatabaseProvider<TX> {
    /// Database transaction.
    tx: TX,
    /// Chain spec
    chain_spec: Arc<ChainSpec>,
    /// Snapshot provider
    #[allow(unused)]
    snapshot_provider: Option<Arc<SnapshotProvider>>,
}

impl<TX: DbTxMut> DatabaseProvider<TX> {
    /// Creates a provider with an inner read-write transaction.
    pub fn new_rw(tx: TX, chain_spec: Arc<ChainSpec>) -> Self {
        Self { tx, chain_spec, snapshot_provider: None }
    }
}

/// For a given key, unwind all history shards that are below the given block number.
///
/// S - Sharded key subtype.
/// T - Table to walk over.
/// C - Cursor implementation.
///
/// This function walks the entries from the given start key and deletes all shards that belong to
/// the key and are below the given block number.
///
/// The boundary shard (the shard is split by the block number) is removed from the database. Any
/// indices that are above the block number are filtered out. The boundary shard is returned for
/// reinsertion (if it's not empty).
fn unwind_history_shards<S, T, C>(
    cursor: &mut C,
    start_key: T::Key,
    block_number: BlockNumber,
    mut shard_belongs_to_key: impl FnMut(&T::Key) -> bool,
) -> RethResult<Vec<usize>>
where
    T: Table<Value = BlockNumberList>,
    T::Key: AsRef<ShardedKey<S>>,
    C: DbCursorRO<T> + DbCursorRW<T>,
{
    let mut item = cursor.seek_exact(start_key)?;
    while let Some((sharded_key, list)) = item {
        // If the shard does not belong to the key, break.
        if !shard_belongs_to_key(&sharded_key) {
            break
        }
        cursor.delete_current()?;

        // Check the first item.
        // If it is greater or eq to the block number, delete it.
        let first = list.iter(0).next().expect("List can't be empty");
        if first >= block_number as usize {
            item = cursor.prev()?;
            continue
        } else if block_number <= sharded_key.as_ref().highest_block_number {
            // Filter out all elements greater than block number.
            return Ok(list.iter(0).take_while(|i| *i < block_number as usize).collect::<Vec<_>>())
        } else {
            return Ok(list.iter(0).collect::<Vec<_>>())
        }
    }

    Ok(Vec::new())
}

impl<TX: DbTx> DatabaseProvider<TX> {
    /// Creates a provider with an inner read-only transaction.
    pub fn new(tx: TX, chain_spec: Arc<ChainSpec>) -> Self {
        Self { tx, chain_spec, snapshot_provider: None }
    }

    /// Creates a new [`Self`] with access to a [`SnapshotProvider`].
    pub fn with_snapshot_provider(mut self, snapshot_provider: Arc<SnapshotProvider>) -> Self {
        self.snapshot_provider = Some(snapshot_provider);
        self
    }

    /// Consume `DbTx` or `DbTxMut`.
    pub fn into_tx(self) -> TX {
        self.tx
    }

    /// Pass `DbTx` or `DbTxMut` mutable reference.
    pub fn tx_mut(&mut self) -> &mut TX {
        &mut self.tx
    }

    /// Pass `DbTx` or `DbTxMut` immutable reference.
    pub fn tx_ref(&self) -> &TX {
        &self.tx
    }

    /// Return full table as Vec
    pub fn table<T: Table>(&self) -> Result<Vec<KeyValue<T>>, DatabaseError>
    where
        T::Key: Default + Ord,
    {
        self.tx
            .cursor_read::<T>()?
            .walk(Some(T::Key::default()))?
            .collect::<Result<Vec<_>, DatabaseError>>()
    }
}

impl<TX: DbTxMut + DbTx> DatabaseProvider<TX> {
    /// Commit database transaction.
    pub fn commit(self) -> RethResult<bool> {
        Ok(self.tx.commit()?)
    }

    // TODO(joshie) TEMPORARY should be moved to trait providers

    /// Unwind or peek at last N blocks of state recreating the [`BundleStateWithReceipts`].
    ///
    /// If UNWIND it set to true tip and latest state will be unwind
    /// and returned back with all the blocks
    ///
    /// If UNWIND is false we will just read the state/blocks and return them.
    ///
    /// 1. Iterate over the [BlockBodyIndices][tables::BlockBodyIndices] table to get all
    /// the transaction ids.
    /// 2. Iterate over the [StorageChangeSet][tables::StorageChangeSet] table
    /// and the [AccountChangeSet][tables::AccountChangeSet] tables in reverse order to reconstruct
    /// the changesets.
    ///     - In order to have both the old and new values in the changesets, we also access the
    ///       plain state tables.
    /// 3. While iterating over the changeset tables, if we encounter a new account or storage slot,
    /// we:
    ///     1. Take the old value from the changeset
    ///     2. Take the new value from the plain state
    ///     3. Save the old value to the local state
    /// 4. While iterating over the changeset tables, if we encounter an account/storage slot we
    /// have seen before we:
    ///     1. Take the old value from the changeset
    ///     2. Take the new value from the local state
    ///     3. Set the local state to the value in the changeset
    fn unwind_or_peek_state<const UNWIND: bool>(
        &self,
        range: RangeInclusive<BlockNumber>,
    ) -> RethResult<BundleStateWithReceipts> {
        if range.is_empty() {
            return Ok(BundleStateWithReceipts::default())
        }
        let start_block_number = *range.start();

        // We are not removing block meta as it is used to get block changesets.
        let block_bodies = self.get_or_take::<tables::BlockBodyIndices, false>(range.clone())?;

        // get transaction receipts
        let from_transaction_num =
            block_bodies.first().expect("already checked if there are blocks").1.first_tx_num();
        let to_transaction_num =
            block_bodies.last().expect("already checked if there are blocks").1.last_tx_num();

        let storage_range = BlockNumberAddress::range(range.clone());

        let storage_changeset =
            self.get_or_take::<tables::StorageChangeSet, UNWIND>(storage_range)?;
        let account_changeset = self.get_or_take::<tables::AccountChangeSet, UNWIND>(range)?;

        // iterate previous value and get plain state value to create changeset
        // Double option around Account represent if Account state is know (first option) and
        // account is removed (Second Option)

        let mut state: BundleStateInit = HashMap::new();

        // This is not working for blocks that are not at tip. as plain state is not the last
        // state of end range. We should rename the functions or add support to access
        // History state. Accessing history state can be tricky but we are not gaining
        // anything.
        let mut plain_accounts_cursor = self.tx.cursor_write::<tables::PlainAccountState>()?;
        let mut plain_storage_cursor = self.tx.cursor_dup_write::<tables::PlainStorageState>()?;

        let mut reverts: RevertsInit = HashMap::new();

        // add account changeset changes
        for (block_number, account_before) in account_changeset.into_iter().rev() {
            let AccountBeforeTx { info: old_info, address } = account_before;
            match state.entry(address) {
                hash_map::Entry::Vacant(entry) => {
                    let new_info = plain_accounts_cursor.seek_exact(address)?.map(|kv| kv.1);
                    entry.insert((old_info, new_info, HashMap::new()));
                }
                hash_map::Entry::Occupied(mut entry) => {
                    // overwrite old account state.
                    entry.get_mut().0 = old_info;
                }
            }
            // insert old info into reverts.
            reverts.entry(block_number).or_default().entry(address).or_default().0 = Some(old_info);
        }

        // add storage changeset changes
        for (block_and_address, old_storage) in storage_changeset.into_iter().rev() {
            let BlockNumberAddress((block_number, address)) = block_and_address;
            // get account state or insert from plain state.
            let account_state = match state.entry(address) {
                hash_map::Entry::Vacant(entry) => {
                    let present_info = plain_accounts_cursor.seek_exact(address)?.map(|kv| kv.1);
                    entry.insert((present_info, present_info, HashMap::new()))
                }
                hash_map::Entry::Occupied(entry) => entry.into_mut(),
            };

            // match storage.
            match account_state.2.entry(old_storage.key) {
                hash_map::Entry::Vacant(entry) => {
                    let new_storage = plain_storage_cursor
                        .seek_by_key_subkey(address, old_storage.key)?
                        .filter(|storage| storage.key == old_storage.key)
                        .unwrap_or_default();
                    entry.insert((old_storage.value, new_storage.value));
                }
                hash_map::Entry::Occupied(mut entry) => {
                    entry.get_mut().0 = old_storage.value;
                }
            };

            reverts
                .entry(block_number)
                .or_default()
                .entry(address)
                .or_default()
                .1
                .push(old_storage);
        }

        if UNWIND {
            // iterate over local plain state remove all account and all storages.
            for (address, (old_account, new_account, storage)) in state.iter() {
                // revert account if needed.
                if old_account != new_account {
                    let existing_entry = plain_accounts_cursor.seek_exact(*address)?;
                    if let Some(account) = old_account {
                        plain_accounts_cursor.upsert(*address, *account)?;
                    } else if existing_entry.is_some() {
                        plain_accounts_cursor.delete_current()?;
                    }
                }

                // revert storages
                for (storage_key, (old_storage_value, _new_storage_value)) in storage {
                    let storage_entry =
                        StorageEntry { key: *storage_key, value: *old_storage_value };
                    // delete previous value
                    // TODO: This does not use dupsort features
                    if plain_storage_cursor
                        .seek_by_key_subkey(*address, *storage_key)?
                        .filter(|s| s.key == *storage_key)
                        .is_some()
                    {
                        plain_storage_cursor.delete_current()?
                    }

                    // insert value if needed
                    if *old_storage_value != U256::ZERO {
                        plain_storage_cursor.upsert(*address, storage_entry)?;
                    }
                }
            }
        }

        // iterate over block body and create ExecutionResult
        let mut receipt_iter = self
            .get_or_take::<tables::Receipts, UNWIND>(from_transaction_num..=to_transaction_num)?
            .into_iter();

        let mut receipts = Vec::new();
        // loop break if we are at the end of the blocks.
        for (_, block_body) in block_bodies.into_iter() {
            let mut block_receipts = Vec::with_capacity(block_body.tx_count as usize);
            for _ in block_body.tx_num_range() {
                if let Some((_, receipt)) = receipt_iter.next() {
                    block_receipts.push(Some(receipt));
                }
            }
            receipts.push(block_receipts);
        }

        Ok(BundleStateWithReceipts::new_init(
            state,
            reverts,
            Vec::new(),
            reth_primitives::Receipts::from_vec(receipts),
            start_block_number,
        ))
    }

    /// Return list of entries from table
    ///
    /// If TAKE is true, opened cursor would be write and it would delete all values from db.
    #[inline]
    pub fn get_or_take<T: Table, const TAKE: bool>(
        &self,
        range: impl RangeBounds<T::Key>,
    ) -> Result<Vec<KeyValue<T>>, DatabaseError> {
        if TAKE {
            let mut cursor_write = self.tx.cursor_write::<T>()?;
            let mut walker = cursor_write.walk_range(range)?;
            let mut items = Vec::new();
            while let Some(i) = walker.next().transpose()? {
                walker.delete_current()?;
                items.push(i)
            }
            Ok(items)
        } else {
            self.tx.cursor_read::<T>()?.walk_range(range)?.collect::<Result<Vec<_>, _>>()
        }
    }

    /// Get requested blocks transaction with signer
    pub(crate) fn get_take_block_transaction_range<const TAKE: bool>(
        &self,
        range: impl RangeBounds<BlockNumber> + Clone,
    ) -> RethResult<Vec<(BlockNumber, Vec<TransactionSignedEcRecovered>)>> {
        // Raad range of block bodies to get all transactions id's of this range.
        let block_bodies = self.get_or_take::<tables::BlockBodyIndices, false>(range)?;

        if block_bodies.is_empty() {
            return Ok(Vec::new())
        }

        // Compute the first and last tx ID in the range
        let first_transaction = block_bodies.first().expect("If we have headers").1.first_tx_num();
        let last_transaction = block_bodies.last().expect("Not empty").1.last_tx_num();

        // If this is the case then all of the blocks in the range are empty
        if last_transaction < first_transaction {
            return Ok(block_bodies.into_iter().map(|(n, _)| (n, Vec::new())).collect())
        }

        // Get transactions and senders
        let transactions = self
            .get_or_take::<tables::Transactions, TAKE>(first_transaction..=last_transaction)?
            .into_iter()
            .map(|(id, tx)| (id, tx.into()))
            .collect::<Vec<(u64, TransactionSigned)>>();

        let mut senders =
            self.get_or_take::<tables::TxSenders, TAKE>(first_transaction..=last_transaction)?;

        // Recover senders manually if not found in db
        // SAFETY: Transactions are always guaranteed to be in the database whereas
        // senders might be pruned.
        if senders.len() != transactions.len() {
            senders.reserve(transactions.len() - senders.len());
            // Find all missing senders, their corresponding tx numbers and indexes to the original
            // `senders` vector at which the recovered senders will be inserted.
            let mut missing_senders = Vec::with_capacity(transactions.len() - senders.len());
            {
                let mut senders = senders.iter().peekable();

                // `transactions` contain all entries. `senders` contain _some_ of the senders for
                // these transactions. Both are sorted and indexed by `TxNumber`.
                //
                // The general idea is to iterate on both `transactions` and `senders`, and advance
                // the `senders` iteration only if it matches the current `transactions` entry's
                // `TxNumber`. Otherwise, add the transaction to the list of missing senders.
                for (i, (tx_number, transaction)) in transactions.iter().enumerate() {
                    if let Some((sender_tx_number, _)) = senders.peek() {
                        if sender_tx_number == tx_number {
                            // If current sender's `TxNumber` matches current transaction's
                            // `TxNumber`, advance the senders iterator.
                            senders.next();
                        } else {
                            // If current sender's `TxNumber` doesn't match current transaction's
                            // `TxNumber`, add it to missing senders.
                            missing_senders.push((i, tx_number, transaction));
                        }
                    } else {
                        // If there's no more senders left, but we're still iterating over
                        // transactions, add them to missing senders
                        missing_senders.push((i, tx_number, transaction));
                    }
                }
            }

            // Recover senders
            let recovered_senders = TransactionSigned::recover_signers(
                missing_senders.iter().map(|(_, _, tx)| *tx).collect::<Vec<_>>(),
                missing_senders.len(),
            )
            .ok_or(BlockExecutionError::Validation(BlockValidationError::SenderRecoveryError))?;

            // Insert recovered senders along with tx numbers at the corresponding indexes to the
            // original `senders` vector
            for ((i, tx_number, _), sender) in missing_senders.into_iter().zip(recovered_senders) {
                // Insert will put recovered senders at necessary positions and shift the rest
                senders.insert(i, (*tx_number, sender));
            }

            // Debug assertions which are triggered during the test to ensure that all senders are
            // present and sorted
            debug_assert_eq!(senders.len(), transactions.len(), "missing one or more senders");
            debug_assert!(
                senders.iter().tuple_windows().all(|(a, b)| a.0 < b.0),
                "senders not sorted"
            );
        }

        if TAKE {
            // Remove TxHashNumber
            let mut tx_hash_cursor = self.tx.cursor_write::<tables::TxHashNumber>()?;
            for (_, tx) in transactions.iter() {
                if tx_hash_cursor.seek_exact(tx.hash())?.is_some() {
                    tx_hash_cursor.delete_current()?;
                }
            }

            // Remove TransactionBlock index if there are transaction present
            if !transactions.is_empty() {
                let tx_id_range = transactions.first().unwrap().0..=transactions.last().unwrap().0;
                self.get_or_take::<tables::TransactionBlock, TAKE>(tx_id_range)?;
            }
        }

        // Merge transaction into blocks
        let mut block_tx = Vec::with_capacity(block_bodies.len());
        let mut senders = senders.into_iter();
        let mut transactions = transactions.into_iter();
        for (block_number, block_body) in block_bodies {
            let mut one_block_tx = Vec::with_capacity(block_body.tx_count as usize);
            for _ in block_body.tx_num_range() {
                let tx = transactions.next();
                let sender = senders.next();

                let recovered = match (tx, sender) {
                    (Some((tx_id, tx)), Some((sender_tx_id, sender))) => {
                        if tx_id != sender_tx_id {
                            Err(ProviderError::MismatchOfTransactionAndSenderId { tx_id })
                        } else {
                            Ok(TransactionSignedEcRecovered::from_signed_transaction(tx, sender))
                        }
                    }
                    (Some((tx_id, _)), _) | (_, Some((tx_id, _))) => {
                        Err(ProviderError::MismatchOfTransactionAndSenderId { tx_id })
                    }
                    (None, None) => Err(ProviderError::BlockBodyTransactionCount),
                }?;
                one_block_tx.push(recovered)
            }
            block_tx.push((block_number, one_block_tx));
        }

        Ok(block_tx)
    }

    /// Return range of blocks and its execution result
    fn get_take_block_range<const TAKE: bool>(
        &self,
        chain_spec: &ChainSpec,
        range: impl RangeBounds<BlockNumber> + Clone,
    ) -> RethResult<Vec<SealedBlockWithSenders>> {
        // For block we need Headers, Bodies, Uncles, withdrawals, Transactions, Signers

        let block_headers = self.get_or_take::<tables::Headers, TAKE>(range.clone())?;
        if block_headers.is_empty() {
            return Ok(Vec::new())
        }

        let block_header_hashes =
            self.get_or_take::<tables::CanonicalHeaders, TAKE>(range.clone())?;
        let block_ommers = self.get_or_take::<tables::BlockOmmers, TAKE>(range.clone())?;
        let block_withdrawals =
            self.get_or_take::<tables::BlockWithdrawals, TAKE>(range.clone())?;

        let block_tx = self.get_take_block_transaction_range::<TAKE>(range.clone())?;

        if TAKE {
            // rm HeaderTD
            self.get_or_take::<tables::HeaderTD, TAKE>(range)?;
            // rm HeaderNumbers
            let mut header_number_cursor = self.tx.cursor_write::<tables::HeaderNumbers>()?;
            for (_, hash) in block_header_hashes.iter() {
                if header_number_cursor.seek_exact(*hash)?.is_some() {
                    header_number_cursor.delete_current()?;
                }
            }
        }

        // merge all into block
        let block_header_iter = block_headers.into_iter();
        let block_header_hashes_iter = block_header_hashes.into_iter();
        let block_tx_iter = block_tx.into_iter();

        // Ommers can be empty for some blocks
        let mut block_ommers_iter = block_ommers.into_iter();
        let mut block_withdrawals_iter = block_withdrawals.into_iter();
        let mut block_ommers = block_ommers_iter.next();
        let mut block_withdrawals = block_withdrawals_iter.next();

        let mut blocks = Vec::new();
        for ((main_block_number, header), (_, header_hash), (_, tx)) in
            izip!(block_header_iter.into_iter(), block_header_hashes_iter, block_tx_iter)
        {
            let header = header.seal(header_hash);

            let (body, senders) = tx.into_iter().map(|tx| tx.to_components()).unzip();

            // Ommers can be missing
            let mut ommers = Vec::new();
            if let Some((block_number, _)) = block_ommers.as_ref() {
                if *block_number == main_block_number {
                    ommers = block_ommers.take().unwrap().1.ommers;
                    block_ommers = block_ommers_iter.next();
                }
            };

            // withdrawal can be missing
            let shanghai_is_active =
                chain_spec.fork(Hardfork::Shanghai).active_at_timestamp(header.timestamp);
            let mut withdrawals = Some(Vec::new());
            if shanghai_is_active {
                if let Some((block_number, _)) = block_withdrawals.as_ref() {
                    if *block_number == main_block_number {
                        withdrawals = Some(block_withdrawals.take().unwrap().1.withdrawals);
                        block_withdrawals = block_withdrawals_iter.next();
                    }
                }
            } else {
                withdrawals = None
            }

            blocks.push(SealedBlockWithSenders {
                block: SealedBlock { header, body, ommers, withdrawals },
                senders,
            })
        }

        Ok(blocks)
    }

    /// Unwind table by some number key.
    /// Returns number of rows unwound.
    ///
    /// Note: Key is not inclusive and specified key would stay in db.
    #[inline]
    pub fn unwind_table_by_num<T>(&self, num: u64) -> Result<usize, DatabaseError>
    where
        T: Table<Key = u64>,
    {
        self.unwind_table::<T, _>(num, |key| key)
    }

    /// Unwind the table to a provided number key.
    /// Returns number of rows unwound.
    ///
    /// Note: Key is not inclusive and specified key would stay in db.
    pub(crate) fn unwind_table<T, F>(
        &self,
        key: u64,
        mut selector: F,
    ) -> Result<usize, DatabaseError>
    where
        T: Table,
        F: FnMut(T::Key) -> u64,
    {
        let mut cursor = self.tx.cursor_write::<T>()?;
        let mut reverse_walker = cursor.walk_back(None)?;
        let mut deleted = 0;

        while let Some(Ok((entry_key, _))) = reverse_walker.next() {
            if selector(entry_key.clone()) <= key {
                break
            }
            reverse_walker.delete_current()?;
            deleted += 1;
        }

        Ok(deleted)
    }

    /// Unwind a table forward by a [Walker][reth_db::abstraction::cursor::Walker] on another table
    pub fn unwind_table_by_walker<T1, T2>(&self, start_at: T1::Key) -> Result<(), DatabaseError>
    where
        T1: Table,
        T2: Table<Key = T1::Value>,
    {
        let mut cursor = self.tx.cursor_write::<T1>()?;
        let mut walker = cursor.walk(Some(start_at))?;
        while let Some((_, value)) = walker.next().transpose()? {
            self.tx.delete::<T2>(value, None)?;
        }
        Ok(())
    }

    /// Prune the table for the specified pre-sorted key iterator.
    ///
    /// Returns number of rows pruned.
    pub fn prune_table_with_iterator<T: Table>(
        &self,
        keys: impl IntoIterator<Item = T::Key>,
        limit: usize,
        mut delete_callback: impl FnMut(TableRow<T>),
    ) -> Result<(usize, bool), DatabaseError> {
        let mut cursor = self.tx.cursor_write::<T>()?;
        let mut deleted = 0;

        let mut keys = keys.into_iter();

        if limit != 0 {
            for key in &mut keys {
                let row = cursor.seek_exact(key.clone())?;
                if let Some(row) = row {
                    cursor.delete_current()?;
                    deleted += 1;
                    delete_callback(row);
                }

                if deleted == limit {
                    break
                }
            }
        }

        Ok((deleted, keys.next().is_none()))
    }

    /// Prune the table for the specified key range.
    ///
    /// Returns number of rows pruned.
    pub fn prune_table_with_range<T: Table>(
        &self,
        keys: impl RangeBounds<T::Key> + Clone + Debug,
        limit: usize,
        mut skip_filter: impl FnMut(&TableRow<T>) -> bool,
        mut delete_callback: impl FnMut(TableRow<T>),
    ) -> Result<(usize, bool), DatabaseError> {
        let mut cursor = self.tx.cursor_write::<T>()?;
        let mut walker = cursor.walk_range(keys)?;
        let mut deleted = 0;

        if limit != 0 {
            while let Some(row) = walker.next().transpose()? {
                if !skip_filter(&row) {
                    walker.delete_current()?;
                    deleted += 1;
                    delete_callback(row);
                }

                if deleted == limit {
                    break
                }
            }
        }

        Ok((deleted, walker.next().transpose()?.is_none()))
    }

    /// Load shard and remove it. If list is empty, last shard was full or
    /// there are no shards at all.
    fn take_shard<T>(&self, key: T::Key) -> RethResult<Vec<u64>>
    where
        T: Table<Value = BlockNumberList>,
    {
        let mut cursor = self.tx.cursor_read::<T>()?;
        let shard = cursor.seek_exact(key)?;
        if let Some((shard_key, list)) = shard {
            // delete old shard so new one can be inserted.
            self.tx.delete::<T>(shard_key, None)?;
            let list = list.iter(0).map(|i| i as u64).collect::<Vec<_>>();
            return Ok(list)
        }
        Ok(Vec::new())
    }

    /// Insert history index to the database.
    ///
    /// For each updated partial key, this function removes the last shard from
    /// the database (if any), appends the new indices to it, chunks the resulting integer list and
    /// inserts the new shards back into the database.
    ///
    /// This function is used by history indexing stages.
    fn append_history_index<P, T>(
        &self,
        index_updates: BTreeMap<P, Vec<u64>>,
        mut sharded_key_factory: impl FnMut(P, BlockNumber) -> T::Key,
    ) -> RethResult<()>
    where
        P: Copy,
        T: Table<Value = BlockNumberList>,
    {
        for (partial_key, indices) in index_updates {
            let last_shard = self.take_shard::<T>(sharded_key_factory(partial_key, u64::MAX))?;
            // chunk indices and insert them in shards of N size.
            let indices = last_shard.iter().chain(indices.iter());
            let chunks = indices
                .chunks(sharded_key::NUM_OF_INDICES_IN_SHARD)
                .into_iter()
                .map(|chunks| chunks.map(|i| *i as usize).collect::<Vec<usize>>())
                .collect::<Vec<_>>();

            let mut chunks = chunks.into_iter().peekable();
            while let Some(list) = chunks.next() {
                let highest_block_number = if chunks.peek().is_some() {
                    *list.last().expect("`chunks` does not return empty list") as u64
                } else {
                    // Insert last list with u64::MAX
                    u64::MAX
                };
                self.tx.put::<T>(
                    sharded_key_factory(partial_key, highest_block_number),
                    BlockNumberList::new_pre_sorted(list),
                )?;
            }
        }
        Ok(())
    }
}

impl<TX: DbTx> AccountReader for DatabaseProvider<TX> {
    fn basic_account(&self, address: Address) -> RethResult<Option<Account>> {
        Ok(self.tx.get::<tables::PlainAccountState>(address)?)
    }
}

impl<TX: DbTx> AccountExtReader for DatabaseProvider<TX> {
    fn changed_accounts_with_range(
        &self,
        range: impl RangeBounds<BlockNumber>,
    ) -> RethResult<BTreeSet<Address>> {
        self.tx
            .cursor_read::<tables::AccountChangeSet>()?
            .walk_range(range)?
            .map(|entry| {
                entry.map(|(_, account_before)| account_before.address).map_err(Into::into)
            })
            .collect()
    }

    fn basic_accounts(
        &self,
        iter: impl IntoIterator<Item = Address>,
    ) -> RethResult<Vec<(Address, Option<Account>)>> {
        let mut plain_accounts = self.tx.cursor_read::<tables::PlainAccountState>()?;
        Ok(iter
            .into_iter()
            .map(|address| plain_accounts.seek_exact(address).map(|a| (address, a.map(|(_, v)| v))))
            .collect::<Result<Vec<_>, _>>()?)
    }

    fn changed_accounts_and_blocks_with_range(
        &self,
        range: RangeInclusive<BlockNumber>,
    ) -> RethResult<BTreeMap<Address, Vec<u64>>> {
        let mut changeset_cursor = self.tx.cursor_read::<tables::AccountChangeSet>()?;

        let account_transitions = changeset_cursor.walk_range(range)?.try_fold(
            BTreeMap::new(),
            |mut accounts: BTreeMap<Address, Vec<u64>>, entry| -> RethResult<_> {
                let (index, account) = entry?;
                accounts.entry(account.address).or_default().push(index);
                Ok(accounts)
            },
        )?;

        Ok(account_transitions)
    }
}

impl<TX: DbTx> ChangeSetReader for DatabaseProvider<TX> {
    fn account_block_changeset(
        &self,
        block_number: BlockNumber,
    ) -> RethResult<Vec<AccountBeforeTx>> {
        let range = block_number..=block_number;
        self.tx
            .cursor_read::<tables::AccountChangeSet>()?
            .walk_range(range)?
            .map(|result| -> RethResult<_> {
                let (_, account_before) = result?;
                Ok(account_before)
            })
            .collect()
    }
}

impl<TX: DbTx> HeaderProvider for DatabaseProvider<TX> {
    fn header(&self, block_hash: &BlockHash) -> RethResult<Option<Header>> {
        if let Some(num) = self.block_number(*block_hash)? {
            Ok(self.header_by_number(num)?)
        } else {
            Ok(None)
        }
    }

    fn header_by_number(&self, num: BlockNumber) -> RethResult<Option<Header>> {
        Ok(self.tx.get::<tables::Headers>(num)?)
    }

    fn header_td(&self, block_hash: &BlockHash) -> RethResult<Option<U256>> {
        if let Some(num) = self.block_number(*block_hash)? {
            self.header_td_by_number(num)
        } else {
            Ok(None)
        }
    }

    fn header_td_by_number(&self, number: BlockNumber) -> RethResult<Option<U256>> {
        if let Some(td) = self.chain_spec.final_paris_total_difficulty(number) {
            // if this block is higher than the final paris(merge) block, return the final paris
            // difficulty
            return Ok(Some(td))
        }

        Ok(self.tx.get::<tables::HeaderTD>(number)?.map(|td| td.0))
    }

    fn headers_range(&self, range: impl RangeBounds<BlockNumber>) -> RethResult<Vec<Header>> {
        let mut cursor = self.tx.cursor_read::<tables::Headers>()?;
        cursor
            .walk_range(range)?
            .map(|result| result.map(|(_, header)| header).map_err(Into::into))
            .collect::<RethResult<Vec<_>>>()
    }

    fn sealed_headers_range(
        &self,
        range: impl RangeBounds<BlockNumber>,
    ) -> RethResult<Vec<SealedHeader>> {
        let mut headers = vec![];
        for entry in self.tx.cursor_read::<tables::Headers>()?.walk_range(range)? {
            let (number, header) = entry?;
            let hash = self
                .block_hash(number)?
                .ok_or_else(|| ProviderError::HeaderNotFound(number.into()))?;
            headers.push(header.seal(hash));
        }
        Ok(headers)
    }

    fn sealed_header(&self, number: BlockNumber) -> RethResult<Option<SealedHeader>> {
        if let Some(header) = self.header_by_number(number)? {
            let hash = self
                .block_hash(number)?
                .ok_or_else(|| ProviderError::HeaderNotFound(number.into()))?;
            Ok(Some(header.seal(hash)))
        } else {
            Ok(None)
        }
    }
}

impl<TX: DbTx> BlockHashReader for DatabaseProvider<TX> {
    fn block_hash(&self, number: u64) -> RethResult<Option<B256>> {
        Ok(self.tx.get::<tables::CanonicalHeaders>(number)?)
    }

    fn canonical_hashes_range(
        &self,
        start: BlockNumber,
        end: BlockNumber,
    ) -> RethResult<Vec<B256>> {
        let range = start..end;
        let mut cursor = self.tx.cursor_read::<tables::CanonicalHeaders>()?;
        cursor
            .walk_range(range)?
            .map(|result| result.map(|(_, hash)| hash).map_err(Into::into))
            .collect::<RethResult<Vec<_>>>()
    }
}

impl<TX: DbTx> BlockNumReader for DatabaseProvider<TX> {
    fn chain_info(&self) -> RethResult<ChainInfo> {
        let best_number = self.best_block_number()?;
        let best_hash = self.block_hash(best_number)?.unwrap_or_default();
        Ok(ChainInfo { best_hash, best_number })
    }

    fn best_block_number(&self) -> RethResult<BlockNumber> {
        Ok(self
            .get_stage_checkpoint(StageId::Finish)?
            .map(|checkpoint| checkpoint.block_number)
            .unwrap_or_default())
    }

    fn last_block_number(&self) -> RethResult<BlockNumber> {
        Ok(self.tx.cursor_read::<tables::CanonicalHeaders>()?.last()?.unwrap_or_default().0)
    }

    fn block_number(&self, hash: B256) -> RethResult<Option<BlockNumber>> {
        Ok(self.tx.get::<tables::HeaderNumbers>(hash)?)
    }
}

impl<TX: DbTx> BlockReader for DatabaseProvider<TX> {
    fn find_block_by_hash(&self, hash: B256, source: BlockSource) -> RethResult<Option<Block>> {
        if source.is_database() {
            self.block(hash.into())
        } else {
            Ok(None)
        }
    }

    /// Returns the block with matching number from database.
    ///
    /// If the header for this block is not found, this returns `None`.
    /// If the header is found, but the transactions either do not exist, or are not indexed, this
    /// will return None.
    fn block(&self, id: BlockHashOrNumber) -> RethResult<Option<Block>> {
        if let Some(number) = self.convert_hash_or_number(id)? {
            if let Some(header) = self.header_by_number(number)? {
                let withdrawals = self.withdrawals_by_block(number.into(), header.timestamp)?;
                let ommers = self.ommers(number.into())?.unwrap_or_default();
                // If the body indices are not found, this means that the transactions either do not
                // exist in the database yet, or they do exit but are not indexed.
                // If they exist but are not indexed, we don't have enough
                // information to return the block anyways, so we return `None`.
                let transactions = match self.transactions_by_block(number.into())? {
                    Some(transactions) => transactions,
                    None => return Ok(None),
                };

                return Ok(Some(Block { header, body: transactions, ommers, withdrawals }))
            }
        }

        Ok(None)
    }

    fn pending_block(&self) -> RethResult<Option<SealedBlock>> {
        Ok(None)
    }

    fn pending_block_and_receipts(&self) -> RethResult<Option<(SealedBlock, Vec<Receipt>)>> {
        Ok(None)
    }

    fn ommers(&self, id: BlockHashOrNumber) -> RethResult<Option<Vec<Header>>> {
        if let Some(number) = self.convert_hash_or_number(id)? {
            // If the Paris (Merge) hardfork block is known and block is after it, return empty
            // ommers.
            if self.chain_spec.final_paris_total_difficulty(number).is_some() {
                return Ok(Some(Vec::new()))
            }

            let ommers = self.tx.get::<tables::BlockOmmers>(number)?.map(|o| o.ommers);
            return Ok(ommers)
        }

        Ok(None)
    }

    fn block_body_indices(&self, num: u64) -> RethResult<Option<StoredBlockBodyIndices>> {
        Ok(self.tx.get::<tables::BlockBodyIndices>(num)?)
    }

    /// Returns the block with senders with matching number from database.
    ///
    /// **NOTE: The transactions have invalid hashes, since they would need to be calculated on the
    /// spot, and we want fast querying.**
    ///
    /// If the header for this block is not found, this returns `None`.
    /// If the header is found, but the transactions either do not exist, or are not indexed, this
    /// will return None.
    fn block_with_senders(
        &self,
        block_number: BlockNumber,
        transaction_kind: TransactionVariant,
    ) -> RethResult<Option<BlockWithSenders>> {
        let Some(header) = self.header_by_number(block_number)? else { return Ok(None) };

        let ommers = self.ommers(block_number.into())?.unwrap_or_default();
        let withdrawals = self.withdrawals_by_block(block_number.into(), header.timestamp)?;

        // Get the block body
        //
        // If the body indices are not found, this means that the transactions either do not exist
        // in the database yet, or they do exit but are not indexed. If they exist but are not
        // indexed, we don't have enough information to return the block anyways, so we return
        // `None`.
        let body = match self.block_body_indices(block_number)? {
            Some(body) => body,
            None => return Ok(None),
        };

        let tx_range = body.tx_num_range();

        let (transactions, senders) = if tx_range.is_empty() {
            (vec![], vec![])
        } else {
            (self.transactions_by_tx_range(tx_range.clone())?, self.senders_by_tx_range(tx_range)?)
        };

        let body = transactions
            .into_iter()
            .map(|tx| match transaction_kind {
                TransactionVariant::NoHash => TransactionSigned {
                    // Caller explicitly asked for no hash, so we don't calculate it
                    hash: Default::default(),
                    signature: tx.signature,
                    transaction: tx.transaction,
                },
                TransactionVariant::WithHash => tx.with_hash(),
            })
            .collect();

        Ok(Some(Block { header, body, ommers, withdrawals }.with_senders(senders)))
    }

    fn block_range(&self, range: RangeInclusive<BlockNumber>) -> RethResult<Vec<Block>> {
        if range.is_empty() {
            return Ok(Vec::new())
        }

        let len = range.end().saturating_sub(*range.start()) as usize;
        let mut blocks = Vec::with_capacity(len);

        let mut headers_cursor = self.tx.cursor_read::<tables::Headers>()?;
        let mut ommers_cursor = self.tx.cursor_read::<tables::BlockOmmers>()?;
        let mut withdrawals_cursor = self.tx.cursor_read::<tables::BlockWithdrawals>()?;
        let mut block_body_cursor = self.tx.cursor_read::<tables::BlockBodyIndices>()?;
        let mut tx_cursor = self.tx.cursor_read::<tables::Transactions>()?;

        for num in range {
            if let Some((_, header)) = headers_cursor.seek_exact(num)? {
                // If the body indices are not found, this means that the transactions either do
                // not exist in the database yet, or they do exit but are
                // not indexed. If they exist but are not indexed, we don't
                // have enough information to return the block anyways, so
                // we skip the block.
                if let Some((_, block_body_indices)) = block_body_cursor.seek_exact(num)? {
                    let tx_range = block_body_indices.tx_num_range();
                    let body = if tx_range.is_empty() {
                        Vec::new()
                    } else {
                        tx_cursor
                            .walk_range(tx_range)?
                            .map(|result| result.map(|(_, tx)| tx.into()))
                            .collect::<Result<Vec<_>, _>>()?
                    };

                    // If we are past shanghai, then all blocks should have a withdrawal list,
                    // even if empty
                    let withdrawals =
                        if self.chain_spec.is_shanghai_active_at_timestamp(header.timestamp) {
                            Some(
                                withdrawals_cursor
                                    .seek_exact(num)?
                                    .map(|(_, w)| w.withdrawals)
                                    .unwrap_or_default(),
                            )
                        } else {
                            None
                        };
                    let ommers = if self.chain_spec.final_paris_total_difficulty(num).is_some() {
                        Vec::new()
                    } else {
                        ommers_cursor.seek_exact(num)?.map(|(_, o)| o.ommers).unwrap_or_default()
                    };

                    blocks.push(Block { header, body, ommers, withdrawals });
                }
            }
        }
        Ok(blocks)
    }
}

impl<TX: DbTx> TransactionsProviderExt for DatabaseProvider<TX> {
    /// Recovers transaction hashes by walking through `Transactions` table and
    /// calculating them in a parallel manner. Returned unsorted.
    fn transaction_hashes_by_range(
        &self,
        tx_range: Range<TxNumber>,
    ) -> RethResult<Vec<(TxHash, TxNumber)>> {
        let mut tx_cursor = self.tx.cursor_read::<tables::Transactions>()?;
        let tx_range_size = tx_range.clone().count();
        let tx_walker = tx_cursor.walk_range(tx_range)?;

        let chunk_size = (tx_range_size / rayon::current_num_threads()).max(1);
        let mut channels = Vec::with_capacity(chunk_size);
        let mut transaction_count = 0;

        #[inline]
        fn calculate_hash(
            entry: Result<(TxNumber, TransactionSignedNoHash), DatabaseError>,
            rlp_buf: &mut Vec<u8>,
        ) -> Result<(B256, TxNumber), Box<RethError>> {
            let (tx_id, tx) = entry.map_err(|e| Box::new(e.into()))?;
            tx.transaction.encode_with_signature(&tx.signature, rlp_buf, false);
            Ok((keccak256(rlp_buf), tx_id))
        }

        for chunk in &tx_walker.chunks(chunk_size) {
            let (tx, rx) = mpsc::channel();
            channels.push(rx);

            // Note: Unfortunate side-effect of how chunk is designed in itertools (it is not Send)
            let chunk: Vec<_> = chunk.collect();
            transaction_count += chunk.len();

            // Spawn the task onto the global rayon pool
            // This task will send the results through the channel after it has calculated the hash.
            rayon::spawn(move || {
                let mut rlp_buf = Vec::with_capacity(128);
                for entry in chunk {
                    rlp_buf.clear();
                    let _ = tx.send(calculate_hash(entry, &mut rlp_buf));
                }
            });
        }
        let mut tx_list = Vec::with_capacity(transaction_count);

        // Iterate over channels and append the tx hashes unsorted
        for channel in channels {
            while let Ok(tx) = channel.recv() {
                let (tx_hash, tx_id) = tx.map_err(|boxed| *boxed)?;
                tx_list.push((tx_hash, tx_id));
            }
        }

        Ok(tx_list)
    }
}

/// Calculates the hash of the given transaction

impl<TX: DbTx> TransactionsProvider for DatabaseProvider<TX> {
    fn transaction_id(&self, tx_hash: TxHash) -> RethResult<Option<TxNumber>> {
        Ok(self.tx.get::<tables::TxHashNumber>(tx_hash)?)
    }

    fn transaction_by_id(&self, id: TxNumber) -> RethResult<Option<TransactionSigned>> {
        Ok(self.tx.get::<tables::Transactions>(id)?.map(Into::into))
    }

    fn transaction_by_id_no_hash(
        &self,
        id: TxNumber,
    ) -> RethResult<Option<TransactionSignedNoHash>> {
        Ok(self.tx.get::<tables::Transactions>(id)?)
    }

    fn transaction_by_hash(&self, hash: TxHash) -> RethResult<Option<TransactionSigned>> {
        if let Some(id) = self.transaction_id(hash)? {
            Ok(self.transaction_by_id_no_hash(id)?.map(|tx| TransactionSigned {
                hash,
                signature: tx.signature,
                transaction: tx.transaction,
            }))
        } else {
            Ok(None)
        }
        .map(|tx| tx.map(Into::into))
    }

    fn transaction_by_hash_with_meta(
        &self,
        tx_hash: TxHash,
    ) -> RethResult<Option<(TransactionSigned, TransactionMeta)>> {
        let mut transaction_cursor = self.tx.cursor_read::<tables::TransactionBlock>()?;
        if let Some(transaction_id) = self.transaction_id(tx_hash)? {
            if let Some(tx) = self.transaction_by_id_no_hash(transaction_id)? {
                let transaction = TransactionSigned {
                    hash: tx_hash,
                    signature: tx.signature,
                    transaction: tx.transaction,
                };
                if let Some(block_number) =
                    transaction_cursor.seek(transaction_id).map(|b| b.map(|(_, bn)| bn))?
                {
                    if let Some(sealed_header) = self.sealed_header(block_number)? {
                        let (header, block_hash) = sealed_header.split();
                        if let Some(block_body) = self.block_body_indices(block_number)? {
                            // the index of the tx in the block is the offset:
                            // len([start..tx_id])
                            // SAFETY: `transaction_id` is always `>=` the block's first
                            // index
                            let index = transaction_id - block_body.first_tx_num();

                            let meta = TransactionMeta {
                                tx_hash,
                                index,
                                block_hash,
                                block_number,
                                base_fee: header.base_fee_per_gas,
                                excess_blob_gas: header.excess_blob_gas,
                            };

                            return Ok(Some((transaction, meta)))
                        }
                    }
                }
            }
        }

        Ok(None)
    }

    fn transaction_block(&self, id: TxNumber) -> RethResult<Option<BlockNumber>> {
        let mut cursor = self.tx.cursor_read::<tables::TransactionBlock>()?;
        Ok(cursor.seek(id)?.map(|(_, bn)| bn))
    }

    fn transactions_by_block(
        &self,
        id: BlockHashOrNumber,
    ) -> RethResult<Option<Vec<TransactionSigned>>> {
        let mut tx_cursor = self.tx.cursor_read::<tables::Transactions>()?;
        if let Some(block_number) = self.convert_hash_or_number(id)? {
            if let Some(body) = self.block_body_indices(block_number)? {
                let tx_range = body.tx_num_range();
                return if tx_range.is_empty() {
                    Ok(Some(Vec::new()))
                } else {
                    let transactions = tx_cursor
                        .walk_range(tx_range)?
                        .map(|result| result.map(|(_, tx)| tx.into()))
                        .collect::<Result<Vec<_>, _>>()?;
                    Ok(Some(transactions))
                }
            }
        }
        Ok(None)
    }

    fn transactions_by_block_range(
        &self,
        range: impl RangeBounds<BlockNumber>,
    ) -> RethResult<Vec<Vec<TransactionSigned>>> {
        let mut results = Vec::new();
        let mut body_cursor = self.tx.cursor_read::<tables::BlockBodyIndices>()?;
        let mut tx_cursor = self.tx.cursor_read::<tables::Transactions>()?;
        for entry in body_cursor.walk_range(range)? {
            let (_, body) = entry?;
            let tx_num_range = body.tx_num_range();
            if tx_num_range.is_empty() {
                results.push(Vec::new());
            } else {
                results.push(
                    tx_cursor
                        .walk_range(tx_num_range)?
                        .map(|result| result.map(|(_, tx)| tx.into()))
                        .collect::<Result<Vec<_>, _>>()?,
                );
            }
        }
        Ok(results)
    }

    fn transactions_by_tx_range(
        &self,
        range: impl RangeBounds<TxNumber>,
    ) -> RethResult<Vec<TransactionSignedNoHash>> {
        Ok(self
            .tx
            .cursor_read::<tables::Transactions>()?
            .walk_range(range)?
            .map(|entry| entry.map(|tx| tx.1))
            .collect::<Result<Vec<_>, _>>()?)
    }

    fn senders_by_tx_range(&self, range: impl RangeBounds<TxNumber>) -> RethResult<Vec<Address>> {
        Ok(self
            .tx
            .cursor_read::<tables::TxSenders>()?
            .walk_range(range)?
            .map(|entry| entry.map(|sender| sender.1))
            .collect::<Result<Vec<_>, _>>()?)
    }

    fn transaction_sender(&self, id: TxNumber) -> RethResult<Option<Address>> {
        Ok(self.tx.get::<tables::TxSenders>(id)?)
    }
}

impl<TX: DbTx> ReceiptProvider for DatabaseProvider<TX> {
    fn receipt(&self, id: TxNumber) -> RethResult<Option<Receipt>> {
        Ok(self.tx.get::<tables::Receipts>(id)?)
    }

    fn receipt_by_hash(&self, hash: TxHash) -> RethResult<Option<Receipt>> {
        if let Some(id) = self.transaction_id(hash)? {
            self.receipt(id)
        } else {
            Ok(None)
        }
    }

    fn receipts_by_block(&self, block: BlockHashOrNumber) -> RethResult<Option<Vec<Receipt>>> {
        if let Some(number) = self.convert_hash_or_number(block)? {
            if let Some(body) = self.block_body_indices(number)? {
                let tx_range = body.tx_num_range();
                return if tx_range.is_empty() {
                    Ok(Some(Vec::new()))
                } else {
                    let mut receipts_cursor = self.tx.cursor_read::<tables::Receipts>()?;
                    let receipts = receipts_cursor
                        .walk_range(tx_range)?
                        .map(|result| result.map(|(_, receipt)| receipt))
                        .collect::<Result<Vec<_>, _>>()?;
                    Ok(Some(receipts))
                }
            }
        }
        Ok(None)
    }
}

impl<TX: DbTx> WithdrawalsProvider for DatabaseProvider<TX> {
    fn withdrawals_by_block(
        &self,
        id: BlockHashOrNumber,
        timestamp: u64,
    ) -> RethResult<Option<Vec<Withdrawal>>> {
        if self.chain_spec.is_shanghai_active_at_timestamp(timestamp) {
            if let Some(number) = self.convert_hash_or_number(id)? {
                // If we are past shanghai, then all blocks should have a withdrawal list, even if
                // empty
                let withdrawals = self
                    .tx
                    .get::<tables::BlockWithdrawals>(number)
                    .map(|w| w.map(|w| w.withdrawals))?
                    .unwrap_or_default();
                return Ok(Some(withdrawals))
            }
        }
        Ok(None)
    }

    fn latest_withdrawal(&self) -> RethResult<Option<Withdrawal>> {
        let latest_block_withdrawal = self.tx.cursor_read::<tables::BlockWithdrawals>()?.last()?;
        Ok(latest_block_withdrawal
            .and_then(|(_, mut block_withdrawal)| block_withdrawal.withdrawals.pop()))
    }
}

impl<TX: DbTx> EvmEnvProvider for DatabaseProvider<TX> {
    fn fill_env_at(
        &self,
        cfg: &mut CfgEnv,
        block_env: &mut BlockEnv,
        at: BlockHashOrNumber,
    ) -> RethResult<()> {
        let hash = self.convert_number(at)?.ok_or(ProviderError::HeaderNotFound(at))?;
        let header = self.header(&hash)?.ok_or(ProviderError::HeaderNotFound(at))?;
        self.fill_env_with_header(cfg, block_env, &header)
    }

    fn fill_env_with_header(
        &self,
        cfg: &mut CfgEnv,
        block_env: &mut BlockEnv,
        header: &Header,
    ) -> RethResult<()> {
        let total_difficulty = self
            .header_td_by_number(header.number)?
            .ok_or_else(|| ProviderError::HeaderNotFound(header.number.into()))?;
        fill_cfg_and_block_env(cfg, block_env, &self.chain_spec, header, total_difficulty);
        Ok(())
    }

    fn fill_block_env_at(&self, block_env: &mut BlockEnv, at: BlockHashOrNumber) -> RethResult<()> {
        let hash = self.convert_number(at)?.ok_or(ProviderError::HeaderNotFound(at))?;
        let header = self.header(&hash)?.ok_or(ProviderError::HeaderNotFound(at))?;

        self.fill_block_env_with_header(block_env, &header)
    }

    fn fill_block_env_with_header(
        &self,
        block_env: &mut BlockEnv,
        header: &Header,
    ) -> RethResult<()> {
        let total_difficulty = self
            .header_td_by_number(header.number)?
            .ok_or_else(|| ProviderError::HeaderNotFound(header.number.into()))?;
        let spec_id = revm_spec(
            &self.chain_spec,
            Head {
                number: header.number,
                timestamp: header.timestamp,
                difficulty: header.difficulty,
                total_difficulty,
                // Not required
                hash: Default::default(),
            },
        );
        let after_merge = spec_id >= SpecId::MERGE;
        fill_block_env(block_env, &self.chain_spec, header, after_merge);
        Ok(())
    }

    fn fill_cfg_env_at(&self, cfg: &mut CfgEnv, at: BlockHashOrNumber) -> RethResult<()> {
        let hash = self.convert_number(at)?.ok_or(ProviderError::HeaderNotFound(at))?;
        let header = self.header(&hash)?.ok_or(ProviderError::HeaderNotFound(at))?;
        self.fill_cfg_env_with_header(cfg, &header)
    }

    fn fill_cfg_env_with_header(&self, cfg: &mut CfgEnv, header: &Header) -> RethResult<()> {
        let total_difficulty = self
            .header_td_by_number(header.number)?
            .ok_or_else(|| ProviderError::HeaderNotFound(header.number.into()))?;
        fill_cfg_env(cfg, &self.chain_spec, header, total_difficulty);
        Ok(())
    }
}

impl<TX: DbTx> StageCheckpointReader for DatabaseProvider<TX> {
    fn get_stage_checkpoint(&self, id: StageId) -> RethResult<Option<StageCheckpoint>> {
        Ok(self.tx.get::<tables::SyncStage>(id.to_string())?)
    }

    /// Get stage checkpoint progress.
    fn get_stage_checkpoint_progress(&self, id: StageId) -> RethResult<Option<Vec<u8>>> {
        Ok(self.tx.get::<tables::SyncStageProgress>(id.to_string())?)
    }
}

impl<TX: DbTxMut> StageCheckpointWriter for DatabaseProvider<TX> {
    /// Save stage checkpoint progress.
    fn save_stage_checkpoint_progress(&self, id: StageId, checkpoint: Vec<u8>) -> RethResult<()> {
        Ok(self.tx.put::<tables::SyncStageProgress>(id.to_string(), checkpoint)?)
    }

    /// Save stage checkpoint.
    fn save_stage_checkpoint(&self, id: StageId, checkpoint: StageCheckpoint) -> RethResult<()> {
        Ok(self.tx.put::<tables::SyncStage>(id.to_string(), checkpoint)?)
    }

    fn update_pipeline_stages(
        &self,
        block_number: BlockNumber,
        drop_stage_checkpoint: bool,
    ) -> RethResult<()> {
        // iterate over all existing stages in the table and update its progress.
        let mut cursor = self.tx.cursor_write::<tables::SyncStage>()?;
        for stage_id in StageId::ALL {
            let (_, checkpoint) = cursor.seek_exact(stage_id.to_string())?.unwrap_or_default();
            cursor.upsert(
                stage_id.to_string(),
                StageCheckpoint {
                    block_number,
                    ..if drop_stage_checkpoint { Default::default() } else { checkpoint }
                },
            )?;
        }

        Ok(())
    }
}

impl<TX: DbTx> StorageReader for DatabaseProvider<TX> {
    fn plainstate_storages(
        &self,
        addresses_with_keys: impl IntoIterator<Item = (Address, impl IntoIterator<Item = B256>)>,
    ) -> RethResult<Vec<(Address, Vec<StorageEntry>)>> {
        let mut plain_storage = self.tx.cursor_dup_read::<tables::PlainStorageState>()?;

        addresses_with_keys
            .into_iter()
            .map(|(address, storage)| {
                storage
                    .into_iter()
                    .map(|key| -> RethResult<_> {
                        Ok(plain_storage
                            .seek_by_key_subkey(address, key)?
                            .filter(|v| v.key == key)
                            .unwrap_or_else(|| StorageEntry { key, value: Default::default() }))
                    })
                    .collect::<RethResult<Vec<_>>>()
                    .map(|storage| (address, storage))
            })
            .collect::<RethResult<Vec<(_, _)>>>()
    }

    fn changed_storages_with_range(
        &self,
        range: RangeInclusive<BlockNumber>,
    ) -> RethResult<BTreeMap<Address, BTreeSet<B256>>> {
        self.tx
            .cursor_read::<tables::StorageChangeSet>()?
            .walk_range(BlockNumberAddress::range(range))?
            // fold all storages and save its old state so we can remove it from HashedStorage
            // it is needed as it is dup table.
            .try_fold(BTreeMap::new(), |mut accounts: BTreeMap<Address, BTreeSet<B256>>, entry| {
                let (BlockNumberAddress((_, address)), storage_entry) = entry?;
                accounts.entry(address).or_default().insert(storage_entry.key);
                Ok(accounts)
            })
    }

    fn changed_storages_and_blocks_with_range(
        &self,
        range: RangeInclusive<BlockNumber>,
    ) -> RethResult<BTreeMap<(Address, B256), Vec<u64>>> {
        let mut changeset_cursor = self.tx.cursor_read::<tables::StorageChangeSet>()?;

        let storage_changeset_lists =
            changeset_cursor.walk_range(BlockNumberAddress::range(range))?.try_fold(
                BTreeMap::new(),
                |mut storages: BTreeMap<(Address, B256), Vec<u64>>, entry| -> RethResult<_> {
                    let (index, storage) = entry?;
                    storages
                        .entry((index.address(), storage.key))
                        .or_default()
                        .push(index.block_number());
                    Ok(storages)
                },
            )?;

        Ok(storage_changeset_lists)
    }
}

impl<TX: DbTxMut + DbTx> HashingWriter for DatabaseProvider<TX> {
    fn insert_hashes(
        &self,
        range: RangeInclusive<BlockNumber>,
        end_block_hash: B256,
        expected_state_root: B256,
    ) -> RethResult<()> {
        // Initialize prefix sets.
        let mut account_prefix_set = PrefixSetMut::default();
        let mut storage_prefix_set: HashMap<B256, PrefixSetMut> = HashMap::default();
        let mut destroyed_accounts = HashSet::default();

        let mut durations_recorder = metrics::DurationsRecorder::default();

        // storage hashing stage
        {
            let lists = self.changed_storages_with_range(range.clone())?;
            let storages = self.plainstate_storages(lists)?;
            let storage_entries = self.insert_storage_for_hashing(storages)?;
            for (hashed_address, hashed_slots) in storage_entries {
                account_prefix_set.insert(Nibbles::unpack(hashed_address));
                for slot in hashed_slots {
                    storage_prefix_set
                        .entry(hashed_address)
                        .or_default()
                        .insert(Nibbles::unpack(slot));
                }
            }
        }
        durations_recorder.record_relative(metrics::Action::InsertStorageHashing);

        // account hashing stage
        {
            let lists = self.changed_accounts_with_range(range.clone())?;
            let accounts = self.basic_accounts(lists)?;
            let hashed_addresses = self.insert_account_for_hashing(accounts)?;
            for (hashed_address, account) in hashed_addresses {
                account_prefix_set.insert(Nibbles::unpack(hashed_address));
                if account.is_none() {
                    destroyed_accounts.insert(hashed_address);
                }
            }
        }
        durations_recorder.record_relative(metrics::Action::InsertAccountHashing);

        // merkle tree
        {
            // This is the same as `StateRoot::incremental_root_with_updates`, only the prefix sets
            // are pre-loaded.
            let (state_root, trie_updates) = StateRoot::new(&self.tx)
                .with_changed_account_prefixes(account_prefix_set.freeze())
                .with_changed_storage_prefixes(
                    storage_prefix_set.into_iter().map(|(k, v)| (k, v.freeze())).collect(),
                )
                .with_destroyed_accounts(destroyed_accounts)
                .root_with_updates()
                .map_err(Into::<reth_db::DatabaseError>::into)?;
            if state_root != expected_state_root {
                return Err(ProviderError::StateRootMismatch(Box::new(RootMismatch {
                    root: GotExpected { got: state_root, expected: expected_state_root },
                    block_number: *range.end(),
                    block_hash: end_block_hash,
                }))
                .into())
            }
            trie_updates.flush(&self.tx)?;
        }
        durations_recorder.record_relative(metrics::Action::InsertMerkleTree);

        debug!(target: "providers::db", ?range, actions = ?durations_recorder.actions, "Inserted hashes");

        Ok(())
    }

    fn unwind_storage_hashing(
        &self,
        range: Range<BlockNumberAddress>,
    ) -> RethResult<HashMap<B256, BTreeSet<B256>>> {
        let mut hashed_storage = self.tx.cursor_dup_write::<tables::HashedStorage>()?;

        // Aggregate all block changesets and make list of accounts that have been changed.
        let hashed_storages = self
            .tx
            .cursor_read::<tables::StorageChangeSet>()?
            .walk_range(range)?
            .collect::<Result<Vec<_>, _>>()?
            .into_iter()
            .rev()
            // fold all account to get the old balance/nonces and account that needs to be removed
            .fold(
                BTreeMap::new(),
                |mut accounts: BTreeMap<(Address, B256), U256>,
                 (BlockNumberAddress((_, address)), storage_entry)| {
                    accounts.insert((address, storage_entry.key), storage_entry.value);
                    accounts
                },
            )
            .into_iter()
            // hash addresses and collect it inside sorted BTreeMap.
            // We are doing keccak only once per address.
            .map(|((address, key), value)| ((keccak256(address), keccak256(key)), value))
            .collect::<BTreeMap<_, _>>();

        let mut hashed_storage_keys: HashMap<B256, BTreeSet<B256>> = HashMap::default();
        for (hashed_address, hashed_slot) in hashed_storages.keys() {
            hashed_storage_keys.entry(*hashed_address).or_default().insert(*hashed_slot);
        }

        hashed_storages
            .into_iter()
            // Apply values to HashedStorage (if Value is zero just remove it);
            .try_for_each(|((hashed_address, key), value)| -> RethResult<()> {
                if hashed_storage
                    .seek_by_key_subkey(hashed_address, key)?
                    .filter(|entry| entry.key == key)
                    .is_some()
                {
                    hashed_storage.delete_current()?;
                }

                if value != U256::ZERO {
                    hashed_storage.upsert(hashed_address, StorageEntry { key, value })?;
                }
                Ok(())
            })?;

        Ok(hashed_storage_keys)
    }

    fn insert_storage_for_hashing(
        &self,
        storages: impl IntoIterator<Item = (Address, impl IntoIterator<Item = StorageEntry>)>,
    ) -> RethResult<HashMap<B256, BTreeSet<B256>>> {
        // hash values
        let hashed_storages =
            storages.into_iter().fold(BTreeMap::new(), |mut map, (address, storage)| {
                let storage = storage.into_iter().fold(BTreeMap::new(), |mut map, entry| {
                    map.insert(keccak256(entry.key), entry.value);
                    map
                });
                map.insert(keccak256(address), storage);
                map
            });

        let hashed_storage_keys =
            HashMap::from_iter(hashed_storages.iter().map(|(hashed_address, entries)| {
                (*hashed_address, BTreeSet::from_iter(entries.keys().copied()))
            }));

        let mut hashed_storage_cursor = self.tx.cursor_dup_write::<tables::HashedStorage>()?;
        // Hash the address and key and apply them to HashedStorage (if Storage is None
        // just remove it);
        hashed_storages.into_iter().try_for_each(|(hashed_address, storage)| {
            storage.into_iter().try_for_each(|(key, value)| -> RethResult<()> {
                if hashed_storage_cursor
                    .seek_by_key_subkey(hashed_address, key)?
                    .filter(|entry| entry.key == key)
                    .is_some()
                {
                    hashed_storage_cursor.delete_current()?;
                }

                if value != U256::ZERO {
                    hashed_storage_cursor.upsert(hashed_address, StorageEntry { key, value })?;
                }
                Ok(())
            })
        })?;

        Ok(hashed_storage_keys)
    }

    fn unwind_account_hashing(
        &self,
        range: RangeInclusive<BlockNumber>,
    ) -> RethResult<BTreeMap<B256, Option<Account>>> {
        let mut hashed_accounts_cursor = self.tx.cursor_write::<tables::HashedAccount>()?;

        // Aggregate all block changesets and make a list of accounts that have been changed.
        let hashed_accounts = self
            .tx
            .cursor_read::<tables::AccountChangeSet>()?
            .walk_range(range)?
            .collect::<Result<Vec<_>, _>>()?
            .into_iter()
            .rev()
            // fold all account to get the old balance/nonces and account that needs to be removed
            .fold(
                BTreeMap::new(),
                |mut accounts: BTreeMap<Address, Option<Account>>, (_, account_before)| {
                    accounts.insert(account_before.address, account_before.info);
                    accounts
                },
            )
            .into_iter()
            // hash addresses and collect it inside sorted BTreeMap.
            // We are doing keccak only once per address.
            .map(|(address, account)| (keccak256(address), account))
            .collect::<BTreeMap<_, _>>();

        hashed_accounts
            .iter()
            // Apply values to HashedState (if Account is None remove it);
            .try_for_each(|(hashed_address, account)| -> RethResult<()> {
                if let Some(account) = account {
                    hashed_accounts_cursor.upsert(*hashed_address, *account)?;
                } else if hashed_accounts_cursor.seek_exact(*hashed_address)?.is_some() {
                    hashed_accounts_cursor.delete_current()?;
                }
                Ok(())
            })?;

        Ok(hashed_accounts)
    }

    fn insert_account_for_hashing(
        &self,
        accounts: impl IntoIterator<Item = (Address, Option<Account>)>,
    ) -> RethResult<BTreeMap<B256, Option<Account>>> {
        let mut hashed_accounts_cursor = self.tx.cursor_write::<tables::HashedAccount>()?;

        let hashed_accounts = accounts.into_iter().fold(
            BTreeMap::new(),
            |mut map: BTreeMap<B256, Option<Account>>, (address, account)| {
                map.insert(keccak256(address), account);
                map
            },
        );

        hashed_accounts.iter().try_for_each(|(hashed_address, account)| -> RethResult<()> {
            if let Some(account) = account {
                hashed_accounts_cursor.upsert(*hashed_address, *account)?
            } else if hashed_accounts_cursor.seek_exact(*hashed_address)?.is_some() {
                hashed_accounts_cursor.delete_current()?;
            }
            Ok(())
        })?;

        Ok(hashed_accounts)
    }
}

impl<TX: DbTxMut + DbTx> HistoryWriter for DatabaseProvider<TX> {
    fn update_history_indices(&self, range: RangeInclusive<BlockNumber>) -> RethResult<()> {
        // account history stage
        {
            let indices = self.changed_accounts_and_blocks_with_range(range.clone())?;
            self.insert_account_history_index(indices)?;
        }

        // storage history stage
        {
            let indices = self.changed_storages_and_blocks_with_range(range)?;
            self.insert_storage_history_index(indices)?;
        }

        Ok(())
    }

    fn insert_storage_history_index(
        &self,
        storage_transitions: BTreeMap<(Address, B256), Vec<u64>>,
    ) -> RethResult<()> {
        self.append_history_index::<_, tables::StorageHistory>(
            storage_transitions,
            |(address, storage_key), highest_block_number| {
                StorageShardedKey::new(address, storage_key, highest_block_number)
            },
        )
    }

    fn insert_account_history_index(
        &self,
        account_transitions: BTreeMap<Address, Vec<u64>>,
    ) -> RethResult<()> {
        self.append_history_index::<_, tables::AccountHistory>(account_transitions, ShardedKey::new)
    }

    fn unwind_storage_history_indices(
        &self,
        range: Range<BlockNumberAddress>,
    ) -> RethResult<usize> {
        let storage_changesets = self
            .tx
            .cursor_read::<tables::StorageChangeSet>()?
            .walk_range(range)?
            .collect::<Result<Vec<_>, _>>()?;
        let changesets = storage_changesets.len();

        let last_indices = storage_changesets
            .into_iter()
            // reverse so we can get lowest block number where we need to unwind account.
            .rev()
            // fold all storages and get last block number
            .fold(
                BTreeMap::new(),
                |mut accounts: BTreeMap<(Address, B256), u64>, (index, storage)| {
                    // we just need address and lowest block number.
                    accounts.insert((index.address(), storage.key), index.block_number());
                    accounts
                },
            );

        let mut cursor = self.tx.cursor_write::<tables::StorageHistory>()?;
        for ((address, storage_key), rem_index) in last_indices {
            let partial_shard = unwind_history_shards::<_, tables::StorageHistory, _>(
                &mut cursor,
                StorageShardedKey::last(address, storage_key),
                rem_index,
                |storage_sharded_key| {
                    storage_sharded_key.address == address &&
                        storage_sharded_key.sharded_key.key == storage_key
                },
            )?;

            // Check the last returned partial shard.
            // If it's not empty, the shard needs to be reinserted.
            if !partial_shard.is_empty() {
                cursor.insert(
                    StorageShardedKey::last(address, storage_key),
                    BlockNumberList::new_pre_sorted(partial_shard),
                )?;
            }
        }

        Ok(changesets)
    }

    fn unwind_account_history_indices(
        &self,
        range: RangeInclusive<BlockNumber>,
    ) -> RethResult<usize> {
        let account_changeset = self
            .tx
            .cursor_read::<tables::AccountChangeSet>()?
            .walk_range(range)?
            .collect::<Result<Vec<_>, _>>()?;
        let changesets = account_changeset.len();

        let last_indices = account_changeset
            .into_iter()
            // reverse so we can get lowest block number where we need to unwind account.
            .rev()
            // fold all account and get last block number
            .fold(BTreeMap::new(), |mut accounts: BTreeMap<Address, u64>, (index, account)| {
                // we just need address and lowest block number.
                accounts.insert(account.address, index);
                accounts
            });

        // Unwind the account history index.
        let mut cursor = self.tx.cursor_write::<tables::AccountHistory>()?;
        for (address, rem_index) in last_indices {
            let partial_shard = unwind_history_shards::<_, tables::AccountHistory, _>(
                &mut cursor,
                ShardedKey::last(address),
                rem_index,
                |sharded_key| sharded_key.key == address,
            )?;

            // Check the last returned partial shard.
            // If it's not empty, the shard needs to be reinserted.
            if !partial_shard.is_empty() {
                cursor.insert(
                    ShardedKey::last(address),
                    BlockNumberList::new_pre_sorted(partial_shard),
                )?;
            }
        }

        Ok(changesets)
    }
}

impl<TX: DbTxMut + DbTx> BlockExecutionWriter for DatabaseProvider<TX> {
    /// Return range of blocks and its execution result
    fn get_or_take_block_and_execution_range<const TAKE: bool>(
        &self,
        chain_spec: &ChainSpec,
        range: RangeInclusive<BlockNumber>,
    ) -> RethResult<Chain> {
        if TAKE {
            let storage_range = BlockNumberAddress::range(range.clone());

            // Initialize prefix sets.
            let mut account_prefix_set = PrefixSetMut::default();
            let mut storage_prefix_set: HashMap<B256, PrefixSetMut> = HashMap::default();
            let mut destroyed_accounts = HashSet::default();

            // Unwind account hashes. Add changed accounts to account prefix set.
            let hashed_addresses = self.unwind_account_hashing(range.clone())?;
            for (hashed_address, account) in hashed_addresses {
                account_prefix_set.insert(Nibbles::unpack(hashed_address));
                if account.is_none() {
                    destroyed_accounts.insert(hashed_address);
                }
            }

            // Unwind account history indices.
            self.unwind_account_history_indices(range.clone())?;

            // Unwind storage hashes. Add changed account and storage keys to corresponding prefix
            // sets.
            let storage_entries = self.unwind_storage_hashing(storage_range.clone())?;
            for (hashed_address, hashed_slots) in storage_entries {
                account_prefix_set.insert(Nibbles::unpack(hashed_address));
                for slot in hashed_slots {
                    storage_prefix_set
                        .entry(hashed_address)
                        .or_default()
                        .insert(Nibbles::unpack(slot));
                }
            }

            // Unwind storage history indices.
            self.unwind_storage_history_indices(storage_range)?;

            // Calculate the reverted merkle root.
            // This is the same as `StateRoot::incremental_root_with_updates`, only the prefix sets
            // are pre-loaded.
            let (new_state_root, trie_updates) = StateRoot::new(&self.tx)
                .with_changed_account_prefixes(account_prefix_set.freeze())
                .with_changed_storage_prefixes(
                    storage_prefix_set.into_iter().map(|(k, v)| (k, v.freeze())).collect(),
                )
                .with_destroyed_accounts(destroyed_accounts)
                .root_with_updates()
                .map_err(Into::<reth_db::DatabaseError>::into)?;

            let parent_number = range.start().saturating_sub(1);
            let parent_state_root = self
                .header_by_number(parent_number)?
                .ok_or_else(|| ProviderError::HeaderNotFound(parent_number.into()))?
                .state_root;

            // state root should be always correct as we are reverting state.
            // but for sake of double verification we will check it again.
            if new_state_root != parent_state_root {
                let parent_hash = self
                    .block_hash(parent_number)?
                    .ok_or_else(|| ProviderError::HeaderNotFound(parent_number.into()))?;
                return Err(ProviderError::UnwindStateRootMismatch(Box::new(RootMismatch {
                    root: GotExpected { got: new_state_root, expected: parent_state_root },
                    block_number: parent_number,
                    block_hash: parent_hash,
                }))
                .into())
            }
            trie_updates.flush(&self.tx)?;
        }
        // get blocks
        let blocks = self.get_take_block_range::<TAKE>(chain_spec, range.clone())?;
        let unwind_to = blocks.first().map(|b| b.number.saturating_sub(1));
        // get execution res
        let execution_state = self.unwind_or_peek_state::<TAKE>(range.clone())?;

        // remove block bodies it is needed for both get block range and get block execution results
        // that is why it is deleted afterwards.
        if TAKE {
            // rm block bodies
            self.get_or_take::<tables::BlockBodyIndices, TAKE>(range)?;

            // Update pipeline progress
            if let Some(fork_number) = unwind_to {
                self.update_pipeline_stages(fork_number, true)?;
            }
        }

        Ok(Chain::new(blocks, execution_state))
    }
}

impl<TX: DbTxMut + DbTx> BlockWriter for DatabaseProvider<TX> {
    fn insert_block(
        &self,
        block: SealedBlock,
        senders: Option<Vec<Address>>,
        prune_modes: Option<&PruneModes>,
    ) -> RethResult<StoredBlockBodyIndices> {
        let block_number = block.number;

        let mut durations_recorder = metrics::DurationsRecorder::default();

        self.tx.put::<tables::CanonicalHeaders>(block_number, block.hash())?;
        durations_recorder.record_relative(metrics::Action::InsertCanonicalHeaders);

        // Put header with canonical hashes.
        self.tx.put::<tables::Headers>(block_number, block.header.as_ref().clone())?;
        durations_recorder.record_relative(metrics::Action::InsertHeaders);

        self.tx.put::<tables::HeaderNumbers>(block.hash(), block_number)?;
        durations_recorder.record_relative(metrics::Action::InsertHeaderNumbers);

        // total difficulty
        let ttd = if block_number == 0 {
            block.difficulty
        } else {
            let parent_block_number = block_number - 1;
            let parent_ttd = self.header_td_by_number(parent_block_number)?.unwrap_or_default();
            durations_recorder.record_relative(metrics::Action::GetParentTD);
            parent_ttd + block.difficulty
        };

        self.tx.put::<tables::HeaderTD>(block_number, ttd.into())?;
        durations_recorder.record_relative(metrics::Action::InsertHeaderTD);

        // insert body ommers data
        if !block.ommers.is_empty() {
            self.tx.put::<tables::BlockOmmers>(
                block_number,
                StoredBlockOmmers { ommers: block.ommers },
            )?;
            durations_recorder.record_relative(metrics::Action::InsertBlockOmmers);
        }

        let mut next_tx_num = self
            .tx
            .cursor_read::<tables::Transactions>()?
            .last()?
            .map(|(n, _)| n + 1)
            .unwrap_or_default();
        durations_recorder.record_relative(metrics::Action::GetNextTxNum);
        let first_tx_num = next_tx_num;

        let tx_count = block.body.len() as u64;

        let senders_len = senders.as_ref().map(|s| s.len());
        let tx_iter = if Some(block.body.len()) == senders_len {
            block.body.into_iter().zip(senders.unwrap()).collect::<Vec<(_, _)>>()
        } else {
            let senders = TransactionSigned::recover_signers(&block.body, block.body.len()).ok_or(
                BlockExecutionError::Validation(BlockValidationError::SenderRecoveryError),
            )?;
            durations_recorder.record_relative(metrics::Action::RecoverSigners);
            debug_assert_eq!(senders.len(), block.body.len(), "missing one or more senders");
            block.body.into_iter().zip(senders).collect()
        };

        let mut tx_senders_elapsed = Duration::default();
        let mut transactions_elapsed = Duration::default();
        let mut tx_hash_numbers_elapsed = Duration::default();
        for (transaction, sender) in tx_iter {
            let hash = transaction.hash();

            if prune_modes
                .and_then(|modes| modes.sender_recovery)
                .filter(|prune_mode| prune_mode.is_full())
                .is_none()
            {
                let start = Instant::now();
                self.tx.put::<tables::TxSenders>(next_tx_num, sender)?;
                tx_senders_elapsed += start.elapsed();
            }

            let start = Instant::now();
            self.tx.put::<tables::Transactions>(next_tx_num, transaction.into())?;
            let elapsed = start.elapsed();
            if elapsed > Duration::from_secs(1) {
                warn!(
                    target: "providers::db",
                    ?block_number,
                    tx_num = %next_tx_num,
                    hash = %hash,
                    ?elapsed,
                    "Transaction insertion took too long"
                );
            }
            transactions_elapsed += elapsed;

            if prune_modes
                .and_then(|modes| modes.transaction_lookup)
                .filter(|prune_mode| prune_mode.is_full())
                .is_none()
            {
                let start = Instant::now();
                self.tx.put::<tables::TxHashNumber>(hash, next_tx_num)?;
                tx_hash_numbers_elapsed += start.elapsed();
            }
            next_tx_num += 1;
        }
        durations_recorder.record_duration(metrics::Action::InsertTxSenders, tx_senders_elapsed);
        durations_recorder
            .record_duration(metrics::Action::InsertTransactions, transactions_elapsed);
        durations_recorder
            .record_duration(metrics::Action::InsertTxHashNumbers, tx_hash_numbers_elapsed);

        if let Some(withdrawals) = block.withdrawals {
            if !withdrawals.is_empty() {
                self.tx.put::<tables::BlockWithdrawals>(
                    block_number,
                    StoredBlockWithdrawals { withdrawals },
                )?;
                durations_recorder.record_relative(metrics::Action::InsertBlockWithdrawals);
            }
        }

        let block_indices = StoredBlockBodyIndices { first_tx_num, tx_count };
        self.tx.put::<tables::BlockBodyIndices>(block_number, block_indices.clone())?;
        durations_recorder.record_relative(metrics::Action::InsertBlockBodyIndices);

        if !block_indices.is_empty() {
            self.tx.put::<tables::TransactionBlock>(block_indices.last_tx_num(), block_number)?;
            durations_recorder.record_relative(metrics::Action::InsertTransactionBlock);
        }

        debug!(
            target: "providers::db",
            ?block_number,
            actions = ?durations_recorder.actions,
            "Inserted block"
        );

        Ok(block_indices)
    }

    fn append_blocks_with_bundle_state(
        &self,
        blocks: Vec<SealedBlockWithSenders>,
        state: BundleStateWithReceipts,
        prune_modes: Option<&PruneModes>,
    ) -> RethResult<()> {
        if blocks.is_empty() {
            return Ok(())
        }
        let new_tip = blocks.last().unwrap();
        let new_tip_number = new_tip.number;

        let first_number = blocks.first().unwrap().number;

        let last = blocks.last().unwrap();
        let last_block_number = last.number;
        let last_block_hash = last.hash();
        let expected_state_root = last.state_root;

        let mut durations_recorder = metrics::DurationsRecorder::default();

        // Insert the blocks
        for block in blocks {
            let (block, senders) = block.into_components();
            self.insert_block(block, Some(senders), prune_modes)?;
            durations_recorder.record_relative(metrics::Action::InsertBlock);
        }

        // Write state and changesets to the database.
        // Must be written after blocks because of the receipt lookup.
        state.write_to_db(self.tx_ref(), OriginalValuesKnown::No)?;
        durations_recorder.record_relative(metrics::Action::InsertState);

        self.insert_hashes(first_number..=last_block_number, last_block_hash, expected_state_root)?;
        durations_recorder.record_relative(metrics::Action::InsertHashes);

        self.update_history_indices(first_number..=last_block_number)?;
        durations_recorder.record_relative(metrics::Action::InsertHistoryIndices);

        // Update pipeline progress
        self.update_pipeline_stages(new_tip_number, false)?;
        durations_recorder.record_relative(metrics::Action::UpdatePipelineStages);

        debug!(target: "providers::db", actions = ?durations_recorder.actions, "Appended blocks");

        Ok(())
    }
}

impl<TX: DbTx> PruneCheckpointReader for DatabaseProvider<TX> {
    fn get_prune_checkpoint(&self, segment: PruneSegment) -> RethResult<Option<PruneCheckpoint>> {
        Ok(self.tx.get::<tables::PruneCheckpoints>(segment)?)
    }
}

impl<TX: DbTxMut> PruneCheckpointWriter for DatabaseProvider<TX> {
    fn save_prune_checkpoint(
        &self,
        segment: PruneSegment,
        checkpoint: PruneCheckpoint,
    ) -> RethResult<()> {
        Ok(self.tx.put::<tables::PruneCheckpoints>(segment, checkpoint)?)
    }
}<|MERGE_RESOLUTION|>--- conflicted
+++ resolved
@@ -1,10 +1,6 @@
 use crate::{
     bundle_state::{BundleStateInit, BundleStateWithReceipts, RevertsInit},
-<<<<<<< HEAD
-    providers::SnapshotProvider,
-=======
-    providers::database::metrics,
->>>>>>> 0a3884ba
+    providers::{database::metrics, SnapshotProvider},
     traits::{
         AccountExtReader, BlockSource, ChangeSetReader, ReceiptProvider, StageCheckpointWriter,
     },
