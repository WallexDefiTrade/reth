use crate::{
<<<<<<< HEAD
    bundle_state::HashedStateChanges,
=======
    bundle_state::{ExecutionOutcome, HashedStateChanges},
>>>>>>> 09e50663
    providers::{database::metrics, static_file::StaticFileWriter, StaticFileProvider},
    to_range,
    traits::{
        AccountExtReader, BlockSource, ChangeSetReader, ReceiptProvider, StageCheckpointWriter,
    },
    AccountReader, BlockExecutionWriter, BlockHashReader, BlockNumReader, BlockReader, BlockWriter,
    EvmEnvProvider, FinalizedBlockReader, FinalizedBlockWriter, HashingWriter, HeaderProvider,
    HeaderSyncGap, HeaderSyncGapProvider, HistoricalStateProvider, HistoryWriter,
    LatestStateProvider, OriginalValuesKnown, ProviderError, PruneCheckpointReader,
    PruneCheckpointWriter, RequestsProvider, StageCheckpointReader, StateProviderBox, StateWriter,
    StatsReader, StorageReader, TransactionVariant, TransactionsProvider, TransactionsProviderExt,
    WithdrawalsProvider,
};
use itertools::{izip, Itertools};
use reth_chainspec::{ChainInfo, ChainSpec, EthereumHardforks};
use reth_db::{tables, BlockNumberList};
use reth_db_api::{
    common::KeyValue,
    cursor::{DbCursorRO, DbCursorRW, DbDupCursorRO, RangeWalker},
    database::Database,
    models::{
        sharded_key, storage_sharded_key::StorageShardedKey, AccountBeforeTx, BlockNumberAddress,
        ShardedKey, StoredBlockBodyIndices, StoredBlockOmmers, StoredBlockWithdrawals,
    },
    table::{Table, TableRow},
    transaction::{DbTx, DbTxMut},
    DatabaseError,
};
use reth_evm::ConfigureEvmEnv;
use reth_execution_types::Chain;
use reth_network_p2p::headers::downloader::SyncTarget;
use reth_primitives::{
    keccak256, Account, Address, Block, BlockHash, BlockHashOrNumber, BlockNumber,
    BlockWithSenders, GotExpected, Header, Receipt, Requests, SealedBlock, SealedBlockWithSenders,
    SealedHeader, StaticFileSegment, StorageEntry, TransactionMeta, TransactionSigned,
    TransactionSignedEcRecovered, TransactionSignedNoHash, TxHash, TxNumber, Withdrawal,
    Withdrawals, B256, U256,
};
use reth_prune_types::{PruneCheckpoint, PruneLimiter, PruneModes, PruneSegment};
use reth_stages_types::{StageCheckpoint, StageId};
use reth_storage_errors::provider::{ProviderResult, RootMismatch};
use reth_trie::{
    prefix_set::{PrefixSet, PrefixSetMut, TriePrefixSets},
    updates::TrieUpdates,
    HashedPostState, Nibbles, StateRoot,
};
<<<<<<< HEAD
use revm::{
    db::states::BundleBuilder,
    primitives::{BlockEnv, CfgEnvWithHandlerCfg},
};
=======
use revm::{db::states::BundleBuilder, primitives::{BlockEnv, CfgEnvWithHandlerCfg}};
>>>>>>> 09e50663
use std::{
    cmp::Ordering,
    collections::{hash_map, BTreeMap, BTreeSet, HashMap, HashSet},
    fmt::Debug,
    ops::{Bound, Deref, DerefMut, Range, RangeBounds, RangeInclusive},
    sync::{mpsc, Arc},
    time::{Duration, Instant},
};
use tokio::sync::watch;
use tracing::{debug, error, warn};

/// A [`DatabaseProvider`] that holds a read-only database transaction.
pub type DatabaseProviderRO<DB> = DatabaseProvider<<DB as Database>::TX>;

/// A [`DatabaseProvider`] that holds a read-write database transaction.
///
/// Ideally this would be an alias type. However, there's some weird compiler error (<https://github.com/rust-lang/rust/issues/102211>), that forces us to wrap this in a struct instead.
/// Once that issue is solved, we can probably revert back to being an alias type.
#[derive(Debug)]
pub struct DatabaseProviderRW<DB: Database>(pub DatabaseProvider<<DB as Database>::TXMut>);

impl<DB: Database> Deref for DatabaseProviderRW<DB> {
    type Target = DatabaseProvider<<DB as Database>::TXMut>;

    fn deref(&self) -> &Self::Target {
        &self.0
    }
}

impl<DB: Database> DerefMut for DatabaseProviderRW<DB> {
    fn deref_mut(&mut self) -> &mut Self::Target {
        &mut self.0
    }
}

impl<DB: Database> DatabaseProviderRW<DB> {
    /// Commit database transaction and static file if it exists.
    pub fn commit(self) -> ProviderResult<bool> {
        self.0.commit()
    }

    /// Consume `DbTx` or `DbTxMut`.
    pub fn into_tx(self) -> <DB as Database>::TXMut {
        self.0.into_tx()
    }
}

/// A provider struct that fetches data from the database.
/// Wrapper around [`DbTx`] and [`DbTxMut`]. Example: [`HeaderProvider`] [`BlockHashReader`]
#[derive(Debug)]
pub struct DatabaseProvider<TX> {
    /// Database transaction.
    tx: TX,
    /// Chain spec
    chain_spec: Arc<ChainSpec>,
    /// Static File provider
    static_file_provider: StaticFileProvider,
}

impl<TX> DatabaseProvider<TX> {
    /// Returns a static file provider
    pub const fn static_file_provider(&self) -> &StaticFileProvider {
        &self.static_file_provider
    }
}

impl<TX: DbTxMut> DatabaseProvider<TX> {
    /// Creates a provider with an inner read-write transaction.
    pub const fn new_rw(
        tx: TX,
        chain_spec: Arc<ChainSpec>,
        static_file_provider: StaticFileProvider,
    ) -> Self {
        Self { tx, chain_spec, static_file_provider }
    }
}

impl<TX: DbTx + 'static> DatabaseProvider<TX> {
    /// Storage provider for state at that given block
    pub fn state_provider_by_block_number(
        self,
        mut block_number: BlockNumber,
    ) -> ProviderResult<StateProviderBox> {
        if block_number == self.best_block_number().unwrap_or_default() &&
            block_number == self.last_block_number().unwrap_or_default()
        {
            return Ok(Box::new(LatestStateProvider::new(self.tx, self.static_file_provider)))
        }

        // +1 as the changeset that we want is the one that was applied after this block.
        block_number += 1;

        let account_history_prune_checkpoint =
            self.get_prune_checkpoint(PruneSegment::AccountHistory)?;
        let storage_history_prune_checkpoint =
            self.get_prune_checkpoint(PruneSegment::StorageHistory)?;

        let mut state_provider =
            HistoricalStateProvider::new(self.tx, block_number, self.static_file_provider);

        // If we pruned account or storage history, we can't return state on every historical block.
        // Instead, we should cap it at the latest prune checkpoint for corresponding prune segment.
        if let Some(prune_checkpoint_block_number) =
            account_history_prune_checkpoint.and_then(|checkpoint| checkpoint.block_number)
        {
            state_provider = state_provider.with_lowest_available_account_history_block_number(
                prune_checkpoint_block_number + 1,
            );
        }
        if let Some(prune_checkpoint_block_number) =
            storage_history_prune_checkpoint.and_then(|checkpoint| checkpoint.block_number)
        {
            state_provider = state_provider.with_lowest_available_storage_history_block_number(
                prune_checkpoint_block_number + 1,
            );
        }

        Ok(Box::new(state_provider))
    }
}

impl<TX: DbTxMut + DbTx> DatabaseProvider<TX> {
    #[cfg(any(test, feature = "test-utils"))]
    /// Inserts an historical block. Used for setting up test environments
    pub fn insert_historical_block(
        &self,
        block: SealedBlockWithSenders,
        prune_modes: Option<&PruneModes>,
    ) -> ProviderResult<StoredBlockBodyIndices> {
        let ttd = if block.number == 0 {
            block.difficulty
        } else {
            let parent_block_number = block.number - 1;
            let parent_ttd = self.header_td_by_number(parent_block_number)?.unwrap_or_default();
            parent_ttd + block.difficulty
        };

        let mut writer = self.static_file_provider.latest_writer(StaticFileSegment::Headers)?;

        // Backfill: some tests start at a forward block number, but static files require no gaps.
        let segment_header = writer.user_header();
        if segment_header.block_end().is_none() && segment_header.expected_block_start() == 0 {
            for block_number in 0..block.number {
                let mut prev = block.header.clone().unseal();
                prev.number = block_number;
                writer.append_header(prev, U256::ZERO, B256::ZERO)?;
            }
        }

        writer.append_header(block.header.as_ref().clone(), ttd, block.hash())?;

        self.insert_block(block, prune_modes)
    }
}

/// For a given key, unwind all history shards that are below the given block number.
///
/// S - Sharded key subtype.
/// T - Table to walk over.
/// C - Cursor implementation.
///
/// This function walks the entries from the given start key and deletes all shards that belong to
/// the key and are below the given block number.
///
/// The boundary shard (the shard is split by the block number) is removed from the database. Any
/// indices that are above the block number are filtered out. The boundary shard is returned for
/// reinsertion (if it's not empty).
fn unwind_history_shards<S, T, C>(
    cursor: &mut C,
    start_key: T::Key,
    block_number: BlockNumber,
    mut shard_belongs_to_key: impl FnMut(&T::Key) -> bool,
) -> ProviderResult<Vec<u64>>
where
    T: Table<Value = BlockNumberList>,
    T::Key: AsRef<ShardedKey<S>>,
    C: DbCursorRO<T> + DbCursorRW<T>,
{
    let mut item = cursor.seek_exact(start_key)?;
    while let Some((sharded_key, list)) = item {
        // If the shard does not belong to the key, break.
        if !shard_belongs_to_key(&sharded_key) {
            break
        }
        cursor.delete_current()?;

        // Check the first item.
        // If it is greater or eq to the block number, delete it.
        let first = list.iter().next().expect("List can't be empty");
        if first >= block_number {
            item = cursor.prev()?;
            continue
        } else if block_number <= sharded_key.as_ref().highest_block_number {
            // Filter out all elements greater than block number.
            return Ok(list.iter().take_while(|i| *i < block_number).collect::<Vec<_>>())
        } else {
            return Ok(list.iter().collect::<Vec<_>>())
        }
    }

    Ok(Vec::new())
}

impl<TX: DbTx> DatabaseProvider<TX> {
    /// Creates a provider with an inner read-only transaction.
    pub const fn new(
        tx: TX,
        chain_spec: Arc<ChainSpec>,
        static_file_provider: StaticFileProvider,
    ) -> Self {
        Self { tx, chain_spec, static_file_provider }
    }

    /// Consume `DbTx` or `DbTxMut`.
    pub fn into_tx(self) -> TX {
        self.tx
    }

    /// Pass `DbTx` or `DbTxMut` mutable reference.
    pub fn tx_mut(&mut self) -> &mut TX {
        &mut self.tx
    }

    /// Pass `DbTx` or `DbTxMut` immutable reference.
    pub const fn tx_ref(&self) -> &TX {
        &self.tx
    }

    /// Returns a reference to the [`ChainSpec`].
    pub fn chain_spec(&self) -> &ChainSpec {
        &self.chain_spec
    }

    /// Disables long-lived read transaction safety guarantees for leaks prevention and
    /// observability improvements.
    ///
    /// CAUTION: In most of the cases, you want the safety guarantees for long read transactions
    /// enabled. Use this only if you're sure that no write transaction is open in parallel, meaning
    /// that Reth as a node is offline and not progressing.
    pub fn disable_long_read_transaction_safety(mut self) -> Self {
        self.tx.disable_long_read_transaction_safety();
        self
    }

    /// Return full table as Vec
    pub fn table<T: Table>(&self) -> Result<Vec<KeyValue<T>>, DatabaseError>
    where
        T::Key: Default + Ord,
    {
        self.tx
            .cursor_read::<T>()?
            .walk(Some(T::Key::default()))?
            .collect::<Result<Vec<_>, DatabaseError>>()
    }

    /// Iterates over read only values in the given table and collects them into a vector.
    ///
    /// Early-returns if the range is empty, without opening a cursor transaction.
    fn cursor_read_collect<T: Table<Key = u64>>(
        &self,
        range: impl RangeBounds<T::Key>,
    ) -> ProviderResult<Vec<T::Value>> {
        let capacity = match range_size_hint(&range) {
            Some(0) | None => return Ok(Vec::new()),
            Some(capacity) => capacity,
        };
        let mut cursor = self.tx.cursor_read::<T>()?;
        self.cursor_collect_with_capacity(&mut cursor, range, capacity)
    }

    /// Iterates over read only values in the given table and collects them into a vector.
    fn cursor_collect<T: Table<Key = u64>>(
        &self,
        cursor: &mut impl DbCursorRO<T>,
        range: impl RangeBounds<T::Key>,
    ) -> ProviderResult<Vec<T::Value>> {
        let capacity = range_size_hint(&range).unwrap_or(0);
        self.cursor_collect_with_capacity(cursor, range, capacity)
    }

    fn cursor_collect_with_capacity<T: Table<Key = u64>>(
        &self,
        cursor: &mut impl DbCursorRO<T>,
        range: impl RangeBounds<T::Key>,
        capacity: usize,
    ) -> ProviderResult<Vec<T::Value>> {
        let mut items = Vec::with_capacity(capacity);
        for entry in cursor.walk_range(range)? {
            items.push(entry?.1);
        }
        Ok(items)
    }

    fn transactions_by_tx_range_with_cursor<C>(
        &self,
        range: impl RangeBounds<TxNumber>,
        cursor: &mut C,
    ) -> ProviderResult<Vec<TransactionSignedNoHash>>
    where
        C: DbCursorRO<tables::Transactions>,
    {
        self.static_file_provider.get_range_with_static_file_or_database(
            StaticFileSegment::Transactions,
            to_range(range),
            |static_file, range, _| static_file.transactions_by_tx_range(range),
            |range, _| self.cursor_collect(cursor, range),
            |_| true,
        )
    }

    fn block_with_senders<H, HF, B, BF>(
        &self,
        id: BlockHashOrNumber,
        transaction_kind: TransactionVariant,
        header_by_number: HF,
        construct_block: BF,
    ) -> ProviderResult<Option<B>>
    where
        H: AsRef<Header>,
        HF: FnOnce(BlockNumber) -> ProviderResult<Option<H>>,
        BF: FnOnce(
            H,
            Vec<TransactionSigned>,
            Vec<Address>,
            Vec<Header>,
            Option<Withdrawals>,
            Option<Requests>,
        ) -> ProviderResult<Option<B>>,
    {
        let Some(block_number) = self.convert_hash_or_number(id)? else { return Ok(None) };
        let Some(header) = header_by_number(block_number)? else { return Ok(None) };

        let ommers = self.ommers(block_number.into())?.unwrap_or_default();
        let withdrawals =
            self.withdrawals_by_block(block_number.into(), header.as_ref().timestamp)?;
        let requests = self.requests_by_block(block_number.into(), header.as_ref().timestamp)?;

        // Get the block body
        //
        // If the body indices are not found, this means that the transactions either do not exist
        // in the database yet, or they do exit but are not indexed. If they exist but are not
        // indexed, we don't have enough information to return the block anyways, so we return
        // `None`.
        let Some(body) = self.block_body_indices(block_number)? else { return Ok(None) };

        let tx_range = body.tx_num_range();

        let (transactions, senders) = if tx_range.is_empty() {
            (vec![], vec![])
        } else {
            (self.transactions_by_tx_range(tx_range.clone())?, self.senders_by_tx_range(tx_range)?)
        };

        let body = transactions
            .into_iter()
            .map(|tx| match transaction_kind {
                TransactionVariant::NoHash => TransactionSigned {
                    // Caller explicitly asked for no hash, so we don't calculate it
                    hash: B256::ZERO,
                    signature: tx.signature,
                    transaction: tx.transaction,
                },
                TransactionVariant::WithHash => tx.with_hash(),
            })
            .collect();

        construct_block(header, body, senders, ommers, withdrawals, requests)
    }

    /// Returns a range of blocks from the database.
    ///
    /// Uses the provided `headers_range` to get the headers for the range, and `assemble_block` to
    /// construct blocks from the following inputs:
    ///     – Header
    ///     - Range of transaction numbers
    ///     – Ommers
    ///     – Withdrawals
    ///     – Requests
    ///     – Senders
    fn block_range<F, H, HF, R>(
        &self,
        range: RangeInclusive<BlockNumber>,
        headers_range: HF,
        mut assemble_block: F,
    ) -> ProviderResult<Vec<R>>
    where
        H: AsRef<Header>,
        HF: FnOnce(RangeInclusive<BlockNumber>) -> ProviderResult<Vec<H>>,
        F: FnMut(
            H,
            Range<TxNumber>,
            Vec<Header>,
            Option<Withdrawals>,
            Option<Requests>,
        ) -> ProviderResult<R>,
    {
        if range.is_empty() {
            return Ok(Vec::new())
        }

        let len = range.end().saturating_sub(*range.start()) as usize;
        let mut blocks = Vec::with_capacity(len);

        let headers = headers_range(range)?;
        let mut ommers_cursor = self.tx.cursor_read::<tables::BlockOmmers>()?;
        let mut withdrawals_cursor = self.tx.cursor_read::<tables::BlockWithdrawals>()?;
        let mut requests_cursor = self.tx.cursor_read::<tables::BlockRequests>()?;
        let mut block_body_cursor = self.tx.cursor_read::<tables::BlockBodyIndices>()?;

        for header in headers {
            let header_ref = header.as_ref();
            // If the body indices are not found, this means that the transactions either do
            // not exist in the database yet, or they do exit but are
            // not indexed. If they exist but are not indexed, we don't
            // have enough information to return the block anyways, so
            // we skip the block.
            if let Some((_, block_body_indices)) =
                block_body_cursor.seek_exact(header_ref.number)?
            {
                let tx_range = block_body_indices.tx_num_range();

                // If we are past shanghai, then all blocks should have a withdrawal list,
                // even if empty
                let withdrawals =
                    if self.chain_spec.is_shanghai_active_at_timestamp(header_ref.timestamp) {
                        Some(
                            withdrawals_cursor
                                .seek_exact(header_ref.number)?
                                .map(|(_, w)| w.withdrawals)
                                .unwrap_or_default(),
                        )
                    } else {
                        None
                    };
                let requests =
                    if self.chain_spec.is_prague_active_at_timestamp(header_ref.timestamp) {
                        Some(requests_cursor.seek_exact(header_ref.number)?.unwrap_or_default().1)
                    } else {
                        None
                    };
                let ommers =
                    if self.chain_spec.final_paris_total_difficulty(header_ref.number).is_some() {
                        Vec::new()
                    } else {
                        ommers_cursor
                            .seek_exact(header_ref.number)?
                            .map(|(_, o)| o.ommers)
                            .unwrap_or_default()
                    };

                if let Ok(b) = assemble_block(header, tx_range, ommers, withdrawals, requests) {
                    blocks.push(b);
                }
            }
        }

        Ok(blocks)
    }

    /// Returns a range of blocks from the database, along with the senders of each
    /// transaction in the blocks.
    ///
    /// Uses the provided `headers_range` to get the headers for the range, and `assemble_block` to
    /// construct blocks from the following inputs:
    ///     – Header
    ///     - Transactions
    ///     – Ommers
    ///     – Withdrawals
    ///     – Requests
    ///     – Senders
    fn block_with_senders_range<H, HF, B, BF>(
        &self,
        range: RangeInclusive<BlockNumber>,
        headers_range: HF,
        assemble_block: BF,
    ) -> ProviderResult<Vec<B>>
    where
        H: AsRef<Header>,
        HF: Fn(RangeInclusive<BlockNumber>) -> ProviderResult<Vec<H>>,
        BF: Fn(
            H,
            Vec<TransactionSigned>,
            Vec<Header>,
            Option<Withdrawals>,
            Option<Requests>,
            Vec<Address>,
        ) -> ProviderResult<B>,
    {
        let mut tx_cursor = self.tx.cursor_read::<tables::Transactions>()?;
        let mut senders_cursor = self.tx.cursor_read::<tables::TransactionSenders>()?;

        self.block_range(range, headers_range, |header, tx_range, ommers, withdrawals, requests| {
            let (body, senders) = if tx_range.is_empty() {
                (Vec::new(), Vec::new())
            } else {
                let body = self
                    .transactions_by_tx_range_with_cursor(tx_range.clone(), &mut tx_cursor)?
                    .into_iter()
                    .map(Into::into)
                    .collect::<Vec<TransactionSigned>>();
                // fetch senders from the senders table
                let known_senders =
                    senders_cursor
                        .walk_range(tx_range.clone())?
                        .collect::<Result<HashMap<_, _>, _>>()?;

                let mut senders = Vec::with_capacity(body.len());
                for (tx_num, tx) in tx_range.zip(body.iter()) {
                    match known_senders.get(&tx_num) {
                        None => {
                            // recover the sender from the transaction if not found
                            let sender = tx
                                .recover_signer_unchecked()
                                .ok_or_else(|| ProviderError::SenderRecoveryError)?;
                            senders.push(sender);
                        }
                        Some(sender) => senders.push(*sender),
                    }
                }

                (body, senders)
            };

            assemble_block(header, body, ommers, withdrawals, requests, senders)
        })
    }
}

impl<TX: DbTxMut + DbTx> DatabaseProvider<TX> {
    /// Commit database transaction.
    pub fn commit(self) -> ProviderResult<bool> {
        Ok(self.tx.commit()?)
    }

    // TODO(joshie) TEMPORARY should be moved to trait providers
    /// Unwind or peek at last N blocks of state recreating the [`ExecutionOutcome`].
    ///
    /// If UNWIND it set to true tip and latest state will be unwind
    /// and returned back with all the blocks
    ///
    /// If UNWIND is false we will just read the state/blocks and return them.
    ///
    /// 1. Iterate over the [`BlockBodyIndices`][tables::BlockBodyIndices] table to get all the
    ///    transaction ids.
    /// 2. Iterate over the [`StorageChangeSets`][tables::StorageChangeSets] table and the
    ///    [`AccountChangeSets`][tables::AccountChangeSets] tables in reverse order to reconstruct
    ///    the changesets.
    ///    - In order to have both the old and new values in the changesets, we also access the
    ///      plain state tables.
    /// 3. While iterating over the changeset tables, if we encounter a new account or storage slot,
    ///    we:
    ///     1. Take the old value from the changeset
    ///     2. Take the new value from the plain state
    ///     3. Save the old value to the local state
    /// 4. While iterating over the changeset tables, if we encounter an account/storage slot we
    ///    have seen before we:
    ///     1. Take the old value from the changeset
    ///     2. Take the new value from the local state
    ///     3. Set the local state to the value in the changeset
    pub fn unwind_or_peek_state<const TAKE: bool>(
        &self,
        range: RangeInclusive<BlockNumber>,
    ) -> ProviderResult<ExecutionOutcome> {
        if range.is_empty() {
            return Ok(ExecutionOutcome::default())
        }
        let start_block_number = *range.start();

        // Fetch the block bodies within the specified range.
        // We are not removing block meta as it is used to get block changesets.
        let block_bodies = self.get_or_take::<tables::BlockBodyIndices, false>(range.clone())?;

        // get transaction receipts
        let from_transaction_num =
            block_bodies.first().expect("already checked if there are blocks").1.first_tx_num();
        let to_transaction_num =
            block_bodies.last().expect("already checked if there are blocks").1.last_tx_num();

        let storage_range = BlockNumberAddress::range(range.clone());

        let storage_changeset =
            self.get_or_take::<tables::StorageChangeSets, TAKE>(storage_range)?;
        let account_changeset =
            self.get_or_take::<tables::AccountChangeSets, TAKE>(range.clone())?;

        // iterate previous value and get plain state value to create changeset
        // Double option around Account represent if Account state is know (first option) and
        // account is removed (Second Option)

<<<<<<< HEAD
        // Create an empty bundle builder to accumulate the state changes
=======
>>>>>>> 09e50663
        let mut bundle_builder = BundleBuilder::new(range);

        // This is not working for blocks that are not at tip. as plain state is not the last
        // state of end range. We should rename the functions or add support to access
        // History state. Accessing history state can be tricky but we are not gaining
        // anything.
        let mut plain_accounts_cursor = self.tx.cursor_write::<tables::PlainAccountState>()?;
        let mut plain_storage_cursor = self.tx.cursor_dup_write::<tables::PlainStorageState>()?;

<<<<<<< HEAD
        // Iterate over the account changesets in reverse order.
=======
        // add account changeset changes
>>>>>>> 09e50663
        for (block_number, account_before) in account_changeset.into_iter().rev() {
            // Destructure the account changeset to get the old info and address.
            let AccountBeforeTx { info: old_info, address } = account_before;
<<<<<<< HEAD

            // If the address is not already in the bundle builder's state, add it.
            if !bundle_builder.get_states().contains(&address) {
                // Seek the address in the plain account state.
                if let Some(new_info) = plain_accounts_cursor.seek_exact(address)?.map(|kv| kv.1) {
                    // Add the new info to the bundle builder.
                    bundle_builder =
                        bundle_builder.state_present_account_info(address, new_info.into());
                }
            }

            // Add the old account info to the bundle builder if it exists.
            if let Some(old_info) = old_info {
                bundle_builder =
                    bundle_builder.state_original_account_info(address, old_info.into());
            }

            // Insert the old account info into the reverts.
            bundle_builder = bundle_builder.revert_account_info(
                block_number,
                address,
                Some(old_info.map(Into::into)),
=======
            if !bundle_builder.get_states().contains(&address) {
                let new_info = plain_accounts_cursor.seek_exact(address)?.map(|kv| kv.1);
                if let Some(new_info) = new_info {
                    bundle_builder =
                        bundle_builder.state_present_account_info(address, into_revm_acc(new_info));
                }
            }
            if let Some(old_info) = old_info {
                bundle_builder =
                    bundle_builder.state_original_account_info(address, into_revm_acc(old_info));
            }

            // insert old info into reverts.
            bundle_builder = bundle_builder.revert_account_info(
                block_number,
                address,
                Some(old_info.map(into_revm_acc)),
>>>>>>> 09e50663
            );
        }

        let mut state_storage: HashMap<Address, HashMap<U256, (U256, U256)>> = HashMap::new();

        // add storage changeset changes
        for (block_and_address, old_storage) in storage_changeset.into_iter().rev() {
            let BlockNumberAddress((block_number, address)) = block_and_address;
<<<<<<< HEAD
            // If the address is not already in the bundle builder's state, add it.
            if !bundle_builder.get_states().contains(&address) {
                if let Some(present_info) =
                    plain_accounts_cursor.seek_exact(address)?.map(|kv| kv.1)
                {
                    bundle_builder = bundle_builder
                        .state_original_account_info(address, present_info.into())
                        .state_present_account_info(address, present_info.into());
                }
            }

            // Get or insert the account state from plain state.
            let account_state = match state_storage.entry(address) {
=======
            // get account state or insert from plain state.
            if !bundle_builder.get_states().contains(&address) {
                let present_info = plain_accounts_cursor.seek_exact(address)?.map(|kv| kv.1);
                if let Some(present_info) = present_info {
                    bundle_builder = bundle_builder
                        .state_original_account_info(address, into_revm_acc(present_info))
                        .state_present_account_info(address, into_revm_acc(present_info));
                }
            }

            let account_state = match bundle_builder.get_state_storage_mut().entry(address) {
>>>>>>> 09e50663
                hash_map::Entry::Occupied(entry) => entry.into_mut(),
                hash_map::Entry::Vacant(entry) => entry.insert(HashMap::new()),
            };

<<<<<<< HEAD
            // Match storage changes and add to the account state.
=======
            // match storage.
>>>>>>> 09e50663
            match account_state.entry(old_storage.key.into()) {
                hash_map::Entry::Vacant(entry) => {
                    let new_storage = plain_storage_cursor
                        .seek_by_key_subkey(address, old_storage.key)?
                        .filter(|storage| storage.key == old_storage.key)
                        .unwrap_or_default();
                    entry.insert((old_storage.value, new_storage.value));
                }
                hash_map::Entry::Occupied(mut entry) => {
                    entry.get_mut().0 = old_storage.value;
                }
            };

<<<<<<< HEAD
            // Add the current state of storage to the bundle builder.
            bundle_builder = bundle_builder
                .state_storage(address, state_storage.entry(address).or_default().clone())
                .revert_storage(
                    block_number,
                    address,
                    // revert_storage.entry(block_and_address).or_default().clone(),
                    vec![(old_storage.key.into(), old_storage.value)],
                );
=======
            bundle_builder
                .get_revert_storage_mut()
                .entry((block_number, address))
                .or_default()
                .push((old_storage.key.into(), old_storage.value));
>>>>>>> 09e50663
        }

        let bundle_state = bundle_builder.build();

        if TAKE {
            // iterate over local plain state remove all account and all storages.
<<<<<<< HEAD
=======

>>>>>>> 09e50663
            for (address, bundle_account) in &bundle_state.state {
                // revert account if needed.
                if bundle_account.is_info_changed() {
                    let existing_entry = plain_accounts_cursor.seek_exact(*address)?;
                    if let Some(account) = &bundle_account.original_info {
<<<<<<< HEAD
                        plain_accounts_cursor.upsert(*address, account.clone().into())?;
=======
                        plain_accounts_cursor.upsert(*address, into_reth_acc(account.clone()))?;
>>>>>>> 09e50663
                    } else if existing_entry.is_some() {
                        plain_accounts_cursor.delete_current()?;
                    }
                }

                // revert storages
                for (storage_key, storage_slot) in &bundle_account.storage {
                    let storage_key: B256 = (*storage_key).into();
                    let storage_entry =
                        StorageEntry { key: storage_key, value: storage_slot.original_value() };
                    // delete previous value
                    // TODO: This does not use dupsort features
                    if plain_storage_cursor
                        .seek_by_key_subkey(*address, storage_key)?
                        .filter(|s| s.key == storage_key)
                        .is_some()
                    {
                        plain_storage_cursor.delete_current()?
                    }

                    // insert value if needed
<<<<<<< HEAD
                    if !storage_slot.original_value().is_zero() {
=======
                    if storage_slot.original_value() != U256::ZERO {
>>>>>>> 09e50663
                        plain_storage_cursor.upsert(*address, storage_entry)?;
                    }
                }
            }
        }

        // iterate over block body and create ExecutionResult
        let mut receipt_iter = self
            .get_or_take::<tables::Receipts, TAKE>(from_transaction_num..=to_transaction_num)?
            .into_iter();

        let mut receipts = Vec::new();
        // loop break if we are at the end of the blocks.
        for (_, block_body) in block_bodies {
            let mut block_receipts = Vec::with_capacity(block_body.tx_count as usize);
            for _ in block_body.tx_num_range() {
                if let Some((_, receipt)) = receipt_iter.next() {
                    block_receipts.push(Some(receipt));
                }
            }
            receipts.push(block_receipts);
        }

<<<<<<< HEAD
        Ok(ExecutionOutcome::new(bundle_state, receipts.into(), start_block_number, Vec::new()))
=======
        Ok(ExecutionOutcome::new(
            bundle_state,
            reth_primitives::Receipts::from(receipts),
            start_block_number,
            Vec::new(),
        ))
>>>>>>> 09e50663
    }

    /// Return list of entries from table
    ///
    /// If TAKE is true, opened cursor would be write and it would delete all values from db.
    #[inline]
    pub fn get_or_take<T: Table, const TAKE: bool>(
        &self,
        range: impl RangeBounds<T::Key>,
    ) -> Result<Vec<KeyValue<T>>, DatabaseError> {
        if TAKE {
            let mut cursor_write = self.tx.cursor_write::<T>()?;
            let mut walker = cursor_write.walk_range(range)?;
            let mut items = Vec::new();
            while let Some(i) = walker.next().transpose()? {
                walker.delete_current()?;
                items.push(i)
            }
            Ok(items)
        } else {
            self.tx.cursor_read::<T>()?.walk_range(range)?.collect::<Result<Vec<_>, _>>()
        }
    }

    /// Get requested blocks transaction with signer
    pub(crate) fn get_take_block_transaction_range<const TAKE: bool>(
        &self,
        range: impl RangeBounds<BlockNumber> + Clone,
    ) -> ProviderResult<Vec<(BlockNumber, Vec<TransactionSignedEcRecovered>)>> {
        // Raad range of block bodies to get all transactions id's of this range.
        let block_bodies = self.get_or_take::<tables::BlockBodyIndices, false>(range)?;

        if block_bodies.is_empty() {
            return Ok(Vec::new())
        }

        // Compute the first and last tx ID in the range
        let first_transaction = block_bodies.first().expect("If we have headers").1.first_tx_num();
        let last_transaction = block_bodies.last().expect("Not empty").1.last_tx_num();

        // If this is the case then all of the blocks in the range are empty
        if last_transaction < first_transaction {
            return Ok(block_bodies.into_iter().map(|(n, _)| (n, Vec::new())).collect())
        }

        // Get transactions and senders
        let transactions = self
            .get_or_take::<tables::Transactions, TAKE>(first_transaction..=last_transaction)?
            .into_iter()
            .map(|(id, tx)| (id, tx.into()))
            .collect::<Vec<(u64, TransactionSigned)>>();

        let mut senders = self.get_or_take::<tables::TransactionSenders, TAKE>(
            first_transaction..=last_transaction,
        )?;

        // Recover senders manually if not found in db
        // NOTE: Transactions are always guaranteed to be in the database whereas
        // senders might be pruned.
        if senders.len() != transactions.len() {
            if senders.len() > transactions.len() {
                error!(target: "providers::db", senders=%senders.len(), transactions=%transactions.len(),
                    first_tx=%first_transaction, last_tx=%last_transaction,
                    "unexpected senders and transactions mismatch");
            }
            let missing = transactions.len().saturating_sub(senders.len());
            senders.reserve(missing);
            // Find all missing senders, their corresponding tx numbers and indexes to the original
            // `senders` vector at which the recovered senders will be inserted.
            let mut missing_senders = Vec::with_capacity(missing);
            {
                let mut senders = senders.iter().peekable();

                // `transactions` contain all entries. `senders` contain _some_ of the senders for
                // these transactions. Both are sorted and indexed by `TxNumber`.
                //
                // The general idea is to iterate on both `transactions` and `senders`, and advance
                // the `senders` iteration only if it matches the current `transactions` entry's
                // `TxNumber`. Otherwise, add the transaction to the list of missing senders.
                for (i, (tx_number, transaction)) in transactions.iter().enumerate() {
                    if let Some((sender_tx_number, _)) = senders.peek() {
                        if sender_tx_number == tx_number {
                            // If current sender's `TxNumber` matches current transaction's
                            // `TxNumber`, advance the senders iterator.
                            senders.next();
                        } else {
                            // If current sender's `TxNumber` doesn't match current transaction's
                            // `TxNumber`, add it to missing senders.
                            missing_senders.push((i, tx_number, transaction));
                        }
                    } else {
                        // If there's no more senders left, but we're still iterating over
                        // transactions, add them to missing senders
                        missing_senders.push((i, tx_number, transaction));
                    }
                }
            }

            // Recover senders
            let recovered_senders = TransactionSigned::recover_signers(
                missing_senders.iter().map(|(_, _, tx)| *tx).collect::<Vec<_>>(),
                missing_senders.len(),
            )
            .ok_or(ProviderError::SenderRecoveryError)?;

            // Insert recovered senders along with tx numbers at the corresponding indexes to the
            // original `senders` vector
            for ((i, tx_number, _), sender) in missing_senders.into_iter().zip(recovered_senders) {
                // Insert will put recovered senders at necessary positions and shift the rest
                senders.insert(i, (*tx_number, sender));
            }

            // Debug assertions which are triggered during the test to ensure that all senders are
            // present and sorted
            debug_assert_eq!(senders.len(), transactions.len(), "missing one or more senders");
            debug_assert!(
                senders.iter().tuple_windows().all(|(a, b)| a.0 < b.0),
                "senders not sorted"
            );
        }

        if TAKE {
            // Remove TransactionHashNumbers
            let mut tx_hash_cursor = self.tx.cursor_write::<tables::TransactionHashNumbers>()?;
            for (_, tx) in &transactions {
                if tx_hash_cursor.seek_exact(tx.hash())?.is_some() {
                    tx_hash_cursor.delete_current()?;
                }
            }

            // Remove TransactionBlocks index if there are transaction present
            if !transactions.is_empty() {
                let tx_id_range = transactions.first().unwrap().0..=transactions.last().unwrap().0;
                self.get_or_take::<tables::TransactionBlocks, TAKE>(tx_id_range)?;
            }
        }

        // Merge transaction into blocks
        let mut block_tx = Vec::with_capacity(block_bodies.len());
        let mut senders = senders.into_iter();
        let mut transactions = transactions.into_iter();
        for (block_number, block_body) in block_bodies {
            let mut one_block_tx = Vec::with_capacity(block_body.tx_count as usize);
            for _ in block_body.tx_num_range() {
                let tx = transactions.next();
                let sender = senders.next();

                let recovered = match (tx, sender) {
                    (Some((tx_id, tx)), Some((sender_tx_id, sender))) => {
                        if tx_id != sender_tx_id {
                            Err(ProviderError::MismatchOfTransactionAndSenderId { tx_id })
                        } else {
                            Ok(TransactionSignedEcRecovered::from_signed_transaction(tx, sender))
                        }
                    }
                    (Some((tx_id, _)), _) | (_, Some((tx_id, _))) => {
                        Err(ProviderError::MismatchOfTransactionAndSenderId { tx_id })
                    }
                    (None, None) => Err(ProviderError::BlockBodyTransactionCount),
                }?;
                one_block_tx.push(recovered)
            }
            block_tx.push((block_number, one_block_tx));
        }

        Ok(block_tx)
    }

    /// Get or unwind the given range of blocks.
    pub fn get_take_block_range<const TAKE: bool>(
        &self,
        range: impl RangeBounds<BlockNumber> + Clone,
    ) -> ProviderResult<Vec<SealedBlockWithSenders>> {
        // For blocks we need:
        //
        // - Headers
        // - Bodies (transactions)
        // - Uncles/ommers
        // - Withdrawals
        // - Requests
        // - Signers

        let block_headers = self.get_or_take::<tables::Headers, TAKE>(range.clone())?;
        if block_headers.is_empty() {
            return Ok(Vec::new())
        }

        let block_header_hashes =
            self.get_or_take::<tables::CanonicalHeaders, TAKE>(range.clone())?;
        let block_ommers = self.get_or_take::<tables::BlockOmmers, TAKE>(range.clone())?;
        let block_withdrawals =
            self.get_or_take::<tables::BlockWithdrawals, TAKE>(range.clone())?;
        let block_requests = self.get_or_take::<tables::BlockRequests, TAKE>(range.clone())?;

        let block_tx = self.get_take_block_transaction_range::<TAKE>(range.clone())?;

        if TAKE {
            // rm HeaderTerminalDifficulties
            self.get_or_take::<tables::HeaderTerminalDifficulties, TAKE>(range)?;
            // rm HeaderNumbers
            let mut header_number_cursor = self.tx.cursor_write::<tables::HeaderNumbers>()?;
            for (_, hash) in &block_header_hashes {
                if header_number_cursor.seek_exact(*hash)?.is_some() {
                    header_number_cursor.delete_current()?;
                }
            }
        }

        // merge all into block
        let block_header_iter = block_headers.into_iter();
        let block_header_hashes_iter = block_header_hashes.into_iter();
        let block_tx_iter = block_tx.into_iter();

        // Ommers can be empty for some blocks
        let mut block_ommers_iter = block_ommers.into_iter();
        let mut block_withdrawals_iter = block_withdrawals.into_iter();
        let mut block_requests_iter = block_requests.into_iter();
        let mut block_ommers = block_ommers_iter.next();
        let mut block_withdrawals = block_withdrawals_iter.next();
        let mut block_requests = block_requests_iter.next();

        let mut blocks = Vec::new();
        for ((main_block_number, header), (_, header_hash), (_, tx)) in
            izip!(block_header_iter.into_iter(), block_header_hashes_iter, block_tx_iter)
        {
            let header = header.seal(header_hash);

            let (body, senders) = tx.into_iter().map(|tx| tx.to_components()).unzip();

            // Ommers can be missing
            let mut ommers = Vec::new();
            if let Some((block_number, _)) = block_ommers.as_ref() {
                if *block_number == main_block_number {
                    ommers = block_ommers.take().unwrap().1.ommers;
                    block_ommers = block_ommers_iter.next();
                }
            };

            // withdrawal can be missing
            let shanghai_is_active =
                self.chain_spec.is_shanghai_active_at_timestamp(header.timestamp);
            let mut withdrawals = Some(Withdrawals::default());
            if shanghai_is_active {
                if let Some((block_number, _)) = block_withdrawals.as_ref() {
                    if *block_number == main_block_number {
                        withdrawals = Some(block_withdrawals.take().unwrap().1.withdrawals);
                        block_withdrawals = block_withdrawals_iter.next();
                    }
                }
            } else {
                withdrawals = None
            }

            // requests can be missing
            let prague_is_active = self.chain_spec.is_prague_active_at_timestamp(header.timestamp);
            let mut requests = Some(Requests::default());
            if prague_is_active {
                if let Some((block_number, _)) = block_requests.as_ref() {
                    if *block_number == main_block_number {
                        requests = Some(block_requests.take().unwrap().1);
                        block_requests = block_requests_iter.next();
                    }
                }
            } else {
                requests = None;
            }

            blocks.push(SealedBlockWithSenders {
                block: SealedBlock { header, body, ommers, withdrawals, requests },
                senders,
            })
        }

        Ok(blocks)
    }

    /// Unwind table by some number key.
    /// Returns number of rows unwound.
    ///
    /// Note: Key is not inclusive and specified key would stay in db.
    #[inline]
    pub fn unwind_table_by_num<T>(&self, num: u64) -> Result<usize, DatabaseError>
    where
        T: Table<Key = u64>,
    {
        self.unwind_table::<T, _>(num, |key| key)
    }

    /// Unwind the table to a provided number key.
    /// Returns number of rows unwound.
    ///
    /// Note: Key is not inclusive and specified key would stay in db.
    pub(crate) fn unwind_table<T, F>(
        &self,
        key: u64,
        mut selector: F,
    ) -> Result<usize, DatabaseError>
    where
        T: Table,
        F: FnMut(T::Key) -> u64,
    {
        let mut cursor = self.tx.cursor_write::<T>()?;
        let mut reverse_walker = cursor.walk_back(None)?;
        let mut deleted = 0;

        while let Some(Ok((entry_key, _))) = reverse_walker.next() {
            if selector(entry_key.clone()) <= key {
                break
            }
            reverse_walker.delete_current()?;
            deleted += 1;
        }

        Ok(deleted)
    }

    /// Unwind a table forward by a [`Walker`][reth_db_api::cursor::Walker] on another table
    pub fn unwind_table_by_walker<T1, T2>(&self, start_at: T1::Key) -> Result<(), DatabaseError>
    where
        T1: Table,
        T2: Table<Key = T1::Value>,
    {
        let mut cursor = self.tx.cursor_write::<T1>()?;
        let mut walker = cursor.walk(Some(start_at))?;
        while let Some((_, value)) = walker.next().transpose()? {
            self.tx.delete::<T2>(value, None)?;
        }
        Ok(())
    }

    /// Prune the table for the specified pre-sorted key iterator.
    ///
    /// Returns number of rows pruned.
    pub fn prune_table_with_iterator<T: Table>(
        &self,
        keys: impl IntoIterator<Item = T::Key>,
        limiter: &mut PruneLimiter,
        mut delete_callback: impl FnMut(TableRow<T>),
    ) -> Result<(usize, bool), DatabaseError> {
        let mut cursor = self.tx.cursor_write::<T>()?;
        let mut keys = keys.into_iter();

        let mut deleted_entries = 0;

        for key in &mut keys {
            if limiter.is_limit_reached() {
                debug!(
                    target: "providers::db",
                    ?limiter,
                    deleted_entries_limit = %limiter.is_deleted_entries_limit_reached(),
                    time_limit = %limiter.is_time_limit_reached(),
                    table = %T::NAME,
                    "Pruning limit reached"
                );
                break
            }

            let row = cursor.seek_exact(key)?;
            if let Some(row) = row {
                cursor.delete_current()?;
                limiter.increment_deleted_entries_count();
                deleted_entries += 1;
                delete_callback(row);
            }
        }

        let done = keys.next().is_none();
        Ok((deleted_entries, done))
    }

    /// Prune the table for the specified key range.
    ///
    /// Returns number of rows pruned.
    pub fn prune_table_with_range<T: Table>(
        &self,
        keys: impl RangeBounds<T::Key> + Clone + Debug,
        limiter: &mut PruneLimiter,
        mut skip_filter: impl FnMut(&TableRow<T>) -> bool,
        mut delete_callback: impl FnMut(TableRow<T>),
    ) -> Result<(usize, bool), DatabaseError> {
        let mut cursor = self.tx.cursor_write::<T>()?;
        let mut walker = cursor.walk_range(keys)?;

        let mut deleted_entries = 0;

        let done = loop {
            // check for time out must be done in this scope since it's not done in
            // `prune_table_with_range_step`
            if limiter.is_limit_reached() {
                debug!(
                    target: "providers::db",
                    ?limiter,
                    deleted_entries_limit = %limiter.is_deleted_entries_limit_reached(),
                    time_limit = %limiter.is_time_limit_reached(),
                    table = %T::NAME,
                    "Pruning limit reached"
                );
                break false
            }

            let done = self.prune_table_with_range_step(
                &mut walker,
                limiter,
                &mut skip_filter,
                &mut delete_callback,
            )?;

            if done {
                break true
            } else {
                deleted_entries += 1;
            }
        };

        Ok((deleted_entries, done))
    }

    /// Steps once with the given walker and prunes the entry in the table.
    ///
    /// Returns `true` if the walker is finished, `false` if it may have more data to prune.
    ///
    /// CAUTION: Pruner limits are not checked. This allows for a clean exit of a prune run that's
    /// pruning different tables concurrently, by letting them step to the same height before
    /// timing out.
    pub fn prune_table_with_range_step<T: Table>(
        &self,
        walker: &mut RangeWalker<'_, T, <TX as DbTxMut>::CursorMut<T>>,
        limiter: &mut PruneLimiter,
        skip_filter: &mut impl FnMut(&TableRow<T>) -> bool,
        delete_callback: &mut impl FnMut(TableRow<T>),
    ) -> Result<bool, DatabaseError> {
        let Some(res) = walker.next() else { return Ok(true) };

        let row = res?;

        if !skip_filter(&row) {
            walker.delete_current()?;
            limiter.increment_deleted_entries_count();
            delete_callback(row);
        }

        Ok(false)
    }

    /// Load shard and remove it. If list is empty, last shard was full or
    /// there are no shards at all.
    fn take_shard<T>(&self, key: T::Key) -> ProviderResult<Vec<u64>>
    where
        T: Table<Value = BlockNumberList>,
    {
        let mut cursor = self.tx.cursor_read::<T>()?;
        let shard = cursor.seek_exact(key)?;
        if let Some((shard_key, list)) = shard {
            // delete old shard so new one can be inserted.
            self.tx.delete::<T>(shard_key, None)?;
            let list = list.iter().collect::<Vec<_>>();
            return Ok(list)
        }
        Ok(Vec::new())
    }

    /// Insert history index to the database.
    ///
    /// For each updated partial key, this function removes the last shard from
    /// the database (if any), appends the new indices to it, chunks the resulting integer list and
    /// inserts the new shards back into the database.
    ///
    /// This function is used by history indexing stages.
    fn append_history_index<P, T>(
        &self,
        index_updates: BTreeMap<P, Vec<u64>>,
        mut sharded_key_factory: impl FnMut(P, BlockNumber) -> T::Key,
    ) -> ProviderResult<()>
    where
        P: Copy,
        T: Table<Value = BlockNumberList>,
    {
        for (partial_key, indices) in index_updates {
            let last_shard = self.take_shard::<T>(sharded_key_factory(partial_key, u64::MAX))?;
            // chunk indices and insert them in shards of N size.
            let indices = last_shard.iter().chain(indices.iter());
            let chunks = indices
                .chunks(sharded_key::NUM_OF_INDICES_IN_SHARD)
                .into_iter()
                .map(|chunks| chunks.copied().collect())
                .collect::<Vec<Vec<_>>>();

            let mut chunks = chunks.into_iter().peekable();
            while let Some(list) = chunks.next() {
                let highest_block_number = if chunks.peek().is_some() {
                    *list.last().expect("`chunks` does not return empty list")
                } else {
                    // Insert last list with u64::MAX
                    u64::MAX
                };
                self.tx.put::<T>(
                    sharded_key_factory(partial_key, highest_block_number),
                    BlockNumberList::new_pre_sorted(list),
                )?;
            }
        }
        Ok(())
    }
}

impl<TX: DbTx> AccountReader for DatabaseProvider<TX> {
    fn basic_account(&self, address: Address) -> ProviderResult<Option<Account>> {
        Ok(self.tx.get::<tables::PlainAccountState>(address)?)
    }
}

impl<TX: DbTx> AccountExtReader for DatabaseProvider<TX> {
    fn changed_accounts_with_range(
        &self,
        range: impl RangeBounds<BlockNumber>,
    ) -> ProviderResult<BTreeSet<Address>> {
        self.tx
            .cursor_read::<tables::AccountChangeSets>()?
            .walk_range(range)?
            .map(|entry| {
                entry.map(|(_, account_before)| account_before.address).map_err(Into::into)
            })
            .collect()
    }

    fn basic_accounts(
        &self,
        iter: impl IntoIterator<Item = Address>,
    ) -> ProviderResult<Vec<(Address, Option<Account>)>> {
        let mut plain_accounts = self.tx.cursor_read::<tables::PlainAccountState>()?;
        Ok(iter
            .into_iter()
            .map(|address| plain_accounts.seek_exact(address).map(|a| (address, a.map(|(_, v)| v))))
            .collect::<Result<Vec<_>, _>>()?)
    }

    fn changed_accounts_and_blocks_with_range(
        &self,
        range: RangeInclusive<BlockNumber>,
    ) -> ProviderResult<BTreeMap<Address, Vec<u64>>> {
        let mut changeset_cursor = self.tx.cursor_read::<tables::AccountChangeSets>()?;

        let account_transitions = changeset_cursor.walk_range(range)?.try_fold(
            BTreeMap::new(),
            |mut accounts: BTreeMap<Address, Vec<u64>>, entry| -> ProviderResult<_> {
                let (index, account) = entry?;
                accounts.entry(account.address).or_default().push(index);
                Ok(accounts)
            },
        )?;

        Ok(account_transitions)
    }
}

impl<TX: DbTx> ChangeSetReader for DatabaseProvider<TX> {
    fn account_block_changeset(
        &self,
        block_number: BlockNumber,
    ) -> ProviderResult<Vec<AccountBeforeTx>> {
        let range = block_number..=block_number;
        self.tx
            .cursor_read::<tables::AccountChangeSets>()?
            .walk_range(range)?
            .map(|result| -> ProviderResult<_> {
                let (_, account_before) = result?;
                Ok(account_before)
            })
            .collect()
    }
}

impl<TX: DbTx> HeaderSyncGapProvider for DatabaseProvider<TX> {
    fn sync_gap(
        &self,
        tip: watch::Receiver<B256>,
        highest_uninterrupted_block: BlockNumber,
    ) -> ProviderResult<HeaderSyncGap> {
        let static_file_provider = self.static_file_provider();

        // Make sure Headers static file is at the same height. If it's further, this
        // input execution was interrupted previously and we need to unwind the static file.
        let next_static_file_block_num = static_file_provider
            .get_highest_static_file_block(StaticFileSegment::Headers)
            .map(|id| id + 1)
            .unwrap_or_default();
        let next_block = highest_uninterrupted_block + 1;

        match next_static_file_block_num.cmp(&next_block) {
            // The node shutdown between an executed static file commit and before the database
            // commit, so we need to unwind the static files.
            Ordering::Greater => {
                let mut static_file_producer =
                    static_file_provider.latest_writer(StaticFileSegment::Headers)?;
                static_file_producer.prune_headers(next_static_file_block_num - next_block)?;
                // Since this is a database <-> static file inconsistency, we commit the change
                // straight away.
                static_file_producer.commit()?
            }
            Ordering::Less => {
                // There's either missing or corrupted files.
                return Err(ProviderError::HeaderNotFound(next_static_file_block_num.into()))
            }
            Ordering::Equal => {}
        }

        let local_head = static_file_provider
            .sealed_header(highest_uninterrupted_block)?
            .ok_or_else(|| ProviderError::HeaderNotFound(highest_uninterrupted_block.into()))?;

        let target = SyncTarget::Tip(*tip.borrow());

        Ok(HeaderSyncGap { local_head, target })
    }
}

impl<TX: DbTx> HeaderProvider for DatabaseProvider<TX> {
    fn header(&self, block_hash: &BlockHash) -> ProviderResult<Option<Header>> {
        if let Some(num) = self.block_number(*block_hash)? {
            Ok(self.header_by_number(num)?)
        } else {
            Ok(None)
        }
    }

    fn header_by_number(&self, num: BlockNumber) -> ProviderResult<Option<Header>> {
        self.static_file_provider.get_with_static_file_or_database(
            StaticFileSegment::Headers,
            num,
            |static_file| static_file.header_by_number(num),
            || Ok(self.tx.get::<tables::Headers>(num)?),
        )
    }

    fn header_td(&self, block_hash: &BlockHash) -> ProviderResult<Option<U256>> {
        if let Some(num) = self.block_number(*block_hash)? {
            self.header_td_by_number(num)
        } else {
            Ok(None)
        }
    }

    fn header_td_by_number(&self, number: BlockNumber) -> ProviderResult<Option<U256>> {
        if let Some(td) = self.chain_spec.final_paris_total_difficulty(number) {
            // if this block is higher than the final paris(merge) block, return the final paris
            // difficulty
            return Ok(Some(td))
        }

        self.static_file_provider.get_with_static_file_or_database(
            StaticFileSegment::Headers,
            number,
            |static_file| static_file.header_td_by_number(number),
            || Ok(self.tx.get::<tables::HeaderTerminalDifficulties>(number)?.map(|td| td.0)),
        )
    }

    fn headers_range(&self, range: impl RangeBounds<BlockNumber>) -> ProviderResult<Vec<Header>> {
        self.static_file_provider.get_range_with_static_file_or_database(
            StaticFileSegment::Headers,
            to_range(range),
            |static_file, range, _| static_file.headers_range(range),
            |range, _| self.cursor_read_collect::<tables::Headers>(range).map_err(Into::into),
            |_| true,
        )
    }

    fn sealed_header(&self, number: BlockNumber) -> ProviderResult<Option<SealedHeader>> {
        self.static_file_provider.get_with_static_file_or_database(
            StaticFileSegment::Headers,
            number,
            |static_file| static_file.sealed_header(number),
            || {
                if let Some(header) = self.header_by_number(number)? {
                    let hash = self
                        .block_hash(number)?
                        .ok_or_else(|| ProviderError::HeaderNotFound(number.into()))?;
                    Ok(Some(header.seal(hash)))
                } else {
                    Ok(None)
                }
            },
        )
    }

    fn sealed_headers_while(
        &self,
        range: impl RangeBounds<BlockNumber>,
        predicate: impl FnMut(&SealedHeader) -> bool,
    ) -> ProviderResult<Vec<SealedHeader>> {
        self.static_file_provider.get_range_with_static_file_or_database(
            StaticFileSegment::Headers,
            to_range(range),
            |static_file, range, predicate| static_file.sealed_headers_while(range, predicate),
            |range, mut predicate| {
                let mut headers = vec![];
                for entry in self.tx.cursor_read::<tables::Headers>()?.walk_range(range)? {
                    let (number, header) = entry?;
                    let hash = self
                        .block_hash(number)?
                        .ok_or_else(|| ProviderError::HeaderNotFound(number.into()))?;
                    let sealed = header.seal(hash);
                    if !predicate(&sealed) {
                        break
                    }
                    headers.push(sealed);
                }
                Ok(headers)
            },
            predicate,
        )
    }
}

impl<TX: DbTx> BlockHashReader for DatabaseProvider<TX> {
    fn block_hash(&self, number: u64) -> ProviderResult<Option<B256>> {
        self.static_file_provider.get_with_static_file_or_database(
            StaticFileSegment::Headers,
            number,
            |static_file| static_file.block_hash(number),
            || Ok(self.tx.get::<tables::CanonicalHeaders>(number)?),
        )
    }

    fn canonical_hashes_range(
        &self,
        start: BlockNumber,
        end: BlockNumber,
    ) -> ProviderResult<Vec<B256>> {
        self.static_file_provider.get_range_with_static_file_or_database(
            StaticFileSegment::Headers,
            start..end,
            |static_file, range, _| static_file.canonical_hashes_range(range.start, range.end),
            |range, _| {
                self.cursor_read_collect::<tables::CanonicalHeaders>(range).map_err(Into::into)
            },
            |_| true,
        )
    }
}

impl<TX: DbTx> BlockNumReader for DatabaseProvider<TX> {
    fn chain_info(&self) -> ProviderResult<ChainInfo> {
        let best_number = self.best_block_number()?;
        let best_hash = self.block_hash(best_number)?.unwrap_or_default();
        Ok(ChainInfo { best_hash, best_number })
    }

    fn best_block_number(&self) -> ProviderResult<BlockNumber> {
        Ok(self
            .get_stage_checkpoint(StageId::Finish)?
            .map(|checkpoint| checkpoint.block_number)
            .unwrap_or_default())
    }

    fn last_block_number(&self) -> ProviderResult<BlockNumber> {
        Ok(self
            .tx
            .cursor_read::<tables::CanonicalHeaders>()?
            .last()?
            .map(|(num, _)| num)
            .max(
                self.static_file_provider.get_highest_static_file_block(StaticFileSegment::Headers),
            )
            .unwrap_or_default())
    }

    fn block_number(&self, hash: B256) -> ProviderResult<Option<BlockNumber>> {
        Ok(self.tx.get::<tables::HeaderNumbers>(hash)?)
    }
}

impl<TX: DbTx> BlockReader for DatabaseProvider<TX> {
    fn find_block_by_hash(&self, hash: B256, source: BlockSource) -> ProviderResult<Option<Block>> {
        if source.is_database() {
            self.block(hash.into())
        } else {
            Ok(None)
        }
    }

    /// Returns the block with matching number from database.
    ///
    /// If the header for this block is not found, this returns `None`.
    /// If the header is found, but the transactions either do not exist, or are not indexed, this
    /// will return None.
    fn block(&self, id: BlockHashOrNumber) -> ProviderResult<Option<Block>> {
        if let Some(number) = self.convert_hash_or_number(id)? {
            if let Some(header) = self.header_by_number(number)? {
                let withdrawals = self.withdrawals_by_block(number.into(), header.timestamp)?;
                let ommers = self.ommers(number.into())?.unwrap_or_default();
                let requests = self.requests_by_block(number.into(), header.timestamp)?;
                // If the body indices are not found, this means that the transactions either do not
                // exist in the database yet, or they do exit but are not indexed.
                // If they exist but are not indexed, we don't have enough
                // information to return the block anyways, so we return `None`.
                let transactions = match self.transactions_by_block(number.into())? {
                    Some(transactions) => transactions,
                    None => return Ok(None),
                };

                return Ok(Some(Block { header, body: transactions, ommers, withdrawals, requests }))
            }
        }

        Ok(None)
    }

    fn pending_block(&self) -> ProviderResult<Option<SealedBlock>> {
        Ok(None)
    }

    fn pending_block_with_senders(&self) -> ProviderResult<Option<SealedBlockWithSenders>> {
        Ok(None)
    }

    fn pending_block_and_receipts(&self) -> ProviderResult<Option<(SealedBlock, Vec<Receipt>)>> {
        Ok(None)
    }

    fn ommers(&self, id: BlockHashOrNumber) -> ProviderResult<Option<Vec<Header>>> {
        if let Some(number) = self.convert_hash_or_number(id)? {
            // If the Paris (Merge) hardfork block is known and block is after it, return empty
            // ommers.
            if self.chain_spec.final_paris_total_difficulty(number).is_some() {
                return Ok(Some(Vec::new()))
            }

            let ommers = self.tx.get::<tables::BlockOmmers>(number)?.map(|o| o.ommers);
            return Ok(ommers)
        }

        Ok(None)
    }

    fn block_body_indices(&self, num: u64) -> ProviderResult<Option<StoredBlockBodyIndices>> {
        Ok(self.tx.get::<tables::BlockBodyIndices>(num)?)
    }

    /// Returns the block with senders with matching number or hash from database.
    ///
    /// **NOTE: The transactions have invalid hashes, since they would need to be calculated on the
    /// spot, and we want fast querying.**
    ///
    /// If the header for this block is not found, this returns `None`.
    /// If the header is found, but the transactions either do not exist, or are not indexed, this
    /// will return None.
    fn block_with_senders(
        &self,
        id: BlockHashOrNumber,
        transaction_kind: TransactionVariant,
    ) -> ProviderResult<Option<BlockWithSenders>> {
        self.block_with_senders(
            id,
            transaction_kind,
            |block_number| self.header_by_number(block_number),
            |header, body, senders, ommers, withdrawals, requests| {
                Block { header, body, ommers, withdrawals, requests }
                    // Note: we're using unchecked here because we know the block contains valid txs
                    // wrt to its height and can ignore the s value check so pre
                    // EIP-2 txs are allowed
                    .try_with_senders_unchecked(senders)
                    .map(Some)
                    .map_err(|_| ProviderError::SenderRecoveryError)
            },
        )
    }

    fn sealed_block_with_senders(
        &self,
        id: BlockHashOrNumber,
        transaction_kind: TransactionVariant,
    ) -> ProviderResult<Option<SealedBlockWithSenders>> {
        self.block_with_senders(
            id,
            transaction_kind,
            |block_number| self.sealed_header(block_number),
            |header, body, senders, ommers, withdrawals, requests| {
                SealedBlock { header, body, ommers, withdrawals, requests }
                    // Note: we're using unchecked here because we know the block contains valid txs
                    // wrt to its height and can ignore the s value check so pre
                    // EIP-2 txs are allowed
                    .try_with_senders_unchecked(senders)
                    .map(Some)
                    .map_err(|_| ProviderError::SenderRecoveryError)
            },
        )
    }

    fn block_range(&self, range: RangeInclusive<BlockNumber>) -> ProviderResult<Vec<Block>> {
        let mut tx_cursor = self.tx.cursor_read::<tables::Transactions>()?;
        self.block_range(
            range,
            |range| self.headers_range(range),
            |header, tx_range, ommers, withdrawals, requests| {
                let body = if tx_range.is_empty() {
                    Vec::new()
                } else {
                    self.transactions_by_tx_range_with_cursor(tx_range, &mut tx_cursor)?
                        .into_iter()
                        .map(Into::into)
                        .collect()
                };
                Ok(Block { header, body, ommers, withdrawals, requests })
            },
        )
    }

    fn block_with_senders_range(
        &self,
        range: RangeInclusive<BlockNumber>,
    ) -> ProviderResult<Vec<BlockWithSenders>> {
        self.block_with_senders_range(
            range,
            |range| self.headers_range(range),
            |header, body, ommers, withdrawals, requests, senders| {
                Block { header, body, ommers, withdrawals, requests }
                    .try_with_senders_unchecked(senders)
                    .map_err(|_| ProviderError::SenderRecoveryError)
            },
        )
    }

    fn sealed_block_with_senders_range(
        &self,
        range: RangeInclusive<BlockNumber>,
    ) -> ProviderResult<Vec<SealedBlockWithSenders>> {
        self.block_with_senders_range(
            range,
            |range| self.sealed_headers_range(range),
            |header, body, ommers, withdrawals, requests, senders| {
                SealedBlockWithSenders::new(
                    SealedBlock { header, body, ommers, withdrawals, requests },
                    senders,
                )
                .ok_or(ProviderError::SenderRecoveryError)
            },
        )
    }
}

impl<TX: DbTx> TransactionsProviderExt for DatabaseProvider<TX> {
    /// Recovers transaction hashes by walking through `Transactions` table and
    /// calculating them in a parallel manner. Returned unsorted.
    fn transaction_hashes_by_range(
        &self,
        tx_range: Range<TxNumber>,
    ) -> ProviderResult<Vec<(TxHash, TxNumber)>> {
        self.static_file_provider.get_range_with_static_file_or_database(
            StaticFileSegment::Transactions,
            tx_range,
            |static_file, range, _| static_file.transaction_hashes_by_range(range),
            |tx_range, _| {
                let mut tx_cursor = self.tx.cursor_read::<tables::Transactions>()?;
                let tx_range_size = tx_range.clone().count();
                let tx_walker = tx_cursor.walk_range(tx_range)?;

                let chunk_size = (tx_range_size / rayon::current_num_threads()).max(1);
                let mut channels = Vec::with_capacity(chunk_size);
                let mut transaction_count = 0;

                #[inline]
                fn calculate_hash(
                    entry: Result<(TxNumber, TransactionSignedNoHash), DatabaseError>,
                    rlp_buf: &mut Vec<u8>,
                ) -> Result<(B256, TxNumber), Box<ProviderError>> {
                    let (tx_id, tx) = entry.map_err(|e| Box::new(e.into()))?;
                    tx.transaction.encode_with_signature(&tx.signature, rlp_buf, false);
                    Ok((keccak256(rlp_buf), tx_id))
                }

                for chunk in &tx_walker.chunks(chunk_size) {
                    let (tx, rx) = mpsc::channel();
                    channels.push(rx);

                    // Note: Unfortunate side-effect of how chunk is designed in itertools (it is
                    // not Send)
                    let chunk: Vec<_> = chunk.collect();
                    transaction_count += chunk.len();

                    // Spawn the task onto the global rayon pool
                    // This task will send the results through the channel after it has calculated
                    // the hash.
                    rayon::spawn(move || {
                        let mut rlp_buf = Vec::with_capacity(128);
                        for entry in chunk {
                            rlp_buf.clear();
                            let _ = tx.send(calculate_hash(entry, &mut rlp_buf));
                        }
                    });
                }
                let mut tx_list = Vec::with_capacity(transaction_count);

                // Iterate over channels and append the tx hashes unsorted
                for channel in channels {
                    while let Ok(tx) = channel.recv() {
                        let (tx_hash, tx_id) = tx.map_err(|boxed| *boxed)?;
                        tx_list.push((tx_hash, tx_id));
                    }
                }

                Ok(tx_list)
            },
            |_| true,
        )
    }
}

// Calculates the hash of the given transaction
impl<TX: DbTx> TransactionsProvider for DatabaseProvider<TX> {
    fn transaction_id(&self, tx_hash: TxHash) -> ProviderResult<Option<TxNumber>> {
        Ok(self.tx.get::<tables::TransactionHashNumbers>(tx_hash)?)
    }

    fn transaction_by_id(&self, id: TxNumber) -> ProviderResult<Option<TransactionSigned>> {
        self.static_file_provider.get_with_static_file_or_database(
            StaticFileSegment::Transactions,
            id,
            |static_file| static_file.transaction_by_id(id),
            || Ok(self.tx.get::<tables::Transactions>(id)?.map(Into::into)),
        )
    }

    fn transaction_by_id_no_hash(
        &self,
        id: TxNumber,
    ) -> ProviderResult<Option<TransactionSignedNoHash>> {
        self.static_file_provider.get_with_static_file_or_database(
            StaticFileSegment::Transactions,
            id,
            |static_file| static_file.transaction_by_id_no_hash(id),
            || Ok(self.tx.get::<tables::Transactions>(id)?),
        )
    }

    fn transaction_by_hash(&self, hash: TxHash) -> ProviderResult<Option<TransactionSigned>> {
        if let Some(id) = self.transaction_id(hash)? {
            Ok(self.transaction_by_id_no_hash(id)?.map(|tx| TransactionSigned {
                hash,
                signature: tx.signature,
                transaction: tx.transaction,
            }))
        } else {
            Ok(None)
        }
        .map(|tx| tx.map(Into::into))
    }

    fn transaction_by_hash_with_meta(
        &self,
        tx_hash: TxHash,
    ) -> ProviderResult<Option<(TransactionSigned, TransactionMeta)>> {
        let mut transaction_cursor = self.tx.cursor_read::<tables::TransactionBlocks>()?;
        if let Some(transaction_id) = self.transaction_id(tx_hash)? {
            if let Some(tx) = self.transaction_by_id_no_hash(transaction_id)? {
                let transaction = TransactionSigned {
                    hash: tx_hash,
                    signature: tx.signature,
                    transaction: tx.transaction,
                };
                if let Some(block_number) =
                    transaction_cursor.seek(transaction_id).map(|b| b.map(|(_, bn)| bn))?
                {
                    if let Some(sealed_header) = self.sealed_header(block_number)? {
                        let (header, block_hash) = sealed_header.split();
                        if let Some(block_body) = self.block_body_indices(block_number)? {
                            // the index of the tx in the block is the offset:
                            // len([start..tx_id])
                            // NOTE: `transaction_id` is always `>=` the block's first
                            // index
                            let index = transaction_id - block_body.first_tx_num();

                            let meta = TransactionMeta {
                                tx_hash,
                                index,
                                block_hash,
                                block_number,
                                base_fee: header.base_fee_per_gas,
                                excess_blob_gas: header.excess_blob_gas,
                                timestamp: header.timestamp,
                            };

                            return Ok(Some((transaction, meta)))
                        }
                    }
                }
            }
        }

        Ok(None)
    }

    fn transaction_block(&self, id: TxNumber) -> ProviderResult<Option<BlockNumber>> {
        let mut cursor = self.tx.cursor_read::<tables::TransactionBlocks>()?;
        Ok(cursor.seek(id)?.map(|(_, bn)| bn))
    }

    fn transactions_by_block(
        &self,
        id: BlockHashOrNumber,
    ) -> ProviderResult<Option<Vec<TransactionSigned>>> {
        let mut tx_cursor = self.tx.cursor_read::<tables::Transactions>()?;

        if let Some(block_number) = self.convert_hash_or_number(id)? {
            if let Some(body) = self.block_body_indices(block_number)? {
                let tx_range = body.tx_num_range();
                return if tx_range.is_empty() {
                    Ok(Some(Vec::new()))
                } else {
                    Ok(Some(
                        self.transactions_by_tx_range_with_cursor(tx_range, &mut tx_cursor)?
                            .into_iter()
                            .map(Into::into)
                            .collect(),
                    ))
                }
            }
        }
        Ok(None)
    }

    fn transactions_by_block_range(
        &self,
        range: impl RangeBounds<BlockNumber>,
    ) -> ProviderResult<Vec<Vec<TransactionSigned>>> {
        let mut tx_cursor = self.tx.cursor_read::<tables::Transactions>()?;
        let mut results = Vec::new();
        let mut body_cursor = self.tx.cursor_read::<tables::BlockBodyIndices>()?;
        for entry in body_cursor.walk_range(range)? {
            let (_, body) = entry?;
            let tx_num_range = body.tx_num_range();
            if tx_num_range.is_empty() {
                results.push(Vec::new());
            } else {
                results.push(
                    self.transactions_by_tx_range_with_cursor(tx_num_range, &mut tx_cursor)?
                        .into_iter()
                        .map(Into::into)
                        .collect(),
                );
            }
        }
        Ok(results)
    }

    fn transactions_by_tx_range(
        &self,
        range: impl RangeBounds<TxNumber>,
    ) -> ProviderResult<Vec<TransactionSignedNoHash>> {
        self.transactions_by_tx_range_with_cursor(
            range,
            &mut self.tx.cursor_read::<tables::Transactions>()?,
        )
    }

    fn senders_by_tx_range(
        &self,
        range: impl RangeBounds<TxNumber>,
    ) -> ProviderResult<Vec<Address>> {
        self.cursor_read_collect::<tables::TransactionSenders>(range).map_err(Into::into)
    }

    fn transaction_sender(&self, id: TxNumber) -> ProviderResult<Option<Address>> {
        Ok(self.tx.get::<tables::TransactionSenders>(id)?)
    }
}

impl<TX: DbTx> ReceiptProvider for DatabaseProvider<TX> {
    fn receipt(&self, id: TxNumber) -> ProviderResult<Option<Receipt>> {
        self.static_file_provider.get_with_static_file_or_database(
            StaticFileSegment::Receipts,
            id,
            |static_file| static_file.receipt(id),
            || Ok(self.tx.get::<tables::Receipts>(id)?),
        )
    }

    fn receipt_by_hash(&self, hash: TxHash) -> ProviderResult<Option<Receipt>> {
        if let Some(id) = self.transaction_id(hash)? {
            self.receipt(id)
        } else {
            Ok(None)
        }
    }

    fn receipts_by_block(&self, block: BlockHashOrNumber) -> ProviderResult<Option<Vec<Receipt>>> {
        if let Some(number) = self.convert_hash_or_number(block)? {
            if let Some(body) = self.block_body_indices(number)? {
                let tx_range = body.tx_num_range();
                return if tx_range.is_empty() {
                    Ok(Some(Vec::new()))
                } else {
                    self.receipts_by_tx_range(tx_range).map(Some)
                }
            }
        }
        Ok(None)
    }

    fn receipts_by_tx_range(
        &self,
        range: impl RangeBounds<TxNumber>,
    ) -> ProviderResult<Vec<Receipt>> {
        self.static_file_provider.get_range_with_static_file_or_database(
            StaticFileSegment::Receipts,
            to_range(range),
            |static_file, range, _| static_file.receipts_by_tx_range(range),
            |range, _| self.cursor_read_collect::<tables::Receipts>(range).map_err(Into::into),
            |_| true,
        )
    }
}

impl<TX: DbTx> WithdrawalsProvider for DatabaseProvider<TX> {
    fn withdrawals_by_block(
        &self,
        id: BlockHashOrNumber,
        timestamp: u64,
    ) -> ProviderResult<Option<Withdrawals>> {
        if self.chain_spec.is_shanghai_active_at_timestamp(timestamp) {
            if let Some(number) = self.convert_hash_or_number(id)? {
                // If we are past shanghai, then all blocks should have a withdrawal list, even if
                // empty
                let withdrawals = self
                    .tx
                    .get::<tables::BlockWithdrawals>(number)
                    .map(|w| w.map(|w| w.withdrawals))?
                    .unwrap_or_default();
                return Ok(Some(withdrawals))
            }
        }
        Ok(None)
    }

    fn latest_withdrawal(&self) -> ProviderResult<Option<Withdrawal>> {
        let latest_block_withdrawal = self.tx.cursor_read::<tables::BlockWithdrawals>()?.last()?;
        Ok(latest_block_withdrawal
            .and_then(|(_, mut block_withdrawal)| block_withdrawal.withdrawals.pop()))
    }
}

impl<TX: DbTx> RequestsProvider for DatabaseProvider<TX> {
    fn requests_by_block(
        &self,
        id: BlockHashOrNumber,
        timestamp: u64,
    ) -> ProviderResult<Option<Requests>> {
        if self.chain_spec.is_prague_active_at_timestamp(timestamp) {
            if let Some(number) = self.convert_hash_or_number(id)? {
                // If we are past Prague, then all blocks should have a requests list, even if
                // empty
                let requests = self.tx.get::<tables::BlockRequests>(number)?.unwrap_or_default();
                return Ok(Some(requests))
            }
        }
        Ok(None)
    }
}

impl<TX: DbTx> EvmEnvProvider for DatabaseProvider<TX> {
    fn fill_env_at<EvmConfig>(
        &self,
        cfg: &mut CfgEnvWithHandlerCfg,
        block_env: &mut BlockEnv,
        at: BlockHashOrNumber,
        evm_config: EvmConfig,
    ) -> ProviderResult<()>
    where
        EvmConfig: ConfigureEvmEnv,
    {
        let hash = self.convert_number(at)?.ok_or(ProviderError::HeaderNotFound(at))?;
        let header = self.header(&hash)?.ok_or(ProviderError::HeaderNotFound(at))?;
        self.fill_env_with_header(cfg, block_env, &header, evm_config)
    }

    fn fill_env_with_header<EvmConfig>(
        &self,
        cfg: &mut CfgEnvWithHandlerCfg,
        block_env: &mut BlockEnv,
        header: &Header,
        _evm_config: EvmConfig,
    ) -> ProviderResult<()>
    where
        EvmConfig: ConfigureEvmEnv,
    {
        let total_difficulty = self
            .header_td_by_number(header.number)?
            .ok_or_else(|| ProviderError::HeaderNotFound(header.number.into()))?;
        EvmConfig::fill_cfg_and_block_env(
            cfg,
            block_env,
            &self.chain_spec,
            header,
            total_difficulty,
        );
        Ok(())
    }

    fn fill_cfg_env_at<EvmConfig>(
        &self,
        cfg: &mut CfgEnvWithHandlerCfg,
        at: BlockHashOrNumber,
        evm_config: EvmConfig,
    ) -> ProviderResult<()>
    where
        EvmConfig: ConfigureEvmEnv,
    {
        let hash = self.convert_number(at)?.ok_or(ProviderError::HeaderNotFound(at))?;
        let header = self.header(&hash)?.ok_or(ProviderError::HeaderNotFound(at))?;
        self.fill_cfg_env_with_header(cfg, &header, evm_config)
    }

    fn fill_cfg_env_with_header<EvmConfig>(
        &self,
        cfg: &mut CfgEnvWithHandlerCfg,
        header: &Header,
        _evm_config: EvmConfig,
    ) -> ProviderResult<()>
    where
        EvmConfig: ConfigureEvmEnv,
    {
        let total_difficulty = self
            .header_td_by_number(header.number)?
            .ok_or_else(|| ProviderError::HeaderNotFound(header.number.into()))?;
        EvmConfig::fill_cfg_env(cfg, &self.chain_spec, header, total_difficulty);
        Ok(())
    }
}

impl<TX: DbTx> StageCheckpointReader for DatabaseProvider<TX> {
    fn get_stage_checkpoint(&self, id: StageId) -> ProviderResult<Option<StageCheckpoint>> {
        Ok(self.tx.get::<tables::StageCheckpoints>(id.to_string())?)
    }

    /// Get stage checkpoint progress.
    fn get_stage_checkpoint_progress(&self, id: StageId) -> ProviderResult<Option<Vec<u8>>> {
        Ok(self.tx.get::<tables::StageCheckpointProgresses>(id.to_string())?)
    }
}

impl<TX: DbTxMut> StageCheckpointWriter for DatabaseProvider<TX> {
    /// Save stage checkpoint.
    fn save_stage_checkpoint(
        &self,
        id: StageId,
        checkpoint: StageCheckpoint,
    ) -> ProviderResult<()> {
        Ok(self.tx.put::<tables::StageCheckpoints>(id.to_string(), checkpoint)?)
    }

    /// Save stage checkpoint progress.
    fn save_stage_checkpoint_progress(
        &self,
        id: StageId,
        checkpoint: Vec<u8>,
    ) -> ProviderResult<()> {
        Ok(self.tx.put::<tables::StageCheckpointProgresses>(id.to_string(), checkpoint)?)
    }

    fn update_pipeline_stages(
        &self,
        block_number: BlockNumber,
        drop_stage_checkpoint: bool,
    ) -> ProviderResult<()> {
        // iterate over all existing stages in the table and update its progress.
        let mut cursor = self.tx.cursor_write::<tables::StageCheckpoints>()?;
        for stage_id in StageId::ALL {
            let (_, checkpoint) = cursor.seek_exact(stage_id.to_string())?.unwrap_or_default();
            cursor.upsert(
                stage_id.to_string(),
                StageCheckpoint {
                    block_number,
                    ..if drop_stage_checkpoint { Default::default() } else { checkpoint }
                },
            )?;
        }

        Ok(())
    }
}

impl<TX: DbTx> StorageReader for DatabaseProvider<TX> {
    fn plain_state_storages(
        &self,
        addresses_with_keys: impl IntoIterator<Item = (Address, impl IntoIterator<Item = B256>)>,
    ) -> ProviderResult<Vec<(Address, Vec<StorageEntry>)>> {
        let mut plain_storage = self.tx.cursor_dup_read::<tables::PlainStorageState>()?;

        addresses_with_keys
            .into_iter()
            .map(|(address, storage)| {
                storage
                    .into_iter()
                    .map(|key| -> ProviderResult<_> {
                        Ok(plain_storage
                            .seek_by_key_subkey(address, key)?
                            .filter(|v| v.key == key)
                            .unwrap_or_else(|| StorageEntry { key, value: Default::default() }))
                    })
                    .collect::<ProviderResult<Vec<_>>>()
                    .map(|storage| (address, storage))
            })
            .collect::<ProviderResult<Vec<(_, _)>>>()
    }

    fn changed_storages_with_range(
        &self,
        range: RangeInclusive<BlockNumber>,
    ) -> ProviderResult<BTreeMap<Address, BTreeSet<B256>>> {
        self.tx
            .cursor_read::<tables::StorageChangeSets>()?
            .walk_range(BlockNumberAddress::range(range))?
            // fold all storages and save its old state so we can remove it from HashedStorage
            // it is needed as it is dup table.
            .try_fold(BTreeMap::new(), |mut accounts: BTreeMap<Address, BTreeSet<B256>>, entry| {
                let (BlockNumberAddress((_, address)), storage_entry) = entry?;
                accounts.entry(address).or_default().insert(storage_entry.key);
                Ok(accounts)
            })
    }

    fn changed_storages_and_blocks_with_range(
        &self,
        range: RangeInclusive<BlockNumber>,
    ) -> ProviderResult<BTreeMap<(Address, B256), Vec<u64>>> {
        let mut changeset_cursor = self.tx.cursor_read::<tables::StorageChangeSets>()?;

        let storage_changeset_lists =
            changeset_cursor.walk_range(BlockNumberAddress::range(range))?.try_fold(
                BTreeMap::new(),
                |mut storages: BTreeMap<(Address, B256), Vec<u64>>, entry| -> ProviderResult<_> {
                    let (index, storage) = entry?;
                    storages
                        .entry((index.address(), storage.key))
                        .or_default()
                        .push(index.block_number());
                    Ok(storages)
                },
            )?;

        Ok(storage_changeset_lists)
    }
}

impl<TX: DbTxMut + DbTx> HashingWriter for DatabaseProvider<TX> {
    fn unwind_account_hashing(
        &self,
        range: RangeInclusive<BlockNumber>,
    ) -> ProviderResult<BTreeMap<B256, Option<Account>>> {
        // Aggregate all block changesets and make a list of accounts that have been changed.
        // Note that collecting and then reversing the order is necessary to ensure that the
        // changes are applied in the correct order.
        let hashed_accounts = self
            .tx
            .cursor_read::<tables::AccountChangeSets>()?
            .walk_range(range)?
            .map(|entry| entry.map(|(_, e)| (keccak256(e.address), e.info)))
            .collect::<Result<Vec<_>, _>>()?
            .into_iter()
            .rev()
            .collect::<BTreeMap<_, _>>();

        // Apply values to HashedState, and remove the account if it's None.
        let mut hashed_accounts_cursor = self.tx.cursor_write::<tables::HashedAccounts>()?;
        for (hashed_address, account) in &hashed_accounts {
            if let Some(account) = account {
                hashed_accounts_cursor.upsert(*hashed_address, *account)?;
            } else if hashed_accounts_cursor.seek_exact(*hashed_address)?.is_some() {
                hashed_accounts_cursor.delete_current()?;
            }
        }

        Ok(hashed_accounts)
    }

    fn insert_account_for_hashing(
        &self,
        accounts: impl IntoIterator<Item = (Address, Option<Account>)>,
    ) -> ProviderResult<BTreeMap<B256, Option<Account>>> {
        let mut hashed_accounts_cursor = self.tx.cursor_write::<tables::HashedAccounts>()?;
        let hashed_accounts =
            accounts.into_iter().map(|(ad, ac)| (keccak256(ad), ac)).collect::<BTreeMap<_, _>>();
        for (hashed_address, account) in &hashed_accounts {
            if let Some(account) = account {
                hashed_accounts_cursor.upsert(*hashed_address, *account)?;
            } else if hashed_accounts_cursor.seek_exact(*hashed_address)?.is_some() {
                hashed_accounts_cursor.delete_current()?;
            }
        }
        Ok(hashed_accounts)
    }

    fn unwind_storage_hashing(
        &self,
        range: Range<BlockNumberAddress>,
    ) -> ProviderResult<HashMap<B256, BTreeSet<B256>>> {
        // Aggregate all block changesets and make list of accounts that have been changed.
        let mut changesets = self.tx.cursor_read::<tables::StorageChangeSets>()?;
        let mut hashed_storages = changesets
            .walk_range(range)?
            .map(|entry| {
                entry.map(|(BlockNumberAddress((_, address)), storage_entry)| {
                    (keccak256(address), keccak256(storage_entry.key), storage_entry.value)
                })
            })
            .collect::<Result<Vec<_>, _>>()?;
        hashed_storages.sort_by_key(|(ha, hk, _)| (*ha, *hk));

        // Apply values to HashedState, and remove the account if it's None.
        let mut hashed_storage_keys: HashMap<B256, BTreeSet<B256>> = HashMap::new();
        let mut hashed_storage = self.tx.cursor_dup_write::<tables::HashedStorages>()?;
        for (hashed_address, key, value) in hashed_storages.into_iter().rev() {
            hashed_storage_keys.entry(hashed_address).or_default().insert(key);

            if hashed_storage
                .seek_by_key_subkey(hashed_address, key)?
                .filter(|entry| entry.key == key)
                .is_some()
            {
                hashed_storage.delete_current()?;
            }

            if value != U256::ZERO {
                hashed_storage.upsert(hashed_address, StorageEntry { key, value })?;
            }
        }
        Ok(hashed_storage_keys)
    }

    fn insert_storage_for_hashing(
        &self,
        storages: impl IntoIterator<Item = (Address, impl IntoIterator<Item = StorageEntry>)>,
    ) -> ProviderResult<HashMap<B256, BTreeSet<B256>>> {
        // hash values
        let hashed_storages =
            storages.into_iter().fold(BTreeMap::new(), |mut map, (address, storage)| {
                let storage = storage.into_iter().fold(BTreeMap::new(), |mut map, entry| {
                    map.insert(keccak256(entry.key), entry.value);
                    map
                });
                map.insert(keccak256(address), storage);
                map
            });

        let hashed_storage_keys =
            HashMap::from_iter(hashed_storages.iter().map(|(hashed_address, entries)| {
                (*hashed_address, BTreeSet::from_iter(entries.keys().copied()))
            }));

        let mut hashed_storage_cursor = self.tx.cursor_dup_write::<tables::HashedStorages>()?;
        // Hash the address and key and apply them to HashedStorage (if Storage is None
        // just remove it);
        hashed_storages.into_iter().try_for_each(|(hashed_address, storage)| {
            storage.into_iter().try_for_each(|(key, value)| -> ProviderResult<()> {
                if hashed_storage_cursor
                    .seek_by_key_subkey(hashed_address, key)?
                    .filter(|entry| entry.key == key)
                    .is_some()
                {
                    hashed_storage_cursor.delete_current()?;
                }

                if value != U256::ZERO {
                    hashed_storage_cursor.upsert(hashed_address, StorageEntry { key, value })?;
                }
                Ok(())
            })
        })?;

        Ok(hashed_storage_keys)
    }

    fn insert_hashes(
        &self,
        range: RangeInclusive<BlockNumber>,
        end_block_hash: B256,
        expected_state_root: B256,
    ) -> ProviderResult<()> {
        // Initialize prefix sets.
        let mut account_prefix_set = PrefixSetMut::default();
        let mut storage_prefix_sets: HashMap<B256, PrefixSetMut> = HashMap::default();
        let mut destroyed_accounts = HashSet::default();

        let mut durations_recorder = metrics::DurationsRecorder::default();

        // storage hashing stage
        {
            let lists = self.changed_storages_with_range(range.clone())?;
            let storages = self.plain_state_storages(lists)?;
            let storage_entries = self.insert_storage_for_hashing(storages)?;
            for (hashed_address, hashed_slots) in storage_entries {
                account_prefix_set.insert(Nibbles::unpack(hashed_address));
                for slot in hashed_slots {
                    storage_prefix_sets
                        .entry(hashed_address)
                        .or_default()
                        .insert(Nibbles::unpack(slot));
                }
            }
        }
        durations_recorder.record_relative(metrics::Action::InsertStorageHashing);

        // account hashing stage
        {
            let lists = self.changed_accounts_with_range(range.clone())?;
            let accounts = self.basic_accounts(lists)?;
            let hashed_addresses = self.insert_account_for_hashing(accounts)?;
            for (hashed_address, account) in hashed_addresses {
                account_prefix_set.insert(Nibbles::unpack(hashed_address));
                if account.is_none() {
                    destroyed_accounts.insert(hashed_address);
                }
            }
        }
        durations_recorder.record_relative(metrics::Action::InsertAccountHashing);

        // merkle tree
        {
            // This is the same as `StateRoot::incremental_root_with_updates`, only the prefix sets
            // are pre-loaded.
            let prefix_sets = TriePrefixSets {
                account_prefix_set: account_prefix_set.freeze(),
                storage_prefix_sets: storage_prefix_sets
                    .into_iter()
                    .map(|(k, v)| (k, v.freeze()))
                    .collect(),
                destroyed_accounts,
            };
            let (state_root, trie_updates) = StateRoot::from_tx(&self.tx)
                .with_prefix_sets(prefix_sets)
                .root_with_updates()
                .map_err(Into::<reth_db::DatabaseError>::into)?;
            if state_root != expected_state_root {
                return Err(ProviderError::StateRootMismatch(Box::new(RootMismatch {
                    root: GotExpected { got: state_root, expected: expected_state_root },
                    block_number: *range.end(),
                    block_hash: end_block_hash,
                })))
            }
            trie_updates.flush(&self.tx)?;
        }
        durations_recorder.record_relative(metrics::Action::InsertMerkleTree);

        debug!(target: "providers::db", ?range, actions = ?durations_recorder.actions, "Inserted hashes");

        Ok(())
    }
}

impl<TX: DbTxMut + DbTx> HistoryWriter for DatabaseProvider<TX> {
    fn unwind_account_history_indices(
        &self,
        range: RangeInclusive<BlockNumber>,
    ) -> ProviderResult<usize> {
        let mut last_indices = self
            .tx
            .cursor_read::<tables::AccountChangeSets>()?
            .walk_range(range)?
            .map(|entry| entry.map(|(index, account)| (account.address, index)))
            .collect::<Result<Vec<_>, _>>()?;
        last_indices.sort_by_key(|(a, _)| *a);

        // Unwind the account history index.
        let mut cursor = self.tx.cursor_write::<tables::AccountsHistory>()?;
        for &(address, rem_index) in &last_indices {
            let partial_shard = unwind_history_shards::<_, tables::AccountsHistory, _>(
                &mut cursor,
                ShardedKey::last(address),
                rem_index,
                |sharded_key| sharded_key.key == address,
            )?;

            // Check the last returned partial shard.
            // If it's not empty, the shard needs to be reinserted.
            if !partial_shard.is_empty() {
                cursor.insert(
                    ShardedKey::last(address),
                    BlockNumberList::new_pre_sorted(partial_shard),
                )?;
            }
        }

        let changesets = last_indices.len();
        Ok(changesets)
    }

    fn insert_account_history_index(
        &self,
        account_transitions: BTreeMap<Address, Vec<u64>>,
    ) -> ProviderResult<()> {
        self.append_history_index::<_, tables::AccountsHistory>(
            account_transitions,
            ShardedKey::new,
        )
    }

    fn unwind_storage_history_indices(
        &self,
        range: Range<BlockNumberAddress>,
    ) -> ProviderResult<usize> {
        let mut storage_changesets = self
            .tx
            .cursor_read::<tables::StorageChangeSets>()?
            .walk_range(range)?
            .map(|entry| {
                entry.map(|(BlockNumberAddress((bn, address)), storage)| (address, storage.key, bn))
            })
            .collect::<Result<Vec<_>, _>>()?;
        storage_changesets.sort_by_key(|(address, key, _)| (*address, *key));

        let mut cursor = self.tx.cursor_write::<tables::StoragesHistory>()?;
        for &(address, storage_key, rem_index) in &storage_changesets {
            let partial_shard = unwind_history_shards::<_, tables::StoragesHistory, _>(
                &mut cursor,
                StorageShardedKey::last(address, storage_key),
                rem_index,
                |storage_sharded_key| {
                    storage_sharded_key.address == address &&
                        storage_sharded_key.sharded_key.key == storage_key
                },
            )?;

            // Check the last returned partial shard.
            // If it's not empty, the shard needs to be reinserted.
            if !partial_shard.is_empty() {
                cursor.insert(
                    StorageShardedKey::last(address, storage_key),
                    BlockNumberList::new_pre_sorted(partial_shard),
                )?;
            }
        }

        let changesets = storage_changesets.len();
        Ok(changesets)
    }

    fn insert_storage_history_index(
        &self,
        storage_transitions: BTreeMap<(Address, B256), Vec<u64>>,
    ) -> ProviderResult<()> {
        self.append_history_index::<_, tables::StoragesHistory>(
            storage_transitions,
            |(address, storage_key), highest_block_number| {
                StorageShardedKey::new(address, storage_key, highest_block_number)
            },
        )
    }

    fn update_history_indices(&self, range: RangeInclusive<BlockNumber>) -> ProviderResult<()> {
        // account history stage
        {
            let indices = self.changed_accounts_and_blocks_with_range(range.clone())?;
            self.insert_account_history_index(indices)?;
        }

        // storage history stage
        {
            let indices = self.changed_storages_and_blocks_with_range(range)?;
            self.insert_storage_history_index(indices)?;
        }

        Ok(())
    }
}

impl<TX: DbTxMut + DbTx> BlockExecutionWriter for DatabaseProvider<TX> {
    /// Return range of blocks and its execution result
    fn get_or_take_block_and_execution_range<const TAKE: bool>(
        &self,
        range: RangeInclusive<BlockNumber>,
    ) -> ProviderResult<Chain> {
        if TAKE {
            let storage_range = BlockNumberAddress::range(range.clone());

            // Unwind account hashes. Add changed accounts to account prefix set.
            let hashed_addresses = self.unwind_account_hashing(range.clone())?;
            let mut account_prefix_set = PrefixSetMut::with_capacity(hashed_addresses.len());
            let mut destroyed_accounts = HashSet::default();
            for (hashed_address, account) in hashed_addresses {
                account_prefix_set.insert(Nibbles::unpack(hashed_address));
                if account.is_none() {
                    destroyed_accounts.insert(hashed_address);
                }
            }

            // Unwind account history indices.
            self.unwind_account_history_indices(range.clone())?;

            // Unwind storage hashes. Add changed account and storage keys to corresponding prefix
            // sets.
            let mut storage_prefix_sets = HashMap::<B256, PrefixSet>::default();
            let storage_entries = self.unwind_storage_hashing(storage_range.clone())?;
            for (hashed_address, hashed_slots) in storage_entries {
                account_prefix_set.insert(Nibbles::unpack(hashed_address));
                let mut storage_prefix_set = PrefixSetMut::with_capacity(hashed_slots.len());
                for slot in hashed_slots {
                    storage_prefix_set.insert(Nibbles::unpack(slot));
                }
                storage_prefix_sets.insert(hashed_address, storage_prefix_set.freeze());
            }

            // Unwind storage history indices.
            self.unwind_storage_history_indices(storage_range)?;

            // Calculate the reverted merkle root.
            // This is the same as `StateRoot::incremental_root_with_updates`, only the prefix sets
            // are pre-loaded.
            let prefix_sets = TriePrefixSets {
                account_prefix_set: account_prefix_set.freeze(),
                storage_prefix_sets,
                destroyed_accounts,
            };
            let (new_state_root, trie_updates) = StateRoot::from_tx(&self.tx)
                .with_prefix_sets(prefix_sets)
                .root_with_updates()
                .map_err(Into::<reth_db::DatabaseError>::into)?;

            let parent_number = range.start().saturating_sub(1);
            let parent_state_root = self
                .header_by_number(parent_number)?
                .ok_or_else(|| ProviderError::HeaderNotFound(parent_number.into()))?
                .state_root;

            // state root should be always correct as we are reverting state.
            // but for sake of double verification we will check it again.
            if new_state_root != parent_state_root {
                let parent_hash = self
                    .block_hash(parent_number)?
                    .ok_or_else(|| ProviderError::HeaderNotFound(parent_number.into()))?;
                return Err(ProviderError::UnwindStateRootMismatch(Box::new(RootMismatch {
                    root: GotExpected { got: new_state_root, expected: parent_state_root },
                    block_number: parent_number,
                    block_hash: parent_hash,
                })))
            }
            trie_updates.flush(&self.tx)?;
        }

        // get blocks
        let blocks = self.get_take_block_range::<TAKE>(range.clone())?;
        let unwind_to = blocks.first().map(|b| b.number.saturating_sub(1));
        // get execution res
        let execution_state = self.unwind_or_peek_state::<TAKE>(range.clone())?;

        // remove block bodies it is needed for both get block range and get block execution results
        // that is why it is deleted afterwards.
        if TAKE {
            // rm block bodies
            self.get_or_take::<tables::BlockBodyIndices, TAKE>(range)?;

            // Update pipeline progress
            if let Some(fork_number) = unwind_to {
                self.update_pipeline_stages(fork_number, true)?;
            }
        }

        Ok(Chain::new(blocks, execution_state, None))
    }
}

impl<TX: DbTxMut + DbTx> BlockWriter for DatabaseProvider<TX> {
    fn insert_block(
        &self,
        block: SealedBlockWithSenders,
        prune_modes: Option<&PruneModes>,
    ) -> ProviderResult<StoredBlockBodyIndices> {
        let block_number = block.number;

        let mut durations_recorder = metrics::DurationsRecorder::default();

        self.tx.put::<tables::CanonicalHeaders>(block_number, block.hash())?;
        durations_recorder.record_relative(metrics::Action::InsertCanonicalHeaders);

        // Put header with canonical hashes.
        self.tx.put::<tables::Headers>(block_number, block.header.as_ref().clone())?;
        durations_recorder.record_relative(metrics::Action::InsertHeaders);

        self.tx.put::<tables::HeaderNumbers>(block.hash(), block_number)?;
        durations_recorder.record_relative(metrics::Action::InsertHeaderNumbers);

        // total difficulty
        let ttd = if block_number == 0 {
            block.difficulty
        } else {
            let parent_block_number = block_number - 1;
            let parent_ttd = self.header_td_by_number(parent_block_number)?.unwrap_or_default();
            durations_recorder.record_relative(metrics::Action::GetParentTD);
            parent_ttd + block.difficulty
        };

        self.tx.put::<tables::HeaderTerminalDifficulties>(block_number, ttd.into())?;
        durations_recorder.record_relative(metrics::Action::InsertHeaderTerminalDifficulties);

        // insert body ommers data
        if !block.ommers.is_empty() {
            self.tx.put::<tables::BlockOmmers>(
                block_number,
                StoredBlockOmmers { ommers: block.block.ommers },
            )?;
            durations_recorder.record_relative(metrics::Action::InsertBlockOmmers);
        }

        let mut next_tx_num = self
            .tx
            .cursor_read::<tables::TransactionBlocks>()?
            .last()?
            .map(|(n, _)| n + 1)
            .unwrap_or_default();
        durations_recorder.record_relative(metrics::Action::GetNextTxNum);
        let first_tx_num = next_tx_num;

        let tx_count = block.block.body.len() as u64;

        // Ensures we have all the senders for the block's transactions.
        let mut tx_senders_elapsed = Duration::default();
        let mut transactions_elapsed = Duration::default();
        let mut tx_hash_numbers_elapsed = Duration::default();

        for (transaction, sender) in block.block.body.into_iter().zip(block.senders.iter()) {
            let hash = transaction.hash();

            if prune_modes
                .and_then(|modes| modes.sender_recovery)
                .filter(|prune_mode| prune_mode.is_full())
                .is_none()
            {
                let start = Instant::now();
                self.tx.put::<tables::TransactionSenders>(next_tx_num, *sender)?;
                tx_senders_elapsed += start.elapsed();
            }

            let start = Instant::now();
            self.tx.put::<tables::Transactions>(next_tx_num, transaction.into())?;
            let elapsed = start.elapsed();
            if elapsed > Duration::from_secs(1) {
                warn!(
                    target: "providers::db",
                    ?block_number,
                    tx_num = %next_tx_num,
                    hash = %hash,
                    ?elapsed,
                    "Transaction insertion took too long"
                );
            }
            transactions_elapsed += elapsed;

            if prune_modes
                .and_then(|modes| modes.transaction_lookup)
                .filter(|prune_mode| prune_mode.is_full())
                .is_none()
            {
                let start = Instant::now();
                self.tx.put::<tables::TransactionHashNumbers>(hash, next_tx_num)?;
                tx_hash_numbers_elapsed += start.elapsed();
            }
            next_tx_num += 1;
        }
        durations_recorder
            .record_duration(metrics::Action::InsertTransactionSenders, tx_senders_elapsed);
        durations_recorder
            .record_duration(metrics::Action::InsertTransactions, transactions_elapsed);
        durations_recorder.record_duration(
            metrics::Action::InsertTransactionHashNumbers,
            tx_hash_numbers_elapsed,
        );

        if let Some(withdrawals) = block.block.withdrawals {
            if !withdrawals.is_empty() {
                self.tx.put::<tables::BlockWithdrawals>(
                    block_number,
                    StoredBlockWithdrawals { withdrawals },
                )?;
                durations_recorder.record_relative(metrics::Action::InsertBlockWithdrawals);
            }
        }

        if let Some(requests) = block.block.requests {
            if !requests.0.is_empty() {
                self.tx.put::<tables::BlockRequests>(block_number, requests)?;
                durations_recorder.record_relative(metrics::Action::InsertBlockRequests);
            }
        }

        let block_indices = StoredBlockBodyIndices { first_tx_num, tx_count };
        self.tx.put::<tables::BlockBodyIndices>(block_number, block_indices.clone())?;
        durations_recorder.record_relative(metrics::Action::InsertBlockBodyIndices);

        if !block_indices.is_empty() {
            self.tx.put::<tables::TransactionBlocks>(block_indices.last_tx_num(), block_number)?;
            durations_recorder.record_relative(metrics::Action::InsertTransactionBlocks);
        }

        debug!(
            target: "providers::db",
            ?block_number,
            actions = ?durations_recorder.actions,
            "Inserted block"
        );

        Ok(block_indices)
    }

    fn append_blocks_with_state(
        &self,
        blocks: Vec<SealedBlockWithSenders>,
        execution_outcome: ExecutionOutcome,
        hashed_state: HashedPostState,
        trie_updates: TrieUpdates,
        prune_modes: Option<&PruneModes>,
    ) -> ProviderResult<()> {
        if blocks.is_empty() {
            debug!(target: "providers::db", "Attempted to append empty block range");
            return Ok(())
        }

        let first_number = blocks.first().unwrap().number;

        let last = blocks.last().unwrap();
        let last_block_number = last.number;

        let mut durations_recorder = metrics::DurationsRecorder::default();

        // Insert the blocks
        for block in blocks {
            self.insert_block(block, prune_modes)?;
            durations_recorder.record_relative(metrics::Action::InsertBlock);
        }

        // Write state and changesets to the database.
        // Must be written after blocks because of the receipt lookup.
        execution_outcome.write_to_storage(self.tx_ref(), None, OriginalValuesKnown::No)?;
        durations_recorder.record_relative(metrics::Action::InsertState);

        // insert hashes and intermediate merkle nodes
        {
            HashedStateChanges(hashed_state).write_to_db(&self.tx)?;
            trie_updates.flush(&self.tx)?;
        }
        durations_recorder.record_relative(metrics::Action::InsertHashes);

        self.update_history_indices(first_number..=last_block_number)?;
        durations_recorder.record_relative(metrics::Action::InsertHistoryIndices);

        // Update pipeline progress
        self.update_pipeline_stages(last_block_number, false)?;
        durations_recorder.record_relative(metrics::Action::UpdatePipelineStages);

        debug!(target: "providers::db", range = ?first_number..=last_block_number, actions = ?durations_recorder.actions, "Appended blocks");

        Ok(())
    }
}

impl<TX: DbTx> PruneCheckpointReader for DatabaseProvider<TX> {
    fn get_prune_checkpoint(
        &self,
        segment: PruneSegment,
    ) -> ProviderResult<Option<PruneCheckpoint>> {
        Ok(self.tx.get::<tables::PruneCheckpoints>(segment)?)
    }
}

impl<TX: DbTxMut> PruneCheckpointWriter for DatabaseProvider<TX> {
    fn save_prune_checkpoint(
        &self,
        segment: PruneSegment,
        checkpoint: PruneCheckpoint,
    ) -> ProviderResult<()> {
        Ok(self.tx.put::<tables::PruneCheckpoints>(segment, checkpoint)?)
    }
}

impl<TX: DbTx> StatsReader for DatabaseProvider<TX> {
    fn count_entries<T: Table>(&self) -> ProviderResult<usize> {
        let db_entries = self.tx.entries::<T>()?;
        let static_file_entries = match self.static_file_provider.count_entries::<T>() {
            Ok(entries) => entries,
            Err(ProviderError::UnsupportedProvider) => 0,
            Err(err) => return Err(err),
        };

        Ok(db_entries + static_file_entries)
    }
}

impl<TX: DbTx> FinalizedBlockReader for DatabaseProvider<TX> {
    fn last_finalized_block_number(&self) -> ProviderResult<BlockNumber> {
        let mut finalized_blocks = self
            .tx
            .cursor_read::<tables::ChainState>()?
            .walk(Some(tables::ChainStateKey::LastFinalizedBlock))?
            .take(1)
            .collect::<Result<BTreeMap<tables::ChainStateKey, BlockNumber>, _>>()?;

        let last_finalized_block_number = finalized_blocks
            .pop_first()
            .unwrap_or((tables::ChainStateKey::LastFinalizedBlock, 0_u64));
        Ok(last_finalized_block_number.1)
    }
}

impl<TX: DbTxMut> FinalizedBlockWriter for DatabaseProvider<TX> {
    fn save_finalized_block_number(&self, block_number: BlockNumber) -> ProviderResult<()> {
        Ok(self
            .tx
            .put::<tables::ChainState>(tables::ChainStateKey::LastFinalizedBlock, block_number)?)
    }
}

fn range_size_hint(range: &impl RangeBounds<TxNumber>) -> Option<usize> {
    let start = match range.start_bound().cloned() {
        Bound::Included(start) => start,
        Bound::Excluded(start) => start.checked_add(1)?,
        Bound::Unbounded => 0,
    };
    let end = match range.end_bound().cloned() {
        Bound::Included(end) => end.saturating_add(1),
        Bound::Excluded(end) => end,
        Bound::Unbounded => return None,
    };
    end.checked_sub(start).map(|x| x as _)
}<|MERGE_RESOLUTION|>--- conflicted
+++ resolved
@@ -1,9 +1,5 @@
 use crate::{
-<<<<<<< HEAD
     bundle_state::HashedStateChanges,
-=======
-    bundle_state::{ExecutionOutcome, HashedStateChanges},
->>>>>>> 09e50663
     providers::{database::metrics, static_file::StaticFileWriter, StaticFileProvider},
     to_range,
     traits::{
@@ -50,14 +46,10 @@
     updates::TrieUpdates,
     HashedPostState, Nibbles, StateRoot,
 };
-<<<<<<< HEAD
 use revm::{
     db::states::BundleBuilder,
     primitives::{BlockEnv, CfgEnvWithHandlerCfg},
 };
-=======
-use revm::{db::states::BundleBuilder, primitives::{BlockEnv, CfgEnvWithHandlerCfg}};
->>>>>>> 09e50663
 use std::{
     cmp::Ordering,
     collections::{hash_map, BTreeMap, BTreeSet, HashMap, HashSet},
@@ -647,10 +639,7 @@
         // Double option around Account represent if Account state is know (first option) and
         // account is removed (Second Option)
 
-<<<<<<< HEAD
         // Create an empty bundle builder to accumulate the state changes
-=======
->>>>>>> 09e50663
         let mut bundle_builder = BundleBuilder::new(range);
 
         // This is not working for blocks that are not at tip. as plain state is not the last
@@ -660,15 +649,10 @@
         let mut plain_accounts_cursor = self.tx.cursor_write::<tables::PlainAccountState>()?;
         let mut plain_storage_cursor = self.tx.cursor_dup_write::<tables::PlainStorageState>()?;
 
-<<<<<<< HEAD
         // Iterate over the account changesets in reverse order.
-=======
-        // add account changeset changes
->>>>>>> 09e50663
         for (block_number, account_before) in account_changeset.into_iter().rev() {
             // Destructure the account changeset to get the old info and address.
             let AccountBeforeTx { info: old_info, address } = account_before;
-<<<<<<< HEAD
 
             // If the address is not already in the bundle builder's state, add it.
             if !bundle_builder.get_states().contains(&address) {
@@ -691,25 +675,6 @@
                 block_number,
                 address,
                 Some(old_info.map(Into::into)),
-=======
-            if !bundle_builder.get_states().contains(&address) {
-                let new_info = plain_accounts_cursor.seek_exact(address)?.map(|kv| kv.1);
-                if let Some(new_info) = new_info {
-                    bundle_builder =
-                        bundle_builder.state_present_account_info(address, into_revm_acc(new_info));
-                }
-            }
-            if let Some(old_info) = old_info {
-                bundle_builder =
-                    bundle_builder.state_original_account_info(address, into_revm_acc(old_info));
-            }
-
-            // insert old info into reverts.
-            bundle_builder = bundle_builder.revert_account_info(
-                block_number,
-                address,
-                Some(old_info.map(into_revm_acc)),
->>>>>>> 09e50663
             );
         }
 
@@ -718,7 +683,6 @@
         // add storage changeset changes
         for (block_and_address, old_storage) in storage_changeset.into_iter().rev() {
             let BlockNumberAddress((block_number, address)) = block_and_address;
-<<<<<<< HEAD
             // If the address is not already in the bundle builder's state, add it.
             if !bundle_builder.get_states().contains(&address) {
                 if let Some(present_info) =
@@ -732,28 +696,11 @@
 
             // Get or insert the account state from plain state.
             let account_state = match state_storage.entry(address) {
-=======
-            // get account state or insert from plain state.
-            if !bundle_builder.get_states().contains(&address) {
-                let present_info = plain_accounts_cursor.seek_exact(address)?.map(|kv| kv.1);
-                if let Some(present_info) = present_info {
-                    bundle_builder = bundle_builder
-                        .state_original_account_info(address, into_revm_acc(present_info))
-                        .state_present_account_info(address, into_revm_acc(present_info));
-                }
-            }
-
-            let account_state = match bundle_builder.get_state_storage_mut().entry(address) {
->>>>>>> 09e50663
                 hash_map::Entry::Occupied(entry) => entry.into_mut(),
                 hash_map::Entry::Vacant(entry) => entry.insert(HashMap::new()),
             };
 
-<<<<<<< HEAD
             // Match storage changes and add to the account state.
-=======
-            // match storage.
->>>>>>> 09e50663
             match account_state.entry(old_storage.key.into()) {
                 hash_map::Entry::Vacant(entry) => {
                     let new_storage = plain_storage_cursor
@@ -767,7 +714,6 @@
                 }
             };
 
-<<<<<<< HEAD
             // Add the current state of storage to the bundle builder.
             bundle_builder = bundle_builder
                 .state_storage(address, state_storage.entry(address).or_default().clone())
@@ -777,33 +723,18 @@
                     // revert_storage.entry(block_and_address).or_default().clone(),
                     vec![(old_storage.key.into(), old_storage.value)],
                 );
-=======
-            bundle_builder
-                .get_revert_storage_mut()
-                .entry((block_number, address))
-                .or_default()
-                .push((old_storage.key.into(), old_storage.value));
->>>>>>> 09e50663
         }
 
         let bundle_state = bundle_builder.build();
 
         if TAKE {
             // iterate over local plain state remove all account and all storages.
-<<<<<<< HEAD
-=======
-
->>>>>>> 09e50663
             for (address, bundle_account) in &bundle_state.state {
                 // revert account if needed.
                 if bundle_account.is_info_changed() {
                     let existing_entry = plain_accounts_cursor.seek_exact(*address)?;
                     if let Some(account) = &bundle_account.original_info {
-<<<<<<< HEAD
                         plain_accounts_cursor.upsert(*address, account.clone().into())?;
-=======
-                        plain_accounts_cursor.upsert(*address, into_reth_acc(account.clone()))?;
->>>>>>> 09e50663
                     } else if existing_entry.is_some() {
                         plain_accounts_cursor.delete_current()?;
                     }
@@ -825,11 +756,7 @@
                     }
 
                     // insert value if needed
-<<<<<<< HEAD
                     if !storage_slot.original_value().is_zero() {
-=======
-                    if storage_slot.original_value() != U256::ZERO {
->>>>>>> 09e50663
                         plain_storage_cursor.upsert(*address, storage_entry)?;
                     }
                 }
@@ -853,16 +780,7 @@
             receipts.push(block_receipts);
         }
 
-<<<<<<< HEAD
         Ok(ExecutionOutcome::new(bundle_state, receipts.into(), start_block_number, Vec::new()))
-=======
-        Ok(ExecutionOutcome::new(
-            bundle_state,
-            reth_primitives::Receipts::from(receipts),
-            start_block_number,
-            Vec::new(),
-        ))
->>>>>>> 09e50663
     }
 
     /// Return list of entries from table
