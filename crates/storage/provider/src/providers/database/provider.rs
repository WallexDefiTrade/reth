use crate::{
    bundle_state::{BundleStateInit, BundleStateWithReceipts, HashedStateChanges, RevertsInit},
    providers::{database::metrics, static_file::StaticFileWriter, StaticFileProvider},
    to_range,
    traits::{
        AccountExtReader, BlockSource, ChangeSetReader, ReceiptProvider, StageCheckpointWriter,
    },
    AccountReader, BlockExecutionWriter, BlockHashReader, BlockNumReader, BlockReader, BlockWriter,
    Chain, EvmEnvProvider, HashingWriter, HeaderProvider, HeaderSyncGap, HeaderSyncGapProvider,
    HeaderSyncMode, HistoricalStateProvider, HistoryWriter, LatestStateProvider,
    OriginalValuesKnown, ProviderError, PruneCheckpointReader, PruneCheckpointWriter,
    StageCheckpointReader, StateProviderBox, StatsReader, StorageReader, TransactionVariant,
    TransactionsProvider, TransactionsProviderExt, WithdrawalsProvider,
};
use itertools::{izip, Itertools};
use reth_db::{
    common::KeyValue,
    cursor::{DbCursorRO, DbCursorRW, DbDupCursorRO, RangeWalker},
    database::Database,
    models::{
        sharded_key, storage_sharded_key::StorageShardedKey, AccountBeforeTx, BlockNumberAddress,
        ShardedKey, StoredBlockBodyIndices, StoredBlockOmmers, StoredBlockWithdrawals,
    },
    table::{Table, TableRow},
    tables,
    transaction::{DbTx, DbTxMut},
    BlockNumberList, DatabaseError,
};
use reth_evm::ConfigureEvmEnv;
use reth_interfaces::{
    p2p::headers::downloader::SyncTarget,
    provider::{ProviderResult, RootMismatch},
    RethResult,
};
use reth_primitives::{
    keccak256,
    revm::{config::revm_spec, env::fill_block_env},
    stage::{StageCheckpoint, StageId},
    trie::Nibbles,
    Account, Address, Block, BlockHash, BlockHashOrNumber, BlockNumber, BlockWithSenders,
    ChainInfo, ChainSpec, GotExpected, Head, Header, PruneCheckpoint, PruneLimiter, PruneModes,
    PruneSegment, Receipt, SealedBlock, SealedBlockWithSenders, SealedHeader, StaticFileSegment,
    StorageEntry, TransactionMeta, TransactionSigned, TransactionSignedEcRecovered,
    TransactionSignedNoHash, TxHash, TxNumber, Withdrawal, Withdrawals, B256, U256,
};
use reth_trie::{
    prefix_set::{PrefixSet, PrefixSetMut, TriePrefixSets},
    updates::TrieUpdates,
    HashedPostState, StateRoot,
};
use revm::primitives::{BlockEnv, CfgEnvWithHandlerCfg, SpecId};
use std::{
    cmp::Ordering,
    collections::{hash_map, BTreeMap, BTreeSet, HashMap, HashSet},
    fmt::Debug,
    ops::{Bound, Deref, DerefMut, Range, RangeBounds, RangeInclusive},
    sync::{mpsc, Arc},
    time::{Duration, Instant},
};
use tracing::{debug, error, warn};

/// A [`DatabaseProvider`] that holds a read-only database transaction.
pub type DatabaseProviderRO<DB> = DatabaseProvider<<DB as Database>::TX>;

/// A [`DatabaseProvider`] that holds a read-write database transaction.
///
/// Ideally this would be an alias type. However, there's some weird compiler error (<https://github.com/rust-lang/rust/issues/102211>), that forces us to wrap this in a struct instead.
/// Once that issue is solved, we can probably revert back to being an alias type.
#[derive(Debug)]
pub struct DatabaseProviderRW<DB: Database>(pub DatabaseProvider<<DB as Database>::TXMut>);

impl<DB: Database> Deref for DatabaseProviderRW<DB> {
    type Target = DatabaseProvider<<DB as Database>::TXMut>;

    fn deref(&self) -> &Self::Target {
        &self.0
    }
}

impl<DB: Database> DerefMut for DatabaseProviderRW<DB> {
    fn deref_mut(&mut self) -> &mut Self::Target {
        &mut self.0
    }
}

impl<DB: Database> DatabaseProviderRW<DB> {
    /// Commit database transaction and static file if it exists.
    pub fn commit(self) -> ProviderResult<bool> {
        self.0.commit()
    }

    /// Consume `DbTx` or `DbTxMut`.
    pub fn into_tx(self) -> <DB as Database>::TXMut {
        self.0.into_tx()
    }
}

/// A provider struct that fetches data from the database.
/// Wrapper around [`DbTx`] and [`DbTxMut`]. Example: [`HeaderProvider`] [`BlockHashReader`]
#[derive(Debug)]
pub struct DatabaseProvider<TX> {
    /// Database transaction.
    tx: TX,
    /// Chain spec
    chain_spec: Arc<ChainSpec>,
    /// Static File provider
    static_file_provider: StaticFileProvider,
}

impl<TX> DatabaseProvider<TX> {
    /// Returns a static file provider
    pub fn static_file_provider(&self) -> &StaticFileProvider {
        &self.static_file_provider
    }
}

impl<TX: DbTxMut> DatabaseProvider<TX> {
    /// Creates a provider with an inner read-write transaction.
    pub fn new_rw(
        tx: TX,
        chain_spec: Arc<ChainSpec>,
        static_file_provider: StaticFileProvider,
    ) -> Self {
        Self { tx, chain_spec, static_file_provider }
    }
}

impl<TX: DbTx> DatabaseProvider<TX> {
    /// Iterates over read only values in the given table and collects them into a vector.
    ///
    /// Early-returns if the range is empty, without opening a cursor transaction.
    fn cursor_read_collect<T: Table<Key = u64>>(
        &self,
        range: impl RangeBounds<T::Key>,
    ) -> ProviderResult<Vec<T::Value>> {
        let capacity = match range_size_hint(&range) {
            Some(0) | None => return Ok(Vec::new()),
            Some(capacity) => capacity,
        };
        let mut cursor = self.tx.cursor_read::<T>()?;
        self.cursor_collect_with_capacity(&mut cursor, range, capacity)
    }

    /// Iterates over read only values in the given table and collects them into a vector.
    fn cursor_collect<T: Table<Key = u64>>(
        &self,
        cursor: &mut impl DbCursorRO<T>,
        range: impl RangeBounds<T::Key>,
    ) -> ProviderResult<Vec<T::Value>> {
        let capacity = range_size_hint(&range).unwrap_or(0);
        self.cursor_collect_with_capacity(cursor, range, capacity)
    }

    fn cursor_collect_with_capacity<T: Table<Key = u64>>(
        &self,
        cursor: &mut impl DbCursorRO<T>,
        range: impl RangeBounds<T::Key>,
        capacity: usize,
    ) -> ProviderResult<Vec<T::Value>> {
        let mut items = Vec::with_capacity(capacity);
        for entry in cursor.walk_range(range)? {
            items.push(entry?.1);
        }
        Ok(items)
    }
}

impl<TX: DbTx + 'static> DatabaseProvider<TX> {
    /// Storage provider for state at that given block
    pub fn state_provider_by_block_number(
        self,
        mut block_number: BlockNumber,
    ) -> ProviderResult<StateProviderBox> {
        if block_number == self.best_block_number().unwrap_or_default() &&
            block_number == self.last_block_number().unwrap_or_default()
        {
            return Ok(Box::new(LatestStateProvider::new(self.tx, self.static_file_provider)))
        }

        // +1 as the changeset that we want is the one that was applied after this block.
        block_number += 1;

        let account_history_prune_checkpoint =
            self.get_prune_checkpoint(PruneSegment::AccountHistory)?;
        let storage_history_prune_checkpoint =
            self.get_prune_checkpoint(PruneSegment::StorageHistory)?;

        let mut state_provider =
            HistoricalStateProvider::new(self.tx, block_number, self.static_file_provider);

        // If we pruned account or storage history, we can't return state on every historical block.
        // Instead, we should cap it at the latest prune checkpoint for corresponding prune segment.
        if let Some(prune_checkpoint_block_number) =
            account_history_prune_checkpoint.and_then(|checkpoint| checkpoint.block_number)
        {
            state_provider = state_provider.with_lowest_available_account_history_block_number(
                prune_checkpoint_block_number + 1,
            );
        }
        if let Some(prune_checkpoint_block_number) =
            storage_history_prune_checkpoint.and_then(|checkpoint| checkpoint.block_number)
        {
            state_provider = state_provider.with_lowest_available_storage_history_block_number(
                prune_checkpoint_block_number + 1,
            );
        }

        Ok(Box::new(state_provider))
    }
}

impl<TX: DbTxMut + DbTx> DatabaseProvider<TX> {
    #[cfg(any(test, feature = "test-utils"))]
    /// Inserts an historical block. Used for setting up test environments
    pub fn insert_historical_block(
        &self,
        block: SealedBlockWithSenders,
        prune_modes: Option<&PruneModes>,
    ) -> ProviderResult<StoredBlockBodyIndices> {
        let ttd = if block.number == 0 {
            block.difficulty
        } else {
            let parent_block_number = block.number - 1;
            let parent_ttd = self.header_td_by_number(parent_block_number)?.unwrap_or_default();
            parent_ttd + block.difficulty
        };

        let mut writer = self.static_file_provider.latest_writer(StaticFileSegment::Headers)?;

        // Backfill: some tests start at a forward block number, but static files require no gaps.
        let segment_header = writer.user_header();
        if segment_header.block_end().is_none() && segment_header.expected_block_start() == 0 {
            for block_number in 0..block.number {
                let mut prev = block.header.clone().unseal();
                prev.number = block_number;
                writer.append_header(prev, U256::ZERO, B256::ZERO)?;
            }
        }

        writer.append_header(block.header.as_ref().clone(), ttd, block.hash())?;

        self.insert_block(block, prune_modes)
    }
}

/// For a given key, unwind all history shards that are below the given block number.
///
/// S - Sharded key subtype.
/// T - Table to walk over.
/// C - Cursor implementation.
///
/// This function walks the entries from the given start key and deletes all shards that belong to
/// the key and are below the given block number.
///
/// The boundary shard (the shard is split by the block number) is removed from the database. Any
/// indices that are above the block number are filtered out. The boundary shard is returned for
/// reinsertion (if it's not empty).
fn unwind_history_shards<S, T, C>(
    cursor: &mut C,
    start_key: T::Key,
    block_number: BlockNumber,
    mut shard_belongs_to_key: impl FnMut(&T::Key) -> bool,
) -> ProviderResult<Vec<u64>>
where
    T: Table<Value = BlockNumberList>,
    T::Key: AsRef<ShardedKey<S>>,
    C: DbCursorRO<T> + DbCursorRW<T>,
{
    let mut item = cursor.seek_exact(start_key)?;
    while let Some((sharded_key, list)) = item {
        // If the shard does not belong to the key, break.
        if !shard_belongs_to_key(&sharded_key) {
            break
        }
        cursor.delete_current()?;

        // Check the first item.
        // If it is greater or eq to the block number, delete it.
        let first = list.iter().next().expect("List can't be empty");
        if first >= block_number {
            item = cursor.prev()?;
            continue
        } else if block_number <= sharded_key.as_ref().highest_block_number {
            // Filter out all elements greater than block number.
            return Ok(list.iter().take_while(|i| *i < block_number).collect::<Vec<_>>())
        } else {
            return Ok(list.iter().collect::<Vec<_>>())
        }
    }

    Ok(Vec::new())
}

impl<TX: DbTx> DatabaseProvider<TX> {
    /// Creates a provider with an inner read-only transaction.
    pub fn new(
        tx: TX,
        chain_spec: Arc<ChainSpec>,
        static_file_provider: StaticFileProvider,
    ) -> Self {
        Self { tx, chain_spec, static_file_provider }
    }

    /// Consume `DbTx` or `DbTxMut`.
    pub fn into_tx(self) -> TX {
        self.tx
    }

    /// Pass `DbTx` or `DbTxMut` mutable reference.
    pub fn tx_mut(&mut self) -> &mut TX {
        &mut self.tx
    }

    /// Pass `DbTx` or `DbTxMut` immutable reference.
    pub fn tx_ref(&self) -> &TX {
        &self.tx
    }

    /// Return full table as Vec
    pub fn table<T: Table>(&self) -> Result<Vec<KeyValue<T>>, DatabaseError>
    where
        T::Key: Default + Ord,
    {
        self.tx
            .cursor_read::<T>()?
            .walk(Some(T::Key::default()))?
            .collect::<Result<Vec<_>, DatabaseError>>()
    }

    /// Disables long-lived read transaction safety guarantees for leaks prevention and
    /// observability improvements.
    ///
    /// CAUTION: In most of the cases, you want the safety guarantees for long read transactions
    /// enabled. Use this only if you're sure that no write transaction is open in parallel, meaning
    /// that Reth as a node is offline and not progressing.
    pub fn disable_long_read_transaction_safety(mut self) -> Self {
        self.tx.disable_long_read_transaction_safety();
        self
    }

    fn transactions_by_tx_range_with_cursor<C>(
        &self,
        range: impl RangeBounds<TxNumber>,
        cursor: &mut C,
    ) -> ProviderResult<Vec<TransactionSignedNoHash>>
    where
        C: DbCursorRO<tables::Transactions>,
    {
        self.static_file_provider.get_range_with_static_file_or_database(
            StaticFileSegment::Transactions,
            to_range(range),
            |static_file, range, _| static_file.transactions_by_tx_range(range),
            |range, _| self.cursor_collect(cursor, range),
            |_| true,
        )
    }
}

impl<TX: DbTxMut + DbTx> DatabaseProvider<TX> {
    /// Commit database transaction.
    pub fn commit(self) -> ProviderResult<bool> {
        Ok(self.tx.commit()?)
    }

    // TODO(joshie) TEMPORARY should be moved to trait providers

    /// Unwind or peek at last N blocks of state recreating the [`BundleStateWithReceipts`].
    ///
    /// If UNWIND it set to true tip and latest state will be unwind
    /// and returned back with all the blocks
    ///
    /// If UNWIND is false we will just read the state/blocks and return them.
    ///
    /// 1. Iterate over the [BlockBodyIndices][tables::BlockBodyIndices] table to get all
    /// the transaction ids.
    /// 2. Iterate over the [StorageChangeSets][tables::StorageChangeSets] table
    /// and the [AccountChangeSets][tables::AccountChangeSets] tables in reverse order to
    /// reconstruct the changesets.
    ///     - In order to have both the old and new values in the changesets, we also access the
    ///       plain state tables.
    /// 3. While iterating over the changeset tables, if we encounter a new account or storage slot,
    /// we:
    ///     1. Take the old value from the changeset
    ///     2. Take the new value from the plain state
    ///     3. Save the old value to the local state
    /// 4. While iterating over the changeset tables, if we encounter an account/storage slot we
    /// have seen before we:
    ///     1. Take the old value from the changeset
    ///     2. Take the new value from the local state
    ///     3. Set the local state to the value in the changeset
    fn unwind_or_peek_state<const UNWIND: bool>(
        &self,
        range: RangeInclusive<BlockNumber>,
    ) -> ProviderResult<BundleStateWithReceipts> {
        if range.is_empty() {
            return Ok(BundleStateWithReceipts::default())
        }
        let start_block_number = *range.start();

        // We are not removing block meta as it is used to get block changesets.
        let block_bodies = self.get_or_take::<tables::BlockBodyIndices, false>(range.clone())?;

        // get transaction receipts
        let from_transaction_num =
            block_bodies.first().expect("already checked if there are blocks").1.first_tx_num();
        let to_transaction_num =
            block_bodies.last().expect("already checked if there are blocks").1.last_tx_num();

        let storage_range = BlockNumberAddress::range(range.clone());

        let storage_changeset =
            self.get_or_take::<tables::StorageChangeSets, UNWIND>(storage_range)?;
        let account_changeset = self.get_or_take::<tables::AccountChangeSets, UNWIND>(range)?;

        // iterate previous value and get plain state value to create changeset
        // Double option around Account represent if Account state is know (first option) and
        // account is removed (Second Option)

        let mut state: BundleStateInit = HashMap::new();

        // This is not working for blocks that are not at tip. as plain state is not the last
        // state of end range. We should rename the functions or add support to access
        // History state. Accessing history state can be tricky but we are not gaining
        // anything.
        let mut plain_accounts_cursor = self.tx.cursor_write::<tables::PlainAccountState>()?;
        let mut plain_storage_cursor = self.tx.cursor_dup_write::<tables::PlainStorageState>()?;

        let mut reverts: RevertsInit = HashMap::new();

        // add account changeset changes
        for (block_number, account_before) in account_changeset.into_iter().rev() {
            let AccountBeforeTx { info: old_info, address } = account_before;
            match state.entry(address) {
                hash_map::Entry::Vacant(entry) => {
                    let new_info = plain_accounts_cursor.seek_exact(address)?.map(|kv| kv.1);
                    entry.insert((old_info, new_info, HashMap::new()));
                }
                hash_map::Entry::Occupied(mut entry) => {
                    // overwrite old account state.
                    entry.get_mut().0 = old_info;
                }
            }
            // insert old info into reverts.
            reverts.entry(block_number).or_default().entry(address).or_default().0 = Some(old_info);
        }

        // add storage changeset changes
        for (block_and_address, old_storage) in storage_changeset.into_iter().rev() {
            let BlockNumberAddress((block_number, address)) = block_and_address;
            // get account state or insert from plain state.
            let account_state = match state.entry(address) {
                hash_map::Entry::Vacant(entry) => {
                    let present_info = plain_accounts_cursor.seek_exact(address)?.map(|kv| kv.1);
                    entry.insert((present_info, present_info, HashMap::new()))
                }
                hash_map::Entry::Occupied(entry) => entry.into_mut(),
            };

            // match storage.
            match account_state.2.entry(old_storage.key) {
                hash_map::Entry::Vacant(entry) => {
                    let new_storage = plain_storage_cursor
                        .seek_by_key_subkey(address, old_storage.key)?
                        .filter(|storage| storage.key == old_storage.key)
                        .unwrap_or_default();
                    entry.insert((old_storage.value, new_storage.value));
                }
                hash_map::Entry::Occupied(mut entry) => {
                    entry.get_mut().0 = old_storage.value;
                }
            };

            reverts
                .entry(block_number)
                .or_default()
                .entry(address)
                .or_default()
                .1
                .push(old_storage);
        }

        if UNWIND {
            // iterate over local plain state remove all account and all storages.
            for (address, (old_account, new_account, storage)) in state.iter() {
                // revert account if needed.
                if old_account != new_account {
                    let existing_entry = plain_accounts_cursor.seek_exact(*address)?;
                    if let Some(account) = old_account {
                        plain_accounts_cursor.upsert(*address, *account)?;
                    } else if existing_entry.is_some() {
                        plain_accounts_cursor.delete_current()?;
                    }
                }

                // revert storages
                for (storage_key, (old_storage_value, _new_storage_value)) in storage {
                    let storage_entry =
                        StorageEntry { key: *storage_key, value: *old_storage_value };
                    // delete previous value
                    // TODO: This does not use dupsort features
                    if plain_storage_cursor
                        .seek_by_key_subkey(*address, *storage_key)?
                        .filter(|s| s.key == *storage_key)
                        .is_some()
                    {
                        plain_storage_cursor.delete_current()?
                    }

                    // insert value if needed
                    if *old_storage_value != U256::ZERO {
                        plain_storage_cursor.upsert(*address, storage_entry)?;
                    }
                }
            }
        }

        // iterate over block body and create ExecutionResult
        let mut receipt_iter = self
            .get_or_take::<tables::Receipts, UNWIND>(from_transaction_num..=to_transaction_num)?
            .into_iter();

        let mut receipts = Vec::new();
        // loop break if we are at the end of the blocks.
        for (_, block_body) in block_bodies.into_iter() {
            let mut block_receipts = Vec::with_capacity(block_body.tx_count as usize);
            for _ in block_body.tx_num_range() {
                if let Some((_, receipt)) = receipt_iter.next() {
                    block_receipts.push(Some(receipt));
                }
            }
            receipts.push(block_receipts);
        }

        Ok(BundleStateWithReceipts::new_init(
            state,
            reverts,
            Vec::new(),
            reth_primitives::Receipts::from_vec(receipts),
            start_block_number,
        ))
    }

    /// Return list of entries from table
    ///
    /// If TAKE is true, opened cursor would be write and it would delete all values from db.
    #[inline]
    pub fn get_or_take<T: Table, const TAKE: bool>(
        &self,
        range: impl RangeBounds<T::Key>,
    ) -> Result<Vec<KeyValue<T>>, DatabaseError> {
        if TAKE {
            let mut cursor_write = self.tx.cursor_write::<T>()?;
            let mut walker = cursor_write.walk_range(range)?;
            let mut items = Vec::new();
            while let Some(i) = walker.next().transpose()? {
                walker.delete_current()?;
                items.push(i)
            }
            Ok(items)
        } else {
            self.tx.cursor_read::<T>()?.walk_range(range)?.collect::<Result<Vec<_>, _>>()
        }
    }

    /// Get requested blocks transaction with signer
    pub(crate) fn get_take_block_transaction_range<const TAKE: bool>(
        &self,
        range: impl RangeBounds<BlockNumber> + Clone,
    ) -> ProviderResult<Vec<(BlockNumber, Vec<TransactionSignedEcRecovered>)>> {
        // Raad range of block bodies to get all transactions id's of this range.
        let block_bodies = self.get_or_take::<tables::BlockBodyIndices, false>(range)?;

        if block_bodies.is_empty() {
            return Ok(Vec::new())
        }

        // Compute the first and last tx ID in the range
        let first_transaction = block_bodies.first().expect("If we have headers").1.first_tx_num();
        let last_transaction = block_bodies.last().expect("Not empty").1.last_tx_num();

        // If this is the case then all of the blocks in the range are empty
        if last_transaction < first_transaction {
            return Ok(block_bodies.into_iter().map(|(n, _)| (n, Vec::new())).collect())
        }

        // Get transactions and senders
        let transactions = self
            .get_or_take::<tables::Transactions, TAKE>(first_transaction..=last_transaction)?
            .into_iter()
            .map(|(id, tx)| (id, tx.into()))
            .collect::<Vec<(u64, TransactionSigned)>>();

        let mut senders = self.get_or_take::<tables::TransactionSenders, TAKE>(
            first_transaction..=last_transaction,
        )?;

        // Recover senders manually if not found in db
        // NOTE: Transactions are always guaranteed to be in the database whereas
        // senders might be pruned.
        if senders.len() != transactions.len() {
            if senders.len() > transactions.len() {
                error!(target: "providers::db", senders=%senders.len(), transactions=%transactions.len(),
                    first_tx=%first_transaction, last_tx=%last_transaction,
                    "unexpected senders and transactions mismatch");
            }
            let missing = transactions.len().saturating_sub(senders.len());
            senders.reserve(missing);
            // Find all missing senders, their corresponding tx numbers and indexes to the original
            // `senders` vector at which the recovered senders will be inserted.
            let mut missing_senders = Vec::with_capacity(missing);
            {
                let mut senders = senders.iter().peekable();

                // `transactions` contain all entries. `senders` contain _some_ of the senders for
                // these transactions. Both are sorted and indexed by `TxNumber`.
                //
                // The general idea is to iterate on both `transactions` and `senders`, and advance
                // the `senders` iteration only if it matches the current `transactions` entry's
                // `TxNumber`. Otherwise, add the transaction to the list of missing senders.
                for (i, (tx_number, transaction)) in transactions.iter().enumerate() {
                    if let Some((sender_tx_number, _)) = senders.peek() {
                        if sender_tx_number == tx_number {
                            // If current sender's `TxNumber` matches current transaction's
                            // `TxNumber`, advance the senders iterator.
                            senders.next();
                        } else {
                            // If current sender's `TxNumber` doesn't match current transaction's
                            // `TxNumber`, add it to missing senders.
                            missing_senders.push((i, tx_number, transaction));
                        }
                    } else {
                        // If there's no more senders left, but we're still iterating over
                        // transactions, add them to missing senders
                        missing_senders.push((i, tx_number, transaction));
                    }
                }
            }

            // Recover senders
            let recovered_senders = TransactionSigned::recover_signers(
                missing_senders.iter().map(|(_, _, tx)| *tx).collect::<Vec<_>>(),
                missing_senders.len(),
            )
            .ok_or(ProviderError::SenderRecoveryError)?;

            // Insert recovered senders along with tx numbers at the corresponding indexes to the
            // original `senders` vector
            for ((i, tx_number, _), sender) in missing_senders.into_iter().zip(recovered_senders) {
                // Insert will put recovered senders at necessary positions and shift the rest
                senders.insert(i, (*tx_number, sender));
            }

            // Debug assertions which are triggered during the test to ensure that all senders are
            // present and sorted
            debug_assert_eq!(senders.len(), transactions.len(), "missing one or more senders");
            debug_assert!(
                senders.iter().tuple_windows().all(|(a, b)| a.0 < b.0),
                "senders not sorted"
            );
        }

        if TAKE {
            // Remove TransactionHashNumbers
            let mut tx_hash_cursor = self.tx.cursor_write::<tables::TransactionHashNumbers>()?;
            for (_, tx) in transactions.iter() {
                if tx_hash_cursor.seek_exact(tx.hash())?.is_some() {
                    tx_hash_cursor.delete_current()?;
                }
            }

            // Remove TransactionBlocks index if there are transaction present
            if !transactions.is_empty() {
                let tx_id_range = transactions.first().unwrap().0..=transactions.last().unwrap().0;
                self.get_or_take::<tables::TransactionBlocks, TAKE>(tx_id_range)?;
            }
        }

        // Merge transaction into blocks
        let mut block_tx = Vec::with_capacity(block_bodies.len());
        let mut senders = senders.into_iter();
        let mut transactions = transactions.into_iter();
        for (block_number, block_body) in block_bodies {
            let mut one_block_tx = Vec::with_capacity(block_body.tx_count as usize);
            for _ in block_body.tx_num_range() {
                let tx = transactions.next();
                let sender = senders.next();

                let recovered = match (tx, sender) {
                    (Some((tx_id, tx)), Some((sender_tx_id, sender))) => {
                        if tx_id != sender_tx_id {
                            Err(ProviderError::MismatchOfTransactionAndSenderId { tx_id })
                        } else {
                            Ok(TransactionSignedEcRecovered::from_signed_transaction(tx, sender))
                        }
                    }
                    (Some((tx_id, _)), _) | (_, Some((tx_id, _))) => {
                        Err(ProviderError::MismatchOfTransactionAndSenderId { tx_id })
                    }
                    (None, None) => Err(ProviderError::BlockBodyTransactionCount),
                }?;
                one_block_tx.push(recovered)
            }
            block_tx.push((block_number, one_block_tx));
        }

        Ok(block_tx)
    }

    /// Return range of blocks and its execution result
    fn get_take_block_range<const TAKE: bool>(
        &self,
        chain_spec: &ChainSpec,
        range: impl RangeBounds<BlockNumber> + Clone,
    ) -> ProviderResult<Vec<SealedBlockWithSenders>> {
        // For block we need Headers, Bodies, Uncles, withdrawals, Transactions, Signers

        let block_headers = self.get_or_take::<tables::Headers, TAKE>(range.clone())?;
        if block_headers.is_empty() {
            return Ok(Vec::new())
        }

        let block_header_hashes =
            self.get_or_take::<tables::CanonicalHeaders, TAKE>(range.clone())?;
        let block_ommers = self.get_or_take::<tables::BlockOmmers, TAKE>(range.clone())?;
        let block_withdrawals =
            self.get_or_take::<tables::BlockWithdrawals, TAKE>(range.clone())?;

        let block_tx = self.get_take_block_transaction_range::<TAKE>(range.clone())?;

        if TAKE {
            // rm HeaderTerminalDifficulties
            self.get_or_take::<tables::HeaderTerminalDifficulties, TAKE>(range)?;
            // rm HeaderNumbers
            let mut header_number_cursor = self.tx.cursor_write::<tables::HeaderNumbers>()?;
            for (_, hash) in block_header_hashes.iter() {
                if header_number_cursor.seek_exact(*hash)?.is_some() {
                    header_number_cursor.delete_current()?;
                }
            }
        }

        // merge all into block
        let block_header_iter = block_headers.into_iter();
        let block_header_hashes_iter = block_header_hashes.into_iter();
        let block_tx_iter = block_tx.into_iter();

        // Ommers can be empty for some blocks
        let mut block_ommers_iter = block_ommers.into_iter();
        let mut block_withdrawals_iter = block_withdrawals.into_iter();
        let mut block_ommers = block_ommers_iter.next();
        let mut block_withdrawals = block_withdrawals_iter.next();

        let mut blocks = Vec::new();
        for ((main_block_number, header), (_, header_hash), (_, tx)) in
            izip!(block_header_iter.into_iter(), block_header_hashes_iter, block_tx_iter)
        {
            let header = header.seal(header_hash);

            let (body, senders) = tx.into_iter().map(|tx| tx.to_components()).unzip();

            // Ommers can be missing
            let mut ommers = Vec::new();
            if let Some((block_number, _)) = block_ommers.as_ref() {
                if *block_number == main_block_number {
                    ommers = block_ommers.take().unwrap().1.ommers;
                    block_ommers = block_ommers_iter.next();
                }
            };

            // withdrawal can be missing
            let shanghai_is_active = chain_spec.is_shanghai_active_at_timestamp(header.timestamp);
            let mut withdrawals = Some(Withdrawals::default());
            if shanghai_is_active {
                if let Some((block_number, _)) = block_withdrawals.as_ref() {
                    if *block_number == main_block_number {
                        withdrawals = Some(block_withdrawals.take().unwrap().1.withdrawals);
                        block_withdrawals = block_withdrawals_iter.next();
                    }
                }
            } else {
                withdrawals = None
            }

            blocks.push(SealedBlockWithSenders {
                block: SealedBlock { header, body, ommers, withdrawals },
                senders,
            })
        }

        Ok(blocks)
    }

    /// Unwind table by some number key.
    /// Returns number of rows unwound.
    ///
    /// Note: Key is not inclusive and specified key would stay in db.
    #[inline]
    pub fn unwind_table_by_num<T>(&self, num: u64) -> Result<usize, DatabaseError>
    where
        T: Table<Key = u64>,
    {
        self.unwind_table::<T, _>(num, |key| key)
    }

    /// Unwind the table to a provided number key.
    /// Returns number of rows unwound.
    ///
    /// Note: Key is not inclusive and specified key would stay in db.
    pub(crate) fn unwind_table<T, F>(
        &self,
        key: u64,
        mut selector: F,
    ) -> Result<usize, DatabaseError>
    where
        T: Table,
        F: FnMut(T::Key) -> u64,
    {
        let mut cursor = self.tx.cursor_write::<T>()?;
        let mut reverse_walker = cursor.walk_back(None)?;
        let mut deleted = 0;

        while let Some(Ok((entry_key, _))) = reverse_walker.next() {
            if selector(entry_key.clone()) <= key {
                break
            }
            reverse_walker.delete_current()?;
            deleted += 1;
        }

        Ok(deleted)
    }

    /// Unwind a table forward by a [Walker][reth_db::abstraction::cursor::Walker] on another table
    pub fn unwind_table_by_walker<T1, T2>(&self, start_at: T1::Key) -> Result<(), DatabaseError>
    where
        T1: Table,
        T2: Table<Key = T1::Value>,
    {
        let mut cursor = self.tx.cursor_write::<T1>()?;
        let mut walker = cursor.walk(Some(start_at))?;
        while let Some((_, value)) = walker.next().transpose()? {
            self.tx.delete::<T2>(value, None)?;
        }
        Ok(())
    }

    /// Prune the table for the specified pre-sorted key iterator.
    ///
    /// Returns number of rows pruned.
    pub fn prune_table_with_iterator<T: Table>(
        &self,
        keys: impl IntoIterator<Item = T::Key>,
        limiter: &mut PruneLimiter,
        mut delete_callback: impl FnMut(TableRow<T>),
    ) -> Result<(usize, bool), DatabaseError> {
        let mut cursor = self.tx.cursor_write::<T>()?;
        let mut keys = keys.into_iter();

        let mut deleted_entries = 0;

        for key in &mut keys {
            if limiter.is_limit_reached() {
                debug!(
                    target: "providers::db",
                    ?limiter,
                    deleted_entries_limit = %limiter.is_deleted_entries_limit_reached(),
                    time_limit = %limiter.is_time_limit_reached(),
                    table = %T::NAME,
                    "Pruning limit reached"
                );
                break
            }

            let row = cursor.seek_exact(key)?;
            if let Some(row) = row {
                cursor.delete_current()?;
                limiter.increment_deleted_entries_count();
                deleted_entries += 1;
                delete_callback(row);
            }
        }

        let done = keys.next().is_none();
        Ok((deleted_entries, done))
    }

    /// Prune the table for the specified key range.
    ///
    /// Returns number of rows pruned.
    pub fn prune_table_with_range<T: Table>(
        &self,
        keys: impl RangeBounds<T::Key> + Clone + Debug,
        limiter: &mut PruneLimiter,
        mut skip_filter: impl FnMut(&TableRow<T>) -> bool,
        mut delete_callback: impl FnMut(TableRow<T>),
    ) -> Result<(usize, bool), DatabaseError> {
        let mut cursor = self.tx.cursor_write::<T>()?;
        let mut walker = cursor.walk_range(keys)?;

        let mut deleted_entries = 0;

        let done = loop {
            // check for time out must be done in this scope since it's not done in
            // `prune_table_with_range_step`
            if limiter.is_limit_reached() {
                debug!(
                    target: "providers::db",
                    ?limiter,
                    deleted_entries_limit = %limiter.is_deleted_entries_limit_reached(),
                    time_limit = %limiter.is_time_limit_reached(),
                    table = %T::NAME,
                    "Pruning limit reached"
                );
                break false
            }

            let done = self.prune_table_with_range_step(
                &mut walker,
                limiter,
                &mut skip_filter,
                &mut delete_callback,
            )?;

            if done {
                break true
            } else {
                deleted_entries += 1;
            }
        };

        Ok((deleted_entries, done))
    }

    /// Steps once with the given walker and prunes the entry in the table.
    ///
    /// Returns `true` if the walker is finished, `false` if it may have more data to prune.
    ///
    /// CAUTION: Pruner limits are not checked. This allows for a clean exit of a prune run that's
    /// pruning different tables concurrently, by letting them step to the same height before
    /// timing out.
    pub fn prune_table_with_range_step<T: Table>(
        &self,
        walker: &mut RangeWalker<'_, T, <TX as DbTxMut>::CursorMut<T>>,
        limiter: &mut PruneLimiter,
        skip_filter: &mut impl FnMut(&TableRow<T>) -> bool,
        delete_callback: &mut impl FnMut(TableRow<T>),
    ) -> Result<bool, DatabaseError> {
        let Some(res) = walker.next() else { return Ok(true) };

        let row = res?;

        if !skip_filter(&row) {
            walker.delete_current()?;
            limiter.increment_deleted_entries_count();
            delete_callback(row);
        }

        Ok(false)
    }

    /// Load shard and remove it. If list is empty, last shard was full or
    /// there are no shards at all.
    fn take_shard<T>(&self, key: T::Key) -> ProviderResult<Vec<u64>>
    where
        T: Table<Value = BlockNumberList>,
    {
        let mut cursor = self.tx.cursor_read::<T>()?;
        let shard = cursor.seek_exact(key)?;
        if let Some((shard_key, list)) = shard {
            // delete old shard so new one can be inserted.
            self.tx.delete::<T>(shard_key, None)?;
            let list = list.iter().collect::<Vec<_>>();
            return Ok(list)
        }
        Ok(Vec::new())
    }

    /// Insert history index to the database.
    ///
    /// For each updated partial key, this function removes the last shard from
    /// the database (if any), appends the new indices to it, chunks the resulting integer list and
    /// inserts the new shards back into the database.
    ///
    /// This function is used by history indexing stages.
    fn append_history_index<P, T>(
        &self,
        index_updates: BTreeMap<P, Vec<u64>>,
        mut sharded_key_factory: impl FnMut(P, BlockNumber) -> T::Key,
    ) -> ProviderResult<()>
    where
        P: Copy,
        T: Table<Value = BlockNumberList>,
    {
        for (partial_key, indices) in index_updates {
            let last_shard = self.take_shard::<T>(sharded_key_factory(partial_key, u64::MAX))?;
            // chunk indices and insert them in shards of N size.
            let indices = last_shard.iter().chain(indices.iter());
            let chunks = indices
                .chunks(sharded_key::NUM_OF_INDICES_IN_SHARD)
                .into_iter()
                .map(|chunks| chunks.copied().collect())
                .collect::<Vec<Vec<_>>>();

            let mut chunks = chunks.into_iter().peekable();
            while let Some(list) = chunks.next() {
                let highest_block_number = if chunks.peek().is_some() {
                    *list.last().expect("`chunks` does not return empty list")
                } else {
                    // Insert last list with u64::MAX
                    u64::MAX
                };
                self.tx.put::<T>(
                    sharded_key_factory(partial_key, highest_block_number),
                    BlockNumberList::new_pre_sorted(list),
                )?;
            }
        }
        Ok(())
    }
}

impl<TX: DbTx> AccountReader for DatabaseProvider<TX> {
    fn basic_account(&self, address: Address) -> ProviderResult<Option<Account>> {
        Ok(self.tx.get::<tables::PlainAccountState>(address)?)
    }
}

impl<TX: DbTx> AccountExtReader for DatabaseProvider<TX> {
    fn changed_accounts_with_range(
        &self,
        range: impl RangeBounds<BlockNumber>,
    ) -> ProviderResult<BTreeSet<Address>> {
        self.tx
            .cursor_read::<tables::AccountChangeSets>()?
            .walk_range(range)?
            .map(|entry| {
                entry.map(|(_, account_before)| account_before.address).map_err(Into::into)
            })
            .collect()
    }

    fn basic_accounts(
        &self,
        iter: impl IntoIterator<Item = Address>,
    ) -> ProviderResult<Vec<(Address, Option<Account>)>> {
        let mut plain_accounts = self.tx.cursor_read::<tables::PlainAccountState>()?;
        Ok(iter
            .into_iter()
            .map(|address| plain_accounts.seek_exact(address).map(|a| (address, a.map(|(_, v)| v))))
            .collect::<Result<Vec<_>, _>>()?)
    }

    fn changed_accounts_and_blocks_with_range(
        &self,
        range: RangeInclusive<BlockNumber>,
    ) -> ProviderResult<BTreeMap<Address, Vec<u64>>> {
        let mut changeset_cursor = self.tx.cursor_read::<tables::AccountChangeSets>()?;

        let account_transitions = changeset_cursor.walk_range(range)?.try_fold(
            BTreeMap::new(),
            |mut accounts: BTreeMap<Address, Vec<u64>>, entry| -> ProviderResult<_> {
                let (index, account) = entry?;
                accounts.entry(account.address).or_default().push(index);
                Ok(accounts)
            },
        )?;

        Ok(account_transitions)
    }
}

impl<TX: DbTx> ChangeSetReader for DatabaseProvider<TX> {
    fn account_block_changeset(
        &self,
        block_number: BlockNumber,
    ) -> ProviderResult<Vec<AccountBeforeTx>> {
        let range = block_number..=block_number;
        self.tx
            .cursor_read::<tables::AccountChangeSets>()?
            .walk_range(range)?
            .map(|result| -> ProviderResult<_> {
                let (_, account_before) = result?;
                Ok(account_before)
            })
            .collect()
    }
}

impl<TX: DbTx> HeaderSyncGapProvider for DatabaseProvider<TX> {
    fn sync_gap(
        &self,
        mode: HeaderSyncMode,
        highest_uninterrupted_block: BlockNumber,
    ) -> RethResult<HeaderSyncGap> {
        let static_file_provider = self.static_file_provider();

        // Make sure Headers static file is at the same height. If it's further, this
        // input execution was interrupted previously and we need to unwind the static file.
        let next_static_file_block_num = static_file_provider
            .get_highest_static_file_block(StaticFileSegment::Headers)
            .map(|id| id + 1)
            .unwrap_or_default();
        let next_block = highest_uninterrupted_block + 1;

        match next_static_file_block_num.cmp(&next_block) {
            // The node shutdown between an executed static file commit and before the database
            // commit, so we need to unwind the static files.
            Ordering::Greater => {
                let mut static_file_producer =
                    static_file_provider.latest_writer(StaticFileSegment::Headers)?;
                static_file_producer.prune_headers(next_static_file_block_num - next_block)?
            }
            Ordering::Less => {
                // There's either missing or corrupted files.
                return Err(ProviderError::HeaderNotFound(next_static_file_block_num.into()).into())
            }
            Ordering::Equal => {}
        }

        let local_head = static_file_provider
            .sealed_header(highest_uninterrupted_block)?
            .ok_or_else(|| ProviderError::HeaderNotFound(highest_uninterrupted_block.into()))?;

        let target = match mode {
            HeaderSyncMode::Tip(rx) => SyncTarget::Tip(*rx.borrow()),
            HeaderSyncMode::Continuous => SyncTarget::TipNum(highest_uninterrupted_block + 1),
        };

        Ok(HeaderSyncGap { local_head, target })
    }
}

impl<TX: DbTx> HeaderProvider for DatabaseProvider<TX> {
    fn header(&self, block_hash: &BlockHash) -> ProviderResult<Option<Header>> {
        if let Some(num) = self.block_number(*block_hash)? {
            Ok(self.header_by_number(num)?)
        } else {
            Ok(None)
        }
    }

    fn header_by_number(&self, num: BlockNumber) -> ProviderResult<Option<Header>> {
        self.static_file_provider.get_with_static_file_or_database(
            StaticFileSegment::Headers,
            num,
            |static_file| static_file.header_by_number(num),
            || Ok(self.tx.get::<tables::Headers>(num)?),
        )
    }

    fn header_td(&self, block_hash: &BlockHash) -> ProviderResult<Option<U256>> {
        if let Some(num) = self.block_number(*block_hash)? {
            self.header_td_by_number(num)
        } else {
            Ok(None)
        }
    }

    fn header_td_by_number(&self, number: BlockNumber) -> ProviderResult<Option<U256>> {
        if let Some(td) = self.chain_spec.final_paris_total_difficulty(number) {
            // if this block is higher than the final paris(merge) block, return the final paris
            // difficulty
            return Ok(Some(td))
        }

        self.static_file_provider.get_with_static_file_or_database(
            StaticFileSegment::Headers,
            number,
            |static_file| static_file.header_td_by_number(number),
            || Ok(self.tx.get::<tables::HeaderTerminalDifficulties>(number)?.map(|td| td.0)),
        )
    }

    fn headers_range(&self, range: impl RangeBounds<BlockNumber>) -> ProviderResult<Vec<Header>> {
        self.static_file_provider.get_range_with_static_file_or_database(
            StaticFileSegment::Headers,
            to_range(range),
            |static_file, range, _| static_file.headers_range(range),
            |range, _| self.cursor_read_collect::<tables::Headers>(range).map_err(Into::into),
            |_| true,
        )
    }

    fn sealed_header(&self, number: BlockNumber) -> ProviderResult<Option<SealedHeader>> {
        self.static_file_provider.get_with_static_file_or_database(
            StaticFileSegment::Headers,
            number,
            |static_file| static_file.sealed_header(number),
            || {
                if let Some(header) = self.header_by_number(number)? {
                    let hash = self
                        .block_hash(number)?
                        .ok_or_else(|| ProviderError::HeaderNotFound(number.into()))?;
                    Ok(Some(header.seal(hash)))
                } else {
                    Ok(None)
                }
            },
        )
    }

    fn sealed_headers_while(
        &self,
        range: impl RangeBounds<BlockNumber>,
        predicate: impl FnMut(&SealedHeader) -> bool,
    ) -> ProviderResult<Vec<SealedHeader>> {
        self.static_file_provider.get_range_with_static_file_or_database(
            StaticFileSegment::Headers,
            to_range(range),
            |static_file, range, predicate| static_file.sealed_headers_while(range, predicate),
            |range, mut predicate| {
                let mut headers = vec![];
                for entry in self.tx.cursor_read::<tables::Headers>()?.walk_range(range)? {
                    let (number, header) = entry?;
                    let hash = self
                        .block_hash(number)?
                        .ok_or_else(|| ProviderError::HeaderNotFound(number.into()))?;
                    let sealed = header.seal(hash);
                    if !predicate(&sealed) {
                        break
                    }
                    headers.push(sealed);
                }
                Ok(headers)
            },
            predicate,
        )
    }
}

impl<TX: DbTx> BlockHashReader for DatabaseProvider<TX> {
    fn block_hash(&self, number: u64) -> ProviderResult<Option<B256>> {
        self.static_file_provider.get_with_static_file_or_database(
            StaticFileSegment::Headers,
            number,
            |static_file| static_file.block_hash(number),
            || Ok(self.tx.get::<tables::CanonicalHeaders>(number)?),
        )
    }

    fn canonical_hashes_range(
        &self,
        start: BlockNumber,
        end: BlockNumber,
    ) -> ProviderResult<Vec<B256>> {
        self.static_file_provider.get_range_with_static_file_or_database(
            StaticFileSegment::Headers,
            start..end,
            |static_file, range, _| static_file.canonical_hashes_range(range.start, range.end),
            |range, _| {
                self.cursor_read_collect::<tables::CanonicalHeaders>(range).map_err(Into::into)
            },
            |_| true,
        )
    }
}

impl<TX: DbTx> BlockNumReader for DatabaseProvider<TX> {
    fn chain_info(&self) -> ProviderResult<ChainInfo> {
        let best_number = self.best_block_number()?;
        let best_hash = self.block_hash(best_number)?.unwrap_or_default();
        Ok(ChainInfo { best_hash, best_number })
    }

    fn best_block_number(&self) -> ProviderResult<BlockNumber> {
        Ok(self
            .get_stage_checkpoint(StageId::Finish)?
            .map(|checkpoint| checkpoint.block_number)
            .unwrap_or_default())
    }

    fn last_block_number(&self) -> ProviderResult<BlockNumber> {
        Ok(self
            .tx
            .cursor_read::<tables::CanonicalHeaders>()?
            .last()?
            .map(|(num, _)| num)
            .max(
                self.static_file_provider.get_highest_static_file_block(StaticFileSegment::Headers),
            )
            .unwrap_or_default())
    }

    fn block_number(&self, hash: B256) -> ProviderResult<Option<BlockNumber>> {
        Ok(self.tx.get::<tables::HeaderNumbers>(hash)?)
    }
}

impl<Tx: DbTx> DatabaseProvider<Tx> {
    fn process_block_range<F, R>(
        &self,
        range: RangeInclusive<BlockNumber>,
        mut process_tx: F,
    ) -> ProviderResult<Vec<R>>
    where
        F: FnMut(Range<TxNumber>, Header, Vec<Header>, Option<Withdrawals>) -> ProviderResult<R>,
    {
        if range.is_empty() {
            return Ok(Vec::new())
        }

        let len = range.end().saturating_sub(*range.start()) as usize;
        let mut blocks = Vec::with_capacity(len);

        let mut headers_cursor = self.tx.cursor_read::<tables::Headers>()?;
        let mut ommers_cursor = self.tx.cursor_read::<tables::BlockOmmers>()?;
        let mut withdrawals_cursor = self.tx.cursor_read::<tables::BlockWithdrawals>()?;
        let mut block_body_cursor = self.tx.cursor_read::<tables::BlockBodyIndices>()?;

        for num in range {
            if let Some((_, header)) = headers_cursor.seek_exact(num)? {
                // If the body indices are not found, this means that the transactions either do
                // not exist in the database yet, or they do exit but are
                // not indexed. If they exist but are not indexed, we don't
                // have enough information to return the block anyways, so
                // we skip the block.
                if let Some((_, block_body_indices)) = block_body_cursor.seek_exact(num)? {
                    let tx_range = block_body_indices.tx_num_range();

                    // If we are past shanghai, then all blocks should have a withdrawal list,
                    // even if empty
                    let withdrawals =
                        if self.chain_spec.is_shanghai_active_at_timestamp(header.timestamp) {
                            Some(
                                withdrawals_cursor
                                    .seek_exact(num)?
                                    .map(|(_, w)| w.withdrawals)
                                    .unwrap_or_default(),
                            )
                        } else {
                            None
                        };
                    let ommers = if self.chain_spec.final_paris_total_difficulty(num).is_some() {
                        Vec::new()
                    } else {
                        ommers_cursor.seek_exact(num)?.map(|(_, o)| o.ommers).unwrap_or_default()
                    };

                    if let Ok(b) = process_tx(tx_range, header, ommers, withdrawals) {
                        blocks.push(b);
                    }
                }
            }
        }
        Ok(blocks)
    }
}

impl<TX: DbTx> BlockReader for DatabaseProvider<TX> {
    fn find_block_by_hash(&self, hash: B256, source: BlockSource) -> ProviderResult<Option<Block>> {
        if source.is_database() {
            self.block(hash.into())
        } else {
            Ok(None)
        }
    }

    /// Returns the block with matching number from database.
    ///
    /// If the header for this block is not found, this returns `None`.
    /// If the header is found, but the transactions either do not exist, or are not indexed, this
    /// will return None.
    fn block(&self, id: BlockHashOrNumber) -> ProviderResult<Option<Block>> {
        if let Some(number) = self.convert_hash_or_number(id)? {
            if let Some(header) = self.header_by_number(number)? {
                let withdrawals = self.withdrawals_by_block(number.into(), header.timestamp)?;
                let ommers = self.ommers(number.into())?.unwrap_or_default();
                // If the body indices are not found, this means that the transactions either do not
                // exist in the database yet, or they do exit but are not indexed.
                // If they exist but are not indexed, we don't have enough
                // information to return the block anyways, so we return `None`.
                let transactions = match self.transactions_by_block(number.into())? {
                    Some(transactions) => transactions,
                    None => return Ok(None),
                };

                return Ok(Some(Block { header, body: transactions, ommers, withdrawals }))
            }
        }

        Ok(None)
    }

    fn pending_block(&self) -> ProviderResult<Option<SealedBlock>> {
        Ok(None)
    }

    fn pending_block_with_senders(&self) -> ProviderResult<Option<SealedBlockWithSenders>> {
        Ok(None)
    }

    fn pending_block_and_receipts(&self) -> ProviderResult<Option<(SealedBlock, Vec<Receipt>)>> {
        Ok(None)
    }

    fn ommers(&self, id: BlockHashOrNumber) -> ProviderResult<Option<Vec<Header>>> {
        if let Some(number) = self.convert_hash_or_number(id)? {
            // If the Paris (Merge) hardfork block is known and block is after it, return empty
            // ommers.
            if self.chain_spec.final_paris_total_difficulty(number).is_some() {
                return Ok(Some(Vec::new()))
            }

            let ommers = self.tx.get::<tables::BlockOmmers>(number)?.map(|o| o.ommers);
            return Ok(ommers)
        }

        Ok(None)
    }

    fn block_body_indices(&self, num: u64) -> ProviderResult<Option<StoredBlockBodyIndices>> {
        Ok(self.tx.get::<tables::BlockBodyIndices>(num)?)
    }

    /// Returns the block with senders with matching number or hash from database.
    ///
    /// **NOTE: The transactions have invalid hashes, since they would need to be calculated on the
    /// spot, and we want fast querying.**
    ///
    /// If the header for this block is not found, this returns `None`.
    /// If the header is found, but the transactions either do not exist, or are not indexed, this
    /// will return None.
    fn block_with_senders(
        &self,
        id: BlockHashOrNumber,
        transaction_kind: TransactionVariant,
    ) -> ProviderResult<Option<BlockWithSenders>> {
        let Some(block_number) = self.convert_hash_or_number(id)? else { return Ok(None) };
        let Some(header) = self.header_by_number(block_number)? else { return Ok(None) };

        let ommers = self.ommers(block_number.into())?.unwrap_or_default();
        let withdrawals = self.withdrawals_by_block(block_number.into(), header.timestamp)?;

        // Get the block body
        //
        // If the body indices are not found, this means that the transactions either do not exist
        // in the database yet, or they do exit but are not indexed. If they exist but are not
        // indexed, we don't have enough information to return the block anyways, so we return
        // `None`.
        let Some(body) = self.block_body_indices(block_number)? else { return Ok(None) };

        let tx_range = body.tx_num_range();

        let (transactions, senders) = if tx_range.is_empty() {
            (vec![], vec![])
        } else {
            (self.transactions_by_tx_range(tx_range.clone())?, self.senders_by_tx_range(tx_range)?)
        };

        let body = transactions
            .into_iter()
            .map(|tx| match transaction_kind {
                TransactionVariant::NoHash => TransactionSigned {
                    // Caller explicitly asked for no hash, so we don't calculate it
                    hash: B256::ZERO,
                    signature: tx.signature,
                    transaction: tx.transaction,
                },
                TransactionVariant::WithHash => tx.with_hash(),
            })
            .collect();

        Block { header, body, ommers, withdrawals }
            // Note: we're using unchecked here because we know the block contains valid txs wrt to
            // its height and can ignore the s value check so pre EIP-2 txs are allowed
            .try_with_senders_unchecked(senders)
            .map(Some)
            .map_err(|_| ProviderError::SenderRecoveryError)
    }

    fn block_range(&self, range: RangeInclusive<BlockNumber>) -> ProviderResult<Vec<Block>> {
<<<<<<< HEAD
=======
        if range.is_empty() {
            return Ok(Vec::new())
        }

        let len = range.end().saturating_sub(*range.start()) as usize;
        let mut blocks = Vec::with_capacity(len);

        let headers = self.headers_range(range)?;
        let mut ommers_cursor = self.tx.cursor_read::<tables::BlockOmmers>()?;
        let mut withdrawals_cursor = self.tx.cursor_read::<tables::BlockWithdrawals>()?;
        let mut block_body_cursor = self.tx.cursor_read::<tables::BlockBodyIndices>()?;
>>>>>>> 0adaad31
        let mut tx_cursor = self.tx.cursor_read::<tables::Transactions>()?;
        self.process_block_range(range, |tx_range, header, ommers, withdrawals| {
            let body = if tx_range.is_empty() {
                Vec::new()
            } else {
                self.transactions_by_tx_range_with_cursor(tx_range, &mut tx_cursor)?
                    .into_iter()
                    .map(Into::into)
                    .collect()
            };
            Ok(Block { header, body, ommers, withdrawals })
        })
    }

<<<<<<< HEAD
    fn block_with_senders_range(
        &self,
        range: RangeInclusive<BlockNumber>,
    ) -> ProviderResult<Vec<BlockWithSenders>> {
        let mut tx_cursor = self.tx.cursor_read::<tables::Transactions>()?;
        let mut senders_cursor = self.tx.cursor_read::<tables::TransactionSenders>()?;

        self.process_block_range(range, |tx_range, header, ommers, withdrawals| {
            let (body, senders) = if tx_range.is_empty() {
                (Vec::new(), Vec::new())
            } else {
                let body = self
                    .transactions_by_tx_range_with_cursor(tx_range.clone(), &mut tx_cursor)?
                    .into_iter()
                    .map(Into::into)
                    .collect();
                // fetch senders from the senders table
                let senders = senders_cursor
                    .walk_range(tx_range)?
                    .map(|entry| entry.map(|(_, sender)| sender))
                    .collect::<Result<Vec<_>, _>>()?;
                (body, senders)
            };

            Block { header, body, ommers, withdrawals }
                .try_with_senders_unchecked(senders)
                .map_err(|_| ProviderError::SenderRecoveryError)
        })
=======
        for header in headers {
            // If the body indices are not found, this means that the transactions either do
            // not exist in the database yet, or they do exit but are
            // not indexed. If they exist but are not indexed, we don't
            // have enough information to return the block anyways, so
            // we skip the block.
            if let Some((_, block_body_indices)) = block_body_cursor.seek_exact(header.number)? {
                let tx_range = block_body_indices.tx_num_range();
                let body = if tx_range.is_empty() {
                    Vec::new()
                } else {
                    self.transactions_by_tx_range_with_cursor(tx_range, &mut tx_cursor)?
                        .into_iter()
                        .map(Into::into)
                        .collect()
                };

                // If we are past shanghai, then all blocks should have a withdrawal list,
                // even if empty
                let withdrawals =
                    if self.chain_spec.is_shanghai_active_at_timestamp(header.timestamp) {
                        Some(
                            withdrawals_cursor
                                .seek_exact(header.number)?
                                .map(|(_, w)| w.withdrawals)
                                .unwrap_or_default(),
                        )
                    } else {
                        None
                    };
                let ommers =
                    if self.chain_spec.final_paris_total_difficulty(header.number).is_some() {
                        Vec::new()
                    } else {
                        ommers_cursor
                            .seek_exact(header.number)?
                            .map(|(_, o)| o.ommers)
                            .unwrap_or_default()
                    };

                blocks.push(Block { header, body, ommers, withdrawals });
            }
        }
        Ok(blocks)
>>>>>>> 0adaad31
    }
}

impl<TX: DbTx> TransactionsProviderExt for DatabaseProvider<TX> {
    /// Recovers transaction hashes by walking through `Transactions` table and
    /// calculating them in a parallel manner. Returned unsorted.
    fn transaction_hashes_by_range(
        &self,
        tx_range: Range<TxNumber>,
    ) -> ProviderResult<Vec<(TxHash, TxNumber)>> {
        self.static_file_provider.get_range_with_static_file_or_database(
            StaticFileSegment::Transactions,
            tx_range,
            |static_file, range, _| static_file.transaction_hashes_by_range(range),
            |tx_range, _| {
                let mut tx_cursor = self.tx.cursor_read::<tables::Transactions>()?;
                let tx_range_size = tx_range.clone().count();
                let tx_walker = tx_cursor.walk_range(tx_range)?;

                let chunk_size = (tx_range_size / rayon::current_num_threads()).max(1);
                let mut channels = Vec::with_capacity(chunk_size);
                let mut transaction_count = 0;

                #[inline]
                fn calculate_hash(
                    entry: Result<(TxNumber, TransactionSignedNoHash), DatabaseError>,
                    rlp_buf: &mut Vec<u8>,
                ) -> Result<(B256, TxNumber), Box<ProviderError>> {
                    let (tx_id, tx) = entry.map_err(|e| Box::new(e.into()))?;
                    tx.transaction.encode_with_signature(&tx.signature, rlp_buf, false);
                    Ok((keccak256(rlp_buf), tx_id))
                }

                for chunk in &tx_walker.chunks(chunk_size) {
                    let (tx, rx) = mpsc::channel();
                    channels.push(rx);

                    // Note: Unfortunate side-effect of how chunk is designed in itertools (it is
                    // not Send)
                    let chunk: Vec<_> = chunk.collect();
                    transaction_count += chunk.len();

                    // Spawn the task onto the global rayon pool
                    // This task will send the results through the channel after it has calculated
                    // the hash.
                    rayon::spawn(move || {
                        let mut rlp_buf = Vec::with_capacity(128);
                        for entry in chunk {
                            rlp_buf.clear();
                            let _ = tx.send(calculate_hash(entry, &mut rlp_buf));
                        }
                    });
                }
                let mut tx_list = Vec::with_capacity(transaction_count);

                // Iterate over channels and append the tx hashes unsorted
                for channel in channels {
                    while let Ok(tx) = channel.recv() {
                        let (tx_hash, tx_id) = tx.map_err(|boxed| *boxed)?;
                        tx_list.push((tx_hash, tx_id));
                    }
                }

                Ok(tx_list)
            },
            |_| true,
        )
    }
}

/// Calculates the hash of the given transaction

impl<TX: DbTx> TransactionsProvider for DatabaseProvider<TX> {
    fn transaction_id(&self, tx_hash: TxHash) -> ProviderResult<Option<TxNumber>> {
        Ok(self.tx.get::<tables::TransactionHashNumbers>(tx_hash)?)
    }

    fn transaction_by_id(&self, id: TxNumber) -> ProviderResult<Option<TransactionSigned>> {
        self.static_file_provider.get_with_static_file_or_database(
            StaticFileSegment::Transactions,
            id,
            |static_file| static_file.transaction_by_id(id),
            || Ok(self.tx.get::<tables::Transactions>(id)?.map(Into::into)),
        )
    }

    fn transaction_by_id_no_hash(
        &self,
        id: TxNumber,
    ) -> ProviderResult<Option<TransactionSignedNoHash>> {
        self.static_file_provider.get_with_static_file_or_database(
            StaticFileSegment::Transactions,
            id,
            |static_file| static_file.transaction_by_id_no_hash(id),
            || Ok(self.tx.get::<tables::Transactions>(id)?),
        )
    }

    fn transaction_by_hash(&self, hash: TxHash) -> ProviderResult<Option<TransactionSigned>> {
        if let Some(id) = self.transaction_id(hash)? {
            Ok(self.transaction_by_id_no_hash(id)?.map(|tx| TransactionSigned {
                hash,
                signature: tx.signature,
                transaction: tx.transaction,
            }))
        } else {
            Ok(None)
        }
        .map(|tx| tx.map(Into::into))
    }

    fn transaction_by_hash_with_meta(
        &self,
        tx_hash: TxHash,
    ) -> ProviderResult<Option<(TransactionSigned, TransactionMeta)>> {
        let mut transaction_cursor = self.tx.cursor_read::<tables::TransactionBlocks>()?;
        if let Some(transaction_id) = self.transaction_id(tx_hash)? {
            if let Some(tx) = self.transaction_by_id_no_hash(transaction_id)? {
                let transaction = TransactionSigned {
                    hash: tx_hash,
                    signature: tx.signature,
                    transaction: tx.transaction,
                };
                if let Some(block_number) =
                    transaction_cursor.seek(transaction_id).map(|b| b.map(|(_, bn)| bn))?
                {
                    if let Some(sealed_header) = self.sealed_header(block_number)? {
                        let (header, block_hash) = sealed_header.split();
                        if let Some(block_body) = self.block_body_indices(block_number)? {
                            // the index of the tx in the block is the offset:
                            // len([start..tx_id])
                            // NOTE: `transaction_id` is always `>=` the block's first
                            // index
                            let index = transaction_id - block_body.first_tx_num();

                            let meta = TransactionMeta {
                                tx_hash,
                                index,
                                block_hash,
                                block_number,
                                base_fee: header.base_fee_per_gas,
                                excess_blob_gas: header.excess_blob_gas,
                                timestamp: header.timestamp,
                            };

                            return Ok(Some((transaction, meta)))
                        }
                    }
                }
            }
        }

        Ok(None)
    }

    fn transaction_block(&self, id: TxNumber) -> ProviderResult<Option<BlockNumber>> {
        let mut cursor = self.tx.cursor_read::<tables::TransactionBlocks>()?;
        Ok(cursor.seek(id)?.map(|(_, bn)| bn))
    }

    fn transactions_by_block(
        &self,
        id: BlockHashOrNumber,
    ) -> ProviderResult<Option<Vec<TransactionSigned>>> {
        let mut tx_cursor = self.tx.cursor_read::<tables::Transactions>()?;

        if let Some(block_number) = self.convert_hash_or_number(id)? {
            if let Some(body) = self.block_body_indices(block_number)? {
                let tx_range = body.tx_num_range();
                return if tx_range.is_empty() {
                    Ok(Some(Vec::new()))
                } else {
                    Ok(Some(
                        self.transactions_by_tx_range_with_cursor(tx_range, &mut tx_cursor)?
                            .into_iter()
                            .map(Into::into)
                            .collect(),
                    ))
                }
            }
        }
        Ok(None)
    }

    fn transactions_by_block_range(
        &self,
        range: impl RangeBounds<BlockNumber>,
    ) -> ProviderResult<Vec<Vec<TransactionSigned>>> {
        let mut tx_cursor = self.tx.cursor_read::<tables::Transactions>()?;
        let mut results = Vec::new();
        let mut body_cursor = self.tx.cursor_read::<tables::BlockBodyIndices>()?;
        for entry in body_cursor.walk_range(range)? {
            let (_, body) = entry?;
            let tx_num_range = body.tx_num_range();
            if tx_num_range.is_empty() {
                results.push(Vec::new());
            } else {
                results.push(
                    self.transactions_by_tx_range_with_cursor(tx_num_range, &mut tx_cursor)?
                        .into_iter()
                        .map(Into::into)
                        .collect(),
                );
            }
        }
        Ok(results)
    }

    fn transactions_by_tx_range(
        &self,
        range: impl RangeBounds<TxNumber>,
    ) -> ProviderResult<Vec<TransactionSignedNoHash>> {
        self.transactions_by_tx_range_with_cursor(
            range,
            &mut self.tx.cursor_read::<tables::Transactions>()?,
        )
    }

    fn senders_by_tx_range(
        &self,
        range: impl RangeBounds<TxNumber>,
    ) -> ProviderResult<Vec<Address>> {
        self.cursor_read_collect::<tables::TransactionSenders>(range).map_err(Into::into)
    }

    fn transaction_sender(&self, id: TxNumber) -> ProviderResult<Option<Address>> {
        Ok(self.tx.get::<tables::TransactionSenders>(id)?)
    }
}

impl<TX: DbTx> ReceiptProvider for DatabaseProvider<TX> {
    fn receipt(&self, id: TxNumber) -> ProviderResult<Option<Receipt>> {
        self.static_file_provider.get_with_static_file_or_database(
            StaticFileSegment::Receipts,
            id,
            |static_file| static_file.receipt(id),
            || Ok(self.tx.get::<tables::Receipts>(id)?),
        )
    }

    fn receipt_by_hash(&self, hash: TxHash) -> ProviderResult<Option<Receipt>> {
        if let Some(id) = self.transaction_id(hash)? {
            self.receipt(id)
        } else {
            Ok(None)
        }
    }

    fn receipts_by_block(&self, block: BlockHashOrNumber) -> ProviderResult<Option<Vec<Receipt>>> {
        if let Some(number) = self.convert_hash_or_number(block)? {
            if let Some(body) = self.block_body_indices(number)? {
                let tx_range = body.tx_num_range();
                return if tx_range.is_empty() {
                    Ok(Some(Vec::new()))
                } else {
                    self.receipts_by_tx_range(tx_range).map(Some)
                }
            }
        }
        Ok(None)
    }

    fn receipts_by_tx_range(
        &self,
        range: impl RangeBounds<TxNumber>,
    ) -> ProviderResult<Vec<Receipt>> {
        self.static_file_provider.get_range_with_static_file_or_database(
            StaticFileSegment::Receipts,
            to_range(range),
            |static_file, range, _| static_file.receipts_by_tx_range(range),
            |range, _| self.cursor_read_collect::<tables::Receipts>(range).map_err(Into::into),
            |_| true,
        )
    }
}

impl<TX: DbTx> WithdrawalsProvider for DatabaseProvider<TX> {
    fn withdrawals_by_block(
        &self,
        id: BlockHashOrNumber,
        timestamp: u64,
    ) -> ProviderResult<Option<Withdrawals>> {
        if self.chain_spec.is_shanghai_active_at_timestamp(timestamp) {
            if let Some(number) = self.convert_hash_or_number(id)? {
                // If we are past shanghai, then all blocks should have a withdrawal list, even if
                // empty
                let withdrawals = self
                    .tx
                    .get::<tables::BlockWithdrawals>(number)
                    .map(|w| w.map(|w| w.withdrawals))?
                    .unwrap_or_default();
                return Ok(Some(withdrawals))
            }
        }
        Ok(None)
    }

    fn latest_withdrawal(&self) -> ProviderResult<Option<Withdrawal>> {
        let latest_block_withdrawal = self.tx.cursor_read::<tables::BlockWithdrawals>()?.last()?;
        Ok(latest_block_withdrawal
            .and_then(|(_, mut block_withdrawal)| block_withdrawal.withdrawals.pop()))
    }
}

impl<TX: DbTx> EvmEnvProvider for DatabaseProvider<TX> {
    fn fill_env_at<EvmConfig>(
        &self,
        cfg: &mut CfgEnvWithHandlerCfg,
        block_env: &mut BlockEnv,
        at: BlockHashOrNumber,
        evm_config: EvmConfig,
    ) -> ProviderResult<()>
    where
        EvmConfig: ConfigureEvmEnv,
    {
        let hash = self.convert_number(at)?.ok_or(ProviderError::HeaderNotFound(at))?;
        let header = self.header(&hash)?.ok_or(ProviderError::HeaderNotFound(at))?;
        self.fill_env_with_header(cfg, block_env, &header, evm_config)
    }

    fn fill_env_with_header<EvmConfig>(
        &self,
        cfg: &mut CfgEnvWithHandlerCfg,
        block_env: &mut BlockEnv,
        header: &Header,
        _evm_config: EvmConfig,
    ) -> ProviderResult<()>
    where
        EvmConfig: ConfigureEvmEnv,
    {
        let total_difficulty = self
            .header_td_by_number(header.number)?
            .ok_or_else(|| ProviderError::HeaderNotFound(header.number.into()))?;
        EvmConfig::fill_cfg_and_block_env(
            cfg,
            block_env,
            &self.chain_spec,
            header,
            total_difficulty,
        );
        Ok(())
    }

    fn fill_block_env_at(
        &self,
        block_env: &mut BlockEnv,
        at: BlockHashOrNumber,
    ) -> ProviderResult<()> {
        let hash = self.convert_number(at)?.ok_or(ProviderError::HeaderNotFound(at))?;
        let header = self.header(&hash)?.ok_or(ProviderError::HeaderNotFound(at))?;

        self.fill_block_env_with_header(block_env, &header)
    }

    fn fill_block_env_with_header(
        &self,
        block_env: &mut BlockEnv,
        header: &Header,
    ) -> ProviderResult<()> {
        let total_difficulty = self
            .header_td_by_number(header.number)?
            .ok_or_else(|| ProviderError::HeaderNotFound(header.number.into()))?;
        let spec_id = revm_spec(
            &self.chain_spec,
            Head {
                number: header.number,
                timestamp: header.timestamp,
                difficulty: header.difficulty,
                total_difficulty,
                // Not required
                hash: Default::default(),
            },
        );
        let after_merge = spec_id >= SpecId::MERGE;
        fill_block_env(block_env, &self.chain_spec, header, after_merge);
        Ok(())
    }

    fn fill_cfg_env_at<EvmConfig>(
        &self,
        cfg: &mut CfgEnvWithHandlerCfg,
        at: BlockHashOrNumber,
        evm_config: EvmConfig,
    ) -> ProviderResult<()>
    where
        EvmConfig: ConfigureEvmEnv,
    {
        let hash = self.convert_number(at)?.ok_or(ProviderError::HeaderNotFound(at))?;
        let header = self.header(&hash)?.ok_or(ProviderError::HeaderNotFound(at))?;
        self.fill_cfg_env_with_header(cfg, &header, evm_config)
    }

    fn fill_cfg_env_with_header<EvmConfig>(
        &self,
        cfg: &mut CfgEnvWithHandlerCfg,
        header: &Header,
        _evm_config: EvmConfig,
    ) -> ProviderResult<()>
    where
        EvmConfig: ConfigureEvmEnv,
    {
        let total_difficulty = self
            .header_td_by_number(header.number)?
            .ok_or_else(|| ProviderError::HeaderNotFound(header.number.into()))?;
        EvmConfig::fill_cfg_env(cfg, &self.chain_spec, header, total_difficulty);
        Ok(())
    }
}

impl<TX: DbTx> StageCheckpointReader for DatabaseProvider<TX> {
    fn get_stage_checkpoint(&self, id: StageId) -> ProviderResult<Option<StageCheckpoint>> {
        Ok(self.tx.get::<tables::StageCheckpoints>(id.to_string())?)
    }

    /// Get stage checkpoint progress.
    fn get_stage_checkpoint_progress(&self, id: StageId) -> ProviderResult<Option<Vec<u8>>> {
        Ok(self.tx.get::<tables::StageCheckpointProgresses>(id.to_string())?)
    }
}

impl<TX: DbTxMut> StageCheckpointWriter for DatabaseProvider<TX> {
    /// Save stage checkpoint.
    fn save_stage_checkpoint(
        &self,
        id: StageId,
        checkpoint: StageCheckpoint,
    ) -> ProviderResult<()> {
        Ok(self.tx.put::<tables::StageCheckpoints>(id.to_string(), checkpoint)?)
    }

    /// Save stage checkpoint progress.
    fn save_stage_checkpoint_progress(
        &self,
        id: StageId,
        checkpoint: Vec<u8>,
    ) -> ProviderResult<()> {
        Ok(self.tx.put::<tables::StageCheckpointProgresses>(id.to_string(), checkpoint)?)
    }

    fn update_pipeline_stages(
        &self,
        block_number: BlockNumber,
        drop_stage_checkpoint: bool,
    ) -> ProviderResult<()> {
        // iterate over all existing stages in the table and update its progress.
        let mut cursor = self.tx.cursor_write::<tables::StageCheckpoints>()?;
        for stage_id in StageId::ALL {
            let (_, checkpoint) = cursor.seek_exact(stage_id.to_string())?.unwrap_or_default();
            cursor.upsert(
                stage_id.to_string(),
                StageCheckpoint {
                    block_number,
                    ..if drop_stage_checkpoint { Default::default() } else { checkpoint }
                },
            )?;
        }

        Ok(())
    }
}

impl<TX: DbTx> StorageReader for DatabaseProvider<TX> {
    fn plain_state_storages(
        &self,
        addresses_with_keys: impl IntoIterator<Item = (Address, impl IntoIterator<Item = B256>)>,
    ) -> ProviderResult<Vec<(Address, Vec<StorageEntry>)>> {
        let mut plain_storage = self.tx.cursor_dup_read::<tables::PlainStorageState>()?;

        addresses_with_keys
            .into_iter()
            .map(|(address, storage)| {
                storage
                    .into_iter()
                    .map(|key| -> ProviderResult<_> {
                        Ok(plain_storage
                            .seek_by_key_subkey(address, key)?
                            .filter(|v| v.key == key)
                            .unwrap_or_else(|| StorageEntry { key, value: Default::default() }))
                    })
                    .collect::<ProviderResult<Vec<_>>>()
                    .map(|storage| (address, storage))
            })
            .collect::<ProviderResult<Vec<(_, _)>>>()
    }

    fn changed_storages_with_range(
        &self,
        range: RangeInclusive<BlockNumber>,
    ) -> ProviderResult<BTreeMap<Address, BTreeSet<B256>>> {
        self.tx
            .cursor_read::<tables::StorageChangeSets>()?
            .walk_range(BlockNumberAddress::range(range))?
            // fold all storages and save its old state so we can remove it from HashedStorage
            // it is needed as it is dup table.
            .try_fold(BTreeMap::new(), |mut accounts: BTreeMap<Address, BTreeSet<B256>>, entry| {
                let (BlockNumberAddress((_, address)), storage_entry) = entry?;
                accounts.entry(address).or_default().insert(storage_entry.key);
                Ok(accounts)
            })
    }

    fn changed_storages_and_blocks_with_range(
        &self,
        range: RangeInclusive<BlockNumber>,
    ) -> ProviderResult<BTreeMap<(Address, B256), Vec<u64>>> {
        let mut changeset_cursor = self.tx.cursor_read::<tables::StorageChangeSets>()?;

        let storage_changeset_lists =
            changeset_cursor.walk_range(BlockNumberAddress::range(range))?.try_fold(
                BTreeMap::new(),
                |mut storages: BTreeMap<(Address, B256), Vec<u64>>, entry| -> ProviderResult<_> {
                    let (index, storage) = entry?;
                    storages
                        .entry((index.address(), storage.key))
                        .or_default()
                        .push(index.block_number());
                    Ok(storages)
                },
            )?;

        Ok(storage_changeset_lists)
    }
}

impl<TX: DbTxMut + DbTx> HashingWriter for DatabaseProvider<TX> {
    fn unwind_account_hashing(
        &self,
        range: RangeInclusive<BlockNumber>,
    ) -> ProviderResult<BTreeMap<B256, Option<Account>>> {
        // Aggregate all block changesets and make a list of accounts that have been changed.
        // Note that collecting and then reversing the order is necessary to ensure that the
        // changes are applied in the correct order.
        let hashed_accounts = self
            .tx
            .cursor_read::<tables::AccountChangeSets>()?
            .walk_range(range)?
            .map(|entry| entry.map(|(_, e)| (keccak256(e.address), e.info)))
            .collect::<Result<Vec<_>, _>>()?
            .into_iter()
            .rev()
            .collect::<BTreeMap<_, _>>();

        // Apply values to HashedState, and remove the account if it's None.
        let mut hashed_accounts_cursor = self.tx.cursor_write::<tables::HashedAccounts>()?;
        for (hashed_address, account) in &hashed_accounts {
            if let Some(account) = account {
                hashed_accounts_cursor.upsert(*hashed_address, *account)?;
            } else if hashed_accounts_cursor.seek_exact(*hashed_address)?.is_some() {
                hashed_accounts_cursor.delete_current()?;
            }
        }

        Ok(hashed_accounts)
    }

    fn insert_account_for_hashing(
        &self,
        accounts: impl IntoIterator<Item = (Address, Option<Account>)>,
    ) -> ProviderResult<BTreeMap<B256, Option<Account>>> {
        let mut hashed_accounts_cursor = self.tx.cursor_write::<tables::HashedAccounts>()?;
        let hashed_accounts =
            accounts.into_iter().map(|(ad, ac)| (keccak256(ad), ac)).collect::<BTreeMap<_, _>>();
        for (hashed_address, account) in &hashed_accounts {
            if let Some(account) = account {
                hashed_accounts_cursor.upsert(*hashed_address, *account)?;
            } else if hashed_accounts_cursor.seek_exact(*hashed_address)?.is_some() {
                hashed_accounts_cursor.delete_current()?;
            }
        }
        Ok(hashed_accounts)
    }

    fn unwind_storage_hashing(
        &self,
        range: Range<BlockNumberAddress>,
    ) -> ProviderResult<HashMap<B256, BTreeSet<B256>>> {
        // Aggregate all block changesets and make list of accounts that have been changed.
        let mut changesets = self.tx.cursor_read::<tables::StorageChangeSets>()?;
        let mut hashed_storages = changesets
            .walk_range(range)?
            .map(|entry| {
                entry.map(|(BlockNumberAddress((_, address)), storage_entry)| {
                    (keccak256(address), keccak256(storage_entry.key), storage_entry.value)
                })
            })
            .collect::<Result<Vec<_>, _>>()?;
        hashed_storages.sort_by_key(|(ha, hk, _)| (*ha, *hk));

        // Apply values to HashedState, and remove the account if it's None.
        let mut hashed_storage_keys: HashMap<B256, BTreeSet<B256>> = HashMap::new();
        let mut hashed_storage = self.tx.cursor_dup_write::<tables::HashedStorages>()?;
        for (hashed_address, key, value) in hashed_storages.into_iter().rev() {
            hashed_storage_keys.entry(hashed_address).or_default().insert(key);

            if hashed_storage
                .seek_by_key_subkey(hashed_address, key)?
                .filter(|entry| entry.key == key)
                .is_some()
            {
                hashed_storage.delete_current()?;
            }

            if value != U256::ZERO {
                hashed_storage.upsert(hashed_address, StorageEntry { key, value })?;
            }
        }
        Ok(hashed_storage_keys)
    }

    fn insert_storage_for_hashing(
        &self,
        storages: impl IntoIterator<Item = (Address, impl IntoIterator<Item = StorageEntry>)>,
    ) -> ProviderResult<HashMap<B256, BTreeSet<B256>>> {
        // hash values
        let hashed_storages =
            storages.into_iter().fold(BTreeMap::new(), |mut map, (address, storage)| {
                let storage = storage.into_iter().fold(BTreeMap::new(), |mut map, entry| {
                    map.insert(keccak256(entry.key), entry.value);
                    map
                });
                map.insert(keccak256(address), storage);
                map
            });

        let hashed_storage_keys =
            HashMap::from_iter(hashed_storages.iter().map(|(hashed_address, entries)| {
                (*hashed_address, BTreeSet::from_iter(entries.keys().copied()))
            }));

        let mut hashed_storage_cursor = self.tx.cursor_dup_write::<tables::HashedStorages>()?;
        // Hash the address and key and apply them to HashedStorage (if Storage is None
        // just remove it);
        hashed_storages.into_iter().try_for_each(|(hashed_address, storage)| {
            storage.into_iter().try_for_each(|(key, value)| -> ProviderResult<()> {
                if hashed_storage_cursor
                    .seek_by_key_subkey(hashed_address, key)?
                    .filter(|entry| entry.key == key)
                    .is_some()
                {
                    hashed_storage_cursor.delete_current()?;
                }

                if value != U256::ZERO {
                    hashed_storage_cursor.upsert(hashed_address, StorageEntry { key, value })?;
                }
                Ok(())
            })
        })?;

        Ok(hashed_storage_keys)
    }

    fn insert_hashes(
        &self,
        range: RangeInclusive<BlockNumber>,
        end_block_hash: B256,
        expected_state_root: B256,
    ) -> ProviderResult<()> {
        // Initialize prefix sets.
        let mut account_prefix_set = PrefixSetMut::default();
        let mut storage_prefix_sets: HashMap<B256, PrefixSetMut> = HashMap::default();
        let mut destroyed_accounts = HashSet::default();

        let mut durations_recorder = metrics::DurationsRecorder::default();

        // storage hashing stage
        {
            let lists = self.changed_storages_with_range(range.clone())?;
            let storages = self.plain_state_storages(lists)?;
            let storage_entries = self.insert_storage_for_hashing(storages)?;
            for (hashed_address, hashed_slots) in storage_entries {
                account_prefix_set.insert(Nibbles::unpack(hashed_address));
                for slot in hashed_slots {
                    storage_prefix_sets
                        .entry(hashed_address)
                        .or_default()
                        .insert(Nibbles::unpack(slot));
                }
            }
        }
        durations_recorder.record_relative(metrics::Action::InsertStorageHashing);

        // account hashing stage
        {
            let lists = self.changed_accounts_with_range(range.clone())?;
            let accounts = self.basic_accounts(lists)?;
            let hashed_addresses = self.insert_account_for_hashing(accounts)?;
            for (hashed_address, account) in hashed_addresses {
                account_prefix_set.insert(Nibbles::unpack(hashed_address));
                if account.is_none() {
                    destroyed_accounts.insert(hashed_address);
                }
            }
        }
        durations_recorder.record_relative(metrics::Action::InsertAccountHashing);

        // merkle tree
        {
            // This is the same as `StateRoot::incremental_root_with_updates`, only the prefix sets
            // are pre-loaded.
            let prefix_sets = TriePrefixSets {
                account_prefix_set: account_prefix_set.freeze(),
                storage_prefix_sets: storage_prefix_sets
                    .into_iter()
                    .map(|(k, v)| (k, v.freeze()))
                    .collect(),
                destroyed_accounts,
            };
            let (state_root, trie_updates) = StateRoot::from_tx(&self.tx)
                .with_prefix_sets(prefix_sets)
                .root_with_updates()
                .map_err(Into::<reth_db::DatabaseError>::into)?;
            if state_root != expected_state_root {
                return Err(ProviderError::StateRootMismatch(Box::new(RootMismatch {
                    root: GotExpected { got: state_root, expected: expected_state_root },
                    block_number: *range.end(),
                    block_hash: end_block_hash,
                })))
            }
            trie_updates.flush(&self.tx)?;
        }
        durations_recorder.record_relative(metrics::Action::InsertMerkleTree);

        debug!(target: "providers::db", ?range, actions = ?durations_recorder.actions, "Inserted hashes");

        Ok(())
    }
}

impl<TX: DbTxMut + DbTx> HistoryWriter for DatabaseProvider<TX> {
    fn unwind_account_history_indices(
        &self,
        range: RangeInclusive<BlockNumber>,
    ) -> ProviderResult<usize> {
        let mut last_indices = self
            .tx
            .cursor_read::<tables::AccountChangeSets>()?
            .walk_range(range)?
            .map(|entry| entry.map(|(index, account)| (account.address, index)))
            .collect::<Result<Vec<_>, _>>()?;
        last_indices.sort_by_key(|(a, _)| *a);

        // Unwind the account history index.
        let mut cursor = self.tx.cursor_write::<tables::AccountsHistory>()?;
        for &(address, rem_index) in &last_indices {
            let partial_shard = unwind_history_shards::<_, tables::AccountsHistory, _>(
                &mut cursor,
                ShardedKey::last(address),
                rem_index,
                |sharded_key| sharded_key.key == address,
            )?;

            // Check the last returned partial shard.
            // If it's not empty, the shard needs to be reinserted.
            if !partial_shard.is_empty() {
                cursor.insert(
                    ShardedKey::last(address),
                    BlockNumberList::new_pre_sorted(partial_shard),
                )?;
            }
        }

        let changesets = last_indices.len();
        Ok(changesets)
    }

    fn insert_account_history_index(
        &self,
        account_transitions: BTreeMap<Address, Vec<u64>>,
    ) -> ProviderResult<()> {
        self.append_history_index::<_, tables::AccountsHistory>(
            account_transitions,
            ShardedKey::new,
        )
    }

    fn unwind_storage_history_indices(
        &self,
        range: Range<BlockNumberAddress>,
    ) -> ProviderResult<usize> {
        let mut storage_changesets = self
            .tx
            .cursor_read::<tables::StorageChangeSets>()?
            .walk_range(range)?
            .map(|entry| {
                entry.map(|(BlockNumberAddress((bn, address)), storage)| (address, storage.key, bn))
            })
            .collect::<Result<Vec<_>, _>>()?;
        storage_changesets.sort_by_key(|(address, key, _)| (*address, *key));

        let mut cursor = self.tx.cursor_write::<tables::StoragesHistory>()?;
        for &(address, storage_key, rem_index) in &storage_changesets {
            let partial_shard = unwind_history_shards::<_, tables::StoragesHistory, _>(
                &mut cursor,
                StorageShardedKey::last(address, storage_key),
                rem_index,
                |storage_sharded_key| {
                    storage_sharded_key.address == address &&
                        storage_sharded_key.sharded_key.key == storage_key
                },
            )?;

            // Check the last returned partial shard.
            // If it's not empty, the shard needs to be reinserted.
            if !partial_shard.is_empty() {
                cursor.insert(
                    StorageShardedKey::last(address, storage_key),
                    BlockNumberList::new_pre_sorted(partial_shard),
                )?;
            }
        }

        let changesets = storage_changesets.len();
        Ok(changesets)
    }

    fn insert_storage_history_index(
        &self,
        storage_transitions: BTreeMap<(Address, B256), Vec<u64>>,
    ) -> ProviderResult<()> {
        self.append_history_index::<_, tables::StoragesHistory>(
            storage_transitions,
            |(address, storage_key), highest_block_number| {
                StorageShardedKey::new(address, storage_key, highest_block_number)
            },
        )
    }

    fn update_history_indices(&self, range: RangeInclusive<BlockNumber>) -> ProviderResult<()> {
        // account history stage
        {
            let indices = self.changed_accounts_and_blocks_with_range(range.clone())?;
            self.insert_account_history_index(indices)?;
        }

        // storage history stage
        {
            let indices = self.changed_storages_and_blocks_with_range(range)?;
            self.insert_storage_history_index(indices)?;
        }

        Ok(())
    }
}

impl<TX: DbTxMut + DbTx> BlockExecutionWriter for DatabaseProvider<TX> {
    /// Return range of blocks and its execution result
    fn get_or_take_block_and_execution_range<const TAKE: bool>(
        &self,
        chain_spec: &ChainSpec,
        range: RangeInclusive<BlockNumber>,
    ) -> ProviderResult<Chain> {
        if TAKE {
            let storage_range = BlockNumberAddress::range(range.clone());

            // Unwind account hashes. Add changed accounts to account prefix set.
            let hashed_addresses = self.unwind_account_hashing(range.clone())?;
            let mut account_prefix_set = PrefixSetMut::with_capacity(hashed_addresses.len());
            let mut destroyed_accounts = HashSet::default();
            for (hashed_address, account) in hashed_addresses {
                account_prefix_set.insert(Nibbles::unpack(hashed_address));
                if account.is_none() {
                    destroyed_accounts.insert(hashed_address);
                }
            }

            // Unwind account history indices.
            self.unwind_account_history_indices(range.clone())?;

            // Unwind storage hashes. Add changed account and storage keys to corresponding prefix
            // sets.
            let mut storage_prefix_sets = HashMap::<B256, PrefixSet>::default();
            let storage_entries = self.unwind_storage_hashing(storage_range.clone())?;
            for (hashed_address, hashed_slots) in storage_entries {
                account_prefix_set.insert(Nibbles::unpack(hashed_address));
                let mut storage_prefix_set = PrefixSetMut::with_capacity(hashed_slots.len());
                for slot in hashed_slots {
                    storage_prefix_set.insert(Nibbles::unpack(slot));
                }
                storage_prefix_sets.insert(hashed_address, storage_prefix_set.freeze());
            }

            // Unwind storage history indices.
            self.unwind_storage_history_indices(storage_range)?;

            // Calculate the reverted merkle root.
            // This is the same as `StateRoot::incremental_root_with_updates`, only the prefix sets
            // are pre-loaded.
            let prefix_sets = TriePrefixSets {
                account_prefix_set: account_prefix_set.freeze(),
                storage_prefix_sets,
                destroyed_accounts,
            };
            let (new_state_root, trie_updates) = StateRoot::from_tx(&self.tx)
                .with_prefix_sets(prefix_sets)
                .root_with_updates()
                .map_err(Into::<reth_db::DatabaseError>::into)?;

            let parent_number = range.start().saturating_sub(1);
            let parent_state_root = self
                .header_by_number(parent_number)?
                .ok_or_else(|| ProviderError::HeaderNotFound(parent_number.into()))?
                .state_root;

            // state root should be always correct as we are reverting state.
            // but for sake of double verification we will check it again.
            if new_state_root != parent_state_root {
                let parent_hash = self
                    .block_hash(parent_number)?
                    .ok_or_else(|| ProviderError::HeaderNotFound(parent_number.into()))?;
                return Err(ProviderError::UnwindStateRootMismatch(Box::new(RootMismatch {
                    root: GotExpected { got: new_state_root, expected: parent_state_root },
                    block_number: parent_number,
                    block_hash: parent_hash,
                })))
            }
            trie_updates.flush(&self.tx)?;
        }

        // get blocks
        let blocks = self.get_take_block_range::<TAKE>(chain_spec, range.clone())?;
        let unwind_to = blocks.first().map(|b| b.number.saturating_sub(1));
        // get execution res
        let execution_state = self.unwind_or_peek_state::<TAKE>(range.clone())?;

        // remove block bodies it is needed for both get block range and get block execution results
        // that is why it is deleted afterwards.
        if TAKE {
            // rm block bodies
            self.get_or_take::<tables::BlockBodyIndices, TAKE>(range)?;

            // Update pipeline progress
            if let Some(fork_number) = unwind_to {
                self.update_pipeline_stages(fork_number, true)?;
            }
        }

        Ok(Chain::new(blocks, execution_state, None))
    }
}

impl<TX: DbTxMut + DbTx> BlockWriter for DatabaseProvider<TX> {
    fn insert_block(
        &self,
        block: SealedBlockWithSenders,
        prune_modes: Option<&PruneModes>,
    ) -> ProviderResult<StoredBlockBodyIndices> {
        let block_number = block.number;

        let mut durations_recorder = metrics::DurationsRecorder::default();

        self.tx.put::<tables::CanonicalHeaders>(block_number, block.hash())?;
        durations_recorder.record_relative(metrics::Action::InsertCanonicalHeaders);

        // Put header with canonical hashes.
        self.tx.put::<tables::Headers>(block_number, block.header.as_ref().clone())?;
        durations_recorder.record_relative(metrics::Action::InsertHeaders);

        self.tx.put::<tables::HeaderNumbers>(block.hash(), block_number)?;
        durations_recorder.record_relative(metrics::Action::InsertHeaderNumbers);

        // total difficulty
        let ttd = if block_number == 0 {
            block.difficulty
        } else {
            let parent_block_number = block_number - 1;
            let parent_ttd = self.header_td_by_number(parent_block_number)?.unwrap_or_default();
            durations_recorder.record_relative(metrics::Action::GetParentTD);
            parent_ttd + block.difficulty
        };

        self.tx.put::<tables::HeaderTerminalDifficulties>(block_number, ttd.into())?;
        durations_recorder.record_relative(metrics::Action::InsertHeaderTerminalDifficulties);

        // insert body ommers data
        if !block.ommers.is_empty() {
            self.tx.put::<tables::BlockOmmers>(
                block_number,
                StoredBlockOmmers { ommers: block.block.ommers },
            )?;
            durations_recorder.record_relative(metrics::Action::InsertBlockOmmers);
        }

        let mut next_tx_num = self
            .tx
            .cursor_read::<tables::TransactionBlocks>()?
            .last()?
            .map(|(n, _)| n + 1)
            .unwrap_or_default();
        durations_recorder.record_relative(metrics::Action::GetNextTxNum);
        let first_tx_num = next_tx_num;

        let tx_count = block.block.body.len() as u64;

        // Ensures we have all the senders for the block's transactions.
        let mut tx_senders_elapsed = Duration::default();
        let mut transactions_elapsed = Duration::default();
        let mut tx_hash_numbers_elapsed = Duration::default();

        for (transaction, sender) in block.block.body.into_iter().zip(block.senders.iter()) {
            let hash = transaction.hash();

            if prune_modes
                .and_then(|modes| modes.sender_recovery)
                .filter(|prune_mode| prune_mode.is_full())
                .is_none()
            {
                let start = Instant::now();
                self.tx.put::<tables::TransactionSenders>(next_tx_num, *sender)?;
                tx_senders_elapsed += start.elapsed();
            }

            let start = Instant::now();
            self.tx.put::<tables::Transactions>(next_tx_num, transaction.into())?;
            let elapsed = start.elapsed();
            if elapsed > Duration::from_secs(1) {
                warn!(
                    target: "providers::db",
                    ?block_number,
                    tx_num = %next_tx_num,
                    hash = %hash,
                    ?elapsed,
                    "Transaction insertion took too long"
                );
            }
            transactions_elapsed += elapsed;

            if prune_modes
                .and_then(|modes| modes.transaction_lookup)
                .filter(|prune_mode| prune_mode.is_full())
                .is_none()
            {
                let start = Instant::now();
                self.tx.put::<tables::TransactionHashNumbers>(hash, next_tx_num)?;
                tx_hash_numbers_elapsed += start.elapsed();
            }
            next_tx_num += 1;
        }
        durations_recorder
            .record_duration(metrics::Action::InsertTransactionSenders, tx_senders_elapsed);
        durations_recorder
            .record_duration(metrics::Action::InsertTransactions, transactions_elapsed);
        durations_recorder.record_duration(
            metrics::Action::InsertTransactionHashNumbers,
            tx_hash_numbers_elapsed,
        );

        if let Some(withdrawals) = block.block.withdrawals {
            if !withdrawals.is_empty() {
                self.tx.put::<tables::BlockWithdrawals>(
                    block_number,
                    StoredBlockWithdrawals { withdrawals },
                )?;
                durations_recorder.record_relative(metrics::Action::InsertBlockWithdrawals);
            }
        }

        let block_indices = StoredBlockBodyIndices { first_tx_num, tx_count };
        self.tx.put::<tables::BlockBodyIndices>(block_number, block_indices.clone())?;
        durations_recorder.record_relative(metrics::Action::InsertBlockBodyIndices);

        if !block_indices.is_empty() {
            self.tx.put::<tables::TransactionBlocks>(block_indices.last_tx_num(), block_number)?;
            durations_recorder.record_relative(metrics::Action::InsertTransactionBlocks);
        }

        debug!(
            target: "providers::db",
            ?block_number,
            actions = ?durations_recorder.actions,
            "Inserted block"
        );

        Ok(block_indices)
    }

    fn append_blocks_with_state(
        &self,
        blocks: Vec<SealedBlockWithSenders>,
        state: BundleStateWithReceipts,
        hashed_state: HashedPostState,
        trie_updates: TrieUpdates,
        prune_modes: Option<&PruneModes>,
    ) -> ProviderResult<()> {
        if blocks.is_empty() {
            debug!(target: "providers::db", "Attempted to append empty block range");
            return Ok(())
        }

        let first_number = blocks.first().unwrap().number;

        let last = blocks.last().unwrap();
        let last_block_number = last.number;

        let mut durations_recorder = metrics::DurationsRecorder::default();

        // Insert the blocks
        for block in blocks {
            self.insert_block(block, prune_modes)?;
            durations_recorder.record_relative(metrics::Action::InsertBlock);
        }

        // Write state and changesets to the database.
        // Must be written after blocks because of the receipt lookup.
        state.write_to_storage(self.tx_ref(), None, OriginalValuesKnown::No)?;
        durations_recorder.record_relative(metrics::Action::InsertState);

        // insert hashes and intermediate merkle nodes
        {
            HashedStateChanges(hashed_state).write_to_db(&self.tx)?;
            trie_updates.flush(&self.tx)?;
        }
        durations_recorder.record_relative(metrics::Action::InsertHashes);

        self.update_history_indices(first_number..=last_block_number)?;
        durations_recorder.record_relative(metrics::Action::InsertHistoryIndices);

        // Update pipeline progress
        self.update_pipeline_stages(last_block_number, false)?;
        durations_recorder.record_relative(metrics::Action::UpdatePipelineStages);

        debug!(target: "providers::db", range = ?first_number..=last_block_number, actions = ?durations_recorder.actions, "Appended blocks");

        Ok(())
    }
}

impl<TX: DbTx> PruneCheckpointReader for DatabaseProvider<TX> {
    fn get_prune_checkpoint(
        &self,
        segment: PruneSegment,
    ) -> ProviderResult<Option<PruneCheckpoint>> {
        Ok(self.tx.get::<tables::PruneCheckpoints>(segment)?)
    }
}

impl<TX: DbTxMut> PruneCheckpointWriter for DatabaseProvider<TX> {
    fn save_prune_checkpoint(
        &self,
        segment: PruneSegment,
        checkpoint: PruneCheckpoint,
    ) -> ProviderResult<()> {
        Ok(self.tx.put::<tables::PruneCheckpoints>(segment, checkpoint)?)
    }
}

impl<TX: DbTx> StatsReader for DatabaseProvider<TX> {
    fn count_entries<T: Table>(&self) -> ProviderResult<usize> {
        let db_entries = self.tx.entries::<T>()?;
        let static_file_entries = match self.static_file_provider.count_entries::<T>() {
            Ok(entries) => entries,
            Err(ProviderError::UnsupportedProvider) => 0,
            Err(err) => return Err(err),
        };

        Ok(db_entries + static_file_entries)
    }
}

fn range_size_hint(range: &impl RangeBounds<TxNumber>) -> Option<usize> {
    let start = match range.start_bound().cloned() {
        Bound::Included(start) => start,
        Bound::Excluded(start) => start.checked_add(1)?,
        Bound::Unbounded => 0,
    };
    let end = match range.end_bound().cloned() {
        Bound::Included(end) => end.saturating_add(1),
        Bound::Excluded(end) => end,
        Bound::Unbounded => return None,
    };
    end.checked_sub(start).map(|x| x as _)
}<|MERGE_RESOLUTION|>--- conflicted
+++ resolved
@@ -1469,8 +1469,6 @@
     }
 
     fn block_range(&self, range: RangeInclusive<BlockNumber>) -> ProviderResult<Vec<Block>> {
-<<<<<<< HEAD
-=======
         if range.is_empty() {
             return Ok(Vec::new())
         }
@@ -1482,51 +1480,8 @@
         let mut ommers_cursor = self.tx.cursor_read::<tables::BlockOmmers>()?;
         let mut withdrawals_cursor = self.tx.cursor_read::<tables::BlockWithdrawals>()?;
         let mut block_body_cursor = self.tx.cursor_read::<tables::BlockBodyIndices>()?;
->>>>>>> 0adaad31
         let mut tx_cursor = self.tx.cursor_read::<tables::Transactions>()?;
-        self.process_block_range(range, |tx_range, header, ommers, withdrawals| {
-            let body = if tx_range.is_empty() {
-                Vec::new()
-            } else {
-                self.transactions_by_tx_range_with_cursor(tx_range, &mut tx_cursor)?
-                    .into_iter()
-                    .map(Into::into)
-                    .collect()
-            };
-            Ok(Block { header, body, ommers, withdrawals })
-        })
-    }
-
-<<<<<<< HEAD
-    fn block_with_senders_range(
-        &self,
-        range: RangeInclusive<BlockNumber>,
-    ) -> ProviderResult<Vec<BlockWithSenders>> {
-        let mut tx_cursor = self.tx.cursor_read::<tables::Transactions>()?;
-        let mut senders_cursor = self.tx.cursor_read::<tables::TransactionSenders>()?;
-
-        self.process_block_range(range, |tx_range, header, ommers, withdrawals| {
-            let (body, senders) = if tx_range.is_empty() {
-                (Vec::new(), Vec::new())
-            } else {
-                let body = self
-                    .transactions_by_tx_range_with_cursor(tx_range.clone(), &mut tx_cursor)?
-                    .into_iter()
-                    .map(Into::into)
-                    .collect();
-                // fetch senders from the senders table
-                let senders = senders_cursor
-                    .walk_range(tx_range)?
-                    .map(|entry| entry.map(|(_, sender)| sender))
-                    .collect::<Result<Vec<_>, _>>()?;
-                (body, senders)
-            };
-
-            Block { header, body, ommers, withdrawals }
-                .try_with_senders_unchecked(senders)
-                .map_err(|_| ProviderError::SenderRecoveryError)
-        })
-=======
+
         for header in headers {
             // If the body indices are not found, this means that the transactions either do
             // not exist in the database yet, or they do exit but are
@@ -1571,7 +1526,49 @@
             }
         }
         Ok(blocks)
->>>>>>> 0adaad31
+
+        // let mut tx_cursor = self.tx.cursor_read::<tables::Transactions>()?;
+        // self.process_block_range(range, |tx_range, header, ommers, withdrawals| {
+        //     let body = if tx_range.is_empty() {
+        //         Vec::new()
+        //     } else {
+        //         self.transactions_by_tx_range_with_cursor(tx_range, &mut tx_cursor)?
+        //             .into_iter()
+        //             .map(Into::into)
+        //             .collect()
+        //     };
+        //     Ok(Block { header, body, ommers, withdrawals })
+        // })
+    }
+
+    fn block_with_senders_range(
+        &self,
+        range: RangeInclusive<BlockNumber>,
+    ) -> ProviderResult<Vec<BlockWithSenders>> {
+        let mut tx_cursor = self.tx.cursor_read::<tables::Transactions>()?;
+        let mut senders_cursor = self.tx.cursor_read::<tables::TransactionSenders>()?;
+
+        self.process_block_range(range, |tx_range, header, ommers, withdrawals| {
+            let (body, senders) = if tx_range.is_empty() {
+                (Vec::new(), Vec::new())
+            } else {
+                let body = self
+                    .transactions_by_tx_range_with_cursor(tx_range.clone(), &mut tx_cursor)?
+                    .into_iter()
+                    .map(Into::into)
+                    .collect();
+                // fetch senders from the senders table
+                let senders = senders_cursor
+                    .walk_range(tx_range)?
+                    .map(|entry| entry.map(|(_, sender)| sender))
+                    .collect::<Result<Vec<_>, _>>()?;
+                (body, senders)
+            };
+
+            Block { header, body, ommers, withdrawals }
+                .try_with_senders_unchecked(senders)
+                .map_err(|_| ProviderError::SenderRecoveryError)
+        })
     }
 }
 
