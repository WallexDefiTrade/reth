--- conflicted
+++ resolved
@@ -1,10 +1,6 @@
 use crate::{
-<<<<<<< HEAD
     bundle_state::BundleStateWithReceipts,
-=======
-    bundle_state::{BundleStateInit, BundleStateWithReceipts, RevertsInit},
     providers::{database::metrics, SnapshotProvider},
->>>>>>> f1e38cdb
     traits::{
         AccountExtReader, BlockSource, ChangeSetReader, ReceiptProvider, StageCheckpointWriter,
     },
@@ -35,22 +31,8 @@
 };
 use reth_primitives::{
     keccak256,
-<<<<<<< HEAD
-    revm_primitives::HashMap as HashMapRevm,
-    stage::{StageCheckpoint, StageId},
-    trie::Nibbles,
-    Account, Address, Block, BlockHash, BlockHashOrNumber, BlockNumber, BlockWithSenders,
-    ChainInfo, ChainSpec, Hardfork, Head, Header, PruneCheckpoint, PruneModes, PruneSegment,
-    Receipt, Receipts, SealedBlock, SealedBlockWithSenders, SealedHeader, StorageEntry,
-    TransactionMeta, TransactionSigned, TransactionSignedEcRecovered, TransactionSignedNoHash,
-    TxHash, TxNumber, Withdrawal, B256, U256,
-};
-use reth_revm_primitives::{
-    config::revm_spec,
-    env::{fill_block_env, fill_cfg_and_block_env, fill_cfg_env},
-    into_reth_acc, into_revm_acc,
-=======
     revm::{
+        compat::{into_reth_acc, into_revm_acc},
         config::revm_spec,
         env::{fill_block_env, fill_cfg_and_block_env, fill_cfg_env},
     },
@@ -58,15 +40,14 @@
     trie::Nibbles,
     Account, Address, Block, BlockHash, BlockHashOrNumber, BlockNumber, BlockWithSenders,
     ChainInfo, ChainSpec, GotExpected, Hardfork, Head, Header, PruneCheckpoint, PruneModes,
-    PruneSegment, Receipt, SealedBlock, SealedBlockWithSenders, SealedHeader, StorageEntry,
-    TransactionMeta, TransactionSigned, TransactionSignedEcRecovered, TransactionSignedNoHash,
-    TxHash, TxNumber, Withdrawal, B256, U256,
->>>>>>> f1e38cdb
+    PruneSegment, Receipt, Receipts, SealedBlock, SealedBlockWithSenders, SealedHeader,
+    StorageEntry, TransactionMeta, TransactionSigned, TransactionSignedEcRecovered,
+    TransactionSignedNoHash, TxHash, TxNumber, Withdrawal, B256, U256,
 };
 use reth_trie::{prefix_set::PrefixSetMut, StateRoot};
 use revm::{
     db::states::{BundleBuilder, PlainStorageChangeset},
-    primitives::{BlockEnv, CfgEnv, SpecId},
+    primitives::{BlockEnv, CfgEnv, HashMap as HashMapRevm, SpecId},
 };
 use std::{
     collections::{BTreeMap, BTreeSet, HashMap, HashSet},
@@ -160,7 +141,7 @@
     while let Some((sharded_key, list)) = item {
         // If the shard does not belong to the key, break.
         if !shard_belongs_to_key(&sharded_key) {
-            break
+            break;
         }
         cursor.delete_current()?;
 
@@ -169,12 +150,12 @@
         let first = list.iter(0).next().expect("List can't be empty");
         if first >= block_number as usize {
             item = cursor.prev()?;
-            continue
+            continue;
         } else if block_number <= sharded_key.as_ref().highest_block_number {
             // Filter out all elements greater than block number.
-            return Ok(list.iter(0).take_while(|i| *i < block_number as usize).collect::<Vec<_>>())
+            return Ok(list.iter(0).take_while(|i| *i < block_number as usize).collect::<Vec<_>>());
         } else {
-            return Ok(list.iter(0).collect::<Vec<_>>())
+            return Ok(list.iter(0).collect::<Vec<_>>());
         }
     }
 
@@ -257,7 +238,7 @@
         range: RangeInclusive<BlockNumber>,
     ) -> ProviderResult<BundleStateWithReceipts> {
         if range.is_empty() {
-            return Ok(BundleStateWithReceipts::default())
+            return Ok(BundleStateWithReceipts::default());
         }
         let start_block_number = *range.start();
 
@@ -437,7 +418,7 @@
         let block_bodies = self.get_or_take::<tables::BlockBodyIndices, false>(range)?;
 
         if block_bodies.is_empty() {
-            return Ok(Vec::new())
+            return Ok(Vec::new());
         }
 
         // Compute the first and last tx ID in the range
@@ -446,7 +427,7 @@
 
         // If this is the case then all of the blocks in the range are empty
         if last_transaction < first_transaction {
-            return Ok(block_bodies.into_iter().map(|(n, _)| (n, Vec::new())).collect())
+            return Ok(block_bodies.into_iter().map(|(n, _)| (n, Vec::new())).collect());
         }
 
         // Get transactions and senders
@@ -575,7 +556,7 @@
 
         let block_headers = self.get_or_take::<tables::Headers, TAKE>(range.clone())?;
         if block_headers.is_empty() {
-            return Ok(Vec::new())
+            return Ok(Vec::new());
         }
 
         let block_header_hashes =
@@ -681,7 +662,7 @@
 
         while let Some(Ok((entry_key, _))) = reverse_walker.next() {
             if selector(entry_key.clone()) <= key {
-                break
+                break;
             }
             reverse_walker.delete_current()?;
             deleted += 1;
@@ -728,7 +709,7 @@
                 }
 
                 if deleted == limit {
-                    break
+                    break;
                 }
             }
         }
@@ -759,7 +740,7 @@
                 }
 
                 if deleted == limit {
-                    break
+                    break;
                 }
             }
         }
@@ -779,7 +760,7 @@
             // delete old shard so new one can be inserted.
             self.tx.delete::<T>(shard_key, None)?;
             let list = list.iter(0).map(|i| i as u64).collect::<Vec<_>>();
-            return Ok(list)
+            return Ok(list);
         }
         Ok(Vec::new())
     }
@@ -971,7 +952,7 @@
         if let Some(td) = self.chain_spec.final_paris_total_difficulty(number) {
             // if this block is higher than the final paris(merge) block, return the final paris
             // difficulty
-            return Ok(Some(td))
+            return Ok(Some(td));
         }
 
         Ok(self.tx.get::<tables::HeaderTD>(number)?.map(|td| td.0))
@@ -1009,7 +990,7 @@
                 .ok_or_else(|| ProviderError::HeaderNotFound(number.into()))?;
             let sealed = header.seal(hash);
             if !predicate(&sealed) {
-                break
+                break;
             }
             headers.push(sealed);
         }
@@ -1087,7 +1068,7 @@
                     None => return Ok(None),
                 };
 
-                return Ok(Some(Block { header, body: transactions, ommers, withdrawals }))
+                return Ok(Some(Block { header, body: transactions, ommers, withdrawals }));
             }
         }
 
@@ -1111,11 +1092,11 @@
             // If the Paris (Merge) hardfork block is known and block is after it, return empty
             // ommers.
             if self.chain_spec.final_paris_total_difficulty(number).is_some() {
-                return Ok(Some(Vec::new()))
+                return Ok(Some(Vec::new()));
             }
 
             let ommers = self.tx.get::<tables::BlockOmmers>(number)?.map(|o| o.ommers);
-            return Ok(ommers)
+            return Ok(ommers);
         }
 
         Ok(None)
@@ -1181,7 +1162,7 @@
 
     fn block_range(&self, range: RangeInclusive<BlockNumber>) -> ProviderResult<Vec<Block>> {
         if range.is_empty() {
-            return Ok(Vec::new())
+            return Ok(Vec::new());
         }
 
         let len = range.end().saturating_sub(*range.start()) as usize;
@@ -1359,7 +1340,7 @@
                                 excess_blob_gas: header.excess_blob_gas,
                             };
 
-                            return Ok(Some((transaction, meta)))
+                            return Ok(Some((transaction, meta)));
                         }
                     }
                 }
@@ -1390,7 +1371,7 @@
                         .map(|result| result.map(|(_, tx)| tx.into()))
                         .collect::<Result<Vec<_>, _>>()?;
                     Ok(Some(transactions))
-                }
+                };
             }
         }
         Ok(None)
@@ -1475,7 +1456,7 @@
                         .map(|result| result.map(|(_, receipt)| receipt))
                         .collect::<Result<Vec<_>, _>>()?;
                     Ok(Some(receipts))
-                }
+                };
             }
         }
         Ok(None)
@@ -1497,7 +1478,7 @@
                     .get::<tables::BlockWithdrawals>(number)
                     .map(|w| w.map(|w| w.withdrawals))?
                     .unwrap_or_default();
-                return Ok(Some(withdrawals))
+                return Ok(Some(withdrawals));
             }
         }
         Ok(None)
@@ -1762,7 +1743,7 @@
                     root: GotExpected { got: state_root, expected: expected_state_root },
                     block_number: *range.end(),
                     block_hash: end_block_hash,
-                })))
+                })));
             }
             trie_updates.flush(&self.tx)?;
         }
@@ -2144,7 +2125,7 @@
                     root: GotExpected { got: new_state_root, expected: parent_state_root },
                     block_number: parent_number,
                     block_hash: parent_hash,
-                })))
+                })));
             }
             trie_updates.flush(&self.tx)?;
         }
@@ -2319,7 +2300,7 @@
         prune_modes: Option<&PruneModes>,
     ) -> ProviderResult<()> {
         if blocks.is_empty() {
-            return Ok(())
+            return Ok(());
         }
         let new_tip = blocks.last().unwrap();
         let new_tip_number = new_tip.number;
