use crate::{
<<<<<<< HEAD
    bundle_state::{ExecutionOutcome, HashedStateChanges},
=======
    bundle_state::{BundleStateInit, HashedStateChanges, RevertsInit},
>>>>>>> f4689f35
    providers::{database::metrics, static_file::StaticFileWriter, StaticFileProvider},
    to_range,
    traits::{
        AccountExtReader, BlockSource, ChangeSetReader, ReceiptProvider, StageCheckpointWriter,
    },
    AccountReader, BlockExecutionWriter, BlockHashReader, BlockNumReader, BlockReader, BlockWriter,
    EvmEnvProvider, FinalizedBlockReader, FinalizedBlockWriter, HashingWriter, HeaderProvider,
    HeaderSyncGap, HeaderSyncGapProvider, HistoricalStateProvider, HistoryWriter,
    LatestStateProvider, OriginalValuesKnown, ProviderError, PruneCheckpointReader,
    PruneCheckpointWriter, RequestsProvider, StageCheckpointReader, StateProviderBox, StateWriter,
    StatsReader, StorageReader, TransactionVariant, TransactionsProvider, TransactionsProviderExt,
    WithdrawalsProvider,
};
use itertools::{izip, Itertools};
use reth_chainspec::{ChainInfo, ChainSpec, EthereumHardforks};
use reth_db::{tables, BlockNumberList};
use reth_db_api::{
    common::KeyValue,
    cursor::{DbCursorRO, DbCursorRW, DbDupCursorRO, RangeWalker},
    database::Database,
    models::{
        sharded_key, storage_sharded_key::StorageShardedKey, AccountBeforeTx, BlockNumberAddress,
        ShardedKey, StoredBlockBodyIndices, StoredBlockOmmers, StoredBlockWithdrawals,
    },
    table::{Table, TableRow},
    transaction::{DbTx, DbTxMut},
    DatabaseError,
};
use reth_evm::ConfigureEvmEnv;
use reth_execution_types::{Chain, ExecutionOutcome};
use reth_network_p2p::headers::downloader::SyncTarget;
use reth_primitives::{
<<<<<<< HEAD
    keccak256,
    revm::{
        compat::{into_reth_acc, into_revm_acc},
        config::revm_spec,
        env::fill_block_env,
    },
    Account, Address, Block, BlockHash, BlockHashOrNumber, BlockNumber, BlockWithSenders,
    ChainInfo, ChainSpec, GotExpected, Head, Header, Receipt, Requests, SealedBlock,
    SealedBlockWithSenders, SealedHeader, StaticFileSegment, StorageEntry, TransactionMeta,
    TransactionSigned, TransactionSignedEcRecovered, TransactionSignedNoHash, TxHash, TxNumber,
    Withdrawal, Withdrawals, B256, U256,
=======
    keccak256, Account, Address, Block, BlockHash, BlockHashOrNumber, BlockNumber,
    BlockWithSenders, GotExpected, Header, Receipt, Requests, SealedBlock, SealedBlockWithSenders,
    SealedHeader, StaticFileSegment, StorageEntry, TransactionMeta, TransactionSigned,
    TransactionSignedEcRecovered, TransactionSignedNoHash, TxHash, TxNumber, Withdrawal,
    Withdrawals, B256, U256,
>>>>>>> f4689f35
};
use reth_prune_types::{PruneCheckpoint, PruneLimiter, PruneModes, PruneSegment};
use reth_stages_types::{StageCheckpoint, StageId};
use reth_storage_errors::provider::{ProviderResult, RootMismatch};
use reth_trie::{
    prefix_set::{PrefixSet, PrefixSetMut, TriePrefixSets},
    updates::TrieUpdates,
    HashedPostState, Nibbles, StateRoot,
};
<<<<<<< HEAD
use revm::{
    db::states::BundleBuilder,
    primitives::{BlockEnv, CfgEnvWithHandlerCfg, SpecId},
};
=======
use revm::primitives::{BlockEnv, CfgEnvWithHandlerCfg};
>>>>>>> f4689f35
use std::{
    cmp::Ordering,
    collections::{hash_map, BTreeMap, BTreeSet, HashMap, HashSet},
    fmt::Debug,
    ops::{Bound, Deref, DerefMut, Range, RangeBounds, RangeInclusive},
    sync::{mpsc, Arc},
    time::{Duration, Instant},
};
use tokio::sync::watch;
use tracing::{debug, error, warn};

/// A [`DatabaseProvider`] that holds a read-only database transaction.
pub type DatabaseProviderRO<DB> = DatabaseProvider<<DB as Database>::TX>;

/// A [`DatabaseProvider`] that holds a read-write database transaction.
///
/// Ideally this would be an alias type. However, there's some weird compiler error (<https://github.com/rust-lang/rust/issues/102211>), that forces us to wrap this in a struct instead.
/// Once that issue is solved, we can probably revert back to being an alias type.
#[derive(Debug)]
pub struct DatabaseProviderRW<DB: Database>(pub DatabaseProvider<<DB as Database>::TXMut>);

impl<DB: Database> Deref for DatabaseProviderRW<DB> {
    type Target = DatabaseProvider<<DB as Database>::TXMut>;

    fn deref(&self) -> &Self::Target {
        &self.0
    }
}

impl<DB: Database> DerefMut for DatabaseProviderRW<DB> {
    fn deref_mut(&mut self) -> &mut Self::Target {
        &mut self.0
    }
}

impl<DB: Database> DatabaseProviderRW<DB> {
    /// Commit database transaction and static file if it exists.
    pub fn commit(self) -> ProviderResult<bool> {
        self.0.commit()
    }

    /// Consume `DbTx` or `DbTxMut`.
    pub fn into_tx(self) -> <DB as Database>::TXMut {
        self.0.into_tx()
    }
}

/// A provider struct that fetches data from the database.
/// Wrapper around [`DbTx`] and [`DbTxMut`]. Example: [`HeaderProvider`] [`BlockHashReader`]
#[derive(Debug)]
pub struct DatabaseProvider<TX> {
    /// Database transaction.
    tx: TX,
    /// Chain spec
    chain_spec: Arc<ChainSpec>,
    /// Static File provider
    static_file_provider: StaticFileProvider,
}

impl<TX> DatabaseProvider<TX> {
    /// Returns a static file provider
    pub const fn static_file_provider(&self) -> &StaticFileProvider {
        &self.static_file_provider
    }
}

impl<TX: DbTxMut> DatabaseProvider<TX> {
    /// Creates a provider with an inner read-write transaction.
    pub const fn new_rw(
        tx: TX,
        chain_spec: Arc<ChainSpec>,
        static_file_provider: StaticFileProvider,
    ) -> Self {
        Self { tx, chain_spec, static_file_provider }
    }
}

impl<TX: DbTx + 'static> DatabaseProvider<TX> {
    /// Storage provider for state at that given block
    pub fn state_provider_by_block_number(
        self,
        mut block_number: BlockNumber,
    ) -> ProviderResult<StateProviderBox> {
        if block_number == self.best_block_number().unwrap_or_default() &&
            block_number == self.last_block_number().unwrap_or_default()
        {
            return Ok(Box::new(LatestStateProvider::new(self.tx, self.static_file_provider)))
        }

        // +1 as the changeset that we want is the one that was applied after this block.
        block_number += 1;

        let account_history_prune_checkpoint =
            self.get_prune_checkpoint(PruneSegment::AccountHistory)?;
        let storage_history_prune_checkpoint =
            self.get_prune_checkpoint(PruneSegment::StorageHistory)?;

        let mut state_provider =
            HistoricalStateProvider::new(self.tx, block_number, self.static_file_provider);

        // If we pruned account or storage history, we can't return state on every historical block.
        // Instead, we should cap it at the latest prune checkpoint for corresponding prune segment.
        if let Some(prune_checkpoint_block_number) =
            account_history_prune_checkpoint.and_then(|checkpoint| checkpoint.block_number)
        {
            state_provider = state_provider.with_lowest_available_account_history_block_number(
                prune_checkpoint_block_number + 1,
            );
        }
        if let Some(prune_checkpoint_block_number) =
            storage_history_prune_checkpoint.and_then(|checkpoint| checkpoint.block_number)
        {
            state_provider = state_provider.with_lowest_available_storage_history_block_number(
                prune_checkpoint_block_number + 1,
            );
        }

        Ok(Box::new(state_provider))
    }
}

impl<TX: DbTxMut + DbTx> DatabaseProvider<TX> {
    #[cfg(any(test, feature = "test-utils"))]
    /// Inserts an historical block. Used for setting up test environments
    pub fn insert_historical_block(
        &self,
        block: SealedBlockWithSenders,
        prune_modes: Option<&PruneModes>,
    ) -> ProviderResult<StoredBlockBodyIndices> {
        let ttd = if block.number == 0 {
            block.difficulty
        } else {
            let parent_block_number = block.number - 1;
            let parent_ttd = self.header_td_by_number(parent_block_number)?.unwrap_or_default();
            parent_ttd + block.difficulty
        };

        let mut writer = self.static_file_provider.latest_writer(StaticFileSegment::Headers)?;

        // Backfill: some tests start at a forward block number, but static files require no gaps.
        let segment_header = writer.user_header();
        if segment_header.block_end().is_none() && segment_header.expected_block_start() == 0 {
            for block_number in 0..block.number {
                let mut prev = block.header.clone().unseal();
                prev.number = block_number;
                writer.append_header(prev, U256::ZERO, B256::ZERO)?;
            }
        }

        writer.append_header(block.header.as_ref().clone(), ttd, block.hash())?;

        self.insert_block(block, prune_modes)
    }
}

/// For a given key, unwind all history shards that are below the given block number.
///
/// S - Sharded key subtype.
/// T - Table to walk over.
/// C - Cursor implementation.
///
/// This function walks the entries from the given start key and deletes all shards that belong to
/// the key and are below the given block number.
///
/// The boundary shard (the shard is split by the block number) is removed from the database. Any
/// indices that are above the block number are filtered out. The boundary shard is returned for
/// reinsertion (if it's not empty).
fn unwind_history_shards<S, T, C>(
    cursor: &mut C,
    start_key: T::Key,
    block_number: BlockNumber,
    mut shard_belongs_to_key: impl FnMut(&T::Key) -> bool,
) -> ProviderResult<Vec<u64>>
where
    T: Table<Value = BlockNumberList>,
    T::Key: AsRef<ShardedKey<S>>,
    C: DbCursorRO<T> + DbCursorRW<T>,
{
    let mut item = cursor.seek_exact(start_key)?;
    while let Some((sharded_key, list)) = item {
        // If the shard does not belong to the key, break.
        if !shard_belongs_to_key(&sharded_key) {
            break
        }
        cursor.delete_current()?;

        // Check the first item.
        // If it is greater or eq to the block number, delete it.
        let first = list.iter().next().expect("List can't be empty");
        if first >= block_number {
            item = cursor.prev()?;
            continue
        } else if block_number <= sharded_key.as_ref().highest_block_number {
            // Filter out all elements greater than block number.
            return Ok(list.iter().take_while(|i| *i < block_number).collect::<Vec<_>>())
        } else {
            return Ok(list.iter().collect::<Vec<_>>())
        }
    }

    Ok(Vec::new())
}

impl<TX: DbTx> DatabaseProvider<TX> {
    /// Creates a provider with an inner read-only transaction.
    pub const fn new(
        tx: TX,
        chain_spec: Arc<ChainSpec>,
        static_file_provider: StaticFileProvider,
    ) -> Self {
        Self { tx, chain_spec, static_file_provider }
    }

    /// Consume `DbTx` or `DbTxMut`.
    pub fn into_tx(self) -> TX {
        self.tx
    }

    /// Pass `DbTx` or `DbTxMut` mutable reference.
    pub fn tx_mut(&mut self) -> &mut TX {
        &mut self.tx
    }

    /// Pass `DbTx` or `DbTxMut` immutable reference.
    pub const fn tx_ref(&self) -> &TX {
        &self.tx
    }

    /// Returns a reference to the [`ChainSpec`].
    pub fn chain_spec(&self) -> &ChainSpec {
        &self.chain_spec
    }

    /// Disables long-lived read transaction safety guarantees for leaks prevention and
    /// observability improvements.
    ///
    /// CAUTION: In most of the cases, you want the safety guarantees for long read transactions
    /// enabled. Use this only if you're sure that no write transaction is open in parallel, meaning
    /// that Reth as a node is offline and not progressing.
    pub fn disable_long_read_transaction_safety(mut self) -> Self {
        self.tx.disable_long_read_transaction_safety();
        self
    }

    /// Return full table as Vec
    pub fn table<T: Table>(&self) -> Result<Vec<KeyValue<T>>, DatabaseError>
    where
        T::Key: Default + Ord,
    {
        self.tx
            .cursor_read::<T>()?
            .walk(Some(T::Key::default()))?
            .collect::<Result<Vec<_>, DatabaseError>>()
    }

    /// Iterates over read only values in the given table and collects them into a vector.
    ///
    /// Early-returns if the range is empty, without opening a cursor transaction.
    fn cursor_read_collect<T: Table<Key = u64>>(
        &self,
        range: impl RangeBounds<T::Key>,
    ) -> ProviderResult<Vec<T::Value>> {
        let capacity = match range_size_hint(&range) {
            Some(0) | None => return Ok(Vec::new()),
            Some(capacity) => capacity,
        };
        let mut cursor = self.tx.cursor_read::<T>()?;
        self.cursor_collect_with_capacity(&mut cursor, range, capacity)
    }

    /// Iterates over read only values in the given table and collects them into a vector.
    fn cursor_collect<T: Table<Key = u64>>(
        &self,
        cursor: &mut impl DbCursorRO<T>,
        range: impl RangeBounds<T::Key>,
    ) -> ProviderResult<Vec<T::Value>> {
        let capacity = range_size_hint(&range).unwrap_or(0);
        self.cursor_collect_with_capacity(cursor, range, capacity)
    }

    fn cursor_collect_with_capacity<T: Table<Key = u64>>(
        &self,
        cursor: &mut impl DbCursorRO<T>,
        range: impl RangeBounds<T::Key>,
        capacity: usize,
    ) -> ProviderResult<Vec<T::Value>> {
        let mut items = Vec::with_capacity(capacity);
        for entry in cursor.walk_range(range)? {
            items.push(entry?.1);
        }
        Ok(items)
    }

    fn transactions_by_tx_range_with_cursor<C>(
        &self,
        range: impl RangeBounds<TxNumber>,
        cursor: &mut C,
    ) -> ProviderResult<Vec<TransactionSignedNoHash>>
    where
        C: DbCursorRO<tables::Transactions>,
    {
        self.static_file_provider.get_range_with_static_file_or_database(
            StaticFileSegment::Transactions,
            to_range(range),
            |static_file, range, _| static_file.transactions_by_tx_range(range),
            |range, _| self.cursor_collect(cursor, range),
            |_| true,
        )
    }

    fn block_with_senders<H, HF, B, BF>(
        &self,
        id: BlockHashOrNumber,
        transaction_kind: TransactionVariant,
        header_by_number: HF,
        construct_block: BF,
    ) -> ProviderResult<Option<B>>
    where
        H: AsRef<Header>,
        HF: FnOnce(BlockNumber) -> ProviderResult<Option<H>>,
        BF: FnOnce(
            H,
            Vec<TransactionSigned>,
            Vec<Address>,
            Vec<Header>,
            Option<Withdrawals>,
            Option<Requests>,
        ) -> ProviderResult<Option<B>>,
    {
        let Some(block_number) = self.convert_hash_or_number(id)? else { return Ok(None) };
        let Some(header) = header_by_number(block_number)? else { return Ok(None) };

        let ommers = self.ommers(block_number.into())?.unwrap_or_default();
        let withdrawals =
            self.withdrawals_by_block(block_number.into(), header.as_ref().timestamp)?;
        let requests = self.requests_by_block(block_number.into(), header.as_ref().timestamp)?;

        // Get the block body
        //
        // If the body indices are not found, this means that the transactions either do not exist
        // in the database yet, or they do exit but are not indexed. If they exist but are not
        // indexed, we don't have enough information to return the block anyways, so we return
        // `None`.
        let Some(body) = self.block_body_indices(block_number)? else { return Ok(None) };

        let tx_range = body.tx_num_range();

        let (transactions, senders) = if tx_range.is_empty() {
            (vec![], vec![])
        } else {
            (self.transactions_by_tx_range(tx_range.clone())?, self.senders_by_tx_range(tx_range)?)
        };

        let body = transactions
            .into_iter()
            .map(|tx| match transaction_kind {
                TransactionVariant::NoHash => TransactionSigned {
                    // Caller explicitly asked for no hash, so we don't calculate it
                    hash: B256::ZERO,
                    signature: tx.signature,
                    transaction: tx.transaction,
                },
                TransactionVariant::WithHash => tx.with_hash(),
            })
            .collect();

        construct_block(header, body, senders, ommers, withdrawals, requests)
    }

    /// Returns a range of blocks from the database.
    ///
    /// Uses the provided `headers_range` to get the headers for the range, and `assemble_block` to
    /// construct blocks from the following inputs:
    ///     – Header
    ///     - Range of transaction numbers
    ///     – Ommers
    ///     – Withdrawals
    ///     – Requests
    ///     – Senders
    fn block_range<F, H, HF, R>(
        &self,
        range: RangeInclusive<BlockNumber>,
        headers_range: HF,
        mut assemble_block: F,
    ) -> ProviderResult<Vec<R>>
    where
        H: AsRef<Header>,
        HF: FnOnce(RangeInclusive<BlockNumber>) -> ProviderResult<Vec<H>>,
        F: FnMut(
            H,
            Range<TxNumber>,
            Vec<Header>,
            Option<Withdrawals>,
            Option<Requests>,
        ) -> ProviderResult<R>,
    {
        if range.is_empty() {
            return Ok(Vec::new())
        }

        let len = range.end().saturating_sub(*range.start()) as usize;
        let mut blocks = Vec::with_capacity(len);

        let headers = headers_range(range)?;
        let mut ommers_cursor = self.tx.cursor_read::<tables::BlockOmmers>()?;
        let mut withdrawals_cursor = self.tx.cursor_read::<tables::BlockWithdrawals>()?;
        let mut requests_cursor = self.tx.cursor_read::<tables::BlockRequests>()?;
        let mut block_body_cursor = self.tx.cursor_read::<tables::BlockBodyIndices>()?;

        for header in headers {
            let header_ref = header.as_ref();
            // If the body indices are not found, this means that the transactions either do
            // not exist in the database yet, or they do exit but are
            // not indexed. If they exist but are not indexed, we don't
            // have enough information to return the block anyways, so
            // we skip the block.
            if let Some((_, block_body_indices)) =
                block_body_cursor.seek_exact(header_ref.number)?
            {
                let tx_range = block_body_indices.tx_num_range();

                // If we are past shanghai, then all blocks should have a withdrawal list,
                // even if empty
                let withdrawals =
                    if self.chain_spec.is_shanghai_active_at_timestamp(header_ref.timestamp) {
                        Some(
                            withdrawals_cursor
                                .seek_exact(header_ref.number)?
                                .map(|(_, w)| w.withdrawals)
                                .unwrap_or_default(),
                        )
                    } else {
                        None
                    };
                let requests =
                    if self.chain_spec.is_prague_active_at_timestamp(header_ref.timestamp) {
                        Some(requests_cursor.seek_exact(header_ref.number)?.unwrap_or_default().1)
                    } else {
                        None
                    };
                let ommers =
                    if self.chain_spec.final_paris_total_difficulty(header_ref.number).is_some() {
                        Vec::new()
                    } else {
                        ommers_cursor
                            .seek_exact(header_ref.number)?
                            .map(|(_, o)| o.ommers)
                            .unwrap_or_default()
                    };

                if let Ok(b) = assemble_block(header, tx_range, ommers, withdrawals, requests) {
                    blocks.push(b);
                }
            }
        }

        Ok(blocks)
    }

    /// Returns a range of blocks from the database, along with the senders of each
    /// transaction in the blocks.
    ///
    /// Uses the provided `headers_range` to get the headers for the range, and `assemble_block` to
    /// construct blocks from the following inputs:
    ///     – Header
    ///     - Transactions
    ///     – Ommers
    ///     – Withdrawals
    ///     – Requests
    ///     – Senders
    fn block_with_senders_range<H, HF, B, BF>(
        &self,
        range: RangeInclusive<BlockNumber>,
        headers_range: HF,
        assemble_block: BF,
    ) -> ProviderResult<Vec<B>>
    where
        H: AsRef<Header>,
        HF: Fn(RangeInclusive<BlockNumber>) -> ProviderResult<Vec<H>>,
        BF: Fn(
            H,
            Vec<TransactionSigned>,
            Vec<Header>,
            Option<Withdrawals>,
            Option<Requests>,
            Vec<Address>,
        ) -> ProviderResult<B>,
    {
        let mut tx_cursor = self.tx.cursor_read::<tables::Transactions>()?;
        let mut senders_cursor = self.tx.cursor_read::<tables::TransactionSenders>()?;

        self.block_range(range, headers_range, |header, tx_range, ommers, withdrawals, requests| {
            let (body, senders) = if tx_range.is_empty() {
                (Vec::new(), Vec::new())
            } else {
                let body = self
                    .transactions_by_tx_range_with_cursor(tx_range.clone(), &mut tx_cursor)?
                    .into_iter()
                    .map(Into::into)
                    .collect::<Vec<TransactionSigned>>();
                // fetch senders from the senders table
                let known_senders =
                    senders_cursor
                        .walk_range(tx_range.clone())?
                        .collect::<Result<HashMap<_, _>, _>>()?;

                let mut senders = Vec::with_capacity(body.len());
                for (tx_num, tx) in tx_range.zip(body.iter()) {
                    match known_senders.get(&tx_num) {
                        None => {
                            // recover the sender from the transaction if not found
                            let sender = tx
                                .recover_signer_unchecked()
                                .ok_or_else(|| ProviderError::SenderRecoveryError)?;
                            senders.push(sender);
                        }
                        Some(sender) => senders.push(*sender),
                    }
                }

                (body, senders)
            };

            assemble_block(header, body, ommers, withdrawals, requests, senders)
        })
    }
}

impl<TX: DbTxMut + DbTx> DatabaseProvider<TX> {
    /// Commit database transaction.
    pub fn commit(self) -> ProviderResult<bool> {
        Ok(self.tx.commit()?)
    }

    // TODO(joshie) TEMPORARY should be moved to trait providers
    /// Unwind or peek at last N blocks of state recreating the [`ExecutionOutcome`].
    ///
    /// If UNWIND it set to true tip and latest state will be unwind
    /// and returned back with all the blocks
    ///
    /// If UNWIND is false we will just read the state/blocks and return them.
    ///
    /// 1. Iterate over the [`BlockBodyIndices`][tables::BlockBodyIndices] table to get all the
    ///    transaction ids.
    /// 2. Iterate over the [`StorageChangeSets`][tables::StorageChangeSets] table and the
    ///    [`AccountChangeSets`][tables::AccountChangeSets] tables in reverse order to reconstruct
    ///    the changesets.
    ///    - In order to have both the old and new values in the changesets, we also access the
    ///      plain state tables.
    /// 3. While iterating over the changeset tables, if we encounter a new account or storage slot,
    ///    we:
    ///     1. Take the old value from the changeset
    ///     2. Take the new value from the plain state
    ///     3. Save the old value to the local state
    /// 4. While iterating over the changeset tables, if we encounter an account/storage slot we
    ///    have seen before we:
    ///     1. Take the old value from the changeset
    ///     2. Take the new value from the local state
    ///     3. Set the local state to the value in the changeset
    pub fn unwind_or_peek_state<const TAKE: bool>(
        &self,
        range: RangeInclusive<BlockNumber>,
    ) -> ProviderResult<ExecutionOutcome> {
        if range.is_empty() {
            return Ok(ExecutionOutcome::default())
        }
        let start_block_number = *range.start();

        // We are not removing block meta as it is used to get block changesets.
        let block_bodies = self.get_or_take::<tables::BlockBodyIndices, false>(range.clone())?;

        // get transaction receipts
        let from_transaction_num =
            block_bodies.first().expect("already checked if there are blocks").1.first_tx_num();
        let to_transaction_num =
            block_bodies.last().expect("already checked if there are blocks").1.last_tx_num();

        let storage_range = BlockNumberAddress::range(range.clone());

        let storage_changeset =
            self.get_or_take::<tables::StorageChangeSets, TAKE>(storage_range)?;
        let account_changeset =
            self.get_or_take::<tables::AccountChangeSets, TAKE>(range.clone())?;

        // iterate previous value and get plain state value to create changeset
        // Double option around Account represent if Account state is know (first option) and
        // account is removed (Second Option)

        let mut bundle_builder = BundleBuilder::new(range);

        // This is not working for blocks that are not at tip. as plain state is not the last
        // state of end range. We should rename the functions or add support to access
        // History state. Accessing history state can be tricky but we are not gaining
        // anything.
        let mut plain_accounts_cursor = self.tx.cursor_write::<tables::PlainAccountState>()?;
        let mut plain_storage_cursor = self.tx.cursor_dup_write::<tables::PlainStorageState>()?;

        // add account changeset changes
        for (block_number, account_before) in account_changeset.into_iter().rev() {
            let AccountBeforeTx { info: old_info, address } = account_before;
            if !bundle_builder.get_states().contains(&address) {
                let new_info = plain_accounts_cursor.seek_exact(address)?.map(|kv| kv.1);
                if let Some(new_info) = new_info {
                    bundle_builder =
                        bundle_builder.state_present_account_info(address, into_revm_acc(new_info));
                }
            }
            if let Some(old_info) = old_info {
                bundle_builder =
                    bundle_builder.state_original_account_info(address, into_revm_acc(old_info));
            }

            // insert old info into reverts.
            bundle_builder = bundle_builder.revert_account_info(
                block_number,
                address,
                Some(old_info.map(into_revm_acc)),
            );
        }

        // add storage changeset changes
        for (block_and_address, old_storage) in storage_changeset.into_iter().rev() {
            let BlockNumberAddress((block_number, address)) = block_and_address;
            // get account state or insert from plain state.
            if !bundle_builder.get_states().contains(&address) {
                let present_info = plain_accounts_cursor.seek_exact(address)?.map(|kv| kv.1);
                if let Some(present_info) = present_info {
                    bundle_builder = bundle_builder
                        .state_original_account_info(address, into_revm_acc(present_info))
                        .state_present_account_info(address, into_revm_acc(present_info));
                }
            }

            let account_state = match bundle_builder.get_state_storage_mut().entry(address) {
                hash_map::Entry::Occupied(entry) => entry.into_mut(),
                hash_map::Entry::Vacant(entry) => entry.insert(HashMap::new()),
            };

            // match storage.
            match account_state.entry(old_storage.key.into()) {
                hash_map::Entry::Vacant(entry) => {
                    let new_storage = plain_storage_cursor
                        .seek_by_key_subkey(address, old_storage.key)?
                        .filter(|storage| storage.key == old_storage.key)
                        .unwrap_or_default();
                    entry.insert((old_storage.value, new_storage.value));
                }
                hash_map::Entry::Occupied(mut entry) => {
                    entry.get_mut().0 = old_storage.value;
                }
            };

            bundle_builder
                .get_revert_storage_mut()
                .entry((block_number, address))
                .or_default()
                .push((old_storage.key.into(), old_storage.value));
        }

        let bundle_state = bundle_builder.build();

        if TAKE {
            // iterate over local plain state remove all account and all storages.

            for (address, bundle_account) in &bundle_state.state {
                // revert account if needed.
                if bundle_account.is_info_changed() {
                    let existing_entry = plain_accounts_cursor.seek_exact(*address)?;
                    if let Some(account) = &bundle_account.original_info {
                        plain_accounts_cursor.upsert(*address, into_reth_acc(account.clone()))?;
                    } else if existing_entry.is_some() {
                        plain_accounts_cursor.delete_current()?;
                    }
                }

                // revert storages
                for (storage_key, storage_slot) in &bundle_account.storage {
                    let storage_key: B256 = (*storage_key).into();
                    let storage_entry =
                        StorageEntry { key: storage_key, value: storage_slot.original_value() };
                    // delete previous value
                    // TODO: This does not use dupsort features
                    if plain_storage_cursor
                        .seek_by_key_subkey(*address, storage_key)?
                        .filter(|s| s.key == storage_key)
                        .is_some()
                    {
                        plain_storage_cursor.delete_current()?
                    }

                    // insert value if needed
                    if storage_slot.original_value() != U256::ZERO {
                        plain_storage_cursor.upsert(*address, storage_entry)?;
                    }
                }
            }
        }

        // iterate over block body and create ExecutionResult
        let mut receipt_iter = self
            .get_or_take::<tables::Receipts, TAKE>(from_transaction_num..=to_transaction_num)?
            .into_iter();

        let mut receipts = Vec::new();
        // loop break if we are at the end of the blocks.
        for (_, block_body) in block_bodies {
            let mut block_receipts = Vec::with_capacity(block_body.tx_count as usize);
            for _ in block_body.tx_num_range() {
                if let Some((_, receipt)) = receipt_iter.next() {
                    block_receipts.push(Some(receipt));
                }
            }
            receipts.push(block_receipts);
        }

        Ok(ExecutionOutcome::new(
            bundle_state,
            reth_primitives::Receipts::from(receipts),
            start_block_number,
            Vec::new(),
        ))
    }

    /// Return list of entries from table
    ///
    /// If TAKE is true, opened cursor would be write and it would delete all values from db.
    #[inline]
    pub fn get_or_take<T: Table, const TAKE: bool>(
        &self,
        range: impl RangeBounds<T::Key>,
    ) -> Result<Vec<KeyValue<T>>, DatabaseError> {
        if TAKE {
            let mut cursor_write = self.tx.cursor_write::<T>()?;
            let mut walker = cursor_write.walk_range(range)?;
            let mut items = Vec::new();
            while let Some(i) = walker.next().transpose()? {
                walker.delete_current()?;
                items.push(i)
            }
            Ok(items)
        } else {
            self.tx.cursor_read::<T>()?.walk_range(range)?.collect::<Result<Vec<_>, _>>()
        }
    }

    /// Get requested blocks transaction with signer
    pub(crate) fn get_take_block_transaction_range<const TAKE: bool>(
        &self,
        range: impl RangeBounds<BlockNumber> + Clone,
    ) -> ProviderResult<Vec<(BlockNumber, Vec<TransactionSignedEcRecovered>)>> {
        // Raad range of block bodies to get all transactions id's of this range.
        let block_bodies = self.get_or_take::<tables::BlockBodyIndices, false>(range)?;

        if block_bodies.is_empty() {
            return Ok(Vec::new())
        }

        // Compute the first and last tx ID in the range
        let first_transaction = block_bodies.first().expect("If we have headers").1.first_tx_num();
        let last_transaction = block_bodies.last().expect("Not empty").1.last_tx_num();

        // If this is the case then all of the blocks in the range are empty
        if last_transaction < first_transaction {
            return Ok(block_bodies.into_iter().map(|(n, _)| (n, Vec::new())).collect())
        }

        // Get transactions and senders
        let transactions = self
            .get_or_take::<tables::Transactions, TAKE>(first_transaction..=last_transaction)?
            .into_iter()
            .map(|(id, tx)| (id, tx.into()))
            .collect::<Vec<(u64, TransactionSigned)>>();

        let mut senders = self.get_or_take::<tables::TransactionSenders, TAKE>(
            first_transaction..=last_transaction,
        )?;

        // Recover senders manually if not found in db
        // NOTE: Transactions are always guaranteed to be in the database whereas
        // senders might be pruned.
        if senders.len() != transactions.len() {
            if senders.len() > transactions.len() {
                error!(target: "providers::db", senders=%senders.len(), transactions=%transactions.len(),
                    first_tx=%first_transaction, last_tx=%last_transaction,
                    "unexpected senders and transactions mismatch");
            }
            let missing = transactions.len().saturating_sub(senders.len());
            senders.reserve(missing);
            // Find all missing senders, their corresponding tx numbers and indexes to the original
            // `senders` vector at which the recovered senders will be inserted.
            let mut missing_senders = Vec::with_capacity(missing);
            {
                let mut senders = senders.iter().peekable();

                // `transactions` contain all entries. `senders` contain _some_ of the senders for
                // these transactions. Both are sorted and indexed by `TxNumber`.
                //
                // The general idea is to iterate on both `transactions` and `senders`, and advance
                // the `senders` iteration only if it matches the current `transactions` entry's
                // `TxNumber`. Otherwise, add the transaction to the list of missing senders.
                for (i, (tx_number, transaction)) in transactions.iter().enumerate() {
                    if let Some((sender_tx_number, _)) = senders.peek() {
                        if sender_tx_number == tx_number {
                            // If current sender's `TxNumber` matches current transaction's
                            // `TxNumber`, advance the senders iterator.
                            senders.next();
                        } else {
                            // If current sender's `TxNumber` doesn't match current transaction's
                            // `TxNumber`, add it to missing senders.
                            missing_senders.push((i, tx_number, transaction));
                        }
                    } else {
                        // If there's no more senders left, but we're still iterating over
                        // transactions, add them to missing senders
                        missing_senders.push((i, tx_number, transaction));
                    }
                }
            }

            // Recover senders
            let recovered_senders = TransactionSigned::recover_signers(
                missing_senders.iter().map(|(_, _, tx)| *tx).collect::<Vec<_>>(),
                missing_senders.len(),
            )
            .ok_or(ProviderError::SenderRecoveryError)?;

            // Insert recovered senders along with tx numbers at the corresponding indexes to the
            // original `senders` vector
            for ((i, tx_number, _), sender) in missing_senders.into_iter().zip(recovered_senders) {
                // Insert will put recovered senders at necessary positions and shift the rest
                senders.insert(i, (*tx_number, sender));
            }

            // Debug assertions which are triggered during the test to ensure that all senders are
            // present and sorted
            debug_assert_eq!(senders.len(), transactions.len(), "missing one or more senders");
            debug_assert!(
                senders.iter().tuple_windows().all(|(a, b)| a.0 < b.0),
                "senders not sorted"
            );
        }

        if TAKE {
            // Remove TransactionHashNumbers
            let mut tx_hash_cursor = self.tx.cursor_write::<tables::TransactionHashNumbers>()?;
            for (_, tx) in &transactions {
                if tx_hash_cursor.seek_exact(tx.hash())?.is_some() {
                    tx_hash_cursor.delete_current()?;
                }
            }

            // Remove TransactionBlocks index if there are transaction present
            if !transactions.is_empty() {
                let tx_id_range = transactions.first().unwrap().0..=transactions.last().unwrap().0;
                self.get_or_take::<tables::TransactionBlocks, TAKE>(tx_id_range)?;
            }
        }

        // Merge transaction into blocks
        let mut block_tx = Vec::with_capacity(block_bodies.len());
        let mut senders = senders.into_iter();
        let mut transactions = transactions.into_iter();
        for (block_number, block_body) in block_bodies {
            let mut one_block_tx = Vec::with_capacity(block_body.tx_count as usize);
            for _ in block_body.tx_num_range() {
                let tx = transactions.next();
                let sender = senders.next();

                let recovered = match (tx, sender) {
                    (Some((tx_id, tx)), Some((sender_tx_id, sender))) => {
                        if tx_id != sender_tx_id {
                            Err(ProviderError::MismatchOfTransactionAndSenderId { tx_id })
                        } else {
                            Ok(TransactionSignedEcRecovered::from_signed_transaction(tx, sender))
                        }
                    }
                    (Some((tx_id, _)), _) | (_, Some((tx_id, _))) => {
                        Err(ProviderError::MismatchOfTransactionAndSenderId { tx_id })
                    }
                    (None, None) => Err(ProviderError::BlockBodyTransactionCount),
                }?;
                one_block_tx.push(recovered)
            }
            block_tx.push((block_number, one_block_tx));
        }

        Ok(block_tx)
    }

    /// Get or unwind the given range of blocks.
    pub fn get_take_block_range<const TAKE: bool>(
        &self,
        range: impl RangeBounds<BlockNumber> + Clone,
    ) -> ProviderResult<Vec<SealedBlockWithSenders>> {
        // For blocks we need:
        //
        // - Headers
        // - Bodies (transactions)
        // - Uncles/ommers
        // - Withdrawals
        // - Requests
        // - Signers

        let block_headers = self.get_or_take::<tables::Headers, TAKE>(range.clone())?;
        if block_headers.is_empty() {
            return Ok(Vec::new())
        }

        let block_header_hashes =
            self.get_or_take::<tables::CanonicalHeaders, TAKE>(range.clone())?;
        let block_ommers = self.get_or_take::<tables::BlockOmmers, TAKE>(range.clone())?;
        let block_withdrawals =
            self.get_or_take::<tables::BlockWithdrawals, TAKE>(range.clone())?;
        let block_requests = self.get_or_take::<tables::BlockRequests, TAKE>(range.clone())?;

        let block_tx = self.get_take_block_transaction_range::<TAKE>(range.clone())?;

        if TAKE {
            // rm HeaderTerminalDifficulties
            self.get_or_take::<tables::HeaderTerminalDifficulties, TAKE>(range)?;
            // rm HeaderNumbers
            let mut header_number_cursor = self.tx.cursor_write::<tables::HeaderNumbers>()?;
            for (_, hash) in &block_header_hashes {
                if header_number_cursor.seek_exact(*hash)?.is_some() {
                    header_number_cursor.delete_current()?;
                }
            }
        }

        // merge all into block
        let block_header_iter = block_headers.into_iter();
        let block_header_hashes_iter = block_header_hashes.into_iter();
        let block_tx_iter = block_tx.into_iter();

        // Ommers can be empty for some blocks
        let mut block_ommers_iter = block_ommers.into_iter();
        let mut block_withdrawals_iter = block_withdrawals.into_iter();
        let mut block_requests_iter = block_requests.into_iter();
        let mut block_ommers = block_ommers_iter.next();
        let mut block_withdrawals = block_withdrawals_iter.next();
        let mut block_requests = block_requests_iter.next();

        let mut blocks = Vec::new();
        for ((main_block_number, header), (_, header_hash), (_, tx)) in
            izip!(block_header_iter.into_iter(), block_header_hashes_iter, block_tx_iter)
        {
            let header = header.seal(header_hash);

            let (body, senders) = tx.into_iter().map(|tx| tx.to_components()).unzip();

            // Ommers can be missing
            let mut ommers = Vec::new();
            if let Some((block_number, _)) = block_ommers.as_ref() {
                if *block_number == main_block_number {
                    ommers = block_ommers.take().unwrap().1.ommers;
                    block_ommers = block_ommers_iter.next();
                }
            };

            // withdrawal can be missing
            let shanghai_is_active =
                self.chain_spec.is_shanghai_active_at_timestamp(header.timestamp);
            let mut withdrawals = Some(Withdrawals::default());
            if shanghai_is_active {
                if let Some((block_number, _)) = block_withdrawals.as_ref() {
                    if *block_number == main_block_number {
                        withdrawals = Some(block_withdrawals.take().unwrap().1.withdrawals);
                        block_withdrawals = block_withdrawals_iter.next();
                    }
                }
            } else {
                withdrawals = None
            }

            // requests can be missing
            let prague_is_active = self.chain_spec.is_prague_active_at_timestamp(header.timestamp);
            let mut requests = Some(Requests::default());
            if prague_is_active {
                if let Some((block_number, _)) = block_requests.as_ref() {
                    if *block_number == main_block_number {
                        requests = Some(block_requests.take().unwrap().1);
                        block_requests = block_requests_iter.next();
                    }
                }
            } else {
                requests = None;
            }

            blocks.push(SealedBlockWithSenders {
                block: SealedBlock { header, body, ommers, withdrawals, requests },
                senders,
            })
        }

        Ok(blocks)
    }

    /// Unwind table by some number key.
    /// Returns number of rows unwound.
    ///
    /// Note: Key is not inclusive and specified key would stay in db.
    #[inline]
    pub fn unwind_table_by_num<T>(&self, num: u64) -> Result<usize, DatabaseError>
    where
        T: Table<Key = u64>,
    {
        self.unwind_table::<T, _>(num, |key| key)
    }

    /// Unwind the table to a provided number key.
    /// Returns number of rows unwound.
    ///
    /// Note: Key is not inclusive and specified key would stay in db.
    pub(crate) fn unwind_table<T, F>(
        &self,
        key: u64,
        mut selector: F,
    ) -> Result<usize, DatabaseError>
    where
        T: Table,
        F: FnMut(T::Key) -> u64,
    {
        let mut cursor = self.tx.cursor_write::<T>()?;
        let mut reverse_walker = cursor.walk_back(None)?;
        let mut deleted = 0;

        while let Some(Ok((entry_key, _))) = reverse_walker.next() {
            if selector(entry_key.clone()) <= key {
                break
            }
            reverse_walker.delete_current()?;
            deleted += 1;
        }

        Ok(deleted)
    }

    /// Unwind a table forward by a [`Walker`][reth_db_api::cursor::Walker] on another table
    pub fn unwind_table_by_walker<T1, T2>(&self, start_at: T1::Key) -> Result<(), DatabaseError>
    where
        T1: Table,
        T2: Table<Key = T1::Value>,
    {
        let mut cursor = self.tx.cursor_write::<T1>()?;
        let mut walker = cursor.walk(Some(start_at))?;
        while let Some((_, value)) = walker.next().transpose()? {
            self.tx.delete::<T2>(value, None)?;
        }
        Ok(())
    }

    /// Prune the table for the specified pre-sorted key iterator.
    ///
    /// Returns number of rows pruned.
    pub fn prune_table_with_iterator<T: Table>(
        &self,
        keys: impl IntoIterator<Item = T::Key>,
        limiter: &mut PruneLimiter,
        mut delete_callback: impl FnMut(TableRow<T>),
    ) -> Result<(usize, bool), DatabaseError> {
        let mut cursor = self.tx.cursor_write::<T>()?;
        let mut keys = keys.into_iter();

        let mut deleted_entries = 0;

        for key in &mut keys {
            if limiter.is_limit_reached() {
                debug!(
                    target: "providers::db",
                    ?limiter,
                    deleted_entries_limit = %limiter.is_deleted_entries_limit_reached(),
                    time_limit = %limiter.is_time_limit_reached(),
                    table = %T::NAME,
                    "Pruning limit reached"
                );
                break
            }

            let row = cursor.seek_exact(key)?;
            if let Some(row) = row {
                cursor.delete_current()?;
                limiter.increment_deleted_entries_count();
                deleted_entries += 1;
                delete_callback(row);
            }
        }

        let done = keys.next().is_none();
        Ok((deleted_entries, done))
    }

    /// Prune the table for the specified key range.
    ///
    /// Returns number of rows pruned.
    pub fn prune_table_with_range<T: Table>(
        &self,
        keys: impl RangeBounds<T::Key> + Clone + Debug,
        limiter: &mut PruneLimiter,
        mut skip_filter: impl FnMut(&TableRow<T>) -> bool,
        mut delete_callback: impl FnMut(TableRow<T>),
    ) -> Result<(usize, bool), DatabaseError> {
        let mut cursor = self.tx.cursor_write::<T>()?;
        let mut walker = cursor.walk_range(keys)?;

        let mut deleted_entries = 0;

        let done = loop {
            // check for time out must be done in this scope since it's not done in
            // `prune_table_with_range_step`
            if limiter.is_limit_reached() {
                debug!(
                    target: "providers::db",
                    ?limiter,
                    deleted_entries_limit = %limiter.is_deleted_entries_limit_reached(),
                    time_limit = %limiter.is_time_limit_reached(),
                    table = %T::NAME,
                    "Pruning limit reached"
                );
                break false
            }

            let done = self.prune_table_with_range_step(
                &mut walker,
                limiter,
                &mut skip_filter,
                &mut delete_callback,
            )?;

            if done {
                break true
            } else {
                deleted_entries += 1;
            }
        };

        Ok((deleted_entries, done))
    }

    /// Steps once with the given walker and prunes the entry in the table.
    ///
    /// Returns `true` if the walker is finished, `false` if it may have more data to prune.
    ///
    /// CAUTION: Pruner limits are not checked. This allows for a clean exit of a prune run that's
    /// pruning different tables concurrently, by letting them step to the same height before
    /// timing out.
    pub fn prune_table_with_range_step<T: Table>(
        &self,
        walker: &mut RangeWalker<'_, T, <TX as DbTxMut>::CursorMut<T>>,
        limiter: &mut PruneLimiter,
        skip_filter: &mut impl FnMut(&TableRow<T>) -> bool,
        delete_callback: &mut impl FnMut(TableRow<T>),
    ) -> Result<bool, DatabaseError> {
        let Some(res) = walker.next() else { return Ok(true) };

        let row = res?;

        if !skip_filter(&row) {
            walker.delete_current()?;
            limiter.increment_deleted_entries_count();
            delete_callback(row);
        }

        Ok(false)
    }

    /// Load shard and remove it. If list is empty, last shard was full or
    /// there are no shards at all.
    fn take_shard<T>(&self, key: T::Key) -> ProviderResult<Vec<u64>>
    where
        T: Table<Value = BlockNumberList>,
    {
        let mut cursor = self.tx.cursor_read::<T>()?;
        let shard = cursor.seek_exact(key)?;
        if let Some((shard_key, list)) = shard {
            // delete old shard so new one can be inserted.
            self.tx.delete::<T>(shard_key, None)?;
            let list = list.iter().collect::<Vec<_>>();
            return Ok(list)
        }
        Ok(Vec::new())
    }

    /// Insert history index to the database.
    ///
    /// For each updated partial key, this function removes the last shard from
    /// the database (if any), appends the new indices to it, chunks the resulting integer list and
    /// inserts the new shards back into the database.
    ///
    /// This function is used by history indexing stages.
    fn append_history_index<P, T>(
        &self,
        index_updates: BTreeMap<P, Vec<u64>>,
        mut sharded_key_factory: impl FnMut(P, BlockNumber) -> T::Key,
    ) -> ProviderResult<()>
    where
        P: Copy,
        T: Table<Value = BlockNumberList>,
    {
        for (partial_key, indices) in index_updates {
            let last_shard = self.take_shard::<T>(sharded_key_factory(partial_key, u64::MAX))?;
            // chunk indices and insert them in shards of N size.
            let indices = last_shard.iter().chain(indices.iter());
            let chunks = indices
                .chunks(sharded_key::NUM_OF_INDICES_IN_SHARD)
                .into_iter()
                .map(|chunks| chunks.copied().collect())
                .collect::<Vec<Vec<_>>>();

            let mut chunks = chunks.into_iter().peekable();
            while let Some(list) = chunks.next() {
                let highest_block_number = if chunks.peek().is_some() {
                    *list.last().expect("`chunks` does not return empty list")
                } else {
                    // Insert last list with u64::MAX
                    u64::MAX
                };
                self.tx.put::<T>(
                    sharded_key_factory(partial_key, highest_block_number),
                    BlockNumberList::new_pre_sorted(list),
                )?;
            }
        }
        Ok(())
    }
}

impl<TX: DbTx> AccountReader for DatabaseProvider<TX> {
    fn basic_account(&self, address: Address) -> ProviderResult<Option<Account>> {
        Ok(self.tx.get::<tables::PlainAccountState>(address)?)
    }
}

impl<TX: DbTx> AccountExtReader for DatabaseProvider<TX> {
    fn changed_accounts_with_range(
        &self,
        range: impl RangeBounds<BlockNumber>,
    ) -> ProviderResult<BTreeSet<Address>> {
        self.tx
            .cursor_read::<tables::AccountChangeSets>()?
            .walk_range(range)?
            .map(|entry| {
                entry.map(|(_, account_before)| account_before.address).map_err(Into::into)
            })
            .collect()
    }

    fn basic_accounts(
        &self,
        iter: impl IntoIterator<Item = Address>,
    ) -> ProviderResult<Vec<(Address, Option<Account>)>> {
        let mut plain_accounts = self.tx.cursor_read::<tables::PlainAccountState>()?;
        Ok(iter
            .into_iter()
            .map(|address| plain_accounts.seek_exact(address).map(|a| (address, a.map(|(_, v)| v))))
            .collect::<Result<Vec<_>, _>>()?)
    }

    fn changed_accounts_and_blocks_with_range(
        &self,
        range: RangeInclusive<BlockNumber>,
    ) -> ProviderResult<BTreeMap<Address, Vec<u64>>> {
        let mut changeset_cursor = self.tx.cursor_read::<tables::AccountChangeSets>()?;

        let account_transitions = changeset_cursor.walk_range(range)?.try_fold(
            BTreeMap::new(),
            |mut accounts: BTreeMap<Address, Vec<u64>>, entry| -> ProviderResult<_> {
                let (index, account) = entry?;
                accounts.entry(account.address).or_default().push(index);
                Ok(accounts)
            },
        )?;

        Ok(account_transitions)
    }
}

impl<TX: DbTx> ChangeSetReader for DatabaseProvider<TX> {
    fn account_block_changeset(
        &self,
        block_number: BlockNumber,
    ) -> ProviderResult<Vec<AccountBeforeTx>> {
        let range = block_number..=block_number;
        self.tx
            .cursor_read::<tables::AccountChangeSets>()?
            .walk_range(range)?
            .map(|result| -> ProviderResult<_> {
                let (_, account_before) = result?;
                Ok(account_before)
            })
            .collect()
    }
}

impl<TX: DbTx> HeaderSyncGapProvider for DatabaseProvider<TX> {
    fn sync_gap(
        &self,
        tip: watch::Receiver<B256>,
        highest_uninterrupted_block: BlockNumber,
    ) -> ProviderResult<HeaderSyncGap> {
        let static_file_provider = self.static_file_provider();

        // Make sure Headers static file is at the same height. If it's further, this
        // input execution was interrupted previously and we need to unwind the static file.
        let next_static_file_block_num = static_file_provider
            .get_highest_static_file_block(StaticFileSegment::Headers)
            .map(|id| id + 1)
            .unwrap_or_default();
        let next_block = highest_uninterrupted_block + 1;

        match next_static_file_block_num.cmp(&next_block) {
            // The node shutdown between an executed static file commit and before the database
            // commit, so we need to unwind the static files.
            Ordering::Greater => {
                let mut static_file_producer =
                    static_file_provider.latest_writer(StaticFileSegment::Headers)?;
                static_file_producer.prune_headers(next_static_file_block_num - next_block)?;
                // Since this is a database <-> static file inconsistency, we commit the change
                // straight away.
                static_file_producer.commit()?
            }
            Ordering::Less => {
                // There's either missing or corrupted files.
                return Err(ProviderError::HeaderNotFound(next_static_file_block_num.into()))
            }
            Ordering::Equal => {}
        }

        let local_head = static_file_provider
            .sealed_header(highest_uninterrupted_block)?
            .ok_or_else(|| ProviderError::HeaderNotFound(highest_uninterrupted_block.into()))?;

        let target = SyncTarget::Tip(*tip.borrow());

        Ok(HeaderSyncGap { local_head, target })
    }
}

impl<TX: DbTx> HeaderProvider for DatabaseProvider<TX> {
    fn header(&self, block_hash: &BlockHash) -> ProviderResult<Option<Header>> {
        if let Some(num) = self.block_number(*block_hash)? {
            Ok(self.header_by_number(num)?)
        } else {
            Ok(None)
        }
    }

    fn header_by_number(&self, num: BlockNumber) -> ProviderResult<Option<Header>> {
        self.static_file_provider.get_with_static_file_or_database(
            StaticFileSegment::Headers,
            num,
            |static_file| static_file.header_by_number(num),
            || Ok(self.tx.get::<tables::Headers>(num)?),
        )
    }

    fn header_td(&self, block_hash: &BlockHash) -> ProviderResult<Option<U256>> {
        if let Some(num) = self.block_number(*block_hash)? {
            self.header_td_by_number(num)
        } else {
            Ok(None)
        }
    }

    fn header_td_by_number(&self, number: BlockNumber) -> ProviderResult<Option<U256>> {
        if let Some(td) = self.chain_spec.final_paris_total_difficulty(number) {
            // if this block is higher than the final paris(merge) block, return the final paris
            // difficulty
            return Ok(Some(td))
        }

        self.static_file_provider.get_with_static_file_or_database(
            StaticFileSegment::Headers,
            number,
            |static_file| static_file.header_td_by_number(number),
            || Ok(self.tx.get::<tables::HeaderTerminalDifficulties>(number)?.map(|td| td.0)),
        )
    }

    fn headers_range(&self, range: impl RangeBounds<BlockNumber>) -> ProviderResult<Vec<Header>> {
        self.static_file_provider.get_range_with_static_file_or_database(
            StaticFileSegment::Headers,
            to_range(range),
            |static_file, range, _| static_file.headers_range(range),
            |range, _| self.cursor_read_collect::<tables::Headers>(range).map_err(Into::into),
            |_| true,
        )
    }

    fn sealed_header(&self, number: BlockNumber) -> ProviderResult<Option<SealedHeader>> {
        self.static_file_provider.get_with_static_file_or_database(
            StaticFileSegment::Headers,
            number,
            |static_file| static_file.sealed_header(number),
            || {
                if let Some(header) = self.header_by_number(number)? {
                    let hash = self
                        .block_hash(number)?
                        .ok_or_else(|| ProviderError::HeaderNotFound(number.into()))?;
                    Ok(Some(header.seal(hash)))
                } else {
                    Ok(None)
                }
            },
        )
    }

    fn sealed_headers_while(
        &self,
        range: impl RangeBounds<BlockNumber>,
        predicate: impl FnMut(&SealedHeader) -> bool,
    ) -> ProviderResult<Vec<SealedHeader>> {
        self.static_file_provider.get_range_with_static_file_or_database(
            StaticFileSegment::Headers,
            to_range(range),
            |static_file, range, predicate| static_file.sealed_headers_while(range, predicate),
            |range, mut predicate| {
                let mut headers = vec![];
                for entry in self.tx.cursor_read::<tables::Headers>()?.walk_range(range)? {
                    let (number, header) = entry?;
                    let hash = self
                        .block_hash(number)?
                        .ok_or_else(|| ProviderError::HeaderNotFound(number.into()))?;
                    let sealed = header.seal(hash);
                    if !predicate(&sealed) {
                        break
                    }
                    headers.push(sealed);
                }
                Ok(headers)
            },
            predicate,
        )
    }
}

impl<TX: DbTx> BlockHashReader for DatabaseProvider<TX> {
    fn block_hash(&self, number: u64) -> ProviderResult<Option<B256>> {
        self.static_file_provider.get_with_static_file_or_database(
            StaticFileSegment::Headers,
            number,
            |static_file| static_file.block_hash(number),
            || Ok(self.tx.get::<tables::CanonicalHeaders>(number)?),
        )
    }

    fn canonical_hashes_range(
        &self,
        start: BlockNumber,
        end: BlockNumber,
    ) -> ProviderResult<Vec<B256>> {
        self.static_file_provider.get_range_with_static_file_or_database(
            StaticFileSegment::Headers,
            start..end,
            |static_file, range, _| static_file.canonical_hashes_range(range.start, range.end),
            |range, _| {
                self.cursor_read_collect::<tables::CanonicalHeaders>(range).map_err(Into::into)
            },
            |_| true,
        )
    }
}

impl<TX: DbTx> BlockNumReader for DatabaseProvider<TX> {
    fn chain_info(&self) -> ProviderResult<ChainInfo> {
        let best_number = self.best_block_number()?;
        let best_hash = self.block_hash(best_number)?.unwrap_or_default();
        Ok(ChainInfo { best_hash, best_number })
    }

    fn best_block_number(&self) -> ProviderResult<BlockNumber> {
        Ok(self
            .get_stage_checkpoint(StageId::Finish)?
            .map(|checkpoint| checkpoint.block_number)
            .unwrap_or_default())
    }

    fn last_block_number(&self) -> ProviderResult<BlockNumber> {
        Ok(self
            .tx
            .cursor_read::<tables::CanonicalHeaders>()?
            .last()?
            .map(|(num, _)| num)
            .max(
                self.static_file_provider.get_highest_static_file_block(StaticFileSegment::Headers),
            )
            .unwrap_or_default())
    }

    fn block_number(&self, hash: B256) -> ProviderResult<Option<BlockNumber>> {
        Ok(self.tx.get::<tables::HeaderNumbers>(hash)?)
    }
}

impl<TX: DbTx> BlockReader for DatabaseProvider<TX> {
    fn find_block_by_hash(&self, hash: B256, source: BlockSource) -> ProviderResult<Option<Block>> {
        if source.is_database() {
            self.block(hash.into())
        } else {
            Ok(None)
        }
    }

    /// Returns the block with matching number from database.
    ///
    /// If the header for this block is not found, this returns `None`.
    /// If the header is found, but the transactions either do not exist, or are not indexed, this
    /// will return None.
    fn block(&self, id: BlockHashOrNumber) -> ProviderResult<Option<Block>> {
        if let Some(number) = self.convert_hash_or_number(id)? {
            if let Some(header) = self.header_by_number(number)? {
                let withdrawals = self.withdrawals_by_block(number.into(), header.timestamp)?;
                let ommers = self.ommers(number.into())?.unwrap_or_default();
                let requests = self.requests_by_block(number.into(), header.timestamp)?;
                // If the body indices are not found, this means that the transactions either do not
                // exist in the database yet, or they do exit but are not indexed.
                // If they exist but are not indexed, we don't have enough
                // information to return the block anyways, so we return `None`.
                let transactions = match self.transactions_by_block(number.into())? {
                    Some(transactions) => transactions,
                    None => return Ok(None),
                };

                return Ok(Some(Block { header, body: transactions, ommers, withdrawals, requests }))
            }
        }

        Ok(None)
    }

    fn pending_block(&self) -> ProviderResult<Option<SealedBlock>> {
        Ok(None)
    }

    fn pending_block_with_senders(&self) -> ProviderResult<Option<SealedBlockWithSenders>> {
        Ok(None)
    }

    fn pending_block_and_receipts(&self) -> ProviderResult<Option<(SealedBlock, Vec<Receipt>)>> {
        Ok(None)
    }

    fn ommers(&self, id: BlockHashOrNumber) -> ProviderResult<Option<Vec<Header>>> {
        if let Some(number) = self.convert_hash_or_number(id)? {
            // If the Paris (Merge) hardfork block is known and block is after it, return empty
            // ommers.
            if self.chain_spec.final_paris_total_difficulty(number).is_some() {
                return Ok(Some(Vec::new()))
            }

            let ommers = self.tx.get::<tables::BlockOmmers>(number)?.map(|o| o.ommers);
            return Ok(ommers)
        }

        Ok(None)
    }

    fn block_body_indices(&self, num: u64) -> ProviderResult<Option<StoredBlockBodyIndices>> {
        Ok(self.tx.get::<tables::BlockBodyIndices>(num)?)
    }

    /// Returns the block with senders with matching number or hash from database.
    ///
    /// **NOTE: The transactions have invalid hashes, since they would need to be calculated on the
    /// spot, and we want fast querying.**
    ///
    /// If the header for this block is not found, this returns `None`.
    /// If the header is found, but the transactions either do not exist, or are not indexed, this
    /// will return None.
    fn block_with_senders(
        &self,
        id: BlockHashOrNumber,
        transaction_kind: TransactionVariant,
    ) -> ProviderResult<Option<BlockWithSenders>> {
        self.block_with_senders(
            id,
            transaction_kind,
            |block_number| self.header_by_number(block_number),
            |header, body, senders, ommers, withdrawals, requests| {
                Block { header, body, ommers, withdrawals, requests }
                    // Note: we're using unchecked here because we know the block contains valid txs
                    // wrt to its height and can ignore the s value check so pre
                    // EIP-2 txs are allowed
                    .try_with_senders_unchecked(senders)
                    .map(Some)
                    .map_err(|_| ProviderError::SenderRecoveryError)
            },
        )
    }

    fn sealed_block_with_senders(
        &self,
        id: BlockHashOrNumber,
        transaction_kind: TransactionVariant,
    ) -> ProviderResult<Option<SealedBlockWithSenders>> {
        self.block_with_senders(
            id,
            transaction_kind,
            |block_number| self.sealed_header(block_number),
            |header, body, senders, ommers, withdrawals, requests| {
                SealedBlock { header, body, ommers, withdrawals, requests }
                    // Note: we're using unchecked here because we know the block contains valid txs
                    // wrt to its height and can ignore the s value check so pre
                    // EIP-2 txs are allowed
                    .try_with_senders_unchecked(senders)
                    .map(Some)
                    .map_err(|_| ProviderError::SenderRecoveryError)
            },
        )
    }

    fn block_range(&self, range: RangeInclusive<BlockNumber>) -> ProviderResult<Vec<Block>> {
        let mut tx_cursor = self.tx.cursor_read::<tables::Transactions>()?;
        self.block_range(
            range,
            |range| self.headers_range(range),
            |header, tx_range, ommers, withdrawals, requests| {
                let body = if tx_range.is_empty() {
                    Vec::new()
                } else {
                    self.transactions_by_tx_range_with_cursor(tx_range, &mut tx_cursor)?
                        .into_iter()
                        .map(Into::into)
                        .collect()
                };
                Ok(Block { header, body, ommers, withdrawals, requests })
            },
        )
    }

    fn block_with_senders_range(
        &self,
        range: RangeInclusive<BlockNumber>,
    ) -> ProviderResult<Vec<BlockWithSenders>> {
        self.block_with_senders_range(
            range,
            |range| self.headers_range(range),
            |header, body, ommers, withdrawals, requests, senders| {
                Block { header, body, ommers, withdrawals, requests }
                    .try_with_senders_unchecked(senders)
                    .map_err(|_| ProviderError::SenderRecoveryError)
            },
        )
    }

    fn sealed_block_with_senders_range(
        &self,
        range: RangeInclusive<BlockNumber>,
    ) -> ProviderResult<Vec<SealedBlockWithSenders>> {
        self.block_with_senders_range(
            range,
            |range| self.sealed_headers_range(range),
            |header, body, ommers, withdrawals, requests, senders| {
                SealedBlockWithSenders::new(
                    SealedBlock { header, body, ommers, withdrawals, requests },
                    senders,
                )
                .ok_or(ProviderError::SenderRecoveryError)
            },
        )
    }
}

impl<TX: DbTx> TransactionsProviderExt for DatabaseProvider<TX> {
    /// Recovers transaction hashes by walking through `Transactions` table and
    /// calculating them in a parallel manner. Returned unsorted.
    fn transaction_hashes_by_range(
        &self,
        tx_range: Range<TxNumber>,
    ) -> ProviderResult<Vec<(TxHash, TxNumber)>> {
        self.static_file_provider.get_range_with_static_file_or_database(
            StaticFileSegment::Transactions,
            tx_range,
            |static_file, range, _| static_file.transaction_hashes_by_range(range),
            |tx_range, _| {
                let mut tx_cursor = self.tx.cursor_read::<tables::Transactions>()?;
                let tx_range_size = tx_range.clone().count();
                let tx_walker = tx_cursor.walk_range(tx_range)?;

                let chunk_size = (tx_range_size / rayon::current_num_threads()).max(1);
                let mut channels = Vec::with_capacity(chunk_size);
                let mut transaction_count = 0;

                #[inline]
                fn calculate_hash(
                    entry: Result<(TxNumber, TransactionSignedNoHash), DatabaseError>,
                    rlp_buf: &mut Vec<u8>,
                ) -> Result<(B256, TxNumber), Box<ProviderError>> {
                    let (tx_id, tx) = entry.map_err(|e| Box::new(e.into()))?;
                    tx.transaction.encode_with_signature(&tx.signature, rlp_buf, false);
                    Ok((keccak256(rlp_buf), tx_id))
                }

                for chunk in &tx_walker.chunks(chunk_size) {
                    let (tx, rx) = mpsc::channel();
                    channels.push(rx);

                    // Note: Unfortunate side-effect of how chunk is designed in itertools (it is
                    // not Send)
                    let chunk: Vec<_> = chunk.collect();
                    transaction_count += chunk.len();

                    // Spawn the task onto the global rayon pool
                    // This task will send the results through the channel after it has calculated
                    // the hash.
                    rayon::spawn(move || {
                        let mut rlp_buf = Vec::with_capacity(128);
                        for entry in chunk {
                            rlp_buf.clear();
                            let _ = tx.send(calculate_hash(entry, &mut rlp_buf));
                        }
                    });
                }
                let mut tx_list = Vec::with_capacity(transaction_count);

                // Iterate over channels and append the tx hashes unsorted
                for channel in channels {
                    while let Ok(tx) = channel.recv() {
                        let (tx_hash, tx_id) = tx.map_err(|boxed| *boxed)?;
                        tx_list.push((tx_hash, tx_id));
                    }
                }

                Ok(tx_list)
            },
            |_| true,
        )
    }
}

// Calculates the hash of the given transaction
impl<TX: DbTx> TransactionsProvider for DatabaseProvider<TX> {
    fn transaction_id(&self, tx_hash: TxHash) -> ProviderResult<Option<TxNumber>> {
        Ok(self.tx.get::<tables::TransactionHashNumbers>(tx_hash)?)
    }

    fn transaction_by_id(&self, id: TxNumber) -> ProviderResult<Option<TransactionSigned>> {
        self.static_file_provider.get_with_static_file_or_database(
            StaticFileSegment::Transactions,
            id,
            |static_file| static_file.transaction_by_id(id),
            || Ok(self.tx.get::<tables::Transactions>(id)?.map(Into::into)),
        )
    }

    fn transaction_by_id_no_hash(
        &self,
        id: TxNumber,
    ) -> ProviderResult<Option<TransactionSignedNoHash>> {
        self.static_file_provider.get_with_static_file_or_database(
            StaticFileSegment::Transactions,
            id,
            |static_file| static_file.transaction_by_id_no_hash(id),
            || Ok(self.tx.get::<tables::Transactions>(id)?),
        )
    }

    fn transaction_by_hash(&self, hash: TxHash) -> ProviderResult<Option<TransactionSigned>> {
        if let Some(id) = self.transaction_id(hash)? {
            Ok(self.transaction_by_id_no_hash(id)?.map(|tx| TransactionSigned {
                hash,
                signature: tx.signature,
                transaction: tx.transaction,
            }))
        } else {
            Ok(None)
        }
        .map(|tx| tx.map(Into::into))
    }

    fn transaction_by_hash_with_meta(
        &self,
        tx_hash: TxHash,
    ) -> ProviderResult<Option<(TransactionSigned, TransactionMeta)>> {
        let mut transaction_cursor = self.tx.cursor_read::<tables::TransactionBlocks>()?;
        if let Some(transaction_id) = self.transaction_id(tx_hash)? {
            if let Some(tx) = self.transaction_by_id_no_hash(transaction_id)? {
                let transaction = TransactionSigned {
                    hash: tx_hash,
                    signature: tx.signature,
                    transaction: tx.transaction,
                };
                if let Some(block_number) =
                    transaction_cursor.seek(transaction_id).map(|b| b.map(|(_, bn)| bn))?
                {
                    if let Some(sealed_header) = self.sealed_header(block_number)? {
                        let (header, block_hash) = sealed_header.split();
                        if let Some(block_body) = self.block_body_indices(block_number)? {
                            // the index of the tx in the block is the offset:
                            // len([start..tx_id])
                            // NOTE: `transaction_id` is always `>=` the block's first
                            // index
                            let index = transaction_id - block_body.first_tx_num();

                            let meta = TransactionMeta {
                                tx_hash,
                                index,
                                block_hash,
                                block_number,
                                base_fee: header.base_fee_per_gas,
                                excess_blob_gas: header.excess_blob_gas,
                                timestamp: header.timestamp,
                            };

                            return Ok(Some((transaction, meta)))
                        }
                    }
                }
            }
        }

        Ok(None)
    }

    fn transaction_block(&self, id: TxNumber) -> ProviderResult<Option<BlockNumber>> {
        let mut cursor = self.tx.cursor_read::<tables::TransactionBlocks>()?;
        Ok(cursor.seek(id)?.map(|(_, bn)| bn))
    }

    fn transactions_by_block(
        &self,
        id: BlockHashOrNumber,
    ) -> ProviderResult<Option<Vec<TransactionSigned>>> {
        let mut tx_cursor = self.tx.cursor_read::<tables::Transactions>()?;

        if let Some(block_number) = self.convert_hash_or_number(id)? {
            if let Some(body) = self.block_body_indices(block_number)? {
                let tx_range = body.tx_num_range();
                return if tx_range.is_empty() {
                    Ok(Some(Vec::new()))
                } else {
                    Ok(Some(
                        self.transactions_by_tx_range_with_cursor(tx_range, &mut tx_cursor)?
                            .into_iter()
                            .map(Into::into)
                            .collect(),
                    ))
                }
            }
        }
        Ok(None)
    }

    fn transactions_by_block_range(
        &self,
        range: impl RangeBounds<BlockNumber>,
    ) -> ProviderResult<Vec<Vec<TransactionSigned>>> {
        let mut tx_cursor = self.tx.cursor_read::<tables::Transactions>()?;
        let mut results = Vec::new();
        let mut body_cursor = self.tx.cursor_read::<tables::BlockBodyIndices>()?;
        for entry in body_cursor.walk_range(range)? {
            let (_, body) = entry?;
            let tx_num_range = body.tx_num_range();
            if tx_num_range.is_empty() {
                results.push(Vec::new());
            } else {
                results.push(
                    self.transactions_by_tx_range_with_cursor(tx_num_range, &mut tx_cursor)?
                        .into_iter()
                        .map(Into::into)
                        .collect(),
                );
            }
        }
        Ok(results)
    }

    fn transactions_by_tx_range(
        &self,
        range: impl RangeBounds<TxNumber>,
    ) -> ProviderResult<Vec<TransactionSignedNoHash>> {
        self.transactions_by_tx_range_with_cursor(
            range,
            &mut self.tx.cursor_read::<tables::Transactions>()?,
        )
    }

    fn senders_by_tx_range(
        &self,
        range: impl RangeBounds<TxNumber>,
    ) -> ProviderResult<Vec<Address>> {
        self.cursor_read_collect::<tables::TransactionSenders>(range).map_err(Into::into)
    }

    fn transaction_sender(&self, id: TxNumber) -> ProviderResult<Option<Address>> {
        Ok(self.tx.get::<tables::TransactionSenders>(id)?)
    }
}

impl<TX: DbTx> ReceiptProvider for DatabaseProvider<TX> {
    fn receipt(&self, id: TxNumber) -> ProviderResult<Option<Receipt>> {
        self.static_file_provider.get_with_static_file_or_database(
            StaticFileSegment::Receipts,
            id,
            |static_file| static_file.receipt(id),
            || Ok(self.tx.get::<tables::Receipts>(id)?),
        )
    }

    fn receipt_by_hash(&self, hash: TxHash) -> ProviderResult<Option<Receipt>> {
        if let Some(id) = self.transaction_id(hash)? {
            self.receipt(id)
        } else {
            Ok(None)
        }
    }

    fn receipts_by_block(&self, block: BlockHashOrNumber) -> ProviderResult<Option<Vec<Receipt>>> {
        if let Some(number) = self.convert_hash_or_number(block)? {
            if let Some(body) = self.block_body_indices(number)? {
                let tx_range = body.tx_num_range();
                return if tx_range.is_empty() {
                    Ok(Some(Vec::new()))
                } else {
                    self.receipts_by_tx_range(tx_range).map(Some)
                }
            }
        }
        Ok(None)
    }

    fn receipts_by_tx_range(
        &self,
        range: impl RangeBounds<TxNumber>,
    ) -> ProviderResult<Vec<Receipt>> {
        self.static_file_provider.get_range_with_static_file_or_database(
            StaticFileSegment::Receipts,
            to_range(range),
            |static_file, range, _| static_file.receipts_by_tx_range(range),
            |range, _| self.cursor_read_collect::<tables::Receipts>(range).map_err(Into::into),
            |_| true,
        )
    }
}

impl<TX: DbTx> WithdrawalsProvider for DatabaseProvider<TX> {
    fn withdrawals_by_block(
        &self,
        id: BlockHashOrNumber,
        timestamp: u64,
    ) -> ProviderResult<Option<Withdrawals>> {
        if self.chain_spec.is_shanghai_active_at_timestamp(timestamp) {
            if let Some(number) = self.convert_hash_or_number(id)? {
                // If we are past shanghai, then all blocks should have a withdrawal list, even if
                // empty
                let withdrawals = self
                    .tx
                    .get::<tables::BlockWithdrawals>(number)
                    .map(|w| w.map(|w| w.withdrawals))?
                    .unwrap_or_default();
                return Ok(Some(withdrawals))
            }
        }
        Ok(None)
    }

    fn latest_withdrawal(&self) -> ProviderResult<Option<Withdrawal>> {
        let latest_block_withdrawal = self.tx.cursor_read::<tables::BlockWithdrawals>()?.last()?;
        Ok(latest_block_withdrawal
            .and_then(|(_, mut block_withdrawal)| block_withdrawal.withdrawals.pop()))
    }
}

impl<TX: DbTx> RequestsProvider for DatabaseProvider<TX> {
    fn requests_by_block(
        &self,
        id: BlockHashOrNumber,
        timestamp: u64,
    ) -> ProviderResult<Option<Requests>> {
        if self.chain_spec.is_prague_active_at_timestamp(timestamp) {
            if let Some(number) = self.convert_hash_or_number(id)? {
                // If we are past Prague, then all blocks should have a requests list, even if
                // empty
                let requests = self.tx.get::<tables::BlockRequests>(number)?.unwrap_or_default();
                return Ok(Some(requests))
            }
        }
        Ok(None)
    }
}

impl<TX: DbTx> EvmEnvProvider for DatabaseProvider<TX> {
    fn fill_env_at<EvmConfig>(
        &self,
        cfg: &mut CfgEnvWithHandlerCfg,
        block_env: &mut BlockEnv,
        at: BlockHashOrNumber,
        evm_config: EvmConfig,
    ) -> ProviderResult<()>
    where
        EvmConfig: ConfigureEvmEnv,
    {
        let hash = self.convert_number(at)?.ok_or(ProviderError::HeaderNotFound(at))?;
        let header = self.header(&hash)?.ok_or(ProviderError::HeaderNotFound(at))?;
        self.fill_env_with_header(cfg, block_env, &header, evm_config)
    }

    fn fill_env_with_header<EvmConfig>(
        &self,
        cfg: &mut CfgEnvWithHandlerCfg,
        block_env: &mut BlockEnv,
        header: &Header,
        _evm_config: EvmConfig,
    ) -> ProviderResult<()>
    where
        EvmConfig: ConfigureEvmEnv,
    {
        let total_difficulty = self
            .header_td_by_number(header.number)?
            .ok_or_else(|| ProviderError::HeaderNotFound(header.number.into()))?;
        EvmConfig::fill_cfg_and_block_env(
            cfg,
            block_env,
            &self.chain_spec,
            header,
            total_difficulty,
        );
        Ok(())
    }

    fn fill_cfg_env_at<EvmConfig>(
        &self,
        cfg: &mut CfgEnvWithHandlerCfg,
        at: BlockHashOrNumber,
        evm_config: EvmConfig,
    ) -> ProviderResult<()>
    where
        EvmConfig: ConfigureEvmEnv,
    {
        let hash = self.convert_number(at)?.ok_or(ProviderError::HeaderNotFound(at))?;
        let header = self.header(&hash)?.ok_or(ProviderError::HeaderNotFound(at))?;
        self.fill_cfg_env_with_header(cfg, &header, evm_config)
    }

    fn fill_cfg_env_with_header<EvmConfig>(
        &self,
        cfg: &mut CfgEnvWithHandlerCfg,
        header: &Header,
        _evm_config: EvmConfig,
    ) -> ProviderResult<()>
    where
        EvmConfig: ConfigureEvmEnv,
    {
        let total_difficulty = self
            .header_td_by_number(header.number)?
            .ok_or_else(|| ProviderError::HeaderNotFound(header.number.into()))?;
        EvmConfig::fill_cfg_env(cfg, &self.chain_spec, header, total_difficulty);
        Ok(())
    }
}

impl<TX: DbTx> StageCheckpointReader for DatabaseProvider<TX> {
    fn get_stage_checkpoint(&self, id: StageId) -> ProviderResult<Option<StageCheckpoint>> {
        Ok(self.tx.get::<tables::StageCheckpoints>(id.to_string())?)
    }

    /// Get stage checkpoint progress.
    fn get_stage_checkpoint_progress(&self, id: StageId) -> ProviderResult<Option<Vec<u8>>> {
        Ok(self.tx.get::<tables::StageCheckpointProgresses>(id.to_string())?)
    }
}

impl<TX: DbTxMut> StageCheckpointWriter for DatabaseProvider<TX> {
    /// Save stage checkpoint.
    fn save_stage_checkpoint(
        &self,
        id: StageId,
        checkpoint: StageCheckpoint,
    ) -> ProviderResult<()> {
        Ok(self.tx.put::<tables::StageCheckpoints>(id.to_string(), checkpoint)?)
    }

    /// Save stage checkpoint progress.
    fn save_stage_checkpoint_progress(
        &self,
        id: StageId,
        checkpoint: Vec<u8>,
    ) -> ProviderResult<()> {
        Ok(self.tx.put::<tables::StageCheckpointProgresses>(id.to_string(), checkpoint)?)
    }

    fn update_pipeline_stages(
        &self,
        block_number: BlockNumber,
        drop_stage_checkpoint: bool,
    ) -> ProviderResult<()> {
        // iterate over all existing stages in the table and update its progress.
        let mut cursor = self.tx.cursor_write::<tables::StageCheckpoints>()?;
        for stage_id in StageId::ALL {
            let (_, checkpoint) = cursor.seek_exact(stage_id.to_string())?.unwrap_or_default();
            cursor.upsert(
                stage_id.to_string(),
                StageCheckpoint {
                    block_number,
                    ..if drop_stage_checkpoint { Default::default() } else { checkpoint }
                },
            )?;
        }

        Ok(())
    }
}

impl<TX: DbTx> StorageReader for DatabaseProvider<TX> {
    fn plain_state_storages(
        &self,
        addresses_with_keys: impl IntoIterator<Item = (Address, impl IntoIterator<Item = B256>)>,
    ) -> ProviderResult<Vec<(Address, Vec<StorageEntry>)>> {
        let mut plain_storage = self.tx.cursor_dup_read::<tables::PlainStorageState>()?;

        addresses_with_keys
            .into_iter()
            .map(|(address, storage)| {
                storage
                    .into_iter()
                    .map(|key| -> ProviderResult<_> {
                        Ok(plain_storage
                            .seek_by_key_subkey(address, key)?
                            .filter(|v| v.key == key)
                            .unwrap_or_else(|| StorageEntry { key, value: Default::default() }))
                    })
                    .collect::<ProviderResult<Vec<_>>>()
                    .map(|storage| (address, storage))
            })
            .collect::<ProviderResult<Vec<(_, _)>>>()
    }

    fn changed_storages_with_range(
        &self,
        range: RangeInclusive<BlockNumber>,
    ) -> ProviderResult<BTreeMap<Address, BTreeSet<B256>>> {
        self.tx
            .cursor_read::<tables::StorageChangeSets>()?
            .walk_range(BlockNumberAddress::range(range))?
            // fold all storages and save its old state so we can remove it from HashedStorage
            // it is needed as it is dup table.
            .try_fold(BTreeMap::new(), |mut accounts: BTreeMap<Address, BTreeSet<B256>>, entry| {
                let (BlockNumberAddress((_, address)), storage_entry) = entry?;
                accounts.entry(address).or_default().insert(storage_entry.key);
                Ok(accounts)
            })
    }

    fn changed_storages_and_blocks_with_range(
        &self,
        range: RangeInclusive<BlockNumber>,
    ) -> ProviderResult<BTreeMap<(Address, B256), Vec<u64>>> {
        let mut changeset_cursor = self.tx.cursor_read::<tables::StorageChangeSets>()?;

        let storage_changeset_lists =
            changeset_cursor.walk_range(BlockNumberAddress::range(range))?.try_fold(
                BTreeMap::new(),
                |mut storages: BTreeMap<(Address, B256), Vec<u64>>, entry| -> ProviderResult<_> {
                    let (index, storage) = entry?;
                    storages
                        .entry((index.address(), storage.key))
                        .or_default()
                        .push(index.block_number());
                    Ok(storages)
                },
            )?;

        Ok(storage_changeset_lists)
    }
}

impl<TX: DbTxMut + DbTx> HashingWriter for DatabaseProvider<TX> {
    fn unwind_account_hashing(
        &self,
        range: RangeInclusive<BlockNumber>,
    ) -> ProviderResult<BTreeMap<B256, Option<Account>>> {
        // Aggregate all block changesets and make a list of accounts that have been changed.
        // Note that collecting and then reversing the order is necessary to ensure that the
        // changes are applied in the correct order.
        let hashed_accounts = self
            .tx
            .cursor_read::<tables::AccountChangeSets>()?
            .walk_range(range)?
            .map(|entry| entry.map(|(_, e)| (keccak256(e.address), e.info)))
            .collect::<Result<Vec<_>, _>>()?
            .into_iter()
            .rev()
            .collect::<BTreeMap<_, _>>();

        // Apply values to HashedState, and remove the account if it's None.
        let mut hashed_accounts_cursor = self.tx.cursor_write::<tables::HashedAccounts>()?;
        for (hashed_address, account) in &hashed_accounts {
            if let Some(account) = account {
                hashed_accounts_cursor.upsert(*hashed_address, *account)?;
            } else if hashed_accounts_cursor.seek_exact(*hashed_address)?.is_some() {
                hashed_accounts_cursor.delete_current()?;
            }
        }

        Ok(hashed_accounts)
    }

    fn insert_account_for_hashing(
        &self,
        accounts: impl IntoIterator<Item = (Address, Option<Account>)>,
    ) -> ProviderResult<BTreeMap<B256, Option<Account>>> {
        let mut hashed_accounts_cursor = self.tx.cursor_write::<tables::HashedAccounts>()?;
        let hashed_accounts =
            accounts.into_iter().map(|(ad, ac)| (keccak256(ad), ac)).collect::<BTreeMap<_, _>>();
        for (hashed_address, account) in &hashed_accounts {
            if let Some(account) = account {
                hashed_accounts_cursor.upsert(*hashed_address, *account)?;
            } else if hashed_accounts_cursor.seek_exact(*hashed_address)?.is_some() {
                hashed_accounts_cursor.delete_current()?;
            }
        }
        Ok(hashed_accounts)
    }

    fn unwind_storage_hashing(
        &self,
        range: Range<BlockNumberAddress>,
    ) -> ProviderResult<HashMap<B256, BTreeSet<B256>>> {
        // Aggregate all block changesets and make list of accounts that have been changed.
        let mut changesets = self.tx.cursor_read::<tables::StorageChangeSets>()?;
        let mut hashed_storages = changesets
            .walk_range(range)?
            .map(|entry| {
                entry.map(|(BlockNumberAddress((_, address)), storage_entry)| {
                    (keccak256(address), keccak256(storage_entry.key), storage_entry.value)
                })
            })
            .collect::<Result<Vec<_>, _>>()?;
        hashed_storages.sort_by_key(|(ha, hk, _)| (*ha, *hk));

        // Apply values to HashedState, and remove the account if it's None.
        let mut hashed_storage_keys: HashMap<B256, BTreeSet<B256>> = HashMap::new();
        let mut hashed_storage = self.tx.cursor_dup_write::<tables::HashedStorages>()?;
        for (hashed_address, key, value) in hashed_storages.into_iter().rev() {
            hashed_storage_keys.entry(hashed_address).or_default().insert(key);

            if hashed_storage
                .seek_by_key_subkey(hashed_address, key)?
                .filter(|entry| entry.key == key)
                .is_some()
            {
                hashed_storage.delete_current()?;
            }

            if value != U256::ZERO {
                hashed_storage.upsert(hashed_address, StorageEntry { key, value })?;
            }
        }
        Ok(hashed_storage_keys)
    }

    fn insert_storage_for_hashing(
        &self,
        storages: impl IntoIterator<Item = (Address, impl IntoIterator<Item = StorageEntry>)>,
    ) -> ProviderResult<HashMap<B256, BTreeSet<B256>>> {
        // hash values
        let hashed_storages =
            storages.into_iter().fold(BTreeMap::new(), |mut map, (address, storage)| {
                let storage = storage.into_iter().fold(BTreeMap::new(), |mut map, entry| {
                    map.insert(keccak256(entry.key), entry.value);
                    map
                });
                map.insert(keccak256(address), storage);
                map
            });

        let hashed_storage_keys =
            HashMap::from_iter(hashed_storages.iter().map(|(hashed_address, entries)| {
                (*hashed_address, BTreeSet::from_iter(entries.keys().copied()))
            }));

        let mut hashed_storage_cursor = self.tx.cursor_dup_write::<tables::HashedStorages>()?;
        // Hash the address and key and apply them to HashedStorage (if Storage is None
        // just remove it);
        hashed_storages.into_iter().try_for_each(|(hashed_address, storage)| {
            storage.into_iter().try_for_each(|(key, value)| -> ProviderResult<()> {
                if hashed_storage_cursor
                    .seek_by_key_subkey(hashed_address, key)?
                    .filter(|entry| entry.key == key)
                    .is_some()
                {
                    hashed_storage_cursor.delete_current()?;
                }

                if value != U256::ZERO {
                    hashed_storage_cursor.upsert(hashed_address, StorageEntry { key, value })?;
                }
                Ok(())
            })
        })?;

        Ok(hashed_storage_keys)
    }

    fn insert_hashes(
        &self,
        range: RangeInclusive<BlockNumber>,
        end_block_hash: B256,
        expected_state_root: B256,
    ) -> ProviderResult<()> {
        // Initialize prefix sets.
        let mut account_prefix_set = PrefixSetMut::default();
        let mut storage_prefix_sets: HashMap<B256, PrefixSetMut> = HashMap::default();
        let mut destroyed_accounts = HashSet::default();

        let mut durations_recorder = metrics::DurationsRecorder::default();

        // storage hashing stage
        {
            let lists = self.changed_storages_with_range(range.clone())?;
            let storages = self.plain_state_storages(lists)?;
            let storage_entries = self.insert_storage_for_hashing(storages)?;
            for (hashed_address, hashed_slots) in storage_entries {
                account_prefix_set.insert(Nibbles::unpack(hashed_address));
                for slot in hashed_slots {
                    storage_prefix_sets
                        .entry(hashed_address)
                        .or_default()
                        .insert(Nibbles::unpack(slot));
                }
            }
        }
        durations_recorder.record_relative(metrics::Action::InsertStorageHashing);

        // account hashing stage
        {
            let lists = self.changed_accounts_with_range(range.clone())?;
            let accounts = self.basic_accounts(lists)?;
            let hashed_addresses = self.insert_account_for_hashing(accounts)?;
            for (hashed_address, account) in hashed_addresses {
                account_prefix_set.insert(Nibbles::unpack(hashed_address));
                if account.is_none() {
                    destroyed_accounts.insert(hashed_address);
                }
            }
        }
        durations_recorder.record_relative(metrics::Action::InsertAccountHashing);

        // merkle tree
        {
            // This is the same as `StateRoot::incremental_root_with_updates`, only the prefix sets
            // are pre-loaded.
            let prefix_sets = TriePrefixSets {
                account_prefix_set: account_prefix_set.freeze(),
                storage_prefix_sets: storage_prefix_sets
                    .into_iter()
                    .map(|(k, v)| (k, v.freeze()))
                    .collect(),
                destroyed_accounts,
            };
            let (state_root, trie_updates) = StateRoot::from_tx(&self.tx)
                .with_prefix_sets(prefix_sets)
                .root_with_updates()
                .map_err(Into::<reth_db::DatabaseError>::into)?;
            if state_root != expected_state_root {
                return Err(ProviderError::StateRootMismatch(Box::new(RootMismatch {
                    root: GotExpected { got: state_root, expected: expected_state_root },
                    block_number: *range.end(),
                    block_hash: end_block_hash,
                })))
            }
            trie_updates.flush(&self.tx)?;
        }
        durations_recorder.record_relative(metrics::Action::InsertMerkleTree);

        debug!(target: "providers::db", ?range, actions = ?durations_recorder.actions, "Inserted hashes");

        Ok(())
    }
}

impl<TX: DbTxMut + DbTx> HistoryWriter for DatabaseProvider<TX> {
    fn unwind_account_history_indices(
        &self,
        range: RangeInclusive<BlockNumber>,
    ) -> ProviderResult<usize> {
        let mut last_indices = self
            .tx
            .cursor_read::<tables::AccountChangeSets>()?
            .walk_range(range)?
            .map(|entry| entry.map(|(index, account)| (account.address, index)))
            .collect::<Result<Vec<_>, _>>()?;
        last_indices.sort_by_key(|(a, _)| *a);

        // Unwind the account history index.
        let mut cursor = self.tx.cursor_write::<tables::AccountsHistory>()?;
        for &(address, rem_index) in &last_indices {
            let partial_shard = unwind_history_shards::<_, tables::AccountsHistory, _>(
                &mut cursor,
                ShardedKey::last(address),
                rem_index,
                |sharded_key| sharded_key.key == address,
            )?;

            // Check the last returned partial shard.
            // If it's not empty, the shard needs to be reinserted.
            if !partial_shard.is_empty() {
                cursor.insert(
                    ShardedKey::last(address),
                    BlockNumberList::new_pre_sorted(partial_shard),
                )?;
            }
        }

        let changesets = last_indices.len();
        Ok(changesets)
    }

    fn insert_account_history_index(
        &self,
        account_transitions: BTreeMap<Address, Vec<u64>>,
    ) -> ProviderResult<()> {
        self.append_history_index::<_, tables::AccountsHistory>(
            account_transitions,
            ShardedKey::new,
        )
    }

    fn unwind_storage_history_indices(
        &self,
        range: Range<BlockNumberAddress>,
    ) -> ProviderResult<usize> {
        let mut storage_changesets = self
            .tx
            .cursor_read::<tables::StorageChangeSets>()?
            .walk_range(range)?
            .map(|entry| {
                entry.map(|(BlockNumberAddress((bn, address)), storage)| (address, storage.key, bn))
            })
            .collect::<Result<Vec<_>, _>>()?;
        storage_changesets.sort_by_key(|(address, key, _)| (*address, *key));

        let mut cursor = self.tx.cursor_write::<tables::StoragesHistory>()?;
        for &(address, storage_key, rem_index) in &storage_changesets {
            let partial_shard = unwind_history_shards::<_, tables::StoragesHistory, _>(
                &mut cursor,
                StorageShardedKey::last(address, storage_key),
                rem_index,
                |storage_sharded_key| {
                    storage_sharded_key.address == address &&
                        storage_sharded_key.sharded_key.key == storage_key
                },
            )?;

            // Check the last returned partial shard.
            // If it's not empty, the shard needs to be reinserted.
            if !partial_shard.is_empty() {
                cursor.insert(
                    StorageShardedKey::last(address, storage_key),
                    BlockNumberList::new_pre_sorted(partial_shard),
                )?;
            }
        }

        let changesets = storage_changesets.len();
        Ok(changesets)
    }

    fn insert_storage_history_index(
        &self,
        storage_transitions: BTreeMap<(Address, B256), Vec<u64>>,
    ) -> ProviderResult<()> {
        self.append_history_index::<_, tables::StoragesHistory>(
            storage_transitions,
            |(address, storage_key), highest_block_number| {
                StorageShardedKey::new(address, storage_key, highest_block_number)
            },
        )
    }

    fn update_history_indices(&self, range: RangeInclusive<BlockNumber>) -> ProviderResult<()> {
        // account history stage
        {
            let indices = self.changed_accounts_and_blocks_with_range(range.clone())?;
            self.insert_account_history_index(indices)?;
        }

        // storage history stage
        {
            let indices = self.changed_storages_and_blocks_with_range(range)?;
            self.insert_storage_history_index(indices)?;
        }

        Ok(())
    }
}

impl<TX: DbTxMut + DbTx> BlockExecutionWriter for DatabaseProvider<TX> {
    /// Return range of blocks and its execution result
    fn get_or_take_block_and_execution_range<const TAKE: bool>(
        &self,
        range: RangeInclusive<BlockNumber>,
    ) -> ProviderResult<Chain> {
        if TAKE {
            let storage_range = BlockNumberAddress::range(range.clone());

            // Unwind account hashes. Add changed accounts to account prefix set.
            let hashed_addresses = self.unwind_account_hashing(range.clone())?;
            let mut account_prefix_set = PrefixSetMut::with_capacity(hashed_addresses.len());
            let mut destroyed_accounts = HashSet::default();
            for (hashed_address, account) in hashed_addresses {
                account_prefix_set.insert(Nibbles::unpack(hashed_address));
                if account.is_none() {
                    destroyed_accounts.insert(hashed_address);
                }
            }

            // Unwind account history indices.
            self.unwind_account_history_indices(range.clone())?;

            // Unwind storage hashes. Add changed account and storage keys to corresponding prefix
            // sets.
            let mut storage_prefix_sets = HashMap::<B256, PrefixSet>::default();
            let storage_entries = self.unwind_storage_hashing(storage_range.clone())?;
            for (hashed_address, hashed_slots) in storage_entries {
                account_prefix_set.insert(Nibbles::unpack(hashed_address));
                let mut storage_prefix_set = PrefixSetMut::with_capacity(hashed_slots.len());
                for slot in hashed_slots {
                    storage_prefix_set.insert(Nibbles::unpack(slot));
                }
                storage_prefix_sets.insert(hashed_address, storage_prefix_set.freeze());
            }

            // Unwind storage history indices.
            self.unwind_storage_history_indices(storage_range)?;

            // Calculate the reverted merkle root.
            // This is the same as `StateRoot::incremental_root_with_updates`, only the prefix sets
            // are pre-loaded.
            let prefix_sets = TriePrefixSets {
                account_prefix_set: account_prefix_set.freeze(),
                storage_prefix_sets,
                destroyed_accounts,
            };
            let (new_state_root, trie_updates) = StateRoot::from_tx(&self.tx)
                .with_prefix_sets(prefix_sets)
                .root_with_updates()
                .map_err(Into::<reth_db::DatabaseError>::into)?;

            let parent_number = range.start().saturating_sub(1);
            let parent_state_root = self
                .header_by_number(parent_number)?
                .ok_or_else(|| ProviderError::HeaderNotFound(parent_number.into()))?
                .state_root;

            // state root should be always correct as we are reverting state.
            // but for sake of double verification we will check it again.
            if new_state_root != parent_state_root {
                let parent_hash = self
                    .block_hash(parent_number)?
                    .ok_or_else(|| ProviderError::HeaderNotFound(parent_number.into()))?;
                return Err(ProviderError::UnwindStateRootMismatch(Box::new(RootMismatch {
                    root: GotExpected { got: new_state_root, expected: parent_state_root },
                    block_number: parent_number,
                    block_hash: parent_hash,
                })))
            }
            trie_updates.flush(&self.tx)?;
        }

        // get blocks
        let blocks = self.get_take_block_range::<TAKE>(range.clone())?;
        let unwind_to = blocks.first().map(|b| b.number.saturating_sub(1));
        // get execution res
        let execution_state = self.unwind_or_peek_state::<TAKE>(range.clone())?;

        // remove block bodies it is needed for both get block range and get block execution results
        // that is why it is deleted afterwards.
        if TAKE {
            // rm block bodies
            self.get_or_take::<tables::BlockBodyIndices, TAKE>(range)?;

            // Update pipeline progress
            if let Some(fork_number) = unwind_to {
                self.update_pipeline_stages(fork_number, true)?;
            }
        }

        Ok(Chain::new(blocks, execution_state, None))
    }
}

impl<TX: DbTxMut + DbTx> BlockWriter for DatabaseProvider<TX> {
    fn insert_block(
        &self,
        block: SealedBlockWithSenders,
        prune_modes: Option<&PruneModes>,
    ) -> ProviderResult<StoredBlockBodyIndices> {
        let block_number = block.number;

        let mut durations_recorder = metrics::DurationsRecorder::default();

        self.tx.put::<tables::CanonicalHeaders>(block_number, block.hash())?;
        durations_recorder.record_relative(metrics::Action::InsertCanonicalHeaders);

        // Put header with canonical hashes.
        self.tx.put::<tables::Headers>(block_number, block.header.as_ref().clone())?;
        durations_recorder.record_relative(metrics::Action::InsertHeaders);

        self.tx.put::<tables::HeaderNumbers>(block.hash(), block_number)?;
        durations_recorder.record_relative(metrics::Action::InsertHeaderNumbers);

        // total difficulty
        let ttd = if block_number == 0 {
            block.difficulty
        } else {
            let parent_block_number = block_number - 1;
            let parent_ttd = self.header_td_by_number(parent_block_number)?.unwrap_or_default();
            durations_recorder.record_relative(metrics::Action::GetParentTD);
            parent_ttd + block.difficulty
        };

        self.tx.put::<tables::HeaderTerminalDifficulties>(block_number, ttd.into())?;
        durations_recorder.record_relative(metrics::Action::InsertHeaderTerminalDifficulties);

        // insert body ommers data
        if !block.ommers.is_empty() {
            self.tx.put::<tables::BlockOmmers>(
                block_number,
                StoredBlockOmmers { ommers: block.block.ommers },
            )?;
            durations_recorder.record_relative(metrics::Action::InsertBlockOmmers);
        }

        let mut next_tx_num = self
            .tx
            .cursor_read::<tables::TransactionBlocks>()?
            .last()?
            .map(|(n, _)| n + 1)
            .unwrap_or_default();
        durations_recorder.record_relative(metrics::Action::GetNextTxNum);
        let first_tx_num = next_tx_num;

        let tx_count = block.block.body.len() as u64;

        // Ensures we have all the senders for the block's transactions.
        let mut tx_senders_elapsed = Duration::default();
        let mut transactions_elapsed = Duration::default();
        let mut tx_hash_numbers_elapsed = Duration::default();

        for (transaction, sender) in block.block.body.into_iter().zip(block.senders.iter()) {
            let hash = transaction.hash();

            if prune_modes
                .and_then(|modes| modes.sender_recovery)
                .filter(|prune_mode| prune_mode.is_full())
                .is_none()
            {
                let start = Instant::now();
                self.tx.put::<tables::TransactionSenders>(next_tx_num, *sender)?;
                tx_senders_elapsed += start.elapsed();
            }

            let start = Instant::now();
            self.tx.put::<tables::Transactions>(next_tx_num, transaction.into())?;
            let elapsed = start.elapsed();
            if elapsed > Duration::from_secs(1) {
                warn!(
                    target: "providers::db",
                    ?block_number,
                    tx_num = %next_tx_num,
                    hash = %hash,
                    ?elapsed,
                    "Transaction insertion took too long"
                );
            }
            transactions_elapsed += elapsed;

            if prune_modes
                .and_then(|modes| modes.transaction_lookup)
                .filter(|prune_mode| prune_mode.is_full())
                .is_none()
            {
                let start = Instant::now();
                self.tx.put::<tables::TransactionHashNumbers>(hash, next_tx_num)?;
                tx_hash_numbers_elapsed += start.elapsed();
            }
            next_tx_num += 1;
        }
        durations_recorder
            .record_duration(metrics::Action::InsertTransactionSenders, tx_senders_elapsed);
        durations_recorder
            .record_duration(metrics::Action::InsertTransactions, transactions_elapsed);
        durations_recorder.record_duration(
            metrics::Action::InsertTransactionHashNumbers,
            tx_hash_numbers_elapsed,
        );

        if let Some(withdrawals) = block.block.withdrawals {
            if !withdrawals.is_empty() {
                self.tx.put::<tables::BlockWithdrawals>(
                    block_number,
                    StoredBlockWithdrawals { withdrawals },
                )?;
                durations_recorder.record_relative(metrics::Action::InsertBlockWithdrawals);
            }
        }

        if let Some(requests) = block.block.requests {
            if !requests.0.is_empty() {
                self.tx.put::<tables::BlockRequests>(block_number, requests)?;
                durations_recorder.record_relative(metrics::Action::InsertBlockRequests);
            }
        }

        let block_indices = StoredBlockBodyIndices { first_tx_num, tx_count };
        self.tx.put::<tables::BlockBodyIndices>(block_number, block_indices.clone())?;
        durations_recorder.record_relative(metrics::Action::InsertBlockBodyIndices);

        if !block_indices.is_empty() {
            self.tx.put::<tables::TransactionBlocks>(block_indices.last_tx_num(), block_number)?;
            durations_recorder.record_relative(metrics::Action::InsertTransactionBlocks);
        }

        debug!(
            target: "providers::db",
            ?block_number,
            actions = ?durations_recorder.actions,
            "Inserted block"
        );

        Ok(block_indices)
    }

    fn append_blocks_with_state(
        &self,
        blocks: Vec<SealedBlockWithSenders>,
        execution_outcome: ExecutionOutcome,
        hashed_state: HashedPostState,
        trie_updates: TrieUpdates,
        prune_modes: Option<&PruneModes>,
    ) -> ProviderResult<()> {
        if blocks.is_empty() {
            debug!(target: "providers::db", "Attempted to append empty block range");
            return Ok(())
        }

        let first_number = blocks.first().unwrap().number;

        let last = blocks.last().unwrap();
        let last_block_number = last.number;

        let mut durations_recorder = metrics::DurationsRecorder::default();

        // Insert the blocks
        for block in blocks {
            self.insert_block(block, prune_modes)?;
            durations_recorder.record_relative(metrics::Action::InsertBlock);
        }

        // Write state and changesets to the database.
        // Must be written after blocks because of the receipt lookup.
        execution_outcome.write_to_storage(self.tx_ref(), None, OriginalValuesKnown::No)?;
        durations_recorder.record_relative(metrics::Action::InsertState);

        // insert hashes and intermediate merkle nodes
        {
            HashedStateChanges(hashed_state).write_to_db(&self.tx)?;
            trie_updates.flush(&self.tx)?;
        }
        durations_recorder.record_relative(metrics::Action::InsertHashes);

        self.update_history_indices(first_number..=last_block_number)?;
        durations_recorder.record_relative(metrics::Action::InsertHistoryIndices);

        // Update pipeline progress
        self.update_pipeline_stages(last_block_number, false)?;
        durations_recorder.record_relative(metrics::Action::UpdatePipelineStages);

        debug!(target: "providers::db", range = ?first_number..=last_block_number, actions = ?durations_recorder.actions, "Appended blocks");

        Ok(())
    }
}

impl<TX: DbTx> PruneCheckpointReader for DatabaseProvider<TX> {
    fn get_prune_checkpoint(
        &self,
        segment: PruneSegment,
    ) -> ProviderResult<Option<PruneCheckpoint>> {
        Ok(self.tx.get::<tables::PruneCheckpoints>(segment)?)
    }
}

impl<TX: DbTxMut> PruneCheckpointWriter for DatabaseProvider<TX> {
    fn save_prune_checkpoint(
        &self,
        segment: PruneSegment,
        checkpoint: PruneCheckpoint,
    ) -> ProviderResult<()> {
        Ok(self.tx.put::<tables::PruneCheckpoints>(segment, checkpoint)?)
    }
}

impl<TX: DbTx> StatsReader for DatabaseProvider<TX> {
    fn count_entries<T: Table>(&self) -> ProviderResult<usize> {
        let db_entries = self.tx.entries::<T>()?;
        let static_file_entries = match self.static_file_provider.count_entries::<T>() {
            Ok(entries) => entries,
            Err(ProviderError::UnsupportedProvider) => 0,
            Err(err) => return Err(err),
        };

        Ok(db_entries + static_file_entries)
    }
}

impl<TX: DbTx> FinalizedBlockReader for DatabaseProvider<TX> {
    fn last_finalized_block_number(&self) -> ProviderResult<BlockNumber> {
        let mut finalized_blocks = self
            .tx
            .cursor_read::<tables::ChainState>()?
            .walk(Some(tables::ChainStateKey::LastFinalizedBlock))?
            .take(1)
            .collect::<Result<BTreeMap<tables::ChainStateKey, BlockNumber>, _>>()?;

        let last_finalized_block_number = finalized_blocks
            .pop_first()
            .unwrap_or((tables::ChainStateKey::LastFinalizedBlock, 0_u64));
        Ok(last_finalized_block_number.1)
    }
}

impl<TX: DbTxMut> FinalizedBlockWriter for DatabaseProvider<TX> {
    fn save_finalized_block_number(&self, block_number: BlockNumber) -> ProviderResult<()> {
        Ok(self
            .tx
            .put::<tables::ChainState>(tables::ChainStateKey::LastFinalizedBlock, block_number)?)
    }
}

fn range_size_hint(range: &impl RangeBounds<TxNumber>) -> Option<usize> {
    let start = match range.start_bound().cloned() {
        Bound::Included(start) => start,
        Bound::Excluded(start) => start.checked_add(1)?,
        Bound::Unbounded => 0,
    };
    let end = match range.end_bound().cloned() {
        Bound::Included(end) => end.saturating_add(1),
        Bound::Excluded(end) => end,
        Bound::Unbounded => return None,
    };
    end.checked_sub(start).map(|x| x as _)
}<|MERGE_RESOLUTION|>--- conflicted
+++ resolved
@@ -1,9 +1,5 @@
 use crate::{
-<<<<<<< HEAD
     bundle_state::{ExecutionOutcome, HashedStateChanges},
-=======
-    bundle_state::{BundleStateInit, HashedStateChanges, RevertsInit},
->>>>>>> f4689f35
     providers::{database::metrics, static_file::StaticFileWriter, StaticFileProvider},
     to_range,
     traits::{
@@ -33,28 +29,14 @@
     DatabaseError,
 };
 use reth_evm::ConfigureEvmEnv;
-use reth_execution_types::{Chain, ExecutionOutcome};
+use reth_execution_types::Chain;
 use reth_network_p2p::headers::downloader::SyncTarget;
 use reth_primitives::{
-<<<<<<< HEAD
-    keccak256,
-    revm::{
-        compat::{into_reth_acc, into_revm_acc},
-        config::revm_spec,
-        env::fill_block_env,
-    },
-    Account, Address, Block, BlockHash, BlockHashOrNumber, BlockNumber, BlockWithSenders,
-    ChainInfo, ChainSpec, GotExpected, Head, Header, Receipt, Requests, SealedBlock,
-    SealedBlockWithSenders, SealedHeader, StaticFileSegment, StorageEntry, TransactionMeta,
-    TransactionSigned, TransactionSignedEcRecovered, TransactionSignedNoHash, TxHash, TxNumber,
-    Withdrawal, Withdrawals, B256, U256,
-=======
     keccak256, Account, Address, Block, BlockHash, BlockHashOrNumber, BlockNumber,
     BlockWithSenders, GotExpected, Header, Receipt, Requests, SealedBlock, SealedBlockWithSenders,
     SealedHeader, StaticFileSegment, StorageEntry, TransactionMeta, TransactionSigned,
     TransactionSignedEcRecovered, TransactionSignedNoHash, TxHash, TxNumber, Withdrawal,
     Withdrawals, B256, U256,
->>>>>>> f4689f35
 };
 use reth_prune_types::{PruneCheckpoint, PruneLimiter, PruneModes, PruneSegment};
 use reth_stages_types::{StageCheckpoint, StageId};
@@ -64,14 +46,7 @@
     updates::TrieUpdates,
     HashedPostState, Nibbles, StateRoot,
 };
-<<<<<<< HEAD
-use revm::{
-    db::states::BundleBuilder,
-    primitives::{BlockEnv, CfgEnvWithHandlerCfg, SpecId},
-};
-=======
-use revm::primitives::{BlockEnv, CfgEnvWithHandlerCfg};
->>>>>>> f4689f35
+use revm::{db::states::BundleBuilder, primitives::{BlockEnv, CfgEnvWithHandlerCfg}};
 use std::{
     cmp::Ordering,
     collections::{hash_map, BTreeMap, BTreeSet, HashMap, HashSet},
