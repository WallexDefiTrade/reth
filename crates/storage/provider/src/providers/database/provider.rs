use crate::{
    insert_canonical_block,
    post_state::StorageChangeset,
    traits::{AccountExtProvider, BlockSource, ReceiptProvider, StageCheckpointWriter},
    AccountProvider, BlockHashProvider, BlockNumProvider, BlockProvider, EvmEnvProvider,
    HeaderProvider, PostState, ProviderError, StageCheckpointProvider, TransactionError,
    TransactionsProvider, WithdrawalsProvider,
};
use itertools::{izip, Itertools};
use reth_db::{
    common::KeyValue,
    cursor::{DbCursorRO, DbCursorRW, DbDupCursorRO},
    database::{Database, DatabaseGAT},
    models::{
        sharded_key,
        storage_sharded_key::{self, StorageShardedKey},
        AccountBeforeTx, BlockNumberAddress, ShardedKey, StoredBlockBodyIndices,
    },
    table::Table,
    tables,
    transaction::{DbTx, DbTxMut, DbTxMutGAT},
    BlockNumberList, DatabaseError,
};
use reth_interfaces::Result;
use reth_primitives::{
    keccak256,
    stage::{StageCheckpoint, StageId},
    Account, Address, Block, BlockHash, BlockHashOrNumber, BlockNumber, BlockWithSenders,
    ChainInfo, ChainSpec, Hardfork, Head, Header, Receipt, SealedBlock, SealedBlockWithSenders,
    SealedHeader, StorageEntry, TransactionMeta, TransactionSigned, TransactionSignedEcRecovered,
    TransactionSignedNoHash, TxHash, TxNumber, Withdrawal, H256, U256,
};
use reth_revm_primitives::{
    config::revm_spec,
    env::{fill_block_env, fill_cfg_and_block_env, fill_cfg_env},
    primitives::{BlockEnv, CfgEnv, SpecId},
};
use reth_trie::StateRoot;
use std::{
    collections::{btree_map::Entry, BTreeMap, BTreeSet},
    fmt::Debug,
    ops::{Deref, DerefMut, Range, RangeBounds, RangeInclusive},
    sync::Arc,
};

/// A [`DatabaseProvider`] that holds a read-only database transaction.
pub type DatabaseProviderRO<'this, DB> = DatabaseProvider<'this, <DB as DatabaseGAT<'this>>::TX>;

/// A [`DatabaseProvider`] that holds a read-write database transaction.
///
/// Ideally this would be an alias type. However, there's some weird compiler error (<https://github.com/rust-lang/rust/issues/102211>), that forces us to wrap this in a struct instead.
/// Once that issue is solved, we can probably revert back to being an alias type.
#[derive(Debug)]
pub struct DatabaseProviderRW<'this, DB: Database>(
    pub DatabaseProvider<'this, <DB as DatabaseGAT<'this>>::TXMut>,
);

impl<'this, DB: Database> Deref for DatabaseProviderRW<'this, DB> {
    type Target = DatabaseProvider<'this, <DB as DatabaseGAT<'this>>::TXMut>;

    fn deref(&self) -> &Self::Target {
        &self.0
    }
}

impl<'this, DB: Database> DerefMut for DatabaseProviderRW<'this, DB> {
    fn deref_mut(&mut self) -> &mut Self::Target {
        &mut self.0
    }
}

impl<'this, DB: Database> DatabaseProviderRW<'this, DB> {
    /// Commit database transaction
    pub fn commit(self) -> Result<bool> {
        self.0.commit()
    }

    /// Consume `DbTx` or `DbTxMut`.
    pub fn into_tx(self) -> <DB as DatabaseGAT<'this>>::TXMut {
        self.0.into_tx()
    }
}

/// A provider struct that fetchs data from the database.
/// Wrapper around [`DbTx`] and [`DbTxMut`]. Example: [`HeaderProvider`] [`BlockHashProvider`]
#[derive(Debug)]
pub struct DatabaseProvider<'this, TX>
where
    Self: 'this,
{
    /// Database transaction.
    tx: TX,
    /// Chain spec
    chain_spec: Arc<ChainSpec>,
    _phantom_data: std::marker::PhantomData<&'this TX>,
}

impl<'this, TX: DbTxMut<'this>> DatabaseProvider<'this, TX> {
    /// Creates a provider with an inner read-write transaction.
    pub fn new_rw(tx: TX, chain_spec: Arc<ChainSpec>) -> Self {
        Self { tx, chain_spec, _phantom_data: std::marker::PhantomData }
    }
}

/// Unwind all history shards. For boundary shard, remove it from database and
/// return last part of shard with still valid items. If all full shard were removed, return list
/// would be empty.
fn unwind_account_history_shards<'a, TX: reth_db::transaction::DbTxMutGAT<'a>>(
    cursor: &mut <TX as DbTxMutGAT<'a>>::CursorMut<tables::AccountHistory>,
    address: Address,
    block_number: BlockNumber,
) -> std::result::Result<Vec<usize>, TransactionError> {
    let mut item = cursor.seek_exact(ShardedKey::new(address, u64::MAX))?;

    while let Some((sharded_key, list)) = item {
        // there is no more shard for address
        if sharded_key.key != address {
            break
        }
        cursor.delete_current()?;
        // check first item and if it is more and eq than `block_number` delete current
        // item.
        let first = list.iter(0).next().expect("List can't empty");
        if first >= block_number as usize {
            item = cursor.prev()?;
            continue
        } else if block_number <= sharded_key.highest_block_number {
            // if first element is in scope whole list would be removed.
            // so at least this first element is present.
            return Ok(list.iter(0).take_while(|i| *i < block_number as usize).collect::<Vec<_>>())
        } else {
            let new_list = list.iter(0).collect::<Vec<_>>();
            return Ok(new_list)
        }
    }
    Ok(Vec::new())
}

/// Unwind all history shards. For boundary shard, remove it from database and
/// return last part of shard with still valid items. If all full shard were removed, return list
/// would be empty but this does not mean that there is none shard left but that there is no
/// split shards.
fn unwind_storage_history_shards<'a, TX: reth_db::transaction::DbTxMutGAT<'a>>(
    cursor: &mut <TX as DbTxMutGAT<'a>>::CursorMut<tables::StorageHistory>,
    address: Address,
    storage_key: H256,
    block_number: BlockNumber,
) -> std::result::Result<Vec<usize>, TransactionError> {
    let mut item = cursor.seek_exact(StorageShardedKey::new(address, storage_key, u64::MAX))?;

    while let Some((storage_sharded_key, list)) = item {
        // there is no more shard for address
        if storage_sharded_key.address != address ||
            storage_sharded_key.sharded_key.key != storage_key
        {
            // there is no more shard for address and storage_key.
            break
        }
        cursor.delete_current()?;
        // check first item and if it is more and eq than `block_number` delete current
        // item.
        let first = list.iter(0).next().expect("List can't empty");
        if first >= block_number as usize {
            item = cursor.prev()?;
            continue
        } else if block_number <= storage_sharded_key.sharded_key.highest_block_number {
            // if first element is in scope whole list would be removed.
            // so at least this first element is present.
            return Ok(list.iter(0).take_while(|i| *i < block_number as usize).collect::<Vec<_>>())
        } else {
            return Ok(list.iter(0).collect::<Vec<_>>())
        }
    }
    Ok(Vec::new())
}

impl<'this, TX: DbTx<'this>> DatabaseProvider<'this, TX> {
    /// Creates a provider with an inner read-only transaction.
    pub fn new(tx: TX, chain_spec: Arc<ChainSpec>) -> Self {
        Self { tx, chain_spec, _phantom_data: std::marker::PhantomData }
    }

    /// Consume `DbTx` or `DbTxMut`.
    pub fn into_tx(self) -> TX {
        self.tx
    }

    /// Pass `DbTx` or `DbTxMut` mutable reference.
    pub fn tx_mut(&mut self) -> &mut TX {
        &mut self.tx
    }

    /// Pass `DbTx` or `DbTxMut` immutable reference.
    pub fn tx_ref(&self) -> &TX {
        &self.tx
    }

    /// Return full table as Vec
    pub fn table<T: Table>(&self) -> std::result::Result<Vec<KeyValue<T>>, DatabaseError>
    where
        T::Key: Default + Ord,
    {
        self.tx
            .cursor_read::<T>()?
            .walk(Some(T::Key::default()))?
            .collect::<std::result::Result<Vec<_>, DatabaseError>>()
    }

    // TODO(joshie) TEMPORARY should be moved to trait providers

    /// Iterate over account changesets and return all account address that were changed.
    pub fn get_addresses_and_keys_of_changed_storages(
        &self,
        range: RangeInclusive<BlockNumber>,
    ) -> std::result::Result<BTreeMap<Address, BTreeSet<H256>>, TransactionError> {
        self.tx
            .cursor_read::<tables::StorageChangeSet>()?
            .walk_range(BlockNumberAddress::range(range))?
            // fold all storages and save its old state so we can remove it from HashedStorage
            // it is needed as it is dup table.
            .try_fold(BTreeMap::new(), |mut accounts: BTreeMap<Address, BTreeSet<H256>>, entry| {
                let (BlockNumberAddress((_, address)), storage_entry) = entry?;
                accounts.entry(address).or_default().insert(storage_entry.key);
                Ok(accounts)
            })
    }

    /// Get plainstate storages
    #[allow(clippy::type_complexity)]
    pub fn get_plainstate_storages(
        &self,
        iter: impl IntoIterator<Item = (Address, impl IntoIterator<Item = H256>)>,
    ) -> std::result::Result<Vec<(Address, Vec<(H256, U256)>)>, TransactionError> {
        let mut plain_storage = self.tx.cursor_dup_read::<tables::PlainStorageState>()?;

        iter.into_iter()
            .map(|(address, storage)| {
                storage
                    .into_iter()
                    .map(|key| -> std::result::Result<_, TransactionError> {
                        let ret = plain_storage
                            .seek_by_key_subkey(address, key)?
                            .filter(|v| v.key == key)
                            .unwrap_or_default();
                        Ok((key, ret.value))
                    })
                    .collect::<std::result::Result<Vec<(_, _)>, _>>()
                    .map(|storage| (address, storage))
            })
            .collect::<std::result::Result<Vec<(_, _)>, _>>()
    }

    /// Get all block numbers where account got changed.
    ///
    /// NOTE: Get inclusive range of blocks.
    pub fn get_storage_block_numbers_from_changesets(
        &self,
        range: RangeInclusive<BlockNumber>,
    ) -> std::result::Result<BTreeMap<(Address, H256), Vec<u64>>, TransactionError> {
        let mut changeset_cursor = self.tx.cursor_read::<tables::StorageChangeSet>()?;

        let storage_changeset_lists =
            changeset_cursor.walk_range(BlockNumberAddress::range(range))?.try_fold(
                BTreeMap::new(),
                |mut storages: BTreeMap<(Address, H256), Vec<u64>>,
                 entry|
                 -> std::result::Result<_, TransactionError> {
                    let (index, storage) = entry?;
                    storages
                        .entry((index.address(), storage.key))
                        .or_default()
                        .push(index.block_number());
                    Ok(storages)
                },
            )?;

        Ok(storage_changeset_lists)
    }

    /// Get all block numbers where account got changed.
    ///
    /// NOTE: Get inclusive range of blocks.
    pub fn get_account_block_numbers_from_changesets(
        &self,
        range: RangeInclusive<BlockNumber>,
    ) -> std::result::Result<BTreeMap<Address, Vec<u64>>, TransactionError> {
        let mut changeset_cursor = self.tx.cursor_read::<tables::AccountChangeSet>()?;

        let account_transtions = changeset_cursor.walk_range(range)?.try_fold(
            BTreeMap::new(),
            |mut accounts: BTreeMap<Address, Vec<u64>>,
             entry|
             -> std::result::Result<_, TransactionError> {
                let (index, account) = entry?;
                accounts.entry(account.address).or_default().push(index);
                Ok(accounts)
            },
        )?;

        Ok(account_transtions)
    }

    /// Iterate over account changesets and return all account address that were changed.
    pub fn get_addresses_of_changed_accounts(
        &self,
        range: RangeInclusive<BlockNumber>,
    ) -> std::result::Result<BTreeSet<Address>, TransactionError> {
        self.tx.cursor_read::<tables::AccountChangeSet>()?.walk_range(range)?.try_fold(
            BTreeSet::new(),
            |mut accounts: BTreeSet<Address>, entry| {
                let (_, account_before) = entry?;
                accounts.insert(account_before.address);
                Ok(accounts)
            },
        )
    }

    /// Get plainstate account from iterator
    pub fn get_plainstate_accounts(
        &self,
        iter: impl IntoIterator<Item = Address>,
    ) -> std::result::Result<Vec<(Address, Option<Account>)>, TransactionError> {
        let mut plain_accounts = self.tx.cursor_read::<tables::PlainAccountState>()?;
        Ok(iter
            .into_iter()
            .map(|address| plain_accounts.seek_exact(address).map(|a| (address, a.map(|(_, v)| v))))
            .collect::<std::result::Result<Vec<_>, _>>()?)
    }
}

impl<'this, TX: DbTxMut<'this> + DbTx<'this>> DatabaseProvider<'this, TX> {
    /// Commit database transaction.
    pub fn commit(self) -> Result<bool> {
        Ok(self.tx.commit()?)
    }

    // TODO(joshie) TEMPORARY should be moved to trait providers

    /// Get range of blocks and its execution result
    pub fn get_block_and_execution_range(
        &self,
        chain_spec: &ChainSpec,
        range: RangeInclusive<BlockNumber>,
    ) -> std::result::Result<Vec<(SealedBlockWithSenders, PostState)>, TransactionError> {
        self.get_take_block_and_execution_range::<false>(chain_spec, range)
    }

    /// Take range of blocks and its execution result
    pub fn take_block_and_execution_range(
        &self,
        chain_spec: &ChainSpec,
        range: RangeInclusive<BlockNumber>,
    ) -> std::result::Result<Vec<(SealedBlockWithSenders, PostState)>, TransactionError> {
        self.get_take_block_and_execution_range::<true>(chain_spec, range)
    }

    /// Unwind and clear account hashing
    pub fn unwind_account_hashing(
        &self,
        range: RangeInclusive<BlockNumber>,
    ) -> std::result::Result<(), TransactionError> {
        let mut hashed_accounts = self.tx.cursor_write::<tables::HashedAccount>()?;

        // Aggregate all block changesets and make a list of accounts that have been changed.
        self.tx
            .cursor_read::<tables::AccountChangeSet>()?
            .walk_range(range)?
            .collect::<std::result::Result<Vec<_>, _>>()?
            .into_iter()
            .rev()
            // fold all account to get the old balance/nonces and account that needs to be removed
            .fold(
                BTreeMap::new(),
                |mut accounts: BTreeMap<Address, Option<Account>>, (_, account_before)| {
                    accounts.insert(account_before.address, account_before.info);
                    accounts
                },
            )
            .into_iter()
            // hash addresses and collect it inside sorted BTreeMap.
            // We are doing keccak only once per address.
            .map(|(address, account)| (keccak256(address), account))
            .collect::<BTreeMap<_, _>>()
            .into_iter()
            // Apply values to HashedState (if Account is None remove it);
            .try_for_each(
                |(hashed_address, account)| -> std::result::Result<(), TransactionError> {
                    if let Some(account) = account {
                        hashed_accounts.upsert(hashed_address, account)?;
                    } else if hashed_accounts.seek_exact(hashed_address)?.is_some() {
                        hashed_accounts.delete_current()?;
                    }
                    Ok(())
                },
            )?;

        Ok(())
    }

    /// Unwind and clear storage hashing
    pub fn unwind_storage_hashing(
        &self,
        range: Range<BlockNumberAddress>,
    ) -> std::result::Result<(), TransactionError> {
        let mut hashed_storage = self.tx.cursor_dup_write::<tables::HashedStorage>()?;

        // Aggregate all block changesets and make list of accounts that have been changed.
        self.tx
            .cursor_read::<tables::StorageChangeSet>()?
            .walk_range(range)?
            .collect::<std::result::Result<Vec<_>, _>>()?
            .into_iter()
            .rev()
            // fold all account to get the old balance/nonces and account that needs to be removed
            .fold(
                BTreeMap::new(),
                |mut accounts: BTreeMap<(Address, H256), U256>,
                 (BlockNumberAddress((_, address)), storage_entry)| {
                    accounts.insert((address, storage_entry.key), storage_entry.value);
                    accounts
                },
            )
            .into_iter()
            // hash addresses and collect it inside sorted BTreeMap.
            // We are doing keccak only once per address.
            .map(|((address, key), value)| ((keccak256(address), keccak256(key)), value))
            .collect::<BTreeMap<_, _>>()
            .into_iter()
            // Apply values to HashedStorage (if Value is zero just remove it);
            .try_for_each(
                |((hashed_address, key), value)| -> std::result::Result<(), TransactionError> {
                    if hashed_storage
                        .seek_by_key_subkey(hashed_address, key)?
                        .filter(|entry| entry.key == key)
                        .is_some()
                    {
                        hashed_storage.delete_current()?;
                    }

                    if value != U256::ZERO {
                        hashed_storage.upsert(hashed_address, StorageEntry { key, value })?;
                    }
                    Ok(())
                },
            )?;

        Ok(())
    }

    /// Unwind and clear account history indices.
    ///
    /// Returns number of changesets walked.
    pub fn unwind_account_history_indices(
        &self,
        range: RangeInclusive<BlockNumber>,
    ) -> std::result::Result<usize, TransactionError> {
        let account_changeset = self
            .tx
            .cursor_read::<tables::AccountChangeSet>()?
            .walk_range(range)?
            .collect::<std::result::Result<Vec<_>, _>>()?;
        let changesets = account_changeset.len();

        let last_indices = account_changeset
            .into_iter()
            // reverse so we can get lowest block number where we need to unwind account.
            .rev()
            // fold all account and get last block number
            .fold(BTreeMap::new(), |mut accounts: BTreeMap<Address, u64>, (index, account)| {
                // we just need address and lowest block number.
                accounts.insert(account.address, index);
                accounts
            });
        // try to unwind the index
        let mut cursor = self.tx.cursor_write::<tables::AccountHistory>()?;
        for (address, rem_index) in last_indices {
            let shard_part = unwind_account_history_shards::<TX>(&mut cursor, address, rem_index)?;

            // check last shard_part, if present, items needs to be reinserted.
            if !shard_part.is_empty() {
                // there are items in list
                self.tx.put::<tables::AccountHistory>(
                    ShardedKey::new(address, u64::MAX),
                    BlockNumberList::new(shard_part)
                        .expect("There is at least one element in list and it is sorted."),
                )?;
            }
        }

        Ok(changesets)
    }

    /// Unwind and clear storage history indices.
    ///
    /// Returns number of changesets walked.
    pub fn unwind_storage_history_indices(
        &self,
        range: Range<BlockNumberAddress>,
    ) -> std::result::Result<usize, TransactionError> {
        let storage_changesets = self
            .tx
            .cursor_read::<tables::StorageChangeSet>()?
            .walk_range(range)?
            .collect::<std::result::Result<Vec<_>, _>>()?;
        let changesets = storage_changesets.len();

        let last_indices = storage_changesets
            .into_iter()
            // reverse so we can get lowest block number where we need to unwind account.
            .rev()
            // fold all storages and get last block number
            .fold(
                BTreeMap::new(),
                |mut accounts: BTreeMap<(Address, H256), u64>, (index, storage)| {
                    // we just need address and lowest block number.
                    accounts.insert((index.address(), storage.key), index.block_number());
                    accounts
                },
            );

        let mut cursor = self.tx.cursor_write::<tables::StorageHistory>()?;
        for ((address, storage_key), rem_index) in last_indices {
            let shard_part =
                unwind_storage_history_shards::<TX>(&mut cursor, address, storage_key, rem_index)?;

            // check last shard_part, if present, items needs to be reinserted.
            if !shard_part.is_empty() {
                // there are items in list
                self.tx.put::<tables::StorageHistory>(
                    StorageShardedKey::new(address, storage_key, u64::MAX),
                    BlockNumberList::new(shard_part)
                        .expect("There is at least one element in list and it is sorted."),
                )?;
            }
        }

        Ok(changesets)
    }

    /// Traverse over changesets and plain state and recreate the [`PostState`]s for the given range
    /// of blocks.
    ///
    /// 1. Iterate over the [BlockBodyIndices][tables::BlockBodyIndices] table to get all
    /// the transaction ids.
    /// 2. Iterate over the [StorageChangeSet][tables::StorageChangeSet] table
    /// and the [AccountChangeSet][tables::AccountChangeSet] tables in reverse order to reconstruct
    /// the changesets.
    ///     - In order to have both the old and new values in the changesets, we also access the
    ///       plain state tables.
    /// 3. While iterating over the changeset tables, if we encounter a new account or storage slot,
    /// we:
    ///     1. Take the old value from the changeset
    ///     2. Take the new value from the plain state
    ///     3. Save the old value to the local state
    /// 4. While iterating over the changeset tables, if we encounter an account/storage slot we
    /// have seen before we:
    ///     1. Take the old value from the changeset
    ///     2. Take the new value from the local state
    ///     3. Set the local state to the value in the changeset
    ///
    /// If `TAKE` is `true`, the local state will be written to the plain state tables.
    /// 5. Get all receipts from table
    fn get_take_block_execution_result_range<const TAKE: bool>(
        &self,
        range: RangeInclusive<BlockNumber>,
    ) -> std::result::Result<Vec<PostState>, TransactionError> {
        if range.is_empty() {
            return Ok(Vec::new())
        }

        // We are not removing block meta as it is used to get block changesets.
        let block_bodies = self.get_or_take::<tables::BlockBodyIndices, false>(range.clone())?;

        // get transaction receipts
        let from_transaction_num =
            block_bodies.first().expect("already checked if there are blocks").1.first_tx_num();
        let to_transaction_num =
            block_bodies.last().expect("already checked if there are blocks").1.last_tx_num();
        let receipts =
            self.get_or_take::<tables::Receipts, TAKE>(from_transaction_num..=to_transaction_num)?;

        let storage_range = BlockNumberAddress::range(range.clone());

        let storage_changeset =
            self.get_or_take::<tables::StorageChangeSet, TAKE>(storage_range)?;
        let account_changeset = self.get_or_take::<tables::AccountChangeSet, TAKE>(range)?;

        // iterate previous value and get plain state value to create changeset
        // Double option around Account represent if Account state is know (first option) and
        // account is removed (Second Option)
        type LocalPlainState = BTreeMap<Address, (Option<Option<Account>>, BTreeMap<H256, U256>)>;

        let mut local_plain_state: LocalPlainState = BTreeMap::new();

        // iterate in reverse and get plain state.

        // Bundle execution changeset to its particular transaction and block
        let mut block_states =
            BTreeMap::from_iter(block_bodies.iter().map(|(num, _)| (*num, PostState::default())));

        let mut plain_accounts_cursor = self.tx.cursor_write::<tables::PlainAccountState>()?;
        let mut plain_storage_cursor = self.tx.cursor_dup_write::<tables::PlainStorageState>()?;

        // add account changeset changes
        for (block_number, account_before) in account_changeset.into_iter().rev() {
            let AccountBeforeTx { info: old_info, address } = account_before;
            let new_info = match local_plain_state.entry(address) {
                Entry::Vacant(entry) => {
                    let new_account = plain_accounts_cursor.seek_exact(address)?.map(|kv| kv.1);
                    entry.insert((Some(old_info), BTreeMap::new()));
                    new_account
                }
                Entry::Occupied(mut entry) => {
                    let new_account = std::mem::replace(&mut entry.get_mut().0, Some(old_info));
                    new_account.expect("As we are stacking account first, account would always be Some(Some) or Some(None)")
                }
            };

            let post_state = block_states.entry(block_number).or_default();
            match (old_info, new_info) {
                (Some(old), Some(new)) => {
                    if new != old {
                        post_state.change_account(block_number, address, old, new);
                    } else {
                        unreachable!("Junk data in database: an account changeset did not represent any change");
                    }
                }
                (None, Some(account)) =>  post_state.create_account(block_number, address, account),
                (Some(old), None) =>
                    post_state.destroy_account(block_number, address, old),
                (None, None) => unreachable!("Junk data in database: an account changeset transitioned from no account to no account"),
            };
        }

        // add storage changeset changes
        let mut storage_changes: BTreeMap<BlockNumberAddress, StorageChangeset> = BTreeMap::new();
        for (block_and_address, storage_entry) in storage_changeset.into_iter().rev() {
            let BlockNumberAddress((_, address)) = block_and_address;
            let new_storage =
                match local_plain_state.entry(address).or_default().1.entry(storage_entry.key) {
                    Entry::Vacant(entry) => {
                        let new_storage = plain_storage_cursor
                            .seek_by_key_subkey(address, storage_entry.key)?
                            .filter(|storage| storage.key == storage_entry.key)
                            .unwrap_or_default();
                        entry.insert(storage_entry.value);
                        new_storage.value
                    }
                    Entry::Occupied(mut entry) => {
                        std::mem::replace(entry.get_mut(), storage_entry.value)
                    }
                };
            storage_changes.entry(block_and_address).or_default().insert(
                U256::from_be_bytes(storage_entry.key.0),
                (storage_entry.value, new_storage),
            );
        }

        for (BlockNumberAddress((block_number, address)), storage_changeset) in
            storage_changes.into_iter()
        {
            block_states.entry(block_number).or_default().change_storage(
                block_number,
                address,
                storage_changeset,
            );
        }

        if TAKE {
            // iterate over local plain state remove all account and all storages.
            for (address, (account, storage)) in local_plain_state.into_iter() {
                // revert account
                if let Some(account) = account {
                    let existing_entry = plain_accounts_cursor.seek_exact(address)?;
                    if let Some(account) = account {
                        plain_accounts_cursor.upsert(address, account)?;
                    } else if existing_entry.is_some() {
                        plain_accounts_cursor.delete_current()?;
                    }
                }

                // revert storages
                for (storage_key, storage_value) in storage.into_iter() {
                    let storage_entry = StorageEntry { key: storage_key, value: storage_value };
                    // delete previous value
                    // TODO: This does not use dupsort features
                    if plain_storage_cursor
                        .seek_by_key_subkey(address, storage_key)?
                        .filter(|s| s.key == storage_key)
                        .is_some()
                    {
                        plain_storage_cursor.delete_current()?
                    }

                    // TODO: This does not use dupsort features
                    // insert value if needed
                    if storage_value != U256::ZERO {
                        plain_storage_cursor.upsert(address, storage_entry)?;
                    }
                }
            }
        }

        // iterate over block body and create ExecutionResult
        let mut receipt_iter = receipts.into_iter();

        // loop break if we are at the end of the blocks.
        for (block_number, block_body) in block_bodies.into_iter() {
            for _ in block_body.tx_num_range() {
                if let Some((_, receipt)) = receipt_iter.next() {
                    block_states
                        .entry(block_number)
                        .or_default()
                        .add_receipt(block_number, receipt);
                }
            }
        }
        Ok(block_states.into_values().collect())
    }

    /// Return range of blocks and its execution result
    pub fn get_take_block_and_execution_range<const TAKE: bool>(
        &self,
        chain_spec: &ChainSpec,
        range: RangeInclusive<BlockNumber>,
    ) -> std::result::Result<Vec<(SealedBlockWithSenders, PostState)>, TransactionError> {
        if TAKE {
            let storage_range = BlockNumberAddress::range(range.clone());

            self.unwind_account_hashing(range.clone())?;
            self.unwind_account_history_indices(range.clone())?;
            self.unwind_storage_hashing(storage_range.clone())?;
            self.unwind_storage_history_indices(storage_range)?;

            // merkle tree
            let (new_state_root, trie_updates) =
                StateRoot::incremental_root_with_updates(&self.tx, range.clone())?;

            let parent_number = range.start().saturating_sub(1);
            let parent_state_root = self
                .header_by_number(parent_number)?
                .ok_or_else(|| ProviderError::HeaderNotFound(parent_number.into()))?
                .state_root;

            // state root should be always correct as we are reverting state.
            // but for sake of double verification we will check it again.
            if new_state_root != parent_state_root {
                let parent_hash = self
                    .block_hash(parent_number)?
                    .ok_or_else(|| ProviderError::HeaderNotFound(parent_number.into()))?;
                return Err(TransactionError::UnwindStateRootMismatch {
                    got: new_state_root,
                    expected: parent_state_root,
                    block_number: parent_number,
                    block_hash: parent_hash,
                })
            }
            trie_updates.flush(&self.tx)?;
        }
        // get blocks
        let blocks = self.get_take_block_range::<TAKE>(chain_spec, range.clone())?;
        let unwind_to = blocks.first().map(|b| b.number.saturating_sub(1));
        // get execution res
        let execution_res = self.get_take_block_execution_result_range::<TAKE>(range.clone())?;
        // combine them
        let blocks_with_exec_result: Vec<_> =
            blocks.into_iter().zip(execution_res.into_iter()).collect();

        // remove block bodies it is needed for both get block range and get block execution results
        // that is why it is deleted afterwards.
        if TAKE {
            // rm block bodies
            self.get_or_take::<tables::BlockBodyIndices, TAKE>(range)?;

            // Update pipeline progress
            if let Some(fork_number) = unwind_to {
                self.update_pipeline_stages(fork_number, true)?;
            }
        }

        // return them
        Ok(blocks_with_exec_result)
    }

    /// Return list of entries from table
    ///
    /// If TAKE is true, opened cursor would be write and it would delete all values from db.
    #[inline]
    pub fn get_or_take<T: Table, const TAKE: bool>(
        &self,
        range: impl RangeBounds<T::Key>,
    ) -> std::result::Result<Vec<KeyValue<T>>, DatabaseError> {
        if TAKE {
            let mut cursor_write = self.tx.cursor_write::<T>()?;
            let mut walker = cursor_write.walk_range(range)?;
            let mut items = Vec::new();
            while let Some(i) = walker.next().transpose()? {
                walker.delete_current()?;
                items.push(i)
            }
            Ok(items)
        } else {
            self.tx
                .cursor_read::<T>()?
                .walk_range(range)?
                .collect::<std::result::Result<Vec<_>, _>>()
        }
    }

    /// Get requested blocks transaction with signer
    fn get_take_block_transaction_range<const TAKE: bool>(
        &self,
        range: impl RangeBounds<BlockNumber> + Clone,
    ) -> std::result::Result<Vec<(BlockNumber, Vec<TransactionSignedEcRecovered>)>, TransactionError>
    {
        // Raad range of block bodies to get all transactions id's of this range.
        let block_bodies = self.get_or_take::<tables::BlockBodyIndices, false>(range)?;

        if block_bodies.is_empty() {
            return Ok(Vec::new())
        }

        // Compute the first and last tx ID in the range
        let first_transaction = block_bodies.first().expect("If we have headers").1.first_tx_num();
        let last_transaction = block_bodies.last().expect("Not empty").1.last_tx_num();

        // If this is the case then all of the blocks in the range are empty
        if last_transaction < first_transaction {
            return Ok(block_bodies.into_iter().map(|(n, _)| (n, Vec::new())).collect())
        }

        // Get transactions and senders
        let transactions = self
            .get_or_take::<tables::Transactions, TAKE>(first_transaction..=last_transaction)?
            .into_iter()
            .map(|(id, tx)| (id, tx.into()))
            .collect::<Vec<(u64, TransactionSigned)>>();

        let senders =
            self.get_or_take::<tables::TxSenders, TAKE>(first_transaction..=last_transaction)?;

        if TAKE {
            // Remove TxHashNumber
            let mut tx_hash_cursor = self.tx.cursor_write::<tables::TxHashNumber>()?;
            for (_, tx) in transactions.iter() {
                if tx_hash_cursor.seek_exact(tx.hash())?.is_some() {
                    tx_hash_cursor.delete_current()?;
                }
            }

            // Remove TransactionBlock index if there are transaction present
            if !transactions.is_empty() {
                let tx_id_range = transactions.first().unwrap().0..=transactions.last().unwrap().0;
                self.get_or_take::<tables::TransactionBlock, TAKE>(tx_id_range)?;
            }
        }

        // Merge transaction into blocks
        let mut block_tx = Vec::with_capacity(block_bodies.len());
        let mut senders = senders.into_iter();
        let mut transactions = transactions.into_iter();
        for (block_number, block_body) in block_bodies {
            let mut one_block_tx = Vec::with_capacity(block_body.tx_count as usize);
            for _ in block_body.tx_num_range() {
                let tx = transactions.next();
                let sender = senders.next();

                let recovered = match (tx, sender) {
                    (Some((tx_id, tx)), Some((sender_tx_id, sender))) => {
                        if tx_id != sender_tx_id {
                            Err(ProviderError::MismatchOfTransactionAndSenderId { tx_id })
                        } else {
                            Ok(TransactionSignedEcRecovered::from_signed_transaction(tx, sender))
                        }
                    }
                    (Some((tx_id, _)), _) | (_, Some((tx_id, _))) => {
                        Err(ProviderError::MismatchOfTransactionAndSenderId { tx_id })
                    }
                    (None, None) => Err(ProviderError::BlockBodyTransactionCount),
                }?;
                one_block_tx.push(recovered)
            }
            block_tx.push((block_number, one_block_tx));
        }

        Ok(block_tx)
    }

    /// Return range of blocks and its execution result
    fn get_take_block_range<const TAKE: bool>(
        &self,
        chain_spec: &ChainSpec,
        range: impl RangeBounds<BlockNumber> + Clone,
    ) -> std::result::Result<Vec<SealedBlockWithSenders>, TransactionError> {
        // For block we need Headers, Bodies, Uncles, withdrawals, Transactions, Signers

        let block_headers = self.get_or_take::<tables::Headers, TAKE>(range.clone())?;
        if block_headers.is_empty() {
            return Ok(Vec::new())
        }

        let block_header_hashes =
            self.get_or_take::<tables::CanonicalHeaders, TAKE>(range.clone())?;
        let block_ommers = self.get_or_take::<tables::BlockOmmers, TAKE>(range.clone())?;
        let block_withdrawals =
            self.get_or_take::<tables::BlockWithdrawals, TAKE>(range.clone())?;

        let block_tx = self.get_take_block_transaction_range::<TAKE>(range.clone())?;

        if TAKE {
            // rm HeaderTD
            self.get_or_take::<tables::HeaderTD, TAKE>(range)?;
            // rm HeaderNumbers
            let mut header_number_cursor = self.tx.cursor_write::<tables::HeaderNumbers>()?;
            for (_, hash) in block_header_hashes.iter() {
                if header_number_cursor.seek_exact(*hash)?.is_some() {
                    header_number_cursor.delete_current()?;
                }
            }
        }

        // merge all into block
        let block_header_iter = block_headers.into_iter();
        let block_header_hashes_iter = block_header_hashes.into_iter();
        let block_tx_iter = block_tx.into_iter();

        // Ommers can be empty for some blocks
        let mut block_ommers_iter = block_ommers.into_iter();
        let mut block_withdrawals_iter = block_withdrawals.into_iter();
        let mut block_ommers = block_ommers_iter.next();
        let mut block_withdrawals = block_withdrawals_iter.next();

        let mut blocks = Vec::new();
        for ((main_block_number, header), (_, header_hash), (_, tx)) in izip!(
            block_header_iter.into_iter(),
            block_header_hashes_iter.into_iter(),
            block_tx_iter.into_iter()
        ) {
            let header = header.seal(header_hash);

            let (body, senders) = tx.into_iter().map(|tx| tx.to_components()).unzip();

            // Ommers can be missing
            let mut ommers = Vec::new();
            if let Some((block_number, _)) = block_ommers.as_ref() {
                if *block_number == main_block_number {
                    ommers = block_ommers.take().unwrap().1.ommers;
                    block_ommers = block_ommers_iter.next();
                }
            };

            // withdrawal can be missing
            let shanghai_is_active =
                chain_spec.fork(Hardfork::Shanghai).active_at_timestamp(header.timestamp);
            let mut withdrawals = Some(Vec::new());
            if shanghai_is_active {
                if let Some((block_number, _)) = block_withdrawals.as_ref() {
                    if *block_number == main_block_number {
                        withdrawals = Some(block_withdrawals.take().unwrap().1.withdrawals);
                        block_withdrawals = block_withdrawals_iter.next();
                    }
                }
            } else {
                withdrawals = None
            }

            blocks.push(SealedBlockWithSenders {
                block: SealedBlock { header, body, ommers, withdrawals },
                senders,
            })
        }

        Ok(blocks)
    }

    /// Update all pipeline sync stage progress.
    pub fn update_pipeline_stages(
        &self,
        block_number: BlockNumber,
        drop_stage_checkpoint: bool,
    ) -> std::result::Result<(), TransactionError> {
        // iterate over all existing stages in the table and update its progress.
        let mut cursor = self.tx.cursor_write::<tables::SyncStage>()?;
        while let Some((stage_name, checkpoint)) = cursor.next()? {
            cursor.upsert(
                stage_name,
                StageCheckpoint {
                    block_number,
                    ..if drop_stage_checkpoint { Default::default() } else { checkpoint }
                },
            )?
        }

        Ok(())
    }

    /// Insert storage change index to database. Used inside StorageHistoryIndex stage
    pub fn insert_storage_history_index(
        &self,
        storage_transitions: BTreeMap<(Address, H256), Vec<u64>>,
    ) -> std::result::Result<(), TransactionError> {
        for ((address, storage_key), mut indices) in storage_transitions {
            let mut last_shard = self.take_last_storage_shard(address, storage_key)?;
            last_shard.append(&mut indices);

            // chunk indices and insert them in shards of N size.
            let mut chunks = last_shard
                .iter()
                .chunks(storage_sharded_key::NUM_OF_INDICES_IN_SHARD)
                .into_iter()
                .map(|chunks| chunks.map(|i| *i as usize).collect::<Vec<usize>>())
                .collect::<Vec<_>>();
            let last_chunk = chunks.pop();

            // chunk indices and insert them in shards of N size.
            chunks.into_iter().try_for_each(|list| {
                self.tx.put::<tables::StorageHistory>(
                    StorageShardedKey::new(
                        address,
                        storage_key,
                        *list.last().expect("Chuck does not return empty list") as BlockNumber,
                    ),
                    BlockNumberList::new(list).expect("Indices are presorted and not empty"),
                )
            })?;
            // Insert last list with u64::MAX
            if let Some(last_list) = last_chunk {
                self.tx.put::<tables::StorageHistory>(
                    StorageShardedKey::new(address, storage_key, u64::MAX),
                    BlockNumberList::new(last_list).expect("Indices are presorted and not empty"),
                )?;
            }
        }
        Ok(())
    }

    /// Insert account change index to database. Used inside AccountHistoryIndex stage
    pub fn insert_account_history_index(
        &self,
        account_transitions: BTreeMap<Address, Vec<u64>>,
    ) -> std::result::Result<(), TransactionError> {
        // insert indexes to AccountHistory.
        for (address, mut indices) in account_transitions {
            let mut last_shard = self.take_last_account_shard(address)?;
            last_shard.append(&mut indices);
            // chunk indices and insert them in shards of N size.
            let mut chunks = last_shard
                .iter()
                .chunks(sharded_key::NUM_OF_INDICES_IN_SHARD)
                .into_iter()
                .map(|chunks| chunks.map(|i| *i as usize).collect::<Vec<usize>>())
                .collect::<Vec<_>>();
            let last_chunk = chunks.pop();

            chunks.into_iter().try_for_each(|list| {
                self.tx.put::<tables::AccountHistory>(
                    ShardedKey::new(
                        address,
                        *list.last().expect("Chuck does not return empty list") as BlockNumber,
                    ),
                    BlockNumberList::new(list).expect("Indices are presorted and not empty"),
                )
            })?;
            // Insert last list with u64::MAX
            if let Some(last_list) = last_chunk {
                self.tx.put::<tables::AccountHistory>(
                    ShardedKey::new(address, u64::MAX),
                    BlockNumberList::new(last_list).expect("Indices are presorted and not empty"),
                )?
            }
        }
        Ok(())
    }

<<<<<<< HEAD
    /// Get lastest block number.
    pub fn tip_number(&self) -> std::result::Result<u64, DatabaseError> {
        Ok(self.tx.cursor_read::<tables::CanonicalHeaders>()?.last()?.unwrap_or_default().0)
=======
    /// Save stage checkpoint.
    pub fn save_stage_checkpoint(
        &self,
        id: StageId,
        checkpoint: StageCheckpoint,
    ) -> std::result::Result<(), DatabaseError> {
        self.tx.put::<tables::SyncStage>(id.to_string(), checkpoint)
    }

    /// Get stage checkpoint progress.
    pub fn get_stage_checkpoint_progress(
        &self,
        id: StageId,
    ) -> std::result::Result<Option<Vec<u8>>, DatabaseError> {
        self.tx.get::<tables::SyncStageProgress>(id.to_string())
>>>>>>> e252cd6a
    }

    /// Query [tables::CanonicalHeaders] table for block hash by block number
    pub fn get_block_hash(
        &self,
        block_number: BlockNumber,
    ) -> std::result::Result<BlockHash, TransactionError> {
        let hash = self
            .tx
            .get::<tables::CanonicalHeaders>(block_number)?
            .ok_or_else(|| ProviderError::HeaderNotFound(block_number.into()))?;
        Ok(hash)
    }

    /// Query the block body by number.
    pub fn block_body_indices(
        &self,
        number: BlockNumber,
    ) -> std::result::Result<StoredBlockBodyIndices, TransactionError> {
        let body = self
            .tx
            .get::<tables::BlockBodyIndices>(number)?
            .ok_or(ProviderError::BlockBodyIndicesNotFound(number))?;
        Ok(body)
    }

    /// Unwind table by some number key.
    /// Returns number of rows unwound.
    ///
    /// Note: Key is not inclusive and specified key would stay in db.
    #[inline]
    pub fn unwind_table_by_num<T>(&self, num: u64) -> std::result::Result<usize, DatabaseError>
    where
        T: Table<Key = u64>,
    {
        self.unwind_table::<T, _>(num, |key| key)
    }

    /// Unwind the table to a provided number key.
    /// Returns number of rows unwound.
    ///
    /// Note: Key is not inclusive and specified key would stay in db.
    pub(crate) fn unwind_table<T, F>(
        &self,
        key: u64,
        mut selector: F,
    ) -> std::result::Result<usize, DatabaseError>
    where
        T: Table,
        F: FnMut(T::Key) -> u64,
    {
        let mut cursor = self.tx.cursor_write::<T>()?;
        let mut reverse_walker = cursor.walk_back(None)?;
        let mut deleted = 0;

        while let Some(Ok((entry_key, _))) = reverse_walker.next() {
            if selector(entry_key.clone()) <= key {
                break
            }
            reverse_walker.delete_current()?;
            deleted += 1;
        }

        Ok(deleted)
    }

    /// Unwind a table forward by a [Walker][reth_db::abstraction::cursor::Walker] on another table
    pub fn unwind_table_by_walker<T1, T2>(
        &self,
        start_at: T1::Key,
    ) -> std::result::Result<(), DatabaseError>
    where
        T1: Table,
        T2: Table<Key = T1::Value>,
    {
        let mut cursor = self.tx.cursor_write::<T1>()?;
        let mut walker = cursor.walk(Some(start_at))?;
        while let Some((_, value)) = walker.next().transpose()? {
            self.tx.delete::<T2>(value, None)?;
        }
        Ok(())
    }

    /// Load last shard and check if it is full and remove if it is not. If list is empty, last
    /// shard was full or there is no shards at all.
    fn take_last_account_shard(
        &self,
        address: Address,
    ) -> std::result::Result<Vec<u64>, TransactionError> {
        let mut cursor = self.tx.cursor_read::<tables::AccountHistory>()?;
        let last = cursor.seek_exact(ShardedKey::new(address, u64::MAX))?;
        if let Some((shard_key, list)) = last {
            // delete old shard so new one can be inserted.
            self.tx.delete::<tables::AccountHistory>(shard_key, None)?;
            let list = list.iter(0).map(|i| i as u64).collect::<Vec<_>>();
            return Ok(list)
        }
        Ok(Vec::new())
    }

    /// Load last shard and check if it is full and remove if it is not. If list is empty, last
    /// shard was full or there is no shards at all.
    pub fn take_last_storage_shard(
        &self,
        address: Address,
        storage_key: H256,
    ) -> std::result::Result<Vec<u64>, TransactionError> {
        let mut cursor = self.tx.cursor_read::<tables::StorageHistory>()?;
        let last = cursor.seek_exact(StorageShardedKey::new(address, storage_key, u64::MAX))?;
        if let Some((storage_shard_key, list)) = last {
            // delete old shard so new one can be inserted.
            self.tx.delete::<tables::StorageHistory>(storage_shard_key, None)?;
            let list = list.iter(0).map(|i| i as u64).collect::<Vec<_>>();
            return Ok(list)
        }
        Ok(Vec::new())
    }
    /// iterate over storages and insert them to hashing table
    pub fn insert_storage_for_hashing(
        &self,
        storages: impl IntoIterator<Item = (Address, impl IntoIterator<Item = (H256, U256)>)>,
    ) -> std::result::Result<(), TransactionError> {
        // hash values
        let hashed = storages.into_iter().fold(BTreeMap::new(), |mut map, (address, storage)| {
            let storage = storage.into_iter().fold(BTreeMap::new(), |mut map, (key, value)| {
                map.insert(keccak256(key), value);
                map
            });
            map.insert(keccak256(address), storage);
            map
        });

        let mut hashed_storage = self.tx.cursor_dup_write::<tables::HashedStorage>()?;
        // Hash the address and key and apply them to HashedStorage (if Storage is None
        // just remove it);
        hashed.into_iter().try_for_each(|(hashed_address, storage)| {
            storage.into_iter().try_for_each(
                |(key, value)| -> std::result::Result<(), TransactionError> {
                    if hashed_storage
                        .seek_by_key_subkey(hashed_address, key)?
                        .filter(|entry| entry.key == key)
                        .is_some()
                    {
                        hashed_storage.delete_current()?;
                    }

                    if value != U256::ZERO {
                        hashed_storage.upsert(hashed_address, StorageEntry { key, value })?;
                    }
                    Ok(())
                },
            )
        })?;
        Ok(())
    }

    /// iterate over accounts and insert them to hashing table
    pub fn insert_account_for_hashing(
        &self,
        accounts: impl IntoIterator<Item = (Address, Option<Account>)>,
    ) -> std::result::Result<(), TransactionError> {
        let mut hashed_accounts = self.tx.cursor_write::<tables::HashedAccount>()?;

        let hashes_accounts = accounts.into_iter().fold(
            BTreeMap::new(),
            |mut map: BTreeMap<H256, Option<Account>>, (address, account)| {
                map.insert(keccak256(address), account);
                map
            },
        );

        hashes_accounts.into_iter().try_for_each(
            |(hashed_address, account)| -> std::result::Result<(), TransactionError> {
                if let Some(account) = account {
                    hashed_accounts.upsert(hashed_address, account)?
                } else if hashed_accounts.seek_exact(hashed_address)?.is_some() {
                    hashed_accounts.delete_current()?;
                }
                Ok(())
            },
        )?;
        Ok(())
    }

    /// Append blocks and insert its post state.
    /// This will insert block data to all related tables and will update pipeline progress.
    pub fn append_blocks_with_post_state(
        &mut self,
        blocks: Vec<SealedBlockWithSenders>,
        state: PostState,
    ) -> std::result::Result<(), TransactionError> {
        if blocks.is_empty() {
            return Ok(())
        }
        let new_tip = blocks.last().unwrap();
        let new_tip_number = new_tip.number;

        let first_number = blocks.first().unwrap().number;

        let last = blocks.last().unwrap();
        let last_block_number = last.number;
        let last_block_hash = last.hash();
        let expected_state_root = last.state_root;

        // Insert the blocks
        for block in blocks {
            let (block, senders) = block.into_components();
            insert_canonical_block(self.tx_mut(), block, Some(senders))?;
        }

        // Write state and changesets to the database.
        // Must be written after blocks because of the receipt lookup.
        state.write_to_db(self.tx_mut())?;

        self.insert_hashes(first_number..=last_block_number, last_block_hash, expected_state_root)?;

        self.calculate_history_indices(first_number..=last_block_number)?;

        // Update pipeline progress
        self.update_pipeline_stages(new_tip_number, false)?;

        Ok(())
    }

    /// Insert full block and make it canonical.
    pub fn insert_block(
        &mut self,
        block: SealedBlock,
        senders: Option<Vec<Address>>,
    ) -> std::result::Result<(), TransactionError> {
        insert_canonical_block(self.tx_mut(), block, senders)?;
        Ok(())
    }

    /// Read account/storage changesets and update account/storage history indices.
    pub fn calculate_history_indices(
        &mut self,
        range: RangeInclusive<BlockNumber>,
    ) -> std::result::Result<(), TransactionError> {
        // account history stage
        {
            let indices = self.get_account_block_numbers_from_changesets(range.clone())?;
            self.insert_account_history_index(indices)?;
        }

        // storage history stage
        {
            let indices = self.get_storage_block_numbers_from_changesets(range)?;
            self.insert_storage_history_index(indices)?;
        }

        Ok(())
    }

    /// Calculate the hashes of all changed accounts and storages, and finally calculate the state
    /// root.
    ///
    /// The hashes are calculated from `fork_block_number + 1` to `current_block_number`.
    ///
    /// The resulting state root is compared with `expected_state_root`.
    pub fn insert_hashes(
        &mut self,
        range: RangeInclusive<BlockNumber>,
        end_block_hash: H256,
        expected_state_root: H256,
    ) -> std::result::Result<(), TransactionError> {
        // storage hashing stage
        {
            let lists = self.get_addresses_and_keys_of_changed_storages(range.clone())?;
            let storages = self.get_plainstate_storages(lists.into_iter())?;
            self.insert_storage_for_hashing(storages.into_iter())?;
        }

        // account hashing stage
        {
            let lists = self.get_addresses_of_changed_accounts(range.clone())?;
            let accounts = self.get_plainstate_accounts(lists.into_iter())?;
            self.insert_account_for_hashing(accounts.into_iter())?;
        }

        // merkle tree
        {
            let (state_root, trie_updates) =
                StateRoot::incremental_root_with_updates(&self.tx, range.clone())?;
            if state_root != expected_state_root {
                return Err(TransactionError::StateRootMismatch {
                    got: state_root,
                    expected: expected_state_root,
                    block_number: *range.end(),
                    block_hash: end_block_hash,
                })
            }
            trie_updates.flush(&self.tx)?;
        }
        Ok(())
    }
}

impl<'this, TX: DbTx<'this>> AccountProvider for DatabaseProvider<'this, TX> {
    fn basic_account(&self, address: Address) -> Result<Option<Account>> {
        Ok(self.tx.get::<tables::PlainAccountState>(address)?)
    }
}

impl<'this, TX: DbTx<'this>> AccountExtProvider for DatabaseProvider<'this, TX> {
    fn changed_accounts_with_range(
        &self,
        range: impl RangeBounds<BlockNumber>,
    ) -> Result<BTreeSet<Address>> {
        self.tx
            .cursor_read::<tables::AccountChangeSet>()?
            .walk_range(range)?
            .map(|entry| {
                entry.map(|(_, account_before)| account_before.address).map_err(Into::into)
            })
            .collect()
    }

    fn basic_accounts(
        &self,
        iter: impl IntoIterator<Item = Address>,
    ) -> Result<Vec<(Address, Option<Account>)>> {
        let mut plain_accounts = self.tx.cursor_read::<tables::PlainAccountState>()?;
        Ok(iter
            .into_iter()
            .map(|address| plain_accounts.seek_exact(address).map(|a| (address, a.map(|(_, v)| v))))
            .collect::<std::result::Result<Vec<_>, _>>()?)
    }
}

impl<'this, TX: DbTx<'this>> HeaderProvider for DatabaseProvider<'this, TX> {
    fn header(&self, block_hash: &BlockHash) -> Result<Option<Header>> {
        if let Some(num) = self.block_number(*block_hash)? {
            Ok(self.header_by_number(num)?)
        } else {
            Ok(None)
        }
    }

    fn header_by_number(&self, num: BlockNumber) -> Result<Option<Header>> {
        Ok(self.tx.get::<tables::Headers>(num)?)
    }

    fn header_td(&self, block_hash: &BlockHash) -> Result<Option<U256>> {
        if let Some(num) = self.block_number(*block_hash)? {
            self.header_td_by_number(num)
        } else {
            Ok(None)
        }
    }

    fn header_td_by_number(&self, number: BlockNumber) -> Result<Option<U256>> {
        if let Some(td) = self.chain_spec.final_paris_difficulty(number) {
            // if this block is higher than the final paris(merge) block, return the final paris
            // difficulty
            return Ok(Some(td))
        }

        Ok(self.tx.get::<tables::HeaderTD>(number)?.map(|td| td.0))
    }

    fn headers_range(&self, range: impl RangeBounds<BlockNumber>) -> Result<Vec<Header>> {
        let mut cursor = self.tx.cursor_read::<tables::Headers>()?;
        cursor
            .walk_range(range)?
            .map(|result| result.map(|(_, header)| header).map_err(Into::into))
            .collect::<Result<Vec<_>>>()
    }

    fn sealed_headers_range(
        &self,
        range: impl RangeBounds<BlockNumber>,
    ) -> Result<Vec<SealedHeader>> {
        let mut headers = vec![];
        for entry in self.tx.cursor_read::<tables::Headers>()?.walk_range(range)? {
            let (number, header) = entry?;
            let hash = self
                .block_hash(number)?
                .ok_or_else(|| ProviderError::HeaderNotFound(number.into()))?;
            headers.push(header.seal(hash));
        }
        Ok(headers)
    }

    fn sealed_header(&self, number: BlockNumber) -> Result<Option<SealedHeader>> {
        if let Some(header) = self.header_by_number(number)? {
            let hash = self
                .block_hash(number)?
                .ok_or_else(|| ProviderError::HeaderNotFound(number.into()))?;
            Ok(Some(header.seal(hash)))
        } else {
            Ok(None)
        }
    }
}

impl<'this, TX: DbTx<'this>> BlockHashProvider for DatabaseProvider<'this, TX> {
    fn block_hash(&self, number: u64) -> Result<Option<H256>> {
        Ok(self.tx.get::<tables::CanonicalHeaders>(number)?)
    }

    fn canonical_hashes_range(&self, start: BlockNumber, end: BlockNumber) -> Result<Vec<H256>> {
        let range = start..end;
        let mut cursor = self.tx.cursor_read::<tables::CanonicalHeaders>()?;
        cursor
            .walk_range(range)?
            .map(|result| result.map(|(_, hash)| hash).map_err(Into::into))
            .collect::<Result<Vec<_>>>()
    }
}

impl<'this, TX: DbTx<'this>> BlockNumProvider for DatabaseProvider<'this, TX> {
    fn chain_info(&self) -> Result<ChainInfo> {
        let best_number = self.best_block_number()?;
        let best_hash = self.block_hash(best_number)?.unwrap_or_default();
        Ok(ChainInfo { best_hash, best_number })
    }

    fn best_block_number(&self) -> Result<BlockNumber> {
        Ok(self
            .get_stage_checkpoint(StageId::Finish)?
            .map(|checkpoint| checkpoint.block_number)
            .unwrap_or_default())
    }

    fn last_block_number(&self) -> Result<BlockNumber> {
        Ok(self.tx.cursor_read::<tables::CanonicalHeaders>()?.last()?.unwrap_or_default().0)
    }

    fn block_number(&self, hash: H256) -> Result<Option<BlockNumber>> {
        Ok(self.tx.get::<tables::HeaderNumbers>(hash)?)
    }
}

impl<'this, TX: DbTx<'this>> BlockProvider for DatabaseProvider<'this, TX> {
    fn find_block_by_hash(&self, hash: H256, source: BlockSource) -> Result<Option<Block>> {
        if source.is_database() {
            self.block(hash.into())
        } else {
            Ok(None)
        }
    }

    fn block(&self, id: BlockHashOrNumber) -> Result<Option<Block>> {
        if let Some(number) = self.convert_hash_or_number(id)? {
            if let Some(header) = self.header_by_number(number)? {
                let withdrawals = self.withdrawals_by_block(number.into(), header.timestamp)?;
                let ommers = if withdrawals.is_none() { self.ommers(number.into())? } else { None }
                    .unwrap_or_default();
                let transactions = self
                    .transactions_by_block(number.into())?
                    .ok_or(ProviderError::BlockBodyIndicesNotFound(number))?;

                return Ok(Some(Block { header, body: transactions, ommers, withdrawals }))
            }
        }

        Ok(None)
    }

    fn pending_block(&self) -> Result<Option<SealedBlock>> {
        Ok(None)
    }

    fn ommers(&self, id: BlockHashOrNumber) -> Result<Option<Vec<Header>>> {
        if let Some(number) = self.convert_hash_or_number(id)? {
            // TODO: this can be optimized to return empty Vec post-merge
            let ommers = self.tx.get::<tables::BlockOmmers>(number)?.map(|o| o.ommers);
            return Ok(ommers)
        }

        Ok(None)
    }

    fn block_body_indices(&self, num: u64) -> Result<Option<StoredBlockBodyIndices>> {
        Ok(self.tx.get::<tables::BlockBodyIndices>(num)?)
    }

    /// Returns the block with senders with matching number from database.
    ///
    /// **NOTE: The transactions have invalid hashes, since they would need to be calculated on the
    /// spot, and we want fast querying.**
    ///
    /// Returns `None` if block is not found.
    fn block_with_senders(&self, block_number: BlockNumber) -> Result<Option<BlockWithSenders>> {
        let header = self
            .header_by_number(block_number)?
            .ok_or_else(|| ProviderError::HeaderNotFound(block_number.into()))?;

        let ommers = self.ommers(block_number.into())?.unwrap_or_default();
        let withdrawals = self.withdrawals_by_block(block_number.into(), header.timestamp)?;

        // Get the block body
        let body = self
            .block_body_indices(block_number)?
            .ok_or(ProviderError::BlockBodyIndicesNotFound(block_number))?;
        let tx_range = body.tx_num_range();

        let (transactions, senders) = if tx_range.is_empty() {
            (vec![], vec![])
        } else {
            (self.transactions_by_tx_range(tx_range.clone())?, self.senders_by_tx_range(tx_range)?)
        };

        let body = transactions
            .into_iter()
            .map(|tx| {
                TransactionSigned {
                    // TODO: This is the fastest way right now to make everything just work with
                    // a dummy transaction hash.
                    hash: Default::default(),
                    signature: tx.signature,
                    transaction: tx.transaction,
                }
            })
            .collect();

        Ok(Some(Block { header, body, ommers, withdrawals }.with_senders(senders)))
    }
}

impl<'this, TX: DbTx<'this>> TransactionsProvider for DatabaseProvider<'this, TX> {
    fn transaction_id(&self, tx_hash: TxHash) -> Result<Option<TxNumber>> {
        Ok(self.tx.get::<tables::TxHashNumber>(tx_hash)?)
    }

    fn transaction_by_id(&self, id: TxNumber) -> Result<Option<TransactionSigned>> {
        Ok(self.tx.get::<tables::Transactions>(id)?.map(Into::into))
    }

    fn transaction_by_hash(&self, hash: TxHash) -> Result<Option<TransactionSigned>> {
        if let Some(id) = self.transaction_id(hash)? {
            Ok(self.transaction_by_id(id)?)
        } else {
            Ok(None)
        }
        .map(|tx| tx.map(Into::into))
    }

    fn transaction_by_hash_with_meta(
        &self,
        tx_hash: TxHash,
    ) -> Result<Option<(TransactionSigned, TransactionMeta)>> {
        let mut transaction_cursor = self.tx.cursor_read::<tables::TransactionBlock>()?;
        if let Some(transaction_id) = self.transaction_id(tx_hash)? {
            if let Some(transaction) = self.transaction_by_id(transaction_id)? {
                if let Some(block_number) =
                    transaction_cursor.seek(transaction_id).map(|b| b.map(|(_, bn)| bn))?
                {
                    if let Some(sealed_header) = self.sealed_header(block_number)? {
                        let (header, block_hash) = sealed_header.split();
                        if let Some(block_body) = self.block_body_indices(block_number)? {
                            // the index of the tx in the block is the offset:
                            // len([start..tx_id])
                            // SAFETY: `transaction_id` is always `>=` the block's first
                            // index
                            let index = transaction_id - block_body.first_tx_num();

                            let meta = TransactionMeta {
                                tx_hash,
                                index,
                                block_hash,
                                block_number,
                                base_fee: header.base_fee_per_gas,
                            };

                            return Ok(Some((transaction, meta)))
                        }
                    }
                }
            }
        }

        Ok(None)
    }

    fn transaction_block(&self, id: TxNumber) -> Result<Option<BlockNumber>> {
        let mut cursor = self.tx.cursor_read::<tables::TransactionBlock>()?;
        Ok(cursor.seek(id)?.map(|(_, bn)| bn))
    }

    fn transactions_by_block(
        &self,
        id: BlockHashOrNumber,
    ) -> Result<Option<Vec<TransactionSigned>>> {
        let mut tx_cursor = self.tx.cursor_read::<tables::Transactions>()?;
        if let Some(block_number) = self.convert_hash_or_number(id)? {
            if let Some(body) = self.block_body_indices(block_number)? {
                let tx_range = body.tx_num_range();
                return if tx_range.is_empty() {
                    Ok(Some(Vec::new()))
                } else {
                    let transactions = tx_cursor
                        .walk_range(tx_range)?
                        .map(|result| result.map(|(_, tx)| tx.into()))
                        .collect::<std::result::Result<Vec<_>, _>>()?;
                    Ok(Some(transactions))
                }
            }
        }
        Ok(None)
    }

    fn transactions_by_block_range(
        &self,
        range: impl RangeBounds<BlockNumber>,
    ) -> Result<Vec<Vec<TransactionSigned>>> {
        let mut results = Vec::new();
        let mut body_cursor = self.tx.cursor_read::<tables::BlockBodyIndices>()?;
        let mut tx_cursor = self.tx.cursor_read::<tables::Transactions>()?;
        for entry in body_cursor.walk_range(range)? {
            let (_, body) = entry?;
            let tx_num_range = body.tx_num_range();
            if tx_num_range.is_empty() {
                results.push(Vec::new());
            } else {
                results.push(
                    tx_cursor
                        .walk_range(tx_num_range)?
                        .map(|result| result.map(|(_, tx)| tx.into()))
                        .collect::<std::result::Result<Vec<_>, _>>()?,
                );
            }
        }
        Ok(results)
    }

    fn transactions_by_tx_range(
        &self,
        range: impl RangeBounds<TxNumber>,
    ) -> Result<Vec<TransactionSignedNoHash>> {
        Ok(self
            .tx
            .cursor_read::<tables::Transactions>()?
            .walk_range(range)?
            .map(|entry| entry.map(|tx| tx.1))
            .collect::<std::result::Result<Vec<_>, _>>()?)
    }

    fn senders_by_tx_range(&self, range: impl RangeBounds<TxNumber>) -> Result<Vec<Address>> {
        Ok(self
            .tx
            .cursor_read::<tables::TxSenders>()?
            .walk_range(range)?
            .map(|entry| entry.map(|sender| sender.1))
            .collect::<std::result::Result<Vec<_>, _>>()?)
    }

    fn transaction_sender(&self, id: TxNumber) -> Result<Option<Address>> {
        Ok(self.tx.get::<tables::TxSenders>(id)?)
    }
}

impl<'this, TX: DbTx<'this>> ReceiptProvider for DatabaseProvider<'this, TX> {
    fn receipt(&self, id: TxNumber) -> Result<Option<Receipt>> {
        Ok(self.tx.get::<tables::Receipts>(id)?)
    }

    fn receipt_by_hash(&self, hash: TxHash) -> Result<Option<Receipt>> {
        if let Some(id) = self.transaction_id(hash)? {
            self.receipt(id)
        } else {
            Ok(None)
        }
    }

    fn receipts_by_block(&self, block: BlockHashOrNumber) -> Result<Option<Vec<Receipt>>> {
        if let Some(number) = self.convert_hash_or_number(block)? {
            if let Some(body) = self.block_body_indices(number)? {
                let tx_range = body.tx_num_range();
                return if tx_range.is_empty() {
                    Ok(Some(Vec::new()))
                } else {
                    let mut tx_cursor = self.tx.cursor_read::<tables::Receipts>()?;
                    let transactions = tx_cursor
                        .walk_range(tx_range)?
                        .map(|result| result.map(|(_, tx)| tx))
                        .collect::<std::result::Result<Vec<_>, _>>()?;
                    Ok(Some(transactions))
                }
            }
        }
        Ok(None)
    }
}

impl<'this, TX: DbTx<'this>> WithdrawalsProvider for DatabaseProvider<'this, TX> {
    fn withdrawals_by_block(
        &self,
        id: BlockHashOrNumber,
        timestamp: u64,
    ) -> Result<Option<Vec<Withdrawal>>> {
        if self.chain_spec.is_shanghai_activated_at_timestamp(timestamp) {
            if let Some(number) = self.convert_hash_or_number(id)? {
                // If we are past shanghai, then all blocks should have a withdrawal list, even if
                // empty
                let withdrawals = self
                    .tx
                    .get::<tables::BlockWithdrawals>(number)
                    .map(|w| w.map(|w| w.withdrawals))?
                    .unwrap_or_default();
                return Ok(Some(withdrawals))
            }
        }
        Ok(None)
    }

    fn latest_withdrawal(&self) -> Result<Option<Withdrawal>> {
        let latest_block_withdrawal = self.tx.cursor_read::<tables::BlockWithdrawals>()?.last()?;
        Ok(latest_block_withdrawal
            .and_then(|(_, mut block_withdrawal)| block_withdrawal.withdrawals.pop()))
    }
}

impl<'this, TX: DbTx<'this>> EvmEnvProvider for DatabaseProvider<'this, TX> {
    fn fill_env_at(
        &self,
        cfg: &mut CfgEnv,
        block_env: &mut BlockEnv,
        at: BlockHashOrNumber,
    ) -> Result<()> {
        let hash = self.convert_number(at)?.ok_or(ProviderError::HeaderNotFound(at))?;
        let header = self.header(&hash)?.ok_or(ProviderError::HeaderNotFound(at))?;
        self.fill_env_with_header(cfg, block_env, &header)
    }

    fn fill_env_with_header(
        &self,
        cfg: &mut CfgEnv,
        block_env: &mut BlockEnv,
        header: &Header,
    ) -> Result<()> {
        let total_difficulty = self
            .header_td_by_number(header.number)?
            .ok_or_else(|| ProviderError::HeaderNotFound(header.number.into()))?;
        fill_cfg_and_block_env(cfg, block_env, &self.chain_spec, header, total_difficulty);
        Ok(())
    }

    fn fill_block_env_at(&self, block_env: &mut BlockEnv, at: BlockHashOrNumber) -> Result<()> {
        let hash = self.convert_number(at)?.ok_or(ProviderError::HeaderNotFound(at))?;
        let header = self.header(&hash)?.ok_or(ProviderError::HeaderNotFound(at))?;

        self.fill_block_env_with_header(block_env, &header)
    }

    fn fill_block_env_with_header(&self, block_env: &mut BlockEnv, header: &Header) -> Result<()> {
        let total_difficulty = self
            .header_td_by_number(header.number)?
            .ok_or_else(|| ProviderError::HeaderNotFound(header.number.into()))?;
        let spec_id = revm_spec(
            &self.chain_spec,
            Head {
                number: header.number,
                timestamp: header.timestamp,
                difficulty: header.difficulty,
                total_difficulty,
                // Not required
                hash: Default::default(),
            },
        );
        let after_merge = spec_id >= SpecId::MERGE;
        fill_block_env(block_env, &self.chain_spec, header, after_merge);
        Ok(())
    }

    fn fill_cfg_env_at(&self, cfg: &mut CfgEnv, at: BlockHashOrNumber) -> Result<()> {
        let hash = self.convert_number(at)?.ok_or(ProviderError::HeaderNotFound(at))?;
        let header = self.header(&hash)?.ok_or(ProviderError::HeaderNotFound(at))?;
        self.fill_cfg_env_with_header(cfg, &header)
    }

    fn fill_cfg_env_with_header(&self, cfg: &mut CfgEnv, header: &Header) -> Result<()> {
        let total_difficulty = self
            .header_td_by_number(header.number)?
            .ok_or_else(|| ProviderError::HeaderNotFound(header.number.into()))?;
        fill_cfg_env(cfg, &self.chain_spec, header, total_difficulty);
        Ok(())
    }
}

impl<'this, TX: DbTx<'this>> StageCheckpointProvider for DatabaseProvider<'this, TX> {
    fn get_stage_checkpoint(&self, id: StageId) -> Result<Option<StageCheckpoint>> {
        Ok(self.tx.get::<tables::SyncStage>(id.to_string())?)
    }

    /// Get stage checkpoint progress.
    fn get_stage_checkpoint_progress(&self, id: StageId) -> Result<Option<Vec<u8>>> {
        Ok(self.tx.get::<tables::SyncStageProgress>(id.to_string())?)
    }
}

impl<'this, TX: DbTxMut<'this>> StageCheckpointWriter for DatabaseProvider<'this, TX> {
    /// Save stage checkpoint progress.
    fn save_stage_checkpoint_progress(&self, id: StageId, checkpoint: Vec<u8>) -> Result<()> {
        Ok(self.tx.put::<tables::SyncStageProgress>(id.to_string(), checkpoint)?)
    }

    /// Save stage checkpoint.
    fn save_stage_checkpoint(&self, id: StageId, checkpoint: StageCheckpoint) -> Result<()> {
        Ok(self.tx.put::<tables::SyncStage>(id.to_string(), checkpoint)?)
    }
}<|MERGE_RESOLUTION|>--- conflicted
+++ resolved
@@ -1072,41 +1072,6 @@
         Ok(())
     }
 
-<<<<<<< HEAD
-    /// Get lastest block number.
-    pub fn tip_number(&self) -> std::result::Result<u64, DatabaseError> {
-        Ok(self.tx.cursor_read::<tables::CanonicalHeaders>()?.last()?.unwrap_or_default().0)
-=======
-    /// Save stage checkpoint.
-    pub fn save_stage_checkpoint(
-        &self,
-        id: StageId,
-        checkpoint: StageCheckpoint,
-    ) -> std::result::Result<(), DatabaseError> {
-        self.tx.put::<tables::SyncStage>(id.to_string(), checkpoint)
-    }
-
-    /// Get stage checkpoint progress.
-    pub fn get_stage_checkpoint_progress(
-        &self,
-        id: StageId,
-    ) -> std::result::Result<Option<Vec<u8>>, DatabaseError> {
-        self.tx.get::<tables::SyncStageProgress>(id.to_string())
->>>>>>> e252cd6a
-    }
-
-    /// Query [tables::CanonicalHeaders] table for block hash by block number
-    pub fn get_block_hash(
-        &self,
-        block_number: BlockNumber,
-    ) -> std::result::Result<BlockHash, TransactionError> {
-        let hash = self
-            .tx
-            .get::<tables::CanonicalHeaders>(block_number)?
-            .ok_or_else(|| ProviderError::HeaderNotFound(block_number.into()))?;
-        Ok(hash)
-    }
-
     /// Query the block body by number.
     pub fn block_body_indices(
         &self,
