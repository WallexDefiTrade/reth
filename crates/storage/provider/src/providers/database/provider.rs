--- conflicted
+++ resolved
@@ -31,17 +31,10 @@
     stage::{StageCheckpoint, StageId},
     trie::Nibbles,
     Account, Address, Block, BlockHash, BlockHashOrNumber, BlockNumber, BlockWithSenders,
-<<<<<<< HEAD
-    ChainInfo, ChainSpec, Hardfork, Head, Header, PruneCheckpoint, PrunePart, Receipt, SealedBlock,
-    SealedBlockWithSenders, SealedHeader, StorageEntry, TransactionMeta, TransactionSigned,
-    TransactionSignedEcRecovered, TransactionSignedNoHash, TxHash, TxNumber, Withdrawal, H160,
-    H256, U256,
-=======
     ChainInfo, ChainSpec, Hardfork, Head, Header, PruneCheckpoint, PruneModes, PrunePart, Receipt,
     SealedBlock, SealedBlockWithSenders, SealedHeader, StorageEntry, TransactionMeta,
     TransactionSigned, TransactionSignedEcRecovered, TransactionSignedNoHash, TxHash, TxNumber,
-    Withdrawal, H256, U256,
->>>>>>> e66e3e35
+    Withdrawal, H160, H256, U256,
 };
 use reth_revm_primitives::{
     config::revm_spec,
