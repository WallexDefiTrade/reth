--- conflicted
+++ resolved
@@ -1399,25 +1399,12 @@
     ) -> ProviderResult<Option<Vec<TransactionSigned>>> {
         if let Some(block_number) = self.convert_hash_or_number(id)? {
             if let Some(body) = self.block_body_indices(block_number)? {
-<<<<<<< HEAD
                 return self
                     .cursor_read_collect::<tables::Transactions, _>(body.tx_num_range(), |tx| {
                         Ok(tx.into())
                     })
                     .map(Some)
                     .map_err(Into::into);
-=======
-                let tx_range = body.tx_num_range();
-                return if tx_range.is_empty() {
-                    Ok(Some(Vec::new()))
-                } else {
-                    let transactions = tx_cursor
-                        .walk_range(tx_range)?
-                        .map(|result| result.map(|(_, tx)| tx.into()))
-                        .collect::<Result<Vec<_>, _>>()?;
-                    Ok(Some(transactions))
-                };
->>>>>>> 570be246
             }
         }
         Ok(None)
@@ -1469,24 +1456,10 @@
     fn receipts_by_block(&self, block: BlockHashOrNumber) -> ProviderResult<Option<Vec<Receipt>>> {
         if let Some(number) = self.convert_hash_or_number(block)? {
             if let Some(body) = self.block_body_indices(number)? {
-<<<<<<< HEAD
                 return self
                     .cursor_read_collect::<tables::Receipts, _>(body.tx_num_range(), Ok)
                     .map(Some)
                     .map_err(Into::into);
-=======
-                let tx_range = body.tx_num_range();
-                return if tx_range.is_empty() {
-                    Ok(Some(Vec::new()))
-                } else {
-                    let mut receipts_cursor = self.tx.cursor_read::<tables::Receipts>()?;
-                    let receipts = receipts_cursor
-                        .walk_range(tx_range)?
-                        .map(|result| result.map(|(_, receipt)| receipt))
-                        .collect::<Result<Vec<_>, _>>()?;
-                    Ok(Some(receipts))
-                };
->>>>>>> 570be246
             }
         }
         Ok(None)
