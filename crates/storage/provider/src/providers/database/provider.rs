use crate::{
    bundle_state::{BundleStateInit, BundleStateWithReceipts, RevertsInit},
    traits::{
        AccountExtReader, BlockSource, ChangeSetReader, ReceiptProvider, StageCheckpointWriter,
    },
    AccountReader, BlockExecutionWriter, BlockHashReader, BlockNumReader, BlockReader, BlockWriter,
<<<<<<< HEAD
    EvmEnvProvider, HashingWriter, HeaderProvider, HistoryWriter, LogIndexProvider, PostState, ProviderError,
    PruneCheckpointReader, PruneCheckpointWriter, StageCheckpointReader, StorageReader,
    TransactionsProvider, WithdrawalsProvider,
=======
    Chain, EvmEnvProvider, HashingWriter, HeaderProvider, HistoryWriter, OriginalValuesKnown,
    ProviderError, PruneCheckpointReader, PruneCheckpointWriter, StageCheckpointReader,
    StorageReader, TransactionsProvider, WithdrawalsProvider,
>>>>>>> d8461995
};
use itertools::{izip, Itertools};
use reth_db::{
    common::KeyValue,
    cursor::{DbCursorRO, DbCursorRW, DbDupCursorRO},
    database::{Database, DatabaseGAT},
    models::{
        sharded_key, storage_sharded_key::StorageShardedKey, AccountBeforeTx, BlockNumberAddress,
        ShardedKey, StoredBlockBodyIndices, StoredBlockOmmers, StoredBlockWithdrawals,
    },
    table::{Table, TableRow},
    tables,
    transaction::{DbTx, DbTxMut},
    BlockNumberList, DatabaseError,
};
use reth_interfaces::{
    executor::{BlockExecutionError, BlockValidationError},
    Result,
};
use reth_primitives::{
    keccak256,
    stage::{StageCheckpoint, StageId},
    trie::Nibbles,
    Account, Address, Block, BlockHash, BlockHashOrNumber, BlockNumber, BlockWithSenders,
<<<<<<< HEAD
    ChainInfo, ChainSpec, Hardfork, Head, Header, IntegerList, LogAddressIndices, LogTopicIndices,PruneCheckpoint, PrunePart, Receipt, SealedBlock,
    SealedBlockWithSenders, SealedHeader, StorageEntry, TransactionMeta, TransactionSigned,
    TransactionSignedEcRecovered, TransactionSignedNoHash, TxHash, TxNumber, Withdrawal, H256,
    U256,
=======
    ChainInfo, ChainSpec, Hardfork, Head, Header, PruneCheckpoint, PruneModes, PrunePart, Receipt,
    SealedBlock, SealedBlockWithSenders, SealedHeader, StorageEntry, TransactionMeta,
    TransactionSigned, TransactionSignedEcRecovered, TransactionSignedNoHash, TxHash, TxNumber,
    Withdrawal, H256, U256,
>>>>>>> d8461995
};
use reth_revm_primitives::{
    config::revm_spec,
    env::{fill_block_env, fill_cfg_and_block_env, fill_cfg_env},
    primitives::{BlockEnv, CfgEnv, SpecId},
};
use reth_trie::{prefix_set::PrefixSetMut, StateRoot};
use std::{
    collections::{hash_map, BTreeMap, BTreeSet, HashMap, HashSet},
    fmt::Debug,
    ops::{Deref, DerefMut, Range, RangeBounds, RangeInclusive},
    sync::Arc,
};

/// A [`DatabaseProvider`] that holds a read-only database transaction.
pub type DatabaseProviderRO<'this, DB> = DatabaseProvider<'this, <DB as DatabaseGAT<'this>>::TX>;

/// A [`DatabaseProvider`] that holds a read-write database transaction.
///
/// Ideally this would be an alias type. However, there's some weird compiler error (<https://github.com/rust-lang/rust/issues/102211>), that forces us to wrap this in a struct instead.
/// Once that issue is solved, we can probably revert back to being an alias type.
#[derive(Debug)]
pub struct DatabaseProviderRW<'this, DB: Database>(
    pub DatabaseProvider<'this, <DB as DatabaseGAT<'this>>::TXMut>,
);

impl<'this, DB: Database> Deref for DatabaseProviderRW<'this, DB> {
    type Target = DatabaseProvider<'this, <DB as DatabaseGAT<'this>>::TXMut>;

    fn deref(&self) -> &Self::Target {
        &self.0
    }
}

impl<'this, DB: Database> DerefMut for DatabaseProviderRW<'this, DB> {
    fn deref_mut(&mut self) -> &mut Self::Target {
        &mut self.0
    }
}

impl<'this, DB: Database> DatabaseProviderRW<'this, DB> {
    /// Commit database transaction
    pub fn commit(self) -> Result<bool> {
        self.0.commit()
    }

    /// Consume `DbTx` or `DbTxMut`.
    pub fn into_tx(self) -> <DB as DatabaseGAT<'this>>::TXMut {
        self.0.into_tx()
    }
}

/// A provider struct that fetchs data from the database.
/// Wrapper around [`DbTx`] and [`DbTxMut`]. Example: [`HeaderProvider`] [`BlockHashReader`]
#[derive(Debug)]
pub struct DatabaseProvider<'this, TX>
where
    Self: 'this,
{
    /// Database transaction.
    tx: TX,
    /// Chain spec
    chain_spec: Arc<ChainSpec>,
    _phantom_data: std::marker::PhantomData<&'this TX>,
}

impl<'this, TX: DbTxMut<'this>> DatabaseProvider<'this, TX> {
    /// Creates a provider with an inner read-write transaction.
    pub fn new_rw(tx: TX, chain_spec: Arc<ChainSpec>) -> Self {
        Self { tx, chain_spec, _phantom_data: std::marker::PhantomData }
    }
}

/// For a given key, unwind all history shards that are below the given block number.
///
/// S - Sharded key subtype.
/// T - Table to walk over.
/// C - Cursor implementation.
///
/// This function walks the entries from the given start key and deletes all shards that belong to
/// the key and are below the given block number.
///
/// The boundary shard (the shard is split by the block number) is removed from the database. Any
/// indices that are above the block number are filtered out. The boundary shard is returned for
/// reinsertion (if it's not empty).
fn unwind_history_shards<'a, S, T, C>(
    cursor: &mut C,
    start_key: T::Key,
    block_number: BlockNumber,
    mut shard_belongs_to_key: impl FnMut(&T::Key) -> bool,
) -> Result<Vec<usize>>
where
    T: Table<Value = BlockNumberList>,
    T::Key: AsRef<ShardedKey<S>>,
    C: DbCursorRO<'a, T> + DbCursorRW<'a, T>,
{
    let mut item = cursor.seek_exact(start_key)?;
    while let Some((sharded_key, list)) = item {
        // If the shard does not belong to the key, break.
        if !shard_belongs_to_key(&sharded_key) {
            break
        }

        cursor.delete_current()?;

        // Check the first item.
        // If it is greater or eq to the block number, delete it.
        let first = list.iter(0).next().expect("List can't be empty");
        if first >= block_number as usize {
            item = cursor.prev()?;
            continue
        } else if block_number <= sharded_key.as_ref().highest_block_number {
            // Filter out all elements greater than block number.
            return Ok(list.iter(0).take_while(|i| *i < block_number as usize).collect::<Vec<_>>())
        } else {
            return Ok(list.iter(0).collect::<Vec<_>>())
        }
    }

    Ok(Vec::new())
}

impl<'this, TX: DbTx<'this>> DatabaseProvider<'this, TX> {
    /// Creates a provider with an inner read-only transaction.
    pub fn new(tx: TX, chain_spec: Arc<ChainSpec>) -> Self {
        Self { tx, chain_spec, _phantom_data: std::marker::PhantomData }
    }

    /// Consume `DbTx` or `DbTxMut`.
    pub fn into_tx(self) -> TX {
        self.tx
    }

    /// Pass `DbTx` or `DbTxMut` mutable reference.
    pub fn tx_mut(&mut self) -> &mut TX {
        &mut self.tx
    }

    /// Pass `DbTx` or `DbTxMut` immutable reference.
    pub fn tx_ref(&self) -> &TX {
        &self.tx
    }

    /// Return full table as Vec
    pub fn table<T: Table>(&self) -> std::result::Result<Vec<KeyValue<T>>, DatabaseError>
    where
        T::Key: Default + Ord,
    {
        self.tx
            .cursor_read::<T>()?
            .walk(Some(T::Key::default()))?
            .collect::<std::result::Result<Vec<_>, DatabaseError>>()
    }

    /// Get the mappings of log address and log topic to block numbers where they occurred.
    /// This function walks over the receipts and constructs corresponding mappings for log fields.
    ///
    /// # Returns
    ///
    /// * Mapping of log address to block numbers where they occurred.
    /// * Mapping of log topic to block numbers where they occurred.
    /// * Number of receipts walked.
    pub fn get_log_addresses_and_topics(
        &self,
        range: RangeInclusive<BlockNumber>,
    ) -> Result<(LogAddressIndices, LogTopicIndices, u64)> {
        let mut block_indices_cursor = self.tx.cursor_read::<tables::BlockBodyIndices>()?;
        let mut receipts_cursor = self.tx.cursor_read::<tables::Receipts>()?;

        let mut log_addresses: BTreeMap<Address, Vec<u64>> = BTreeMap::new();
        let mut log_topics: BTreeMap<H256, Vec<u64>> = BTreeMap::new();
        let mut num_of_receipts = 0;
        for block_entry in block_indices_cursor.walk_range(range)? {
            let (block_number, block_indices) = block_entry?;

            // Aggregate all addresses and topics from logs
            let mut block_log_addresses = BTreeSet::new();
            let mut block_log_topics = BTreeSet::new();
            for receipt_entry in receipts_cursor.walk_range(block_indices.tx_num_range())? {
                let (_, receipt) = receipt_entry?;
                for log in receipt.logs {
                    block_log_addresses.insert(log.address);
                    block_log_topics.extend(log.topics.iter());
                }
            }

            // Insert block log addresses and topics into the mappings
            for log_address in block_log_addresses {
                log_addresses.entry(log_address).or_default().push(block_number);
            }
            for log_topic in block_log_topics {
                log_topics.entry(log_topic).or_default().push(block_number);
            }
            num_of_receipts += block_indices.tx_count();
        }

        Ok((log_addresses, log_topics, num_of_receipts))
    }

    /// Get history indices in block range
    pub fn history_indices_in_block_range<K, T>(
        &self,
        key: K,
        block_range: RangeInclusive<BlockNumber>,
    ) -> Result<Option<IntegerList>>
    where
        K: PartialEq + Copy,
        T: Table<Key = ShardedKey<K>, Value = BlockNumberList>,
    {
        if block_range.is_empty() {
            return Ok(None)
        }

        // Acquire the cursor and position it the list entry that might contain the first block.
        let mut cursor = self.tx.cursor_read::<T>()?;
        let mut item = cursor.seek(ShardedKey::new(key, *block_range.start()))?;

        let mut result = Vec::new();
        'outer: while let Some((_, list)) = item.filter(|(sharded_key, _)| sharded_key.key == key) {
            for block_number in list.0.iter(0) {
                // If a block number is higher than the end of the block range, terminate.
                if block_number as u64 > *block_range.end() {
                    break 'outer
                }

                result.push(block_number);
            }

            item = cursor.next()?;
        }

        if result.is_empty() {
            Ok(None)
        } else {
            Ok(Some(IntegerList::new_pre_sorted(result)))
        }
    }
}

impl<'this, TX: DbTxMut<'this> + DbTx<'this>> DatabaseProvider<'this, TX> {
    /// Commit database transaction.
    pub fn commit(self) -> Result<bool> {
        Ok(self.tx.commit()?)
    }

    /// Unwind log history indices.
    pub fn unwind_log_history_indices(&self, range: RangeInclusive<BlockNumber>) -> Result<()> {
        let block_indices = self
            .tx
            .cursor_read::<tables::BlockBodyIndices>()?
            .walk_range(range)?
            .collect::<std::result::Result<Vec<_>, _>>()?;

        let mut log_addresses: BTreeMap<Address, u64> = BTreeMap::new();
        let mut log_topics: BTreeMap<H256, u64> = BTreeMap::new();

        // Iterate over block indices in reverse since we only need the lowest block number for
        // unwinding
        let mut receipts_cursor = self.tx.cursor_read::<tables::Receipts>()?;
        for (block_number, block_indices) in block_indices.into_iter().rev() {
            // Overwrite any log addresses and topics observed in this block with now lowest block
            // number
            for receipt_entry in receipts_cursor.walk_range(block_indices.tx_num_range())? {
                let (_, receipt) = receipt_entry?;
                for log in receipt.logs {
                    log_addresses.insert(log.address, block_number);
                    for topic in log.topics {
                        log_topics.insert(topic, block_number);
                    }
                }
            }
        }

        // Unwind log address history indices
        let mut log_address_history_cursor = self.tx.cursor_write::<tables::LogAddressHistory>()?;
        for (address, rem_index) in log_addresses {
            let partial_shard = unwind_history_shards(
                &mut log_address_history_cursor,
                ShardedKey::last(address),
                rem_index,
                |sharded_key| sharded_key.key == address,
            )?;

            // Check the last returned partial shard.
            // If it's not empty, the shard needs to be reinserted.
            if !partial_shard.is_empty() {
                log_address_history_cursor.insert(
                    ShardedKey::last(address),
                    BlockNumberList::new_pre_sorted(partial_shard),
                )?;
            }
        }

        // Unwind log topic history indices
        let mut log_topic_history_cursor = self.tx.cursor_write::<tables::LogTopicHistory>()?;
        for (topic, rem_index) in log_topics {
            let partial_shard = unwind_history_shards(
                &mut log_topic_history_cursor,
                ShardedKey::last(topic),
                rem_index,
                |sharded_key| sharded_key.key == topic,
            )?;

            // Check the last returned partial shard.
            // If it's not empty, the shard needs to be reinserted.
            if !partial_shard.is_empty() {
                log_topic_history_cursor.insert(
                    ShardedKey::last(topic),
                    BlockNumberList::new_pre_sorted(partial_shard),
                )?;
            }
        }

        Ok(())
    }

    /// Unwind or peek at last N blocks of state recreating the [`BundleStateWithReceipts`].
    ///
    /// If UNWIND it set to true tip and latest state will be unwind
    /// and returned back with all the blocks
    ///
    /// If UNWIND is false we will just read the state/blocks and return them.
    ///
    /// 1. Iterate over the [BlockBodyIndices][tables::BlockBodyIndices] table to get all
    /// the transaction ids.
    /// 2. Iterate over the [StorageChangeSet][tables::StorageChangeSet] table
    /// and the [AccountChangeSet][tables::AccountChangeSet] tables in reverse order to reconstruct
    /// the changesets.
    ///     - In order to have both the old and new values in the changesets, we also access the
    ///       plain state tables.
    /// 3. While iterating over the changeset tables, if we encounter a new account or storage slot,
    /// we:
    ///     1. Take the old value from the changeset
    ///     2. Take the new value from the plain state
    ///     3. Save the old value to the local state
    /// 4. While iterating over the changeset tables, if we encounter an account/storage slot we
    /// have seen before we:
    ///     1. Take the old value from the changeset
    ///     2. Take the new value from the local state
    ///     3. Set the local state to the value in the changeset
    fn unwind_or_peek_state<const UNWIND: bool>(
        &self,
        range: RangeInclusive<BlockNumber>,
    ) -> Result<BundleStateWithReceipts> {
        if range.is_empty() {
            return Ok(BundleStateWithReceipts::default())
        }
        let start_block_number = *range.start();

        // We are not removing block meta as it is used to get block changesets.
        let block_bodies = self.get_or_take::<tables::BlockBodyIndices, false>(range.clone())?;

        // get transaction receipts
        let from_transaction_num =
            block_bodies.first().expect("already checked if there are blocks").1.first_tx_num();
        let to_transaction_num =
            block_bodies.last().expect("already checked if there are blocks").1.last_tx_num();

        let storage_range = BlockNumberAddress::range(range.clone());

        let storage_changeset =
            self.get_or_take::<tables::StorageChangeSet, UNWIND>(storage_range)?;
        let account_changeset = self.get_or_take::<tables::AccountChangeSet, UNWIND>(range)?;

        // iterate previous value and get plain state value to create changeset
        // Double option around Account represent if Account state is know (first option) and
        // account is removed (Second Option)

        let mut state: BundleStateInit = HashMap::new();

        // This is not working for blocks that are not at tip. as plain state is not the last
        // state of end range. We should rename the functions or add support to access
        // History state. Accessing history state can be tricky but we are not gaining
        // anything.
        let mut plain_accounts_cursor = self.tx.cursor_write::<tables::PlainAccountState>()?;
        let mut plain_storage_cursor = self.tx.cursor_dup_write::<tables::PlainStorageState>()?;

        let mut reverts: RevertsInit = HashMap::new();

        // add account changeset changes
        for (block_number, account_before) in account_changeset.into_iter().rev() {
            let AccountBeforeTx { info: old_info, address } = account_before;
            match state.entry(address) {
                hash_map::Entry::Vacant(entry) => {
                    let new_info = plain_accounts_cursor.seek_exact(address)?.map(|kv| kv.1);
                    entry.insert((old_info, new_info, HashMap::new()));
                }
                hash_map::Entry::Occupied(mut entry) => {
                    // overwrite old account state.
                    entry.get_mut().0 = old_info;
                }
            }
            // insert old info into reverts.
            reverts.entry(block_number).or_default().entry(address).or_default().0 = Some(old_info);
        }

        // add storage changeset changes
        for (block_and_address, old_storage) in storage_changeset.into_iter().rev() {
            let BlockNumberAddress((block_number, address)) = block_and_address;
            // get account state or insert from plain state.
            let account_state = match state.entry(address) {
                hash_map::Entry::Vacant(entry) => {
                    let present_info = plain_accounts_cursor.seek_exact(address)?.map(|kv| kv.1);
                    entry.insert((present_info, present_info, HashMap::new()))
                }
                hash_map::Entry::Occupied(entry) => entry.into_mut(),
            };

            // match storage.
            match account_state.2.entry(old_storage.key) {
                hash_map::Entry::Vacant(entry) => {
                    let new_storage = plain_storage_cursor
                        .seek_by_key_subkey(address, old_storage.key)?
                        .filter(|storage| storage.key == old_storage.key)
                        .unwrap_or_default();
                    entry.insert((old_storage.value, new_storage.value));
                }
                hash_map::Entry::Occupied(mut entry) => {
                    entry.get_mut().0 = old_storage.value;
                }
            };

            reverts
                .entry(block_number)
                .or_default()
                .entry(address)
                .or_default()
                .1
                .push(old_storage);
        }

        if UNWIND {
            // iterate over local plain state remove all account and all storages.
            for (address, (old_account, new_account, storage)) in state.iter() {
                // revert account if needed.
                if old_account != new_account {
                    let existing_entry = plain_accounts_cursor.seek_exact(*address)?;
                    if let Some(account) = old_account {
                        plain_accounts_cursor.upsert(*address, *account)?;
                    } else if existing_entry.is_some() {
                        plain_accounts_cursor.delete_current()?;
                    }
                }

                // revert storages
                for (storage_key, (old_storage_value, _new_storage_value)) in storage {
                    let storage_entry =
                        StorageEntry { key: *storage_key, value: *old_storage_value };
                    // delete previous value
                    // TODO: This does not use dupsort features
                    if plain_storage_cursor
                        .seek_by_key_subkey(*address, *storage_key)?
                        .filter(|s| s.key == *storage_key)
                        .is_some()
                    {
                        plain_storage_cursor.delete_current()?
                    }

                    // insert value if needed
                    if *old_storage_value != U256::ZERO {
                        plain_storage_cursor.upsert(*address, storage_entry)?;
                    }
                }
            }
        }

        // iterate over block body and create ExecutionResult
        let mut receipt_iter = self
            .get_or_take::<tables::Receipts, UNWIND>(from_transaction_num..=to_transaction_num)?
            .into_iter();

        let mut receipts = Vec::new();
        // loop break if we are at the end of the blocks.
        for (_, block_body) in block_bodies.into_iter() {
            let mut block_receipts = Vec::with_capacity(block_body.tx_count as usize);
            for _ in block_body.tx_num_range() {
                if let Some((_, receipt)) = receipt_iter.next() {
                    block_receipts.push(Some(receipt));
                }
            }
            receipts.push(block_receipts);
        }

        Ok(BundleStateWithReceipts::new_init(
            state,
            reverts,
            Vec::new(),
            receipts,
            start_block_number,
        ))
    }

    /// Return list of entries from table
    ///
    /// If TAKE is true, opened cursor would be write and it would delete all values from db.
    #[inline]
    pub fn get_or_take<T: Table, const TAKE: bool>(
        &self,
        range: impl RangeBounds<T::Key>,
    ) -> std::result::Result<Vec<KeyValue<T>>, DatabaseError> {
        if TAKE {
            let mut cursor_write = self.tx.cursor_write::<T>()?;
            let mut walker = cursor_write.walk_range(range)?;
            let mut items = Vec::new();
            while let Some(i) = walker.next().transpose()? {
                walker.delete_current()?;
                items.push(i)
            }
            Ok(items)
        } else {
            self.tx
                .cursor_read::<T>()?
                .walk_range(range)?
                .collect::<std::result::Result<Vec<_>, _>>()
        }
    }

    /// Get requested blocks transaction with signer
    pub(crate) fn get_take_block_transaction_range<const TAKE: bool>(
        &self,
        range: impl RangeBounds<BlockNumber> + Clone,
    ) -> Result<Vec<(BlockNumber, Vec<TransactionSignedEcRecovered>)>> {
        // Raad range of block bodies to get all transactions id's of this range.
        let block_bodies = self.get_or_take::<tables::BlockBodyIndices, false>(range)?;

        if block_bodies.is_empty() {
            return Ok(Vec::new())
        }

        // Compute the first and last tx ID in the range
        let first_transaction = block_bodies.first().expect("If we have headers").1.first_tx_num();
        let last_transaction = block_bodies.last().expect("Not empty").1.last_tx_num();

        // If this is the case then all of the blocks in the range are empty
        if last_transaction < first_transaction {
            return Ok(block_bodies.into_iter().map(|(n, _)| (n, Vec::new())).collect())
        }

        // Get transactions and senders
        let transactions = self
            .get_or_take::<tables::Transactions, TAKE>(first_transaction..=last_transaction)?
            .into_iter()
            .map(|(id, tx)| (id, tx.into()))
            .collect::<Vec<(u64, TransactionSigned)>>();

        let mut senders =
            self.get_or_take::<tables::TxSenders, TAKE>(first_transaction..=last_transaction)?;

        // Recover senders manually if not found in db
        // SAFETY: Transactions are always guaranteed to be in the database whereas
        // senders might be pruned.
        if senders.len() != transactions.len() {
            senders.reserve(transactions.len() - senders.len());
            // Find all missing senders, their corresponding tx numbers and indexes to the original
            // `senders` vector at which the recovered senders will be inserted.
            let mut missing_senders = Vec::with_capacity(transactions.len() - senders.len());
            {
                let mut senders = senders.iter().peekable();

                // `transactions` contain all entries. `senders` contain _some_ of the senders for
                // these transactions. Both are sorted and indexed by `TxNumber`.
                //
                // The general idea is to iterate on both `transactions` and `senders`, and advance
                // the `senders` iteration only if it matches the current `transactions` entry's
                // `TxNumber`. Otherwise, add the transaction to the list of missing senders.
                for (i, (tx_number, transaction)) in transactions.iter().enumerate() {
                    if let Some((sender_tx_number, _)) = senders.peek() {
                        if sender_tx_number == tx_number {
                            // If current sender's `TxNumber` matches current transaction's
                            // `TxNumber`, advance the senders iterator.
                            senders.next();
                        } else {
                            // If current sender's `TxNumber` doesn't match current transaction's
                            // `TxNumber`, add it to missing senders.
                            missing_senders.push((i, tx_number, transaction));
                        }
                    } else {
                        // If there's no more senders left, but we're still iterating over
                        // transactions, add them to missing senders
                        missing_senders.push((i, tx_number, transaction));
                    }
                }
            }

            // Recover senders
            let recovered_senders = TransactionSigned::recover_signers(
                missing_senders.iter().map(|(_, _, tx)| *tx).collect::<Vec<_>>(),
                missing_senders.len(),
            )
            .ok_or(BlockExecutionError::Validation(BlockValidationError::SenderRecoveryError))?;

            // Insert recovered senders along with tx numbers at the corresponding indexes to the
            // original `senders` vector
            for ((i, tx_number, _), sender) in missing_senders.into_iter().zip(recovered_senders) {
                // Insert will put recovered senders at necessary positions and shift the rest
                senders.insert(i, (*tx_number, sender));
            }

            // Debug assertions which are triggered during the test to ensure that all senders are
            // present and sorted
            debug_assert_eq!(senders.len(), transactions.len(), "missing one or more senders");
            debug_assert!(
                senders.iter().tuple_windows().all(|(a, b)| a.0 < b.0),
                "senders not sorted"
            );
        }

        if TAKE {
            // Remove TxHashNumber
            let mut tx_hash_cursor = self.tx.cursor_write::<tables::TxHashNumber>()?;
            for (_, tx) in transactions.iter() {
                if tx_hash_cursor.seek_exact(tx.hash())?.is_some() {
                    tx_hash_cursor.delete_current()?;
                }
            }

            // Remove TransactionBlock index if there are transaction present
            if !transactions.is_empty() {
                let tx_id_range = transactions.first().unwrap().0..=transactions.last().unwrap().0;
                self.get_or_take::<tables::TransactionBlock, TAKE>(tx_id_range)?;
            }
        }

        // Merge transaction into blocks
        let mut block_tx = Vec::with_capacity(block_bodies.len());
        let mut senders = senders.into_iter();
        let mut transactions = transactions.into_iter();
        for (block_number, block_body) in block_bodies {
            let mut one_block_tx = Vec::with_capacity(block_body.tx_count as usize);
            for _ in block_body.tx_num_range() {
                let tx = transactions.next();
                let sender = senders.next();

                let recovered = match (tx, sender) {
                    (Some((tx_id, tx)), Some((sender_tx_id, sender))) => {
                        if tx_id != sender_tx_id {
                            Err(ProviderError::MismatchOfTransactionAndSenderId { tx_id })
                        } else {
                            Ok(TransactionSignedEcRecovered::from_signed_transaction(tx, sender))
                        }
                    }
                    (Some((tx_id, _)), _) | (_, Some((tx_id, _))) => {
                        Err(ProviderError::MismatchOfTransactionAndSenderId { tx_id })
                    }
                    (None, None) => Err(ProviderError::BlockBodyTransactionCount),
                }?;
                one_block_tx.push(recovered)
            }
            block_tx.push((block_number, one_block_tx));
        }

        Ok(block_tx)
    }

    /// Return range of blocks and its execution result
    fn get_take_block_range<const TAKE: bool>(
        &self,
        chain_spec: &ChainSpec,
        range: impl RangeBounds<BlockNumber> + Clone,
    ) -> Result<Vec<SealedBlockWithSenders>> {
        // For block we need Headers, Bodies, Uncles, withdrawals, Transactions, Signers

        let block_headers = self.get_or_take::<tables::Headers, TAKE>(range.clone())?;
        if block_headers.is_empty() {
            return Ok(Vec::new())
        }

        let block_header_hashes =
            self.get_or_take::<tables::CanonicalHeaders, TAKE>(range.clone())?;
        let block_ommers = self.get_or_take::<tables::BlockOmmers, TAKE>(range.clone())?;
        let block_withdrawals =
            self.get_or_take::<tables::BlockWithdrawals, TAKE>(range.clone())?;

        let block_tx = self.get_take_block_transaction_range::<TAKE>(range.clone())?;

        if TAKE {
            // rm HeaderTD
            self.get_or_take::<tables::HeaderTD, TAKE>(range)?;
            // rm HeaderNumbers
            let mut header_number_cursor = self.tx.cursor_write::<tables::HeaderNumbers>()?;
            for (_, hash) in block_header_hashes.iter() {
                if header_number_cursor.seek_exact(*hash)?.is_some() {
                    header_number_cursor.delete_current()?;
                }
            }
        }

        // merge all into block
        let block_header_iter = block_headers.into_iter();
        let block_header_hashes_iter = block_header_hashes.into_iter();
        let block_tx_iter = block_tx.into_iter();

        // Ommers can be empty for some blocks
        let mut block_ommers_iter = block_ommers.into_iter();
        let mut block_withdrawals_iter = block_withdrawals.into_iter();
        let mut block_ommers = block_ommers_iter.next();
        let mut block_withdrawals = block_withdrawals_iter.next();

        let mut blocks = Vec::new();
        for ((main_block_number, header), (_, header_hash), (_, tx)) in
            izip!(block_header_iter.into_iter(), block_header_hashes_iter, block_tx_iter)
        {
            let header = header.seal(header_hash);

            let (body, senders) = tx.into_iter().map(|tx| tx.to_components()).unzip();

            // Ommers can be missing
            let mut ommers = Vec::new();
            if let Some((block_number, _)) = block_ommers.as_ref() {
                if *block_number == main_block_number {
                    ommers = block_ommers.take().unwrap().1.ommers;
                    block_ommers = block_ommers_iter.next();
                }
            };

            // withdrawal can be missing
            let shanghai_is_active =
                chain_spec.fork(Hardfork::Shanghai).active_at_timestamp(header.timestamp);
            let mut withdrawals = Some(Vec::new());
            if shanghai_is_active {
                if let Some((block_number, _)) = block_withdrawals.as_ref() {
                    if *block_number == main_block_number {
                        withdrawals = Some(block_withdrawals.take().unwrap().1.withdrawals);
                        block_withdrawals = block_withdrawals_iter.next();
                    }
                }
            } else {
                withdrawals = None
            }

            blocks.push(SealedBlockWithSenders {
                block: SealedBlock { header, body, ommers, withdrawals },
                senders,
            })
        }

        Ok(blocks)
    }

    /// Insert log address index into the database. Used inside LogHistoryIndex stage.
    pub fn insert_log_address_history_index(
        &self,
        log_address_occurrences: BTreeMap<Address, Vec<u64>>,
    ) -> Result<()> {
        self.append_history_index::<_, tables::LogAddressHistory>(
            log_address_occurrences,
            ShardedKey::new,
        )
    }

    /// Insert log topic index into the database. Used inside LogHistoryIndex stage.
    pub fn insert_log_topic_history_index(
        &self,
        log_topic_occurrences: BTreeMap<H256, Vec<u64>>,
    ) -> Result<()> {
        self.append_history_index::<_, tables::LogTopicHistory>(
            log_topic_occurrences,
            ShardedKey::new,
        )
    }

    /// Unwind table by some number key.
    /// Returns number of rows unwound.
    ///
    /// Note: Key is not inclusive and specified key would stay in db.
    #[inline]
    pub fn unwind_table_by_num<T>(&self, num: u64) -> std::result::Result<usize, DatabaseError>
    where
        T: Table<Key = u64>,
    {
        self.unwind_table::<T, _>(num, |key| key)
    }

    /// Unwind the table to a provided number key.
    /// Returns number of rows unwound.
    ///
    /// Note: Key is not inclusive and specified key would stay in db.
    pub(crate) fn unwind_table<T, F>(
        &self,
        key: u64,
        mut selector: F,
    ) -> std::result::Result<usize, DatabaseError>
    where
        T: Table,
        F: FnMut(T::Key) -> u64,
    {
        let mut cursor = self.tx.cursor_write::<T>()?;
        let mut reverse_walker = cursor.walk_back(None)?;
        let mut deleted = 0;

        while let Some(Ok((entry_key, _))) = reverse_walker.next() {
            if selector(entry_key.clone()) <= key {
                break
            }
            reverse_walker.delete_current()?;
            deleted += 1;
        }

        Ok(deleted)
    }

    /// Unwind a table forward by a [Walker][reth_db::abstraction::cursor::Walker] on another table
    pub fn unwind_table_by_walker<T1, T2>(
        &self,
        start_at: T1::Key,
    ) -> std::result::Result<(), DatabaseError>
    where
        T1: Table,
        T2: Table<Key = T1::Value>,
    {
        let mut cursor = self.tx.cursor_write::<T1>()?;
        let mut walker = cursor.walk(Some(start_at))?;
        while let Some((_, value)) = walker.next().transpose()? {
            self.tx.delete::<T2>(value, None)?;
        }
        Ok(())
    }

    /// Prune the table for the specified pre-sorted key iterator.
    ///
    /// Returns number of rows pruned.
    pub fn prune_table_with_iterator<T: Table>(
        &self,
        keys: impl IntoIterator<Item = T::Key>,
        limit: usize,
        mut delete_callback: impl FnMut(TableRow<T>),
    ) -> std::result::Result<(usize, bool), DatabaseError> {
        let mut cursor = self.tx.cursor_write::<T>()?;
        let mut deleted = 0;

        let mut keys = keys.into_iter();
        for key in &mut keys {
            let row = cursor.seek_exact(key.clone())?;
            if let Some(row) = row {
                cursor.delete_current()?;
                deleted += 1;
                delete_callback(row);
            }

            if deleted == limit {
                break
            }
        }

        Ok((deleted, keys.next().is_none()))
    }

    /// Prune the table for the specified key range.
    ///
    /// Returns number of total unique keys and total rows pruned pruned.
    pub fn prune_table_with_range<T: Table>(
        &self,
        keys: impl RangeBounds<T::Key> + Clone + Debug,
        limit: usize,
        mut skip_filter: impl FnMut(&TableRow<T>) -> bool,
        mut delete_callback: impl FnMut(TableRow<T>),
    ) -> std::result::Result<(usize, bool), DatabaseError> {
        let mut cursor = self.tx.cursor_write::<T>()?;
        let mut walker = cursor.walk_range(keys)?;
        let mut deleted = 0;

        while let Some(row) = walker.next().transpose()? {
            if !skip_filter(&row) {
                walker.delete_current()?;
                deleted += 1;
                delete_callback(row);
            }

            if deleted == limit {
                break
            }
        }

        Ok((deleted, walker.next().transpose()?.is_none()))
    }

    /// Load shard and remove it. If list is empty, last shard was full or
    /// there are no shards at all.
    fn take_shard<T>(&self, key: T::Key) -> Result<Vec<u64>>
    where
        T: Table<Value = BlockNumberList>,
    {
        let mut cursor = self.tx.cursor_read::<T>()?;
        let shard = cursor.seek_exact(key)?;
        if let Some((shard_key, list)) = shard {
            // delete old shard so new one can be inserted.
            self.tx.delete::<T>(shard_key, None)?;
            let list = list.iter(0).map(|i| i as u64).collect::<Vec<_>>();
            return Ok(list)
        }
        Ok(Vec::new())
    }

    /// Insert history index to the database.
    ///
    /// For each updated partial key, this function removes the last shard from
    /// the database (if any), appends the new indices to it, chunks the resulting integer list and
    /// inserts the new shards back into the database.
    ///
    /// This function is used by history indexing stages.
    fn append_history_index<P, T>(
        &self,
        index_updates: BTreeMap<P, Vec<u64>>,
        mut sharded_key_factory: impl FnMut(P, BlockNumber) -> T::Key,
    ) -> Result<()>
    where
        P: Copy,
        T: Table<Value = BlockNumberList>,
    {
        for (partial_key, indices) in index_updates {
            let last_shard = self.take_shard::<T>(sharded_key_factory(partial_key, u64::MAX))?;
            // chunk indices and insert them in shards of N size.
            let indices = last_shard.iter().chain(indices.iter());
            let chunks = indices
                .chunks(sharded_key::NUM_OF_INDICES_IN_SHARD)
                .into_iter()
                .map(|chunks| chunks.map(|i| *i as usize).collect::<Vec<usize>>())
                .collect::<Vec<_>>();

            let mut chunks = chunks.into_iter().peekable();
            while let Some(list) = chunks.next() {
                let highest_block_number = if chunks.peek().is_some() {
                    *list.last().expect("`chunks` does not return empty list") as u64
                } else {
                    // Insert last list with u64::MAX
                    u64::MAX
                };
                self.tx.put::<T>(
                    sharded_key_factory(partial_key, highest_block_number),
                    BlockNumberList::new_pre_sorted(list),
                )?;
            }
        }
        Ok(())
    }
}

impl<'this, TX: DbTx<'this>> AccountReader for DatabaseProvider<'this, TX> {
    fn basic_account(&self, address: Address) -> Result<Option<Account>> {
        Ok(self.tx.get::<tables::PlainAccountState>(address)?)
    }
}

impl<'this, TX: DbTx<'this>> AccountExtReader for DatabaseProvider<'this, TX> {
    fn changed_accounts_with_range(
        &self,
        range: impl RangeBounds<BlockNumber>,
    ) -> Result<BTreeSet<Address>> {
        self.tx
            .cursor_read::<tables::AccountChangeSet>()?
            .walk_range(range)?
            .map(|entry| {
                entry.map(|(_, account_before)| account_before.address).map_err(Into::into)
            })
            .collect()
    }

    fn basic_accounts(
        &self,
        iter: impl IntoIterator<Item = Address>,
    ) -> Result<Vec<(Address, Option<Account>)>> {
        let mut plain_accounts = self.tx.cursor_read::<tables::PlainAccountState>()?;
        Ok(iter
            .into_iter()
            .map(|address| plain_accounts.seek_exact(address).map(|a| (address, a.map(|(_, v)| v))))
            .collect::<std::result::Result<Vec<_>, _>>()?)
    }

    fn changed_accounts_and_blocks_with_range(
        &self,
        range: RangeInclusive<BlockNumber>,
    ) -> Result<BTreeMap<Address, Vec<u64>>> {
        let mut changeset_cursor = self.tx.cursor_read::<tables::AccountChangeSet>()?;

        let account_transitions = changeset_cursor.walk_range(range)?.try_fold(
            BTreeMap::new(),
            |mut accounts: BTreeMap<Address, Vec<u64>>, entry| -> Result<_> {
                let (index, account) = entry?;
                accounts.entry(account.address).or_default().push(index);
                Ok(accounts)
            },
        )?;

        Ok(account_transitions)
    }
}

impl<'this, TX: DbTx<'this>> ChangeSetReader for DatabaseProvider<'this, TX> {
    fn account_block_changeset(&self, block_number: BlockNumber) -> Result<Vec<AccountBeforeTx>> {
        let range = block_number..=block_number;
        self.tx
            .cursor_read::<tables::AccountChangeSet>()?
            .walk_range(range)?
            .map(|result| -> Result<_> {
                let (_, account_before) = result?;
                Ok(account_before)
            })
            .collect()
    }
}

impl<'this, TX: DbTx<'this>> HeaderProvider for DatabaseProvider<'this, TX> {
    fn header(&self, block_hash: &BlockHash) -> Result<Option<Header>> {
        if let Some(num) = self.block_number(*block_hash)? {
            Ok(self.header_by_number(num)?)
        } else {
            Ok(None)
        }
    }

    fn header_by_number(&self, num: BlockNumber) -> Result<Option<Header>> {
        Ok(self.tx.get::<tables::Headers>(num)?)
    }

    fn header_td(&self, block_hash: &BlockHash) -> Result<Option<U256>> {
        if let Some(num) = self.block_number(*block_hash)? {
            self.header_td_by_number(num)
        } else {
            Ok(None)
        }
    }

    fn header_td_by_number(&self, number: BlockNumber) -> Result<Option<U256>> {
        if let Some(td) = self.chain_spec.final_paris_total_difficulty(number) {
            // if this block is higher than the final paris(merge) block, return the final paris
            // difficulty
            return Ok(Some(td))
        }

        Ok(self.tx.get::<tables::HeaderTD>(number)?.map(|td| td.0))
    }

    fn headers_range(&self, range: impl RangeBounds<BlockNumber>) -> Result<Vec<Header>> {
        let mut cursor = self.tx.cursor_read::<tables::Headers>()?;
        cursor
            .walk_range(range)?
            .map(|result| result.map(|(_, header)| header).map_err(Into::into))
            .collect::<Result<Vec<_>>>()
    }

    fn headers(&self, block_numbers: &[BlockNumber]) -> Result<Vec<Option<Header>>> {
        let mut cursor = self.tx.cursor_read::<tables::Headers>()?;

        let mut headers = vec![];
        for block_number in block_numbers {
            let header = cursor.seek_exact(*block_number)?;
            headers.push(header.map(|(_, header)| header));
        }

        Ok(headers)
    }

    fn sealed_headers_range(
        &self,
        range: impl RangeBounds<BlockNumber>,
    ) -> Result<Vec<SealedHeader>> {
        let mut headers = vec![];
        for entry in self.tx.cursor_read::<tables::Headers>()?.walk_range(range)? {
            let (number, header) = entry?;
            let hash = self
                .block_hash(number)?
                .ok_or_else(|| ProviderError::HeaderNotFound(number.into()))?;
            headers.push(header.seal(hash));
        }
        Ok(headers)
    }

    fn sealed_header(&self, number: BlockNumber) -> Result<Option<SealedHeader>> {
        if let Some(header) = self.header_by_number(number)? {
            let hash = self
                .block_hash(number)?
                .ok_or_else(|| ProviderError::HeaderNotFound(number.into()))?;
            Ok(Some(header.seal(hash)))
        } else {
            Ok(None)
        }
    }
}

impl<'this, TX: DbTx<'this>> BlockHashReader for DatabaseProvider<'this, TX> {
    fn block_hash(&self, number: u64) -> Result<Option<H256>> {
        Ok(self.tx.get::<tables::CanonicalHeaders>(number)?)
    }

    fn canonical_hashes_range(&self, start: BlockNumber, end: BlockNumber) -> Result<Vec<H256>> {
        let range = start..end;
        let mut cursor = self.tx.cursor_read::<tables::CanonicalHeaders>()?;
        cursor
            .walk_range(range)?
            .map(|result| result.map(|(_, hash)| hash).map_err(Into::into))
            .collect::<Result<Vec<_>>>()
    }
}

impl<'this, TX: DbTx<'this>> BlockNumReader for DatabaseProvider<'this, TX> {
    fn chain_info(&self) -> Result<ChainInfo> {
        let best_number = self.best_block_number()?;
        let best_hash = self.block_hash(best_number)?.unwrap_or_default();
        Ok(ChainInfo { best_hash, best_number })
    }

    fn best_block_number(&self) -> Result<BlockNumber> {
        Ok(self
            .get_stage_checkpoint(StageId::Finish)?
            .map(|checkpoint| checkpoint.block_number)
            .unwrap_or_default())
    }

    fn last_block_number(&self) -> Result<BlockNumber> {
        Ok(self.tx.cursor_read::<tables::CanonicalHeaders>()?.last()?.unwrap_or_default().0)
    }

    fn block_number(&self, hash: H256) -> Result<Option<BlockNumber>> {
        Ok(self.tx.get::<tables::HeaderNumbers>(hash)?)
    }
}

impl<'this, TX: DbTx<'this>> BlockReader for DatabaseProvider<'this, TX> {
    fn find_block_by_hash(&self, hash: H256, source: BlockSource) -> Result<Option<Block>> {
        if source.is_database() {
            self.block(hash.into())
        } else {
            Ok(None)
        }
    }

    /// Returns the block with matching number from database.
    ///
    /// If the header for this block is not found, this returns `None`.
    /// If the header is found, but the transactions either do not exist, or are not indexed, this
    /// will return None.
    fn block(&self, id: BlockHashOrNumber) -> Result<Option<Block>> {
        if let Some(number) = self.convert_hash_or_number(id)? {
            if let Some(header) = self.header_by_number(number)? {
                let withdrawals = self.withdrawals_by_block(number.into(), header.timestamp)?;
                let ommers = self.ommers(number.into())?.unwrap_or_default();
                // If the body indices are not found, this means that the transactions either do not
                // exist in the database yet, or they do exit but are not indexed.
                // If they exist but are not indexed, we don't have enough
                // information to return the block anyways, so we return `None`.
                let transactions = match self.transactions_by_block(number.into())? {
                    Some(transactions) => transactions,
                    None => return Ok(None),
                };

                return Ok(Some(Block { header, body: transactions, ommers, withdrawals }))
            }
        }

        Ok(None)
    }

    fn blocks(&self, ids: Vec<BlockHashOrNumber>) -> Result<Vec<Option<Block>>> {
        let mut block_number_cursor = self.tx.cursor_read::<tables::HeaderNumbers>()?;
        let mut headers_cursor = self.tx.cursor_read::<tables::Headers>()?;
        let mut block_indices_cursor = self.tx.cursor_read::<tables::BlockBodyIndices>()?;
        let mut ommers_cursor = self.tx.cursor_read::<tables::BlockOmmers>()?;
        let mut tx_cursor = self.tx.cursor_read::<tables::Transactions>()?;
        let mut withdrawals_cursor = self.tx.cursor_read::<tables::BlockWithdrawals>()?;

        let mut result = Vec::with_capacity(ids.len());

        for id in ids {
            let maybe_number = match id {
                BlockHashOrNumber::Number(num) => Some(num),
                BlockHashOrNumber::Hash(hash) => {
                    block_number_cursor.seek_exact(hash)?.map(|entry| entry.1)
                }
            };

            if let Some(number) = maybe_number {
                if let Some((_, header)) = headers_cursor.seek_exact(number)? {
                    if let Some((_, body_indices)) = block_indices_cursor.seek_exact(number)? {
                        let withdrawals = if self
                            .chain_spec
                            .is_shanghai_activated_at_timestamp(header.timestamp)
                        {
                            withdrawals_cursor.seek_exact(number)?.map(|entry| entry.1.withdrawals)
                        } else {
                            None
                        };

                        let ommers =
                            if self.chain_spec.final_paris_total_difficulty(number).is_some() {
                                Vec::new()
                            } else {
                                ommers_cursor
                                    .seek_exact(number)?
                                    .map(|o| o.1.ommers)
                                    .unwrap_or_default()
                            };

                        let transactions = {
                            let mut txs = Vec::with_capacity(body_indices.tx_count as usize);
                            for tx_id in body_indices.tx_num_range() {
                                // TODO: fix error
                                let (_, transaction) = tx_cursor.seek_exact(tx_id)?.unwrap();
                                txs.push(transaction.into());
                            }
                            txs
                        };

                        result.push(Some(Block {
                            header,
                            body: transactions,
                            ommers,
                            withdrawals,
                        }));
                    }
                }
            }

            // Some data was missing
            result.push(None);
        }

        Ok(result)
    }

    fn pending_block(&self) -> Result<Option<SealedBlock>> {
        Ok(None)
    }

    fn pending_block_and_receipts(&self) -> Result<Option<(SealedBlock, Vec<Receipt>)>> {
        Ok(None)
    }

    fn ommers(&self, id: BlockHashOrNumber) -> Result<Option<Vec<Header>>> {
        if let Some(number) = self.convert_hash_or_number(id)? {
            // If the Paris (Merge) hardfork block is known and block is after it, return empty
            // ommers.
            if self.chain_spec.final_paris_total_difficulty(number).is_some() {
                return Ok(Some(Vec::new()))
            }

            let ommers = self.tx.get::<tables::BlockOmmers>(number)?.map(|o| o.ommers);
            return Ok(ommers)
        }

        Ok(None)
    }

    fn block_body_indices(&self, num: u64) -> Result<Option<StoredBlockBodyIndices>> {
        Ok(self.tx.get::<tables::BlockBodyIndices>(num)?)
    }

    /// Returns the block with senders with matching number from database.
    ///
    /// **NOTE: The transactions have invalid hashes, since they would need to be calculated on the
    /// spot, and we want fast querying.**
    ///
    /// If the header for this block is not found, this returns `None`.
    /// If the header is found, but the transactions either do not exist, or are not indexed, this
    /// will return None.
    fn block_with_senders(&self, block_number: BlockNumber) -> Result<Option<BlockWithSenders>> {
        let header = self
            .header_by_number(block_number)?
            .ok_or_else(|| ProviderError::HeaderNotFound(block_number.into()))?;

        let ommers = self.ommers(block_number.into())?.unwrap_or_default();
        let withdrawals = self.withdrawals_by_block(block_number.into(), header.timestamp)?;

        // Get the block body
        //
        // If the body indices are not found, this means that the transactions either do not exist
        // in the database yet, or they do exit but are not indexed. If they exist but are not
        // indexed, we don't have enough information to return the block anyways, so we return
        // `None`.
        let body = match self.block_body_indices(block_number)? {
            Some(body) => body,
            None => return Ok(None),
        };

        let tx_range = body.tx_num_range();

        let (transactions, senders) = if tx_range.is_empty() {
            (vec![], vec![])
        } else {
            (self.transactions_by_tx_range(tx_range.clone())?, self.senders_by_tx_range(tx_range)?)
        };

        let body = transactions
            .into_iter()
            .map(|tx| {
                TransactionSigned {
                    // TODO: This is the fastest way right now to make everything just work with
                    // a dummy transaction hash.
                    hash: Default::default(),
                    signature: tx.signature,
                    transaction: tx.transaction,
                }
            })
            .collect();

        Ok(Some(Block { header, body, ommers, withdrawals }.with_senders(senders)))
    }
}

impl<'this, TX: DbTx<'this>> TransactionsProvider for DatabaseProvider<'this, TX> {
    fn transaction_id(&self, tx_hash: TxHash) -> Result<Option<TxNumber>> {
        Ok(self.tx.get::<tables::TxHashNumber>(tx_hash)?)
    }

    fn transaction_by_id(&self, id: TxNumber) -> Result<Option<TransactionSigned>> {
        Ok(self.tx.get::<tables::Transactions>(id)?.map(Into::into))
    }

    fn transaction_by_id_no_hash(&self, id: TxNumber) -> Result<Option<TransactionSignedNoHash>> {
        Ok(self.tx.get::<tables::Transactions>(id)?)
    }

    fn transaction_by_hash(&self, hash: TxHash) -> Result<Option<TransactionSigned>> {
        if let Some(id) = self.transaction_id(hash)? {
            Ok(self.transaction_by_id_no_hash(id)?.map(|tx| TransactionSigned {
                hash,
                signature: tx.signature,
                transaction: tx.transaction,
            }))
        } else {
            Ok(None)
        }
        .map(|tx| tx.map(Into::into))
    }

    fn transaction_by_hash_with_meta(
        &self,
        tx_hash: TxHash,
    ) -> Result<Option<(TransactionSigned, TransactionMeta)>> {
        let mut transaction_cursor = self.tx.cursor_read::<tables::TransactionBlock>()?;
        if let Some(transaction_id) = self.transaction_id(tx_hash)? {
            if let Some(tx) = self.transaction_by_id_no_hash(transaction_id)? {
                let transaction = TransactionSigned {
                    hash: tx_hash,
                    signature: tx.signature,
                    transaction: tx.transaction,
                };
                if let Some(block_number) =
                    transaction_cursor.seek(transaction_id).map(|b| b.map(|(_, bn)| bn))?
                {
                    if let Some(sealed_header) = self.sealed_header(block_number)? {
                        let (header, block_hash) = sealed_header.split();
                        if let Some(block_body) = self.block_body_indices(block_number)? {
                            // the index of the tx in the block is the offset:
                            // len([start..tx_id])
                            // SAFETY: `transaction_id` is always `>=` the block's first
                            // index
                            let index = transaction_id - block_body.first_tx_num();

                            let meta = TransactionMeta {
                                tx_hash,
                                index,
                                block_hash,
                                block_number,
                                base_fee: header.base_fee_per_gas,
                                excess_blob_gas: header.excess_blob_gas,
                            };

                            return Ok(Some((transaction, meta)))
                        }
                    }
                }
            }
        }

        Ok(None)
    }

    fn transaction_block(&self, id: TxNumber) -> Result<Option<BlockNumber>> {
        let mut cursor = self.tx.cursor_read::<tables::TransactionBlock>()?;
        Ok(cursor.seek(id)?.map(|(_, bn)| bn))
    }

    fn transactions_by_block(
        &self,
        id: BlockHashOrNumber,
    ) -> Result<Option<Vec<TransactionSigned>>> {
        let mut tx_cursor = self.tx.cursor_read::<tables::Transactions>()?;
        if let Some(block_number) = self.convert_hash_or_number(id)? {
            if let Some(body) = self.block_body_indices(block_number)? {
                let tx_range = body.tx_num_range();
                return if tx_range.is_empty() {
                    Ok(Some(Vec::new()))
                } else {
                    let transactions = tx_cursor
                        .walk_range(tx_range)?
                        .map(|result| result.map(|(_, tx)| tx.into()))
                        .collect::<std::result::Result<Vec<_>, _>>()?;
                    Ok(Some(transactions))
                }
            }
        }
        Ok(None)
    }

    fn transactions_by_block_range(
        &self,
        range: impl RangeBounds<BlockNumber>,
    ) -> Result<Vec<Vec<TransactionSigned>>> {
        let mut results = Vec::new();
        let mut body_cursor = self.tx.cursor_read::<tables::BlockBodyIndices>()?;
        let mut tx_cursor = self.tx.cursor_read::<tables::Transactions>()?;
        for entry in body_cursor.walk_range(range)? {
            let (_, body) = entry?;
            let tx_num_range = body.tx_num_range();
            if tx_num_range.is_empty() {
                results.push(Vec::new());
            } else {
                results.push(
                    tx_cursor
                        .walk_range(tx_num_range)?
                        .map(|result| result.map(|(_, tx)| tx.into()))
                        .collect::<std::result::Result<Vec<_>, _>>()?,
                );
            }
        }
        Ok(results)
    }

    fn transactions_by_tx_range(
        &self,
        range: impl RangeBounds<TxNumber>,
    ) -> Result<Vec<TransactionSignedNoHash>> {
        Ok(self
            .tx
            .cursor_read::<tables::Transactions>()?
            .walk_range(range)?
            .map(|entry| entry.map(|tx| tx.1))
            .collect::<std::result::Result<Vec<_>, _>>()?)
    }

    fn senders_by_tx_range(&self, range: impl RangeBounds<TxNumber>) -> Result<Vec<Address>> {
        Ok(self
            .tx
            .cursor_read::<tables::TxSenders>()?
            .walk_range(range)?
            .map(|entry| entry.map(|sender| sender.1))
            .collect::<std::result::Result<Vec<_>, _>>()?)
    }

    fn transaction_sender(&self, id: TxNumber) -> Result<Option<Address>> {
        Ok(self.tx.get::<tables::TxSenders>(id)?)
    }
}

impl<'this, TX: DbTx<'this>> ReceiptProvider for DatabaseProvider<'this, TX> {
    fn receipt(&self, id: TxNumber) -> Result<Option<Receipt>> {
        Ok(self.tx.get::<tables::Receipts>(id)?)
    }

    fn receipt_by_hash(&self, hash: TxHash) -> Result<Option<Receipt>> {
        if let Some(id) = self.transaction_id(hash)? {
            self.receipt(id)
        } else {
            Ok(None)
        }
    }

    fn receipts_by_block(&self, block: BlockHashOrNumber) -> Result<Option<Vec<Receipt>>> {
        if let Some(number) = self.convert_hash_or_number(block)? {
            if let Some(body) = self.block_body_indices(number)? {
                let tx_range = body.tx_num_range();
                return if tx_range.is_empty() {
                    Ok(Some(Vec::new()))
                } else {
                    let mut receipts_cursor = self.tx.cursor_read::<tables::Receipts>()?;
                    let receipts = receipts_cursor
                        .walk_range(tx_range)?
                        .map(|result| result.map(|(_, receipt)| receipt))
                        .collect::<std::result::Result<Vec<_>, _>>()?;
                    Ok(Some(receipts))
                }
            }
        }
        Ok(None)
    }
}

impl<'this, TX: DbTx<'this>> LogIndexProvider for DatabaseProvider<'this, TX> {
    fn log_address_indices(
        &self,
        address: Address,
        block_range: RangeInclusive<BlockNumber>,
    ) -> Result<Option<IntegerList>> {
        self.history_indices_in_block_range::<_, tables::LogAddressHistory>(address, block_range)
    }

    fn log_topic_indices(
        &self,
        topic: H256,
        block_range: RangeInclusive<BlockNumber>,
    ) -> Result<Option<IntegerList>> {
        self.history_indices_in_block_range::<_, tables::LogTopicHistory>(topic, block_range)
    }
}

impl<'this, TX: DbTx<'this>> WithdrawalsProvider for DatabaseProvider<'this, TX> {
    fn withdrawals_by_block(
        &self,
        id: BlockHashOrNumber,
        timestamp: u64,
    ) -> Result<Option<Vec<Withdrawal>>> {
        if self.chain_spec.is_shanghai_activated_at_timestamp(timestamp) {
            if let Some(number) = self.convert_hash_or_number(id)? {
                // If we are past shanghai, then all blocks should have a withdrawal list, even if
                // empty
                let withdrawals = self
                    .tx
                    .get::<tables::BlockWithdrawals>(number)
                    .map(|w| w.map(|w| w.withdrawals))?
                    .unwrap_or_default();
                return Ok(Some(withdrawals))
            }
        }
        Ok(None)
    }

    fn latest_withdrawal(&self) -> Result<Option<Withdrawal>> {
        let latest_block_withdrawal = self.tx.cursor_read::<tables::BlockWithdrawals>()?.last()?;
        Ok(latest_block_withdrawal
            .and_then(|(_, mut block_withdrawal)| block_withdrawal.withdrawals.pop()))
    }
}

impl<'this, TX: DbTx<'this>> EvmEnvProvider for DatabaseProvider<'this, TX> {
    fn fill_env_at(
        &self,
        cfg: &mut CfgEnv,
        block_env: &mut BlockEnv,
        at: BlockHashOrNumber,
    ) -> Result<()> {
        let hash = self.convert_number(at)?.ok_or(ProviderError::HeaderNotFound(at))?;
        let header = self.header(&hash)?.ok_or(ProviderError::HeaderNotFound(at))?;
        self.fill_env_with_header(cfg, block_env, &header)
    }

    fn fill_env_with_header(
        &self,
        cfg: &mut CfgEnv,
        block_env: &mut BlockEnv,
        header: &Header,
    ) -> Result<()> {
        let total_difficulty = self
            .header_td_by_number(header.number)?
            .ok_or_else(|| ProviderError::HeaderNotFound(header.number.into()))?;
        fill_cfg_and_block_env(cfg, block_env, &self.chain_spec, header, total_difficulty);
        Ok(())
    }

    fn fill_block_env_at(&self, block_env: &mut BlockEnv, at: BlockHashOrNumber) -> Result<()> {
        let hash = self.convert_number(at)?.ok_or(ProviderError::HeaderNotFound(at))?;
        let header = self.header(&hash)?.ok_or(ProviderError::HeaderNotFound(at))?;

        self.fill_block_env_with_header(block_env, &header)
    }

    fn fill_block_env_with_header(&self, block_env: &mut BlockEnv, header: &Header) -> Result<()> {
        let total_difficulty = self
            .header_td_by_number(header.number)?
            .ok_or_else(|| ProviderError::HeaderNotFound(header.number.into()))?;
        let spec_id = revm_spec(
            &self.chain_spec,
            Head {
                number: header.number,
                timestamp: header.timestamp,
                difficulty: header.difficulty,
                total_difficulty,
                // Not required
                hash: Default::default(),
            },
        );
        let after_merge = spec_id >= SpecId::MERGE;
        fill_block_env(block_env, &self.chain_spec, header, after_merge);
        Ok(())
    }

    fn fill_cfg_env_at(&self, cfg: &mut CfgEnv, at: BlockHashOrNumber) -> Result<()> {
        let hash = self.convert_number(at)?.ok_or(ProviderError::HeaderNotFound(at))?;
        let header = self.header(&hash)?.ok_or(ProviderError::HeaderNotFound(at))?;
        self.fill_cfg_env_with_header(cfg, &header)
    }

    fn fill_cfg_env_with_header(&self, cfg: &mut CfgEnv, header: &Header) -> Result<()> {
        let total_difficulty = self
            .header_td_by_number(header.number)?
            .ok_or_else(|| ProviderError::HeaderNotFound(header.number.into()))?;
        fill_cfg_env(cfg, &self.chain_spec, header, total_difficulty);
        Ok(())
    }
}

impl<'this, TX: DbTx<'this>> StageCheckpointReader for DatabaseProvider<'this, TX> {
    fn get_stage_checkpoint(&self, id: StageId) -> Result<Option<StageCheckpoint>> {
        Ok(self.tx.get::<tables::SyncStage>(id.to_string())?)
    }

    /// Get stage checkpoint progress.
    fn get_stage_checkpoint_progress(&self, id: StageId) -> Result<Option<Vec<u8>>> {
        Ok(self.tx.get::<tables::SyncStageProgress>(id.to_string())?)
    }
}

impl<'this, TX: DbTxMut<'this>> StageCheckpointWriter for DatabaseProvider<'this, TX> {
    /// Save stage checkpoint progress.
    fn save_stage_checkpoint_progress(&self, id: StageId, checkpoint: Vec<u8>) -> Result<()> {
        Ok(self.tx.put::<tables::SyncStageProgress>(id.to_string(), checkpoint)?)
    }

    /// Save stage checkpoint.
    fn save_stage_checkpoint(&self, id: StageId, checkpoint: StageCheckpoint) -> Result<()> {
        Ok(self.tx.put::<tables::SyncStage>(id.to_string(), checkpoint)?)
    }

    fn update_pipeline_stages(
        &self,
        block_number: BlockNumber,
        drop_stage_checkpoint: bool,
    ) -> Result<()> {
        // iterate over all existing stages in the table and update its progress.
        let mut cursor = self.tx.cursor_write::<tables::SyncStage>()?;
        for stage_id in StageId::ALL {
            let (_, checkpoint) = cursor.seek_exact(stage_id.to_string())?.unwrap_or_default();
            cursor.upsert(
                stage_id.to_string(),
                StageCheckpoint {
                    block_number,
                    ..if drop_stage_checkpoint { Default::default() } else { checkpoint }
                },
            )?;
        }

        Ok(())
    }
}

impl<'this, TX: DbTx<'this>> StorageReader for DatabaseProvider<'this, TX> {
    fn plainstate_storages(
        &self,
        addresses_with_keys: impl IntoIterator<Item = (Address, impl IntoIterator<Item = H256>)>,
    ) -> Result<Vec<(Address, Vec<StorageEntry>)>> {
        let mut plain_storage = self.tx.cursor_dup_read::<tables::PlainStorageState>()?;

        addresses_with_keys
            .into_iter()
            .map(|(address, storage)| {
                storage
                    .into_iter()
                    .map(|key| -> Result<_> {
                        Ok(plain_storage
                            .seek_by_key_subkey(address, key)?
                            .filter(|v| v.key == key)
                            .unwrap_or_else(|| StorageEntry { key, value: Default::default() }))
                    })
                    .collect::<Result<Vec<_>>>()
                    .map(|storage| (address, storage))
            })
            .collect::<Result<Vec<(_, _)>>>()
    }

    fn changed_storages_with_range(
        &self,
        range: RangeInclusive<BlockNumber>,
    ) -> Result<BTreeMap<Address, BTreeSet<H256>>> {
        self.tx
            .cursor_read::<tables::StorageChangeSet>()?
            .walk_range(BlockNumberAddress::range(range))?
            // fold all storages and save its old state so we can remove it from HashedStorage
            // it is needed as it is dup table.
            .try_fold(BTreeMap::new(), |mut accounts: BTreeMap<Address, BTreeSet<H256>>, entry| {
                let (BlockNumberAddress((_, address)), storage_entry) = entry?;
                accounts.entry(address).or_default().insert(storage_entry.key);
                Ok(accounts)
            })
    }

    fn changed_storages_and_blocks_with_range(
        &self,
        range: RangeInclusive<BlockNumber>,
    ) -> Result<BTreeMap<(Address, H256), Vec<u64>>> {
        let mut changeset_cursor = self.tx.cursor_read::<tables::StorageChangeSet>()?;

        let storage_changeset_lists =
            changeset_cursor.walk_range(BlockNumberAddress::range(range))?.try_fold(
                BTreeMap::new(),
                |mut storages: BTreeMap<(Address, H256), Vec<u64>>, entry| -> Result<_> {
                    let (index, storage) = entry?;
                    storages
                        .entry((index.address(), storage.key))
                        .or_default()
                        .push(index.block_number());
                    Ok(storages)
                },
            )?;

        Ok(storage_changeset_lists)
    }
}

impl<'this, TX: DbTxMut<'this> + DbTx<'this>> HashingWriter for DatabaseProvider<'this, TX> {
    fn insert_hashes(
        &self,
        range: RangeInclusive<BlockNumber>,
        end_block_hash: H256,
        expected_state_root: H256,
    ) -> Result<()> {
        // Initialize prefix sets.
        let mut account_prefix_set = PrefixSetMut::default();
        let mut storage_prefix_set: HashMap<H256, PrefixSetMut> = HashMap::default();
        let mut destroyed_accounts = HashSet::default();

        // storage hashing stage
        {
            let lists = self.changed_storages_with_range(range.clone())?;
            let storages = self.plainstate_storages(lists)?;
            let storage_entries = self.insert_storage_for_hashing(storages)?;
            for (hashed_address, hashed_slots) in storage_entries {
                account_prefix_set.insert(Nibbles::unpack(hashed_address));
                for slot in hashed_slots {
                    storage_prefix_set
                        .entry(hashed_address)
                        .or_default()
                        .insert(Nibbles::unpack(slot));
                }
            }
        }

        // account hashing stage
        {
            let lists = self.changed_accounts_with_range(range.clone())?;
            let accounts = self.basic_accounts(lists)?;
            let hashed_addresses = self.insert_account_for_hashing(accounts)?;
            for (hashed_address, account) in hashed_addresses {
                account_prefix_set.insert(Nibbles::unpack(hashed_address));
                if account.is_none() {
                    destroyed_accounts.insert(hashed_address);
                }
            }
        }

        // merkle tree
        {
            // This is the same as `StateRoot::incremental_root_with_updates`, only the prefix sets
            // are pre-loaded.
            let (state_root, trie_updates) = StateRoot::new(&self.tx)
                .with_changed_account_prefixes(account_prefix_set.freeze())
                .with_changed_storage_prefixes(
                    storage_prefix_set.into_iter().map(|(k, v)| (k, v.freeze())).collect(),
                )
                .with_destroyed_accounts(destroyed_accounts)
                .root_with_updates()
                .map_err(Into::<reth_db::DatabaseError>::into)?;
            if state_root != expected_state_root {
                return Err(ProviderError::StateRootMismatch {
                    got: state_root,
                    expected: expected_state_root,
                    block_number: *range.end(),
                    block_hash: end_block_hash,
                }
                .into())
            }
            trie_updates.flush(&self.tx)?;
        }
        Ok(())
    }

    fn unwind_storage_hashing(
        &self,
        range: Range<BlockNumberAddress>,
    ) -> Result<HashMap<H256, BTreeSet<H256>>> {
        let mut hashed_storage = self.tx.cursor_dup_write::<tables::HashedStorage>()?;

        // Aggregate all block changesets and make list of accounts that have been changed.
        let hashed_storages = self
            .tx
            .cursor_read::<tables::StorageChangeSet>()?
            .walk_range(range)?
            .collect::<std::result::Result<Vec<_>, _>>()?
            .into_iter()
            .rev()
            // fold all account to get the old balance/nonces and account that needs to be removed
            .fold(
                BTreeMap::new(),
                |mut accounts: BTreeMap<(Address, H256), U256>,
                 (BlockNumberAddress((_, address)), storage_entry)| {
                    accounts.insert((address, storage_entry.key), storage_entry.value);
                    accounts
                },
            )
            .into_iter()
            // hash addresses and collect it inside sorted BTreeMap.
            // We are doing keccak only once per address.
            .map(|((address, key), value)| ((keccak256(address), keccak256(key)), value))
            .collect::<BTreeMap<_, _>>();

        let mut hashed_storage_keys: HashMap<H256, BTreeSet<H256>> = HashMap::default();
        for (hashed_address, hashed_slot) in hashed_storages.keys() {
            hashed_storage_keys.entry(*hashed_address).or_default().insert(*hashed_slot);
        }

        hashed_storages
            .into_iter()
            // Apply values to HashedStorage (if Value is zero just remove it);
            .try_for_each(|((hashed_address, key), value)| -> Result<()> {
                if hashed_storage
                    .seek_by_key_subkey(hashed_address, key)?
                    .filter(|entry| entry.key == key)
                    .is_some()
                {
                    hashed_storage.delete_current()?;
                }

                if value != U256::ZERO {
                    hashed_storage.upsert(hashed_address, StorageEntry { key, value })?;
                }
                Ok(())
            })?;

        Ok(hashed_storage_keys)
    }

    fn insert_storage_for_hashing(
        &self,
        storages: impl IntoIterator<Item = (Address, impl IntoIterator<Item = StorageEntry>)>,
    ) -> Result<HashMap<H256, BTreeSet<H256>>> {
        // hash values
        let hashed_storages =
            storages.into_iter().fold(BTreeMap::new(), |mut map, (address, storage)| {
                let storage = storage.into_iter().fold(BTreeMap::new(), |mut map, entry| {
                    map.insert(keccak256(entry.key), entry.value);
                    map
                });
                map.insert(keccak256(address), storage);
                map
            });

        let hashed_storage_keys =
            HashMap::from_iter(hashed_storages.iter().map(|(hashed_address, entries)| {
                (*hashed_address, BTreeSet::from_iter(entries.keys().copied()))
            }));

        let mut hashed_storage_cursor = self.tx.cursor_dup_write::<tables::HashedStorage>()?;
        // Hash the address and key and apply them to HashedStorage (if Storage is None
        // just remove it);
        hashed_storages.into_iter().try_for_each(|(hashed_address, storage)| {
            storage.into_iter().try_for_each(|(key, value)| -> Result<()> {
                if hashed_storage_cursor
                    .seek_by_key_subkey(hashed_address, key)?
                    .filter(|entry| entry.key == key)
                    .is_some()
                {
                    hashed_storage_cursor.delete_current()?;
                }

                if value != U256::ZERO {
                    hashed_storage_cursor.upsert(hashed_address, StorageEntry { key, value })?;
                }
                Ok(())
            })
        })?;

        Ok(hashed_storage_keys)
    }

    fn unwind_account_hashing(
        &self,
        range: RangeInclusive<BlockNumber>,
    ) -> Result<BTreeMap<H256, Option<Account>>> {
        let mut hashed_accounts_cursor = self.tx.cursor_write::<tables::HashedAccount>()?;

        // Aggregate all block changesets and make a list of accounts that have been changed.
        let hashed_accounts = self
            .tx
            .cursor_read::<tables::AccountChangeSet>()?
            .walk_range(range)?
            .collect::<std::result::Result<Vec<_>, _>>()?
            .into_iter()
            .rev()
            // fold all account to get the old balance/nonces and account that needs to be removed
            .fold(
                BTreeMap::new(),
                |mut accounts: BTreeMap<Address, Option<Account>>, (_, account_before)| {
                    accounts.insert(account_before.address, account_before.info);
                    accounts
                },
            )
            .into_iter()
            // hash addresses and collect it inside sorted BTreeMap.
            // We are doing keccak only once per address.
            .map(|(address, account)| (keccak256(address), account))
            .collect::<BTreeMap<_, _>>();

        hashed_accounts
            .iter()
            // Apply values to HashedState (if Account is None remove it);
            .try_for_each(|(hashed_address, account)| -> Result<()> {
                if let Some(account) = account {
                    hashed_accounts_cursor.upsert(*hashed_address, *account)?;
                } else if hashed_accounts_cursor.seek_exact(*hashed_address)?.is_some() {
                    hashed_accounts_cursor.delete_current()?;
                }
                Ok(())
            })?;

        Ok(hashed_accounts)
    }

    fn insert_account_for_hashing(
        &self,
        accounts: impl IntoIterator<Item = (Address, Option<Account>)>,
    ) -> Result<BTreeMap<H256, Option<Account>>> {
        let mut hashed_accounts_cursor = self.tx.cursor_write::<tables::HashedAccount>()?;

        let hashed_accounts = accounts.into_iter().fold(
            BTreeMap::new(),
            |mut map: BTreeMap<H256, Option<Account>>, (address, account)| {
                map.insert(keccak256(address), account);
                map
            },
        );

        hashed_accounts.iter().try_for_each(|(hashed_address, account)| -> Result<()> {
            if let Some(account) = account {
                hashed_accounts_cursor.upsert(*hashed_address, *account)?
            } else if hashed_accounts_cursor.seek_exact(*hashed_address)?.is_some() {
                hashed_accounts_cursor.delete_current()?;
            }
            Ok(())
        })?;

        Ok(hashed_accounts)
    }
}

impl<'this, TX: DbTxMut<'this> + DbTx<'this>> HistoryWriter for DatabaseProvider<'this, TX> {
    fn calculate_history_indices(&self, range: RangeInclusive<BlockNumber>) -> Result<()> {
        // account history stage
        {
            let indices = self.changed_accounts_and_blocks_with_range(range.clone())?;
            self.insert_account_history_index(indices)?;
        }

        // storage history stage
        {
            let indices = self.changed_storages_and_blocks_with_range(range)?;
            self.insert_storage_history_index(indices)?;
        }

        Ok(())
    }

    fn insert_storage_history_index(
        &self,
        storage_transitions: BTreeMap<(Address, H256), Vec<u64>>,
    ) -> Result<()> {
        self.append_history_index::<_, tables::StorageHistory>(
            storage_transitions,
            |(address, storage_key), highest_block_number| {
                StorageShardedKey::new(address, storage_key, highest_block_number)
            },
        )
    }

    fn insert_account_history_index(
        &self,
        account_transitions: BTreeMap<Address, Vec<u64>>,
    ) -> Result<()> {
        self.append_history_index::<_, tables::AccountHistory>(account_transitions, ShardedKey::new)
    }

    fn unwind_storage_history_indices(&self, range: Range<BlockNumberAddress>) -> Result<usize> {
        let storage_changesets = self
            .tx
            .cursor_read::<tables::StorageChangeSet>()?
            .walk_range(range)?
            .collect::<std::result::Result<Vec<_>, _>>()?;
        let changesets = storage_changesets.len();

        let last_indices = storage_changesets
            .into_iter()
            // reverse so we can get lowest block number where we need to unwind account.
            .rev()
            // fold all storages and get last block number
            .fold(
                BTreeMap::new(),
                |mut accounts: BTreeMap<(Address, H256), u64>, (index, storage)| {
                    // we just need address and lowest block number.
                    accounts.insert((index.address(), storage.key), index.block_number());
                    accounts
                },
            );

        let mut cursor = self.tx.cursor_write::<tables::StorageHistory>()?;
        for ((address, storage_key), rem_index) in last_indices {
            let partial_shard = unwind_history_shards::<_, tables::StorageHistory, _>(
                &mut cursor,
                StorageShardedKey::last(address, storage_key),
                rem_index,
                |storage_sharded_key| {
                    storage_sharded_key.address == address &&
                        storage_sharded_key.sharded_key.key == storage_key
                },
            )?;

            // Check the last returned partial shard.
            // If it's not empty, the shard needs to be reinserted.
            if !partial_shard.is_empty() {
                cursor.insert(
                    StorageShardedKey::last(address, storage_key),
                    BlockNumberList::new_pre_sorted(partial_shard),
                )?;
            }
        }

        Ok(changesets)
    }

    fn unwind_account_history_indices(&self, range: RangeInclusive<BlockNumber>) -> Result<usize> {
        let account_changeset = self
            .tx
            .cursor_read::<tables::AccountChangeSet>()?
            .walk_range(range)?
            .collect::<std::result::Result<Vec<_>, _>>()?;
        let changesets = account_changeset.len();

        let last_indices = account_changeset
            .into_iter()
            // reverse so we can get lowest block number where we need to unwind account.
            .rev()
            // fold all account and get last block number
            .fold(BTreeMap::new(), |mut accounts: BTreeMap<Address, u64>, (index, account)| {
                // we just need address and lowest block number.
                accounts.insert(account.address, index);
                accounts
            });

        // Unwind the account history index.
        let mut cursor = self.tx.cursor_write::<tables::AccountHistory>()?;
        for (address, rem_index) in last_indices {
            let partial_shard = unwind_history_shards::<_, tables::AccountHistory, _>(
                &mut cursor,
                ShardedKey::last(address),
                rem_index,
                |sharded_key| sharded_key.key == address,
            )?;

            // Check the last returned partial shard.
            // If it's not empty, the shard needs to be reinserted.
            if !partial_shard.is_empty() {
                cursor.insert(
                    ShardedKey::last(address),
                    BlockNumberList::new_pre_sorted(partial_shard),
                )?;
            }
        }

        Ok(changesets)
    }
}

impl<'this, TX: DbTxMut<'this> + DbTx<'this>> BlockExecutionWriter for DatabaseProvider<'this, TX> {
    /// Return range of blocks and its execution result
    fn get_or_take_block_and_execution_range<const TAKE: bool>(
        &self,
        chain_spec: &ChainSpec,
        range: RangeInclusive<BlockNumber>,
    ) -> Result<Chain> {
        if TAKE {
            let storage_range = BlockNumberAddress::range(range.clone());

            // Initialize prefix sets.
            let mut account_prefix_set = PrefixSetMut::default();
            let mut storage_prefix_set: HashMap<H256, PrefixSetMut> = HashMap::default();
            let mut destroyed_accounts = HashSet::default();

            // Unwind account hashes. Add changed accounts to account prefix set.
            let hashed_addresses = self.unwind_account_hashing(range.clone())?;
            for (hashed_address, account) in hashed_addresses {
                account_prefix_set.insert(Nibbles::unpack(hashed_address));
                if account.is_none() {
                    destroyed_accounts.insert(hashed_address);
                }
            }

            // Unwind account history indices.
            self.unwind_account_history_indices(range.clone())?;

            // Unwind storage hashes. Add changed account and storage keys to corresponding prefix
            // sets.
            let storage_entries = self.unwind_storage_hashing(storage_range.clone())?;
            for (hashed_address, hashed_slots) in storage_entries {
                account_prefix_set.insert(Nibbles::unpack(hashed_address));
                for slot in hashed_slots {
                    storage_prefix_set
                        .entry(hashed_address)
                        .or_default()
                        .insert(Nibbles::unpack(slot));
                }
            }

            // Unwind storage history indices.
            self.unwind_storage_history_indices(storage_range)?;

            // Calculate the reverted merkle root.
            // This is the same as `StateRoot::incremental_root_with_updates`, only the prefix sets
            // are pre-loaded.
            let (new_state_root, trie_updates) = StateRoot::new(&self.tx)
                .with_changed_account_prefixes(account_prefix_set.freeze())
                .with_changed_storage_prefixes(
                    storage_prefix_set.into_iter().map(|(k, v)| (k, v.freeze())).collect(),
                )
                .with_destroyed_accounts(destroyed_accounts)
                .root_with_updates()
                .map_err(Into::<reth_db::DatabaseError>::into)?;

            let parent_number = range.start().saturating_sub(1);
            let parent_state_root = self
                .header_by_number(parent_number)?
                .ok_or_else(|| ProviderError::HeaderNotFound(parent_number.into()))?
                .state_root;

            // state root should be always correct as we are reverting state.
            // but for sake of double verification we will check it again.
            if new_state_root != parent_state_root {
                let parent_hash = self
                    .block_hash(parent_number)?
                    .ok_or_else(|| ProviderError::HeaderNotFound(parent_number.into()))?;
                return Err(ProviderError::UnwindStateRootMismatch {
                    got: new_state_root,
                    expected: parent_state_root,
                    block_number: parent_number,
                    block_hash: parent_hash,
                }
                .into())
            }
            trie_updates.flush(&self.tx)?;
        }
        // get blocks
        let blocks = self.get_take_block_range::<TAKE>(chain_spec, range.clone())?;
        let unwind_to = blocks.first().map(|b| b.number.saturating_sub(1));
        // get execution res
        let execution_state = self.unwind_or_peek_state::<TAKE>(range.clone())?;

        // remove block bodies it is needed for both get block range and get block execution results
        // that is why it is deleted afterwards.
        if TAKE {
            // rm block bodies
            self.get_or_take::<tables::BlockBodyIndices, TAKE>(range)?;

            // Update pipeline progress
            if let Some(fork_number) = unwind_to {
                self.update_pipeline_stages(fork_number, true)?;
            }
        }

        Ok(Chain::new(blocks, execution_state))
    }
}

impl<'this, TX: DbTxMut<'this> + DbTx<'this>> BlockWriter for DatabaseProvider<'this, TX> {
    fn insert_block(
        &self,
        block: SealedBlock,
        senders: Option<Vec<Address>>,
        prune_modes: Option<&PruneModes>,
    ) -> Result<StoredBlockBodyIndices> {
        let block_number = block.number;
        self.tx.put::<tables::CanonicalHeaders>(block.number, block.hash())?;
        // Put header with canonical hashes.
        self.tx.put::<tables::Headers>(block.number, block.header.as_ref().clone())?;
        self.tx.put::<tables::HeaderNumbers>(block.hash(), block.number)?;

        // total difficulty
        let ttd = if block.number == 0 {
            block.difficulty
        } else {
            let parent_block_number = block.number - 1;
            let parent_ttd = self.header_td_by_number(parent_block_number)?.unwrap_or_default();
            parent_ttd + block.difficulty
        };

        self.tx.put::<tables::HeaderTD>(block.number, ttd.into())?;

        // insert body ommers data
        if !block.ommers.is_empty() {
            self.tx.put::<tables::BlockOmmers>(
                block.number,
                StoredBlockOmmers { ommers: block.ommers },
            )?;
        }

        let mut next_tx_num = self
            .tx
            .cursor_read::<tables::Transactions>()?
            .last()?
            .map(|(n, _)| n + 1)
            .unwrap_or_default();
        let first_tx_num = next_tx_num;

        let tx_count = block.body.len() as u64;

        let senders_len = senders.as_ref().map(|s| s.len());
        let tx_iter = if Some(block.body.len()) == senders_len {
            block.body.into_iter().zip(senders.unwrap()).collect::<Vec<(_, _)>>()
        } else {
            let senders = TransactionSigned::recover_signers(&block.body, block.body.len()).ok_or(
                BlockExecutionError::Validation(BlockValidationError::SenderRecoveryError),
            )?;
            debug_assert_eq!(senders.len(), block.body.len(), "missing one or more senders");
            block.body.into_iter().zip(senders).collect()
        };

        for (transaction, sender) in tx_iter {
            let hash = transaction.hash();

            if prune_modes
                .and_then(|modes| modes.sender_recovery)
                .filter(|prune_mode| prune_mode.is_full())
                .is_none()
            {
                self.tx.put::<tables::TxSenders>(next_tx_num, sender)?;
            }

            self.tx.put::<tables::Transactions>(next_tx_num, transaction.into())?;

            if prune_modes
                .and_then(|modes| modes.transaction_lookup)
                .filter(|prune_mode| prune_mode.is_full())
                .is_none()
            {
                self.tx.put::<tables::TxHashNumber>(hash, next_tx_num)?;
            }
            next_tx_num += 1;
        }

        if let Some(withdrawals) = block.withdrawals {
            if !withdrawals.is_empty() {
                self.tx.put::<tables::BlockWithdrawals>(
                    block_number,
                    StoredBlockWithdrawals { withdrawals },
                )?;
            }
        }

        let block_indices = StoredBlockBodyIndices { first_tx_num, tx_count };
        self.tx.put::<tables::BlockBodyIndices>(block_number, block_indices.clone())?;

        if !block_indices.is_empty() {
            self.tx.put::<tables::TransactionBlock>(block_indices.last_tx_num(), block_number)?;
        }

        Ok(block_indices)
    }

    fn append_blocks_with_bundle_state(
        &self,
        blocks: Vec<SealedBlockWithSenders>,
        state: BundleStateWithReceipts,
        prune_modes: Option<&PruneModes>,
    ) -> Result<()> {
        if blocks.is_empty() {
            return Ok(())
        }
        let new_tip = blocks.last().unwrap();
        let new_tip_number = new_tip.number;

        let first_number = blocks.first().unwrap().number;

        let last = blocks.last().unwrap();
        let last_block_number = last.number;
        let last_block_hash = last.hash();
        let expected_state_root = last.state_root;

        // Insert the blocks
        for block in blocks {
            let (block, senders) = block.into_components();
            self.insert_block(block, Some(senders), prune_modes)?;
        }

        // Write state and changesets to the database.
        // Must be written after blocks because of the receipt lookup.
        state.write_to_db(self.tx_ref(), OriginalValuesKnown::No)?;

        self.insert_hashes(first_number..=last_block_number, last_block_hash, expected_state_root)?;

        self.calculate_history_indices(first_number..=last_block_number)?;

        // Update pipeline progress
        self.update_pipeline_stages(new_tip_number, false)?;

        Ok(())
    }
}

impl<'this, TX: DbTx<'this>> PruneCheckpointReader for DatabaseProvider<'this, TX> {
    fn get_prune_checkpoint(&self, part: PrunePart) -> Result<Option<PruneCheckpoint>> {
        Ok(self.tx.get::<tables::PruneCheckpoints>(part)?)
    }
}

impl<'this, TX: DbTxMut<'this>> PruneCheckpointWriter for DatabaseProvider<'this, TX> {
    fn save_prune_checkpoint(&self, part: PrunePart, checkpoint: PruneCheckpoint) -> Result<()> {
        Ok(self.tx.put::<tables::PruneCheckpoints>(part, checkpoint)?)
    }
}<|MERGE_RESOLUTION|>--- conflicted
+++ resolved
@@ -4,15 +4,9 @@
         AccountExtReader, BlockSource, ChangeSetReader, ReceiptProvider, StageCheckpointWriter,
     },
     AccountReader, BlockExecutionWriter, BlockHashReader, BlockNumReader, BlockReader, BlockWriter,
-<<<<<<< HEAD
-    EvmEnvProvider, HashingWriter, HeaderProvider, HistoryWriter, LogIndexProvider, PostState, ProviderError,
-    PruneCheckpointReader, PruneCheckpointWriter, StageCheckpointReader, StorageReader,
-    TransactionsProvider, WithdrawalsProvider,
-=======
-    Chain, EvmEnvProvider, HashingWriter, HeaderProvider, HistoryWriter, OriginalValuesKnown,
-    ProviderError, PruneCheckpointReader, PruneCheckpointWriter, StageCheckpointReader,
-    StorageReader, TransactionsProvider, WithdrawalsProvider,
->>>>>>> d8461995
+    Chain, EvmEnvProvider, HashingWriter, HeaderProvider, HistoryWriter, LogIndexProvider,
+    OriginalValuesKnown, ProviderError, PruneCheckpointReader, PruneCheckpointWriter,
+    StageCheckpointReader, StorageReader, TransactionsProvider, WithdrawalsProvider,
 };
 use itertools::{izip, Itertools};
 use reth_db::{
@@ -37,17 +31,10 @@
     stage::{StageCheckpoint, StageId},
     trie::Nibbles,
     Account, Address, Block, BlockHash, BlockHashOrNumber, BlockNumber, BlockWithSenders,
-<<<<<<< HEAD
-    ChainInfo, ChainSpec, Hardfork, Head, Header, IntegerList, LogAddressIndices, LogTopicIndices,PruneCheckpoint, PrunePart, Receipt, SealedBlock,
-    SealedBlockWithSenders, SealedHeader, StorageEntry, TransactionMeta, TransactionSigned,
-    TransactionSignedEcRecovered, TransactionSignedNoHash, TxHash, TxNumber, Withdrawal, H256,
-    U256,
-=======
-    ChainInfo, ChainSpec, Hardfork, Head, Header, PruneCheckpoint, PruneModes, PrunePart, Receipt,
-    SealedBlock, SealedBlockWithSenders, SealedHeader, StorageEntry, TransactionMeta,
-    TransactionSigned, TransactionSignedEcRecovered, TransactionSignedNoHash, TxHash, TxNumber,
-    Withdrawal, H256, U256,
->>>>>>> d8461995
+    ChainInfo, ChainSpec, Hardfork, Head, Header, IntegerList, LogAddressIndices, LogTopicIndices,
+    PruneCheckpoint, PruneModes, PrunePart, Receipt, SealedBlock, SealedBlockWithSenders,
+    SealedHeader, StorageEntry, TransactionMeta, TransactionSigned, TransactionSignedEcRecovered,
+    TransactionSignedNoHash, TxHash, TxNumber, Withdrawal, H256, U256,
 };
 use reth_revm_primitives::{
     config::revm_spec,
