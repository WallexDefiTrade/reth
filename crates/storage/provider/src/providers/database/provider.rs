use crate::{
    bundle_state::{BundleStateInit, BundleStateWithReceipts, RevertsInit},
    providers::{database::metrics, SnapshotProvider},
    traits::{
        AccountExtReader, BlockSource, ChangeSetReader, ReceiptProvider, StageCheckpointWriter,
    },
    AccountReader, BlockExecutionWriter, BlockHashReader, BlockNumReader, BlockReader, BlockWriter,
    Chain, EvmEnvProvider, HashingWriter, HeaderProvider, HeaderSyncGap, HeaderSyncGapProvider,
    HeaderSyncMode, HistoryWriter, OriginalValuesKnown, ProviderError, PruneCheckpointReader,
    PruneCheckpointWriter, StageCheckpointReader, StorageReader, TransactionVariant,
    TransactionsProvider, TransactionsProviderExt, WithdrawalsProvider,
};
use itertools::{izip, Itertools};
use reth_db::{
    common::KeyValue,
    cursor::{DbCursorRO, DbCursorRW, DbDupCursorRO},
    database::Database,
    models::{
        sharded_key, storage_sharded_key::StorageShardedKey, AccountBeforeTx, BlockNumberAddress,
        ShardedKey, StoredBlockBodyIndices, StoredBlockOmmers, StoredBlockWithdrawals,
    },
    table::{Table, TableRow},
    tables,
    transaction::{DbTx, DbTxMut},
    BlockNumberList, DatabaseError,
};
use reth_interfaces::{
    p2p::headers::downloader::SyncTarget,
    provider::{ProviderResult, RootMismatch},
    RethError, RethResult,
};
use reth_primitives::{
    keccak256,
    revm::{
        config::revm_spec,
        env::{fill_block_env, fill_cfg_and_block_env, fill_cfg_env},
    },
    stage::{StageCheckpoint, StageId},
    trie::Nibbles,
    Account, Address, Block, BlockHash, BlockHashOrNumber, BlockNumber, BlockWithSenders,
    ChainInfo, ChainSpec, GotExpected, Hardfork, Head, Header, PruneCheckpoint, PruneModes,
    PruneSegment, Receipt, SealedBlock, SealedBlockWithSenders, SealedHeader, StorageEntry,
    TransactionMeta, TransactionSigned, TransactionSignedEcRecovered, TransactionSignedNoHash,
    TxHash, TxNumber, Withdrawal, B256, U256,
};
use reth_trie::{prefix_set::PrefixSetMut, StateRoot};
use revm::primitives::{BlockEnv, CfgEnv, SpecId};
use std::{
    collections::{hash_map, BTreeMap, BTreeSet, HashMap, HashSet},
    fmt::Debug,
    ops::{Deref, DerefMut, Range, RangeBounds, RangeInclusive},
    sync::{mpsc, Arc},
    time::{Duration, Instant},
};
use tracing::{debug, warn};

/// A [`DatabaseProvider`] that holds a read-only database transaction.
pub type DatabaseProviderRO<DB> = DatabaseProvider<<DB as Database>::TX>;

/// A [`DatabaseProvider`] that holds a read-write database transaction.
///
/// Ideally this would be an alias type. However, there's some weird compiler error (<https://github.com/rust-lang/rust/issues/102211>), that forces us to wrap this in a struct instead.
/// Once that issue is solved, we can probably revert back to being an alias type.
#[derive(Debug)]
pub struct DatabaseProviderRW<DB: Database>(pub DatabaseProvider<<DB as Database>::TXMut>);

impl<DB: Database> Deref for DatabaseProviderRW<DB> {
    type Target = DatabaseProvider<<DB as Database>::TXMut>;

    fn deref(&self) -> &Self::Target {
        &self.0
    }
}

impl<DB: Database> DerefMut for DatabaseProviderRW<DB> {
    fn deref_mut(&mut self) -> &mut Self::Target {
        &mut self.0
    }
}

impl<DB: Database> DatabaseProviderRW<DB> {
    /// Commit database transaction
    pub fn commit(self) -> ProviderResult<bool> {
        self.0.commit()
    }

    /// Consume `DbTx` or `DbTxMut`.
    pub fn into_tx(self) -> <DB as Database>::TXMut {
        self.0.into_tx()
    }
}

/// A provider struct that fetchs data from the database.
/// Wrapper around [`DbTx`] and [`DbTxMut`]. Example: [`HeaderProvider`] [`BlockHashReader`]
#[derive(Debug)]
pub struct DatabaseProvider<TX> {
    /// Database transaction.
    tx: TX,
    /// Chain spec
    chain_spec: Arc<ChainSpec>,
    /// Snapshot provider
    #[allow(unused)]
    snapshot_provider: Option<Arc<SnapshotProvider>>,
}

impl<TX: DbTxMut> DatabaseProvider<TX> {
    /// Creates a provider with an inner read-write transaction.
    pub fn new_rw(tx: TX, chain_spec: Arc<ChainSpec>) -> Self {
        Self { tx, chain_spec, snapshot_provider: None }
    }
}

/// For a given key, unwind all history shards that are below the given block number.
///
/// S - Sharded key subtype.
/// T - Table to walk over.
/// C - Cursor implementation.
///
/// This function walks the entries from the given start key and deletes all shards that belong to
/// the key and are below the given block number.
///
/// The boundary shard (the shard is split by the block number) is removed from the database. Any
/// indices that are above the block number are filtered out. The boundary shard is returned for
/// reinsertion (if it's not empty).
fn unwind_history_shards<S, T, C>(
    cursor: &mut C,
    start_key: T::Key,
    block_number: BlockNumber,
    mut shard_belongs_to_key: impl FnMut(&T::Key) -> bool,
) -> ProviderResult<Vec<usize>>
where
    T: Table<Value = BlockNumberList>,
    T::Key: AsRef<ShardedKey<S>>,
    C: DbCursorRO<T> + DbCursorRW<T>,
{
    let mut item = cursor.seek_exact(start_key)?;
    while let Some((sharded_key, list)) = item {
        // If the shard does not belong to the key, break.
        if !shard_belongs_to_key(&sharded_key) {
            break
        }
        cursor.delete_current()?;

        // Check the first item.
        // If it is greater or eq to the block number, delete it.
        let first = list.iter(0).next().expect("List can't be empty");
        if first >= block_number as usize {
            item = cursor.prev()?;
            continue
        } else if block_number <= sharded_key.as_ref().highest_block_number {
            // Filter out all elements greater than block number.
            return Ok(list.iter(0).take_while(|i| *i < block_number as usize).collect::<Vec<_>>())
        } else {
            return Ok(list.iter(0).collect::<Vec<_>>())
        }
    }

    Ok(Vec::new())
}

impl<TX: DbTx> DatabaseProvider<TX> {
    /// Creates a provider with an inner read-only transaction.
    pub fn new(tx: TX, chain_spec: Arc<ChainSpec>) -> Self {
        Self { tx, chain_spec, snapshot_provider: None }
    }

    /// Creates a new [`Self`] with access to a [`SnapshotProvider`].
    pub fn with_snapshot_provider(mut self, snapshot_provider: Arc<SnapshotProvider>) -> Self {
        self.snapshot_provider = Some(snapshot_provider);
        self
    }

    /// Consume `DbTx` or `DbTxMut`.
    pub fn into_tx(self) -> TX {
        self.tx
    }

    /// Pass `DbTx` or `DbTxMut` mutable reference.
    pub fn tx_mut(&mut self) -> &mut TX {
        &mut self.tx
    }

    /// Pass `DbTx` or `DbTxMut` immutable reference.
    pub fn tx_ref(&self) -> &TX {
        &self.tx
    }

    /// Return full table as Vec
    pub fn table<T: Table>(&self) -> Result<Vec<KeyValue<T>>, DatabaseError>
    where
        T::Key: Default + Ord,
    {
        self.tx
            .cursor_read::<T>()?
            .walk(Some(T::Key::default()))?
            .collect::<Result<Vec<_>, DatabaseError>>()
    }
}

impl<TX: DbTxMut + DbTx> DatabaseProvider<TX> {
    /// Commit database transaction.
    pub fn commit(self) -> ProviderResult<bool> {
        Ok(self.tx.commit()?)
    }

    // TODO(joshie) TEMPORARY should be moved to trait providers

    /// Unwind or peek at last N blocks of state recreating the [`BundleStateWithReceipts`].
    ///
    /// If UNWIND it set to true tip and latest state will be unwind
    /// and returned back with all the blocks
    ///
    /// If UNWIND is false we will just read the state/blocks and return them.
    ///
    /// 1. Iterate over the [BlockBodyIndices][tables::BlockBodyIndices] table to get all
    /// the transaction ids.
    /// 2. Iterate over the [StorageChangeSet][tables::StorageChangeSet] table
    /// and the [AccountChangeSet][tables::AccountChangeSet] tables in reverse order to reconstruct
    /// the changesets.
    ///     - In order to have both the old and new values in the changesets, we also access the
    ///       plain state tables.
    /// 3. While iterating over the changeset tables, if we encounter a new account or storage slot,
    /// we:
    ///     1. Take the old value from the changeset
    ///     2. Take the new value from the plain state
    ///     3. Save the old value to the local state
    /// 4. While iterating over the changeset tables, if we encounter an account/storage slot we
    /// have seen before we:
    ///     1. Take the old value from the changeset
    ///     2. Take the new value from the local state
    ///     3. Set the local state to the value in the changeset
    fn unwind_or_peek_state<const UNWIND: bool>(
        &self,
        range: RangeInclusive<BlockNumber>,
    ) -> ProviderResult<BundleStateWithReceipts> {
        if range.is_empty() {
            return Ok(BundleStateWithReceipts::default())
        }
        let start_block_number = *range.start();

        // We are not removing block meta as it is used to get block changesets.
        let block_bodies = self.get_or_take::<tables::BlockBodyIndices, false>(range.clone())?;

        // get transaction receipts
        let from_transaction_num =
            block_bodies.first().expect("already checked if there are blocks").1.first_tx_num();
        let to_transaction_num =
            block_bodies.last().expect("already checked if there are blocks").1.last_tx_num();

        let storage_range = BlockNumberAddress::range(range.clone());

        let storage_changeset =
            self.get_or_take::<tables::StorageChangeSet, UNWIND>(storage_range)?;
        let account_changeset = self.get_or_take::<tables::AccountChangeSet, UNWIND>(range)?;

        // iterate previous value and get plain state value to create changeset
        // Double option around Account represent if Account state is know (first option) and
        // account is removed (Second Option)

        let mut state: BundleStateInit = HashMap::new();

        // This is not working for blocks that are not at tip. as plain state is not the last
        // state of end range. We should rename the functions or add support to access
        // History state. Accessing history state can be tricky but we are not gaining
        // anything.
        let mut plain_accounts_cursor = self.tx.cursor_write::<tables::PlainAccountState>()?;
        let mut plain_storage_cursor = self.tx.cursor_dup_write::<tables::PlainStorageState>()?;

        let mut reverts: RevertsInit = HashMap::new();

        // add account changeset changes
        for (block_number, account_before) in account_changeset.into_iter().rev() {
            let AccountBeforeTx { info: old_info, address } = account_before;
            match state.entry(address) {
                hash_map::Entry::Vacant(entry) => {
                    let new_info = plain_accounts_cursor.seek_exact(address)?.map(|kv| kv.1);
                    entry.insert((old_info, new_info, HashMap::new()));
                }
                hash_map::Entry::Occupied(mut entry) => {
                    // overwrite old account state.
                    entry.get_mut().0 = old_info;
                }
            }
            // insert old info into reverts.
            reverts.entry(block_number).or_default().entry(address).or_default().0 = Some(old_info);
        }

        // add storage changeset changes
        for (block_and_address, old_storage) in storage_changeset.into_iter().rev() {
            let BlockNumberAddress((block_number, address)) = block_and_address;
            // get account state or insert from plain state.
            let account_state = match state.entry(address) {
                hash_map::Entry::Vacant(entry) => {
                    let present_info = plain_accounts_cursor.seek_exact(address)?.map(|kv| kv.1);
                    entry.insert((present_info, present_info, HashMap::new()))
                }
                hash_map::Entry::Occupied(entry) => entry.into_mut(),
            };

            // match storage.
            match account_state.2.entry(old_storage.key) {
                hash_map::Entry::Vacant(entry) => {
                    let new_storage = plain_storage_cursor
                        .seek_by_key_subkey(address, old_storage.key)?
                        .filter(|storage| storage.key == old_storage.key)
                        .unwrap_or_default();
                    entry.insert((old_storage.value, new_storage.value));
                }
                hash_map::Entry::Occupied(mut entry) => {
                    entry.get_mut().0 = old_storage.value;
                }
            };

            reverts
                .entry(block_number)
                .or_default()
                .entry(address)
                .or_default()
                .1
                .push(old_storage);
        }

        if UNWIND {
            // iterate over local plain state remove all account and all storages.
            for (address, (old_account, new_account, storage)) in state.iter() {
                // revert account if needed.
                if old_account != new_account {
                    let existing_entry = plain_accounts_cursor.seek_exact(*address)?;
                    if let Some(account) = old_account {
                        plain_accounts_cursor.upsert(*address, *account)?;
                    } else if existing_entry.is_some() {
                        plain_accounts_cursor.delete_current()?;
                    }
                }

                // revert storages
                for (storage_key, (old_storage_value, _new_storage_value)) in storage {
                    let storage_entry =
                        StorageEntry { key: *storage_key, value: *old_storage_value };
                    // delete previous value
                    // TODO: This does not use dupsort features
                    if plain_storage_cursor
                        .seek_by_key_subkey(*address, *storage_key)?
                        .filter(|s| s.key == *storage_key)
                        .is_some()
                    {
                        plain_storage_cursor.delete_current()?
                    }

                    // insert value if needed
                    if *old_storage_value != U256::ZERO {
                        plain_storage_cursor.upsert(*address, storage_entry)?;
                    }
                }
            }
        }

        // iterate over block body and create ExecutionResult
        let mut receipt_iter = self
            .get_or_take::<tables::Receipts, UNWIND>(from_transaction_num..=to_transaction_num)?
            .into_iter();

        let mut receipts = Vec::new();
        // loop break if we are at the end of the blocks.
        for (_, block_body) in block_bodies.into_iter() {
            let mut block_receipts = Vec::with_capacity(block_body.tx_count as usize);
            for _ in block_body.tx_num_range() {
                if let Some((_, receipt)) = receipt_iter.next() {
                    block_receipts.push(Some(receipt));
                }
            }
            receipts.push(block_receipts);
        }

        Ok(BundleStateWithReceipts::new_init(
            state,
            reverts,
            Vec::new(),
            reth_primitives::Receipts::from_vec(receipts),
            start_block_number,
        ))
    }

    /// Return list of entries from table
    ///
    /// If TAKE is true, opened cursor would be write and it would delete all values from db.
    #[inline]
    pub fn get_or_take<T: Table, const TAKE: bool>(
        &self,
        range: impl RangeBounds<T::Key>,
    ) -> Result<Vec<KeyValue<T>>, DatabaseError> {
        if TAKE {
            let mut cursor_write = self.tx.cursor_write::<T>()?;
            let mut walker = cursor_write.walk_range(range)?;
            let mut items = Vec::new();
            while let Some(i) = walker.next().transpose()? {
                walker.delete_current()?;
                items.push(i)
            }
            Ok(items)
        } else {
            self.tx.cursor_read::<T>()?.walk_range(range)?.collect::<Result<Vec<_>, _>>()
        }
    }

    /// Get requested blocks transaction with signer
    pub(crate) fn get_take_block_transaction_range<const TAKE: bool>(
        &self,
        range: impl RangeBounds<BlockNumber> + Clone,
    ) -> ProviderResult<Vec<(BlockNumber, Vec<TransactionSignedEcRecovered>)>> {
        // Raad range of block bodies to get all transactions id's of this range.
        let block_bodies = self.get_or_take::<tables::BlockBodyIndices, false>(range)?;

        if block_bodies.is_empty() {
            return Ok(Vec::new())
        }

        // Compute the first and last tx ID in the range
        let first_transaction = block_bodies.first().expect("If we have headers").1.first_tx_num();
        let last_transaction = block_bodies.last().expect("Not empty").1.last_tx_num();

        // If this is the case then all of the blocks in the range are empty
        if last_transaction < first_transaction {
            return Ok(block_bodies.into_iter().map(|(n, _)| (n, Vec::new())).collect())
        }

        // Get transactions and senders
        let transactions = self
            .get_or_take::<tables::Transactions, TAKE>(first_transaction..=last_transaction)?
            .into_iter()
            .map(|(id, tx)| (id, tx.into()))
            .collect::<Vec<(u64, TransactionSigned)>>();

        let mut senders =
            self.get_or_take::<tables::TxSenders, TAKE>(first_transaction..=last_transaction)?;

        // Recover senders manually if not found in db
        // SAFETY: Transactions are always guaranteed to be in the database whereas
        // senders might be pruned.
        if senders.len() != transactions.len() {
            senders.reserve(transactions.len() - senders.len());
            // Find all missing senders, their corresponding tx numbers and indexes to the original
            // `senders` vector at which the recovered senders will be inserted.
            let mut missing_senders = Vec::with_capacity(transactions.len() - senders.len());
            {
                let mut senders = senders.iter().peekable();

                // `transactions` contain all entries. `senders` contain _some_ of the senders for
                // these transactions. Both are sorted and indexed by `TxNumber`.
                //
                // The general idea is to iterate on both `transactions` and `senders`, and advance
                // the `senders` iteration only if it matches the current `transactions` entry's
                // `TxNumber`. Otherwise, add the transaction to the list of missing senders.
                for (i, (tx_number, transaction)) in transactions.iter().enumerate() {
                    if let Some((sender_tx_number, _)) = senders.peek() {
                        if sender_tx_number == tx_number {
                            // If current sender's `TxNumber` matches current transaction's
                            // `TxNumber`, advance the senders iterator.
                            senders.next();
                        } else {
                            // If current sender's `TxNumber` doesn't match current transaction's
                            // `TxNumber`, add it to missing senders.
                            missing_senders.push((i, tx_number, transaction));
                        }
                    } else {
                        // If there's no more senders left, but we're still iterating over
                        // transactions, add them to missing senders
                        missing_senders.push((i, tx_number, transaction));
                    }
                }
            }

            // Recover senders
            let recovered_senders = TransactionSigned::recover_signers(
                missing_senders.iter().map(|(_, _, tx)| *tx).collect::<Vec<_>>(),
                missing_senders.len(),
            )
            .ok_or(ProviderError::SenderRecoveryError)?;

            // Insert recovered senders along with tx numbers at the corresponding indexes to the
            // original `senders` vector
            for ((i, tx_number, _), sender) in missing_senders.into_iter().zip(recovered_senders) {
                // Insert will put recovered senders at necessary positions and shift the rest
                senders.insert(i, (*tx_number, sender));
            }

            // Debug assertions which are triggered during the test to ensure that all senders are
            // present and sorted
            debug_assert_eq!(senders.len(), transactions.len(), "missing one or more senders");
            debug_assert!(
                senders.iter().tuple_windows().all(|(a, b)| a.0 < b.0),
                "senders not sorted"
            );
        }

        if TAKE {
            // Remove TxHashNumber
            let mut tx_hash_cursor = self.tx.cursor_write::<tables::TxHashNumber>()?;
            for (_, tx) in transactions.iter() {
                if tx_hash_cursor.seek_exact(tx.hash())?.is_some() {
                    tx_hash_cursor.delete_current()?;
                }
            }

            // Remove TransactionBlock index if there are transaction present
            if !transactions.is_empty() {
                let tx_id_range = transactions.first().unwrap().0..=transactions.last().unwrap().0;
                self.get_or_take::<tables::TransactionBlock, TAKE>(tx_id_range)?;
            }
        }

        // Merge transaction into blocks
        let mut block_tx = Vec::with_capacity(block_bodies.len());
        let mut senders = senders.into_iter();
        let mut transactions = transactions.into_iter();
        for (block_number, block_body) in block_bodies {
            let mut one_block_tx = Vec::with_capacity(block_body.tx_count as usize);
            for _ in block_body.tx_num_range() {
                let tx = transactions.next();
                let sender = senders.next();

                let recovered = match (tx, sender) {
                    (Some((tx_id, tx)), Some((sender_tx_id, sender))) => {
                        if tx_id != sender_tx_id {
                            Err(ProviderError::MismatchOfTransactionAndSenderId { tx_id })
                        } else {
                            Ok(TransactionSignedEcRecovered::from_signed_transaction(tx, sender))
                        }
                    }
                    (Some((tx_id, _)), _) | (_, Some((tx_id, _))) => {
                        Err(ProviderError::MismatchOfTransactionAndSenderId { tx_id })
                    }
                    (None, None) => Err(ProviderError::BlockBodyTransactionCount),
                }?;
                one_block_tx.push(recovered)
            }
            block_tx.push((block_number, one_block_tx));
        }

        Ok(block_tx)
    }

    /// Return range of blocks and its execution result
    fn get_take_block_range<const TAKE: bool>(
        &self,
        chain_spec: &ChainSpec,
        range: impl RangeBounds<BlockNumber> + Clone,
    ) -> ProviderResult<Vec<SealedBlockWithSenders>> {
        // For block we need Headers, Bodies, Uncles, withdrawals, Transactions, Signers

        let block_headers = self.get_or_take::<tables::Headers, TAKE>(range.clone())?;
        if block_headers.is_empty() {
            return Ok(Vec::new())
        }

        let block_header_hashes =
            self.get_or_take::<tables::CanonicalHeaders, TAKE>(range.clone())?;
        let block_ommers = self.get_or_take::<tables::BlockOmmers, TAKE>(range.clone())?;
        let block_withdrawals =
            self.get_or_take::<tables::BlockWithdrawals, TAKE>(range.clone())?;

        let block_tx = self.get_take_block_transaction_range::<TAKE>(range.clone())?;

        if TAKE {
            // rm HeaderTD
            self.get_or_take::<tables::HeaderTD, TAKE>(range)?;
            // rm HeaderNumbers
            let mut header_number_cursor = self.tx.cursor_write::<tables::HeaderNumbers>()?;
            for (_, hash) in block_header_hashes.iter() {
                if header_number_cursor.seek_exact(*hash)?.is_some() {
                    header_number_cursor.delete_current()?;
                }
            }
        }

        // merge all into block
        let block_header_iter = block_headers.into_iter();
        let block_header_hashes_iter = block_header_hashes.into_iter();
        let block_tx_iter = block_tx.into_iter();

        // Ommers can be empty for some blocks
        let mut block_ommers_iter = block_ommers.into_iter();
        let mut block_withdrawals_iter = block_withdrawals.into_iter();
        let mut block_ommers = block_ommers_iter.next();
        let mut block_withdrawals = block_withdrawals_iter.next();

        let mut blocks = Vec::new();
        for ((main_block_number, header), (_, header_hash), (_, tx)) in
            izip!(block_header_iter.into_iter(), block_header_hashes_iter, block_tx_iter)
        {
            let header = header.seal(header_hash);

            let (body, senders) = tx.into_iter().map(|tx| tx.to_components()).unzip();

            // Ommers can be missing
            let mut ommers = Vec::new();
            if let Some((block_number, _)) = block_ommers.as_ref() {
                if *block_number == main_block_number {
                    ommers = block_ommers.take().unwrap().1.ommers;
                    block_ommers = block_ommers_iter.next();
                }
            };

            // withdrawal can be missing
            let shanghai_is_active =
                chain_spec.fork(Hardfork::Shanghai).active_at_timestamp(header.timestamp);
            let mut withdrawals = Some(Vec::new());
            if shanghai_is_active {
                if let Some((block_number, _)) = block_withdrawals.as_ref() {
                    if *block_number == main_block_number {
                        withdrawals = Some(block_withdrawals.take().unwrap().1.withdrawals);
                        block_withdrawals = block_withdrawals_iter.next();
                    }
                }
            } else {
                withdrawals = None
            }

            blocks.push(SealedBlockWithSenders {
                block: SealedBlock { header, body, ommers, withdrawals },
                senders,
            })
        }

        Ok(blocks)
    }

    /// Unwind table by some number key.
    /// Returns number of rows unwound.
    ///
    /// Note: Key is not inclusive and specified key would stay in db.
    #[inline]
    pub fn unwind_table_by_num<T>(&self, num: u64) -> Result<usize, DatabaseError>
    where
        T: Table<Key = u64>,
    {
        self.unwind_table::<T, _>(num, |key| key)
    }

    /// Unwind the table to a provided number key.
    /// Returns number of rows unwound.
    ///
    /// Note: Key is not inclusive and specified key would stay in db.
    pub(crate) fn unwind_table<T, F>(
        &self,
        key: u64,
        mut selector: F,
    ) -> Result<usize, DatabaseError>
    where
        T: Table,
        F: FnMut(T::Key) -> u64,
    {
        let mut cursor = self.tx.cursor_write::<T>()?;
        let mut reverse_walker = cursor.walk_back(None)?;
        let mut deleted = 0;

        while let Some(Ok((entry_key, _))) = reverse_walker.next() {
            if selector(entry_key.clone()) <= key {
                break
            }
            reverse_walker.delete_current()?;
            deleted += 1;
        }

        Ok(deleted)
    }

    /// Unwind a table forward by a [Walker][reth_db::abstraction::cursor::Walker] on another table
    pub fn unwind_table_by_walker<T1, T2>(&self, start_at: T1::Key) -> Result<(), DatabaseError>
    where
        T1: Table,
        T2: Table<Key = T1::Value>,
    {
        let mut cursor = self.tx.cursor_write::<T1>()?;
        let mut walker = cursor.walk(Some(start_at))?;
        while let Some((_, value)) = walker.next().transpose()? {
            self.tx.delete::<T2>(value, None)?;
        }
        Ok(())
    }

    /// Prune the table for the specified pre-sorted key iterator.
    ///
    /// Returns number of rows pruned.
    pub fn prune_table_with_iterator<T: Table>(
        &self,
        keys: impl IntoIterator<Item = T::Key>,
        limit: usize,
        mut delete_callback: impl FnMut(TableRow<T>),
    ) -> Result<(usize, bool), DatabaseError> {
        let mut cursor = self.tx.cursor_write::<T>()?;
        let mut deleted = 0;

        let mut keys = keys.into_iter();

        if limit != 0 {
            for key in &mut keys {
                let row = cursor.seek_exact(key.clone())?;
                if let Some(row) = row {
                    cursor.delete_current()?;
                    deleted += 1;
                    delete_callback(row);
                }

                if deleted == limit {
                    break
                }
            }
        }

        Ok((deleted, keys.next().is_none()))
    }

    /// Prune the table for the specified key range.
    ///
    /// Returns number of rows pruned.
    pub fn prune_table_with_range<T: Table>(
        &self,
        keys: impl RangeBounds<T::Key> + Clone + Debug,
        limit: usize,
        mut skip_filter: impl FnMut(&TableRow<T>) -> bool,
        mut delete_callback: impl FnMut(TableRow<T>),
    ) -> Result<(usize, bool), DatabaseError> {
        let mut cursor = self.tx.cursor_write::<T>()?;
        let mut walker = cursor.walk_range(keys)?;
        let mut deleted = 0;

        if limit != 0 {
            while let Some(row) = walker.next().transpose()? {
                if !skip_filter(&row) {
                    walker.delete_current()?;
                    deleted += 1;
                    delete_callback(row);
                }

                if deleted == limit {
                    break
                }
            }
        }

        Ok((deleted, walker.next().transpose()?.is_none()))
    }

    /// Load shard and remove it. If list is empty, last shard was full or
    /// there are no shards at all.
    fn take_shard<T>(&self, key: T::Key) -> ProviderResult<Vec<u64>>
    where
        T: Table<Value = BlockNumberList>,
    {
        let mut cursor = self.tx.cursor_read::<T>()?;
        let shard = cursor.seek_exact(key)?;
        if let Some((shard_key, list)) = shard {
            // delete old shard so new one can be inserted.
            self.tx.delete::<T>(shard_key, None)?;
            let list = list.iter(0).map(|i| i as u64).collect::<Vec<_>>();
            return Ok(list)
        }
        Ok(Vec::new())
    }

    /// Insert history index to the database.
    ///
    /// For each updated partial key, this function removes the last shard from
    /// the database (if any), appends the new indices to it, chunks the resulting integer list and
    /// inserts the new shards back into the database.
    ///
    /// This function is used by history indexing stages.
    fn append_history_index<P, T>(
        &self,
        index_updates: BTreeMap<P, Vec<u64>>,
        mut sharded_key_factory: impl FnMut(P, BlockNumber) -> T::Key,
    ) -> ProviderResult<()>
    where
        P: Copy,
        T: Table<Value = BlockNumberList>,
    {
        for (partial_key, indices) in index_updates {
            let last_shard = self.take_shard::<T>(sharded_key_factory(partial_key, u64::MAX))?;
            // chunk indices and insert them in shards of N size.
            let indices = last_shard.iter().chain(indices.iter());
            let chunks = indices
                .chunks(sharded_key::NUM_OF_INDICES_IN_SHARD)
                .into_iter()
                .map(|chunks| chunks.map(|i| *i as usize).collect::<Vec<usize>>())
                .collect::<Vec<_>>();

            let mut chunks = chunks.into_iter().peekable();
            while let Some(list) = chunks.next() {
                let highest_block_number = if chunks.peek().is_some() {
                    *list.last().expect("`chunks` does not return empty list") as u64
                } else {
                    // Insert last list with u64::MAX
                    u64::MAX
                };
                self.tx.put::<T>(
                    sharded_key_factory(partial_key, highest_block_number),
                    BlockNumberList::new_pre_sorted(list),
                )?;
            }
        }
        Ok(())
    }
}

impl<TX: DbTx> AccountReader for DatabaseProvider<TX> {
    fn basic_account(&self, address: Address) -> ProviderResult<Option<Account>> {
        Ok(self.tx.get::<tables::PlainAccountState>(address)?)
    }
}

impl<TX: DbTx> AccountExtReader for DatabaseProvider<TX> {
    fn changed_accounts_with_range(
        &self,
        range: impl RangeBounds<BlockNumber>,
    ) -> ProviderResult<BTreeSet<Address>> {
        self.tx
            .cursor_read::<tables::AccountChangeSet>()?
            .walk_range(range)?
            .map(|entry| {
                entry.map(|(_, account_before)| account_before.address).map_err(Into::into)
            })
            .collect()
    }

    fn basic_accounts(
        &self,
        iter: impl IntoIterator<Item = Address>,
    ) -> ProviderResult<Vec<(Address, Option<Account>)>> {
        let mut plain_accounts = self.tx.cursor_read::<tables::PlainAccountState>()?;
        Ok(iter
            .into_iter()
            .map(|address| plain_accounts.seek_exact(address).map(|a| (address, a.map(|(_, v)| v))))
            .collect::<Result<Vec<_>, _>>()?)
    }

    fn changed_accounts_and_blocks_with_range(
        &self,
        range: RangeInclusive<BlockNumber>,
    ) -> ProviderResult<BTreeMap<Address, Vec<u64>>> {
        let mut changeset_cursor = self.tx.cursor_read::<tables::AccountChangeSet>()?;

        let account_transitions = changeset_cursor.walk_range(range)?.try_fold(
            BTreeMap::new(),
            |mut accounts: BTreeMap<Address, Vec<u64>>, entry| -> ProviderResult<_> {
                let (index, account) = entry?;
                accounts.entry(account.address).or_default().push(index);
                Ok(accounts)
            },
        )?;

        Ok(account_transitions)
    }
}

impl<TX: DbTx> ChangeSetReader for DatabaseProvider<TX> {
    fn account_block_changeset(
        &self,
        block_number: BlockNumber,
    ) -> ProviderResult<Vec<AccountBeforeTx>> {
        let range = block_number..=block_number;
        self.tx
            .cursor_read::<tables::AccountChangeSet>()?
            .walk_range(range)?
            .map(|result| -> ProviderResult<_> {
                let (_, account_before) = result?;
                Ok(account_before)
            })
            .collect()
    }
}

impl<TX: DbTx> HeaderSyncGapProvider for DatabaseProvider<TX> {
    fn sync_gap(
        &self,
        mode: HeaderSyncMode,
        highest_uninterrupted_block: BlockNumber,
    ) -> RethResult<HeaderSyncGap> {
        // Create a cursor over canonical header hashes
        let mut cursor = self.tx.cursor_read::<tables::CanonicalHeaders>()?;
        let mut header_cursor = self.tx.cursor_read::<tables::Headers>()?;

        // Get head hash and reposition the cursor
        let (head_num, head_hash) = cursor
            .seek_exact(highest_uninterrupted_block)?
            .ok_or_else(|| ProviderError::HeaderNotFound(highest_uninterrupted_block.into()))?;

        // Construct head
        let (_, head) = header_cursor
            .seek_exact(head_num)?
            .ok_or_else(|| ProviderError::HeaderNotFound(head_num.into()))?;
        let local_head = head.seal(head_hash);

        // Look up the next header
        let next_header = cursor
            .next()?
            .map(|(next_num, next_hash)| -> Result<SealedHeader, RethError> {
                let (_, next) = header_cursor
                    .seek_exact(next_num)?
                    .ok_or_else(|| ProviderError::HeaderNotFound(next_num.into()))?;
                Ok(next.seal(next_hash))
            })
            .transpose()?;

        // Decide the tip or error out on invalid input.
        // If the next element found in the cursor is not the "expected" next block per our current
        // checkpoint, then there is a gap in the database and we should start downloading in
        // reverse from there. Else, it should use whatever the forkchoice state reports.
        let target = match next_header {
            Some(header) if highest_uninterrupted_block + 1 != header.number => {
                SyncTarget::Gap(header)
            }
            None => match mode {
                HeaderSyncMode::Tip(rx) => SyncTarget::Tip(*rx.borrow()),
                HeaderSyncMode::Continuous => SyncTarget::TipNum(head_num + 1),
            },
            _ => return Err(ProviderError::InconsistentHeaderGap.into()),
        };

        Ok(HeaderSyncGap { local_head, target })
    }
}

impl<TX: DbTx> HeaderProvider for DatabaseProvider<TX> {
    fn header(&self, block_hash: &BlockHash) -> ProviderResult<Option<Header>> {
        if let Some(num) = self.block_number(*block_hash)? {
            Ok(self.header_by_number(num)?)
        } else {
            Ok(None)
        }
    }

    fn header_by_number(&self, num: BlockNumber) -> ProviderResult<Option<Header>> {
        Ok(self.tx.get::<tables::Headers>(num)?)
    }

    fn header_td(&self, block_hash: &BlockHash) -> ProviderResult<Option<U256>> {
        if let Some(num) = self.block_number(*block_hash)? {
            self.header_td_by_number(num)
        } else {
            Ok(None)
        }
    }

    fn header_td_by_number(&self, number: BlockNumber) -> ProviderResult<Option<U256>> {
        if let Some(td) = self.chain_spec.final_paris_total_difficulty(number) {
            // if this block is higher than the final paris(merge) block, return the final paris
            // difficulty
            return Ok(Some(td))
        }

        Ok(self.tx.get::<tables::HeaderTD>(number)?.map(|td| td.0))
    }

    fn headers_range(&self, range: impl RangeBounds<BlockNumber>) -> ProviderResult<Vec<Header>> {
        let mut cursor = self.tx.cursor_read::<tables::Headers>()?;
        cursor
            .walk_range(range)?
            .map(|result| result.map(|(_, header)| header).map_err(Into::into))
            .collect::<ProviderResult<Vec<_>>>()
    }

    fn sealed_header(&self, number: BlockNumber) -> ProviderResult<Option<SealedHeader>> {
        if let Some(header) = self.header_by_number(number)? {
            let hash = self
                .block_hash(number)?
                .ok_or_else(|| ProviderError::HeaderNotFound(number.into()))?;
            Ok(Some(header.seal(hash)))
        } else {
            Ok(None)
        }
    }

    fn sealed_headers_while(
        &self,
        range: impl RangeBounds<BlockNumber>,
        mut predicate: impl FnMut(&SealedHeader) -> bool,
    ) -> ProviderResult<Vec<SealedHeader>> {
        let mut headers = vec![];
        for entry in self.tx.cursor_read::<tables::Headers>()?.walk_range(range)? {
            let (number, header) = entry?;
            let hash = self
                .block_hash(number)?
                .ok_or_else(|| ProviderError::HeaderNotFound(number.into()))?;
            let sealed = header.seal(hash);
            if !predicate(&sealed) {
                break
            }
            headers.push(sealed);
        }
        Ok(headers)
    }
}

impl<TX: DbTx> BlockHashReader for DatabaseProvider<TX> {
    fn block_hash(&self, number: u64) -> ProviderResult<Option<B256>> {
        Ok(self.tx.get::<tables::CanonicalHeaders>(number)?)
    }

    fn canonical_hashes_range(
        &self,
        start: BlockNumber,
        end: BlockNumber,
    ) -> ProviderResult<Vec<B256>> {
        let range = start..end;
        let mut cursor = self.tx.cursor_read::<tables::CanonicalHeaders>()?;
        cursor
            .walk_range(range)?
            .map(|result| result.map(|(_, hash)| hash).map_err(Into::into))
            .collect::<ProviderResult<Vec<_>>>()
    }
}

impl<TX: DbTx> BlockNumReader for DatabaseProvider<TX> {
    fn chain_info(&self) -> ProviderResult<ChainInfo> {
        let best_number = self.best_block_number()?;
        let best_hash = self.block_hash(best_number)?.unwrap_or_default();
        Ok(ChainInfo { best_hash, best_number })
    }

    fn best_block_number(&self) -> ProviderResult<BlockNumber> {
        Ok(self
            .get_stage_checkpoint(StageId::Finish)?
            .map(|checkpoint| checkpoint.block_number)
            .unwrap_or_default())
    }

    fn last_block_number(&self) -> ProviderResult<BlockNumber> {
        Ok(self.tx.cursor_read::<tables::CanonicalHeaders>()?.last()?.unwrap_or_default().0)
    }

    fn block_number(&self, hash: B256) -> ProviderResult<Option<BlockNumber>> {
        Ok(self.tx.get::<tables::HeaderNumbers>(hash)?)
    }
}

impl<TX: DbTx> BlockReader for DatabaseProvider<TX> {
    fn find_block_by_hash(&self, hash: B256, source: BlockSource) -> ProviderResult<Option<Block>> {
        if source.is_database() {
            self.block(hash.into())
        } else {
            Ok(None)
        }
    }

    /// Returns the block with matching number from database.
    ///
    /// If the header for this block is not found, this returns `None`.
    /// If the header is found, but the transactions either do not exist, or are not indexed, this
    /// will return None.
    fn block(&self, id: BlockHashOrNumber) -> ProviderResult<Option<Block>> {
        if let Some(number) = self.convert_hash_or_number(id)? {
            if let Some(header) = self.header_by_number(number)? {
                let withdrawals = self.withdrawals_by_block(number.into(), header.timestamp)?;
                let ommers = self.ommers(number.into())?.unwrap_or_default();
                // If the body indices are not found, this means that the transactions either do not
                // exist in the database yet, or they do exit but are not indexed.
                // If they exist but are not indexed, we don't have enough
                // information to return the block anyways, so we return `None`.
                let transactions = match self.transactions_by_block(number.into())? {
                    Some(transactions) => transactions,
                    None => return Ok(None),
                };

                return Ok(Some(Block { header, body: transactions, ommers, withdrawals }))
            }
        }

        Ok(None)
    }

    fn pending_block(&self) -> ProviderResult<Option<SealedBlock>> {
        Ok(None)
    }

    fn pending_block_with_senders(&self) -> ProviderResult<Option<SealedBlockWithSenders>> {
        Ok(None)
    }

    fn pending_block_and_receipts(&self) -> ProviderResult<Option<(SealedBlock, Vec<Receipt>)>> {
        Ok(None)
    }

    fn ommers(&self, id: BlockHashOrNumber) -> ProviderResult<Option<Vec<Header>>> {
        if let Some(number) = self.convert_hash_or_number(id)? {
            // If the Paris (Merge) hardfork block is known and block is after it, return empty
            // ommers.
            if self.chain_spec.final_paris_total_difficulty(number).is_some() {
                return Ok(Some(Vec::new()))
            }

            let ommers = self.tx.get::<tables::BlockOmmers>(number)?.map(|o| o.ommers);
            return Ok(ommers)
        }

        Ok(None)
    }

    fn block_body_indices(&self, num: u64) -> ProviderResult<Option<StoredBlockBodyIndices>> {
        Ok(self.tx.get::<tables::BlockBodyIndices>(num)?)
    }

    /// Returns the block with senders with matching number or hash from database.
    ///
    /// **NOTE: The transactions have invalid hashes, since they would need to be calculated on the
    /// spot, and we want fast querying.**
    ///
    /// If the header for this block is not found, this returns `None`.
    /// If the header is found, but the transactions either do not exist, or are not indexed, this
    /// will return None.
    fn block_with_senders(
        &self,
        id: BlockHashOrNumber,
        transaction_kind: TransactionVariant,
<<<<<<< HEAD
    ) -> RethResult<Option<BlockWithSenders>> {
=======
    ) -> ProviderResult<Option<BlockWithSenders>> {
>>>>>>> 24ca2410
        let Some(block_number) = self.convert_hash_or_number(id)? else { return Ok(None) };

        let Some(header) = self.header_by_number(block_number)? else { return Ok(None) };

        let ommers = self.ommers(block_number.into())?.unwrap_or_default();
        let withdrawals = self.withdrawals_by_block(block_number.into(), header.timestamp)?;

        // Get the block body
        //
        // If the body indices are not found, this means that the transactions either do not exist
        // in the database yet, or they do exit but are not indexed. If they exist but are not
        // indexed, we don't have enough information to return the block anyways, so we return
        // `None`.
        let body = match self.block_body_indices(block_number)? {
            Some(body) => body,
            None => return Ok(None),
        };

        let tx_range = body.tx_num_range();

        let (transactions, senders) = if tx_range.is_empty() {
            (vec![], vec![])
        } else {
            (self.transactions_by_tx_range(tx_range.clone())?, self.senders_by_tx_range(tx_range)?)
        };

        let body = transactions
            .into_iter()
            .map(|tx| match transaction_kind {
                TransactionVariant::NoHash => TransactionSigned {
                    // Caller explicitly asked for no hash, so we don't calculate it
                    hash: Default::default(),
                    signature: tx.signature,
                    transaction: tx.transaction,
                },
                TransactionVariant::WithHash => tx.with_hash(),
            })
            .collect();

        Ok(Some(Block { header, body, ommers, withdrawals }.with_senders(senders)))
    }

    fn block_range(&self, range: RangeInclusive<BlockNumber>) -> ProviderResult<Vec<Block>> {
        if range.is_empty() {
            return Ok(Vec::new())
        }

        let len = range.end().saturating_sub(*range.start()) as usize;
        let mut blocks = Vec::with_capacity(len);

        let mut headers_cursor = self.tx.cursor_read::<tables::Headers>()?;
        let mut ommers_cursor = self.tx.cursor_read::<tables::BlockOmmers>()?;
        let mut withdrawals_cursor = self.tx.cursor_read::<tables::BlockWithdrawals>()?;
        let mut block_body_cursor = self.tx.cursor_read::<tables::BlockBodyIndices>()?;
        let mut tx_cursor = self.tx.cursor_read::<tables::Transactions>()?;

        for num in range {
            if let Some((_, header)) = headers_cursor.seek_exact(num)? {
                // If the body indices are not found, this means that the transactions either do
                // not exist in the database yet, or they do exit but are
                // not indexed. If they exist but are not indexed, we don't
                // have enough information to return the block anyways, so
                // we skip the block.
                if let Some((_, block_body_indices)) = block_body_cursor.seek_exact(num)? {
                    let tx_range = block_body_indices.tx_num_range();
                    let body = if tx_range.is_empty() {
                        Vec::new()
                    } else {
                        tx_cursor
                            .walk_range(tx_range)?
                            .map(|result| result.map(|(_, tx)| tx.into()))
                            .collect::<Result<Vec<_>, _>>()?
                    };

                    // If we are past shanghai, then all blocks should have a withdrawal list,
                    // even if empty
                    let withdrawals =
                        if self.chain_spec.is_shanghai_active_at_timestamp(header.timestamp) {
                            Some(
                                withdrawals_cursor
                                    .seek_exact(num)?
                                    .map(|(_, w)| w.withdrawals)
                                    .unwrap_or_default(),
                            )
                        } else {
                            None
                        };
                    let ommers = if self.chain_spec.final_paris_total_difficulty(num).is_some() {
                        Vec::new()
                    } else {
                        ommers_cursor.seek_exact(num)?.map(|(_, o)| o.ommers).unwrap_or_default()
                    };

                    blocks.push(Block { header, body, ommers, withdrawals });
                }
            }
        }
        Ok(blocks)
    }
}

impl<TX: DbTx> TransactionsProviderExt for DatabaseProvider<TX> {
    /// Recovers transaction hashes by walking through `Transactions` table and
    /// calculating them in a parallel manner. Returned unsorted.
    fn transaction_hashes_by_range(
        &self,
        tx_range: Range<TxNumber>,
    ) -> ProviderResult<Vec<(TxHash, TxNumber)>> {
        let mut tx_cursor = self.tx.cursor_read::<tables::Transactions>()?;
        let tx_range_size = tx_range.clone().count();
        let tx_walker = tx_cursor.walk_range(tx_range)?;

        let chunk_size = (tx_range_size / rayon::current_num_threads()).max(1);
        let mut channels = Vec::with_capacity(chunk_size);
        let mut transaction_count = 0;

        #[inline]
        fn calculate_hash(
            entry: Result<(TxNumber, TransactionSignedNoHash), DatabaseError>,
            rlp_buf: &mut Vec<u8>,
        ) -> Result<(B256, TxNumber), Box<ProviderError>> {
            let (tx_id, tx) = entry.map_err(|e| Box::new(e.into()))?;
            tx.transaction.encode_with_signature(&tx.signature, rlp_buf, false);
            Ok((keccak256(rlp_buf), tx_id))
        }

        for chunk in &tx_walker.chunks(chunk_size) {
            let (tx, rx) = mpsc::channel();
            channels.push(rx);

            // Note: Unfortunate side-effect of how chunk is designed in itertools (it is not Send)
            let chunk: Vec<_> = chunk.collect();
            transaction_count += chunk.len();

            // Spawn the task onto the global rayon pool
            // This task will send the results through the channel after it has calculated the hash.
            rayon::spawn(move || {
                let mut rlp_buf = Vec::with_capacity(128);
                for entry in chunk {
                    rlp_buf.clear();
                    let _ = tx.send(calculate_hash(entry, &mut rlp_buf));
                }
            });
        }
        let mut tx_list = Vec::with_capacity(transaction_count);

        // Iterate over channels and append the tx hashes unsorted
        for channel in channels {
            while let Ok(tx) = channel.recv() {
                let (tx_hash, tx_id) = tx.map_err(|boxed| *boxed)?;
                tx_list.push((tx_hash, tx_id));
            }
        }

        Ok(tx_list)
    }
}

/// Calculates the hash of the given transaction

impl<TX: DbTx> TransactionsProvider for DatabaseProvider<TX> {
    fn transaction_id(&self, tx_hash: TxHash) -> ProviderResult<Option<TxNumber>> {
        Ok(self.tx.get::<tables::TxHashNumber>(tx_hash)?)
    }

    fn transaction_by_id(&self, id: TxNumber) -> ProviderResult<Option<TransactionSigned>> {
        Ok(self.tx.get::<tables::Transactions>(id)?.map(Into::into))
    }

    fn transaction_by_id_no_hash(
        &self,
        id: TxNumber,
    ) -> ProviderResult<Option<TransactionSignedNoHash>> {
        Ok(self.tx.get::<tables::Transactions>(id)?)
    }

    fn transaction_by_hash(&self, hash: TxHash) -> ProviderResult<Option<TransactionSigned>> {
        if let Some(id) = self.transaction_id(hash)? {
            Ok(self.transaction_by_id_no_hash(id)?.map(|tx| TransactionSigned {
                hash,
                signature: tx.signature,
                transaction: tx.transaction,
            }))
        } else {
            Ok(None)
        }
        .map(|tx| tx.map(Into::into))
    }

    fn transaction_by_hash_with_meta(
        &self,
        tx_hash: TxHash,
    ) -> ProviderResult<Option<(TransactionSigned, TransactionMeta)>> {
        let mut transaction_cursor = self.tx.cursor_read::<tables::TransactionBlock>()?;
        if let Some(transaction_id) = self.transaction_id(tx_hash)? {
            if let Some(tx) = self.transaction_by_id_no_hash(transaction_id)? {
                let transaction = TransactionSigned {
                    hash: tx_hash,
                    signature: tx.signature,
                    transaction: tx.transaction,
                };
                if let Some(block_number) =
                    transaction_cursor.seek(transaction_id).map(|b| b.map(|(_, bn)| bn))?
                {
                    if let Some(sealed_header) = self.sealed_header(block_number)? {
                        let (header, block_hash) = sealed_header.split();
                        if let Some(block_body) = self.block_body_indices(block_number)? {
                            // the index of the tx in the block is the offset:
                            // len([start..tx_id])
                            // SAFETY: `transaction_id` is always `>=` the block's first
                            // index
                            let index = transaction_id - block_body.first_tx_num();

                            let meta = TransactionMeta {
                                tx_hash,
                                index,
                                block_hash,
                                block_number,
                                base_fee: header.base_fee_per_gas,
                                excess_blob_gas: header.excess_blob_gas,
                            };

                            return Ok(Some((transaction, meta)))
                        }
                    }
                }
            }
        }

        Ok(None)
    }

    fn transaction_block(&self, id: TxNumber) -> ProviderResult<Option<BlockNumber>> {
        let mut cursor = self.tx.cursor_read::<tables::TransactionBlock>()?;
        Ok(cursor.seek(id)?.map(|(_, bn)| bn))
    }

    fn transactions_by_block(
        &self,
        id: BlockHashOrNumber,
    ) -> ProviderResult<Option<Vec<TransactionSigned>>> {
        let mut tx_cursor = self.tx.cursor_read::<tables::Transactions>()?;
        if let Some(block_number) = self.convert_hash_or_number(id)? {
            if let Some(body) = self.block_body_indices(block_number)? {
                let tx_range = body.tx_num_range();
                return if tx_range.is_empty() {
                    Ok(Some(Vec::new()))
                } else {
                    let transactions = tx_cursor
                        .walk_range(tx_range)?
                        .map(|result| result.map(|(_, tx)| tx.into()))
                        .collect::<Result<Vec<_>, _>>()?;
                    Ok(Some(transactions))
                }
            }
        }
        Ok(None)
    }

    fn transactions_by_block_range(
        &self,
        range: impl RangeBounds<BlockNumber>,
    ) -> ProviderResult<Vec<Vec<TransactionSigned>>> {
        let mut results = Vec::new();
        let mut body_cursor = self.tx.cursor_read::<tables::BlockBodyIndices>()?;
        let mut tx_cursor = self.tx.cursor_read::<tables::Transactions>()?;
        for entry in body_cursor.walk_range(range)? {
            let (_, body) = entry?;
            let tx_num_range = body.tx_num_range();
            if tx_num_range.is_empty() {
                results.push(Vec::new());
            } else {
                results.push(
                    tx_cursor
                        .walk_range(tx_num_range)?
                        .map(|result| result.map(|(_, tx)| tx.into()))
                        .collect::<Result<Vec<_>, _>>()?,
                );
            }
        }
        Ok(results)
    }

    fn transactions_by_tx_range(
        &self,
        range: impl RangeBounds<TxNumber>,
    ) -> ProviderResult<Vec<TransactionSignedNoHash>> {
        Ok(self
            .tx
            .cursor_read::<tables::Transactions>()?
            .walk_range(range)?
            .map(|entry| entry.map(|tx| tx.1))
            .collect::<Result<Vec<_>, _>>()?)
    }

    fn senders_by_tx_range(
        &self,
        range: impl RangeBounds<TxNumber>,
    ) -> ProviderResult<Vec<Address>> {
        Ok(self
            .tx
            .cursor_read::<tables::TxSenders>()?
            .walk_range(range)?
            .map(|entry| entry.map(|sender| sender.1))
            .collect::<Result<Vec<_>, _>>()?)
    }

    fn transaction_sender(&self, id: TxNumber) -> ProviderResult<Option<Address>> {
        Ok(self.tx.get::<tables::TxSenders>(id)?)
    }
}

impl<TX: DbTx> ReceiptProvider for DatabaseProvider<TX> {
    fn receipt(&self, id: TxNumber) -> ProviderResult<Option<Receipt>> {
        Ok(self.tx.get::<tables::Receipts>(id)?)
    }

    fn receipt_by_hash(&self, hash: TxHash) -> ProviderResult<Option<Receipt>> {
        if let Some(id) = self.transaction_id(hash)? {
            self.receipt(id)
        } else {
            Ok(None)
        }
    }

    fn receipts_by_block(&self, block: BlockHashOrNumber) -> ProviderResult<Option<Vec<Receipt>>> {
        if let Some(number) = self.convert_hash_or_number(block)? {
            if let Some(body) = self.block_body_indices(number)? {
                let tx_range = body.tx_num_range();
                return if tx_range.is_empty() {
                    Ok(Some(Vec::new()))
                } else {
                    let mut receipts_cursor = self.tx.cursor_read::<tables::Receipts>()?;
                    let receipts = receipts_cursor
                        .walk_range(tx_range)?
                        .map(|result| result.map(|(_, receipt)| receipt))
                        .collect::<Result<Vec<_>, _>>()?;
                    Ok(Some(receipts))
                }
            }
        }
        Ok(None)
    }
}

impl<TX: DbTx> WithdrawalsProvider for DatabaseProvider<TX> {
    fn withdrawals_by_block(
        &self,
        id: BlockHashOrNumber,
        timestamp: u64,
    ) -> ProviderResult<Option<Vec<Withdrawal>>> {
        if self.chain_spec.is_shanghai_active_at_timestamp(timestamp) {
            if let Some(number) = self.convert_hash_or_number(id)? {
                // If we are past shanghai, then all blocks should have a withdrawal list, even if
                // empty
                let withdrawals = self
                    .tx
                    .get::<tables::BlockWithdrawals>(number)
                    .map(|w| w.map(|w| w.withdrawals))?
                    .unwrap_or_default();
                return Ok(Some(withdrawals))
            }
        }
        Ok(None)
    }

    fn latest_withdrawal(&self) -> ProviderResult<Option<Withdrawal>> {
        let latest_block_withdrawal = self.tx.cursor_read::<tables::BlockWithdrawals>()?.last()?;
        Ok(latest_block_withdrawal
            .and_then(|(_, mut block_withdrawal)| block_withdrawal.withdrawals.pop()))
    }
}

impl<TX: DbTx> EvmEnvProvider for DatabaseProvider<TX> {
    fn fill_env_at(
        &self,
        cfg: &mut CfgEnv,
        block_env: &mut BlockEnv,
        at: BlockHashOrNumber,
    ) -> ProviderResult<()> {
        let hash = self.convert_number(at)?.ok_or(ProviderError::HeaderNotFound(at))?;
        let header = self.header(&hash)?.ok_or(ProviderError::HeaderNotFound(at))?;
        self.fill_env_with_header(cfg, block_env, &header)
    }

    fn fill_env_with_header(
        &self,
        cfg: &mut CfgEnv,
        block_env: &mut BlockEnv,
        header: &Header,
    ) -> ProviderResult<()> {
        let total_difficulty = self
            .header_td_by_number(header.number)?
            .ok_or_else(|| ProviderError::HeaderNotFound(header.number.into()))?;
        fill_cfg_and_block_env(cfg, block_env, &self.chain_spec, header, total_difficulty);
        Ok(())
    }

    fn fill_block_env_at(
        &self,
        block_env: &mut BlockEnv,
        at: BlockHashOrNumber,
    ) -> ProviderResult<()> {
        let hash = self.convert_number(at)?.ok_or(ProviderError::HeaderNotFound(at))?;
        let header = self.header(&hash)?.ok_or(ProviderError::HeaderNotFound(at))?;

        self.fill_block_env_with_header(block_env, &header)
    }

    fn fill_block_env_with_header(
        &self,
        block_env: &mut BlockEnv,
        header: &Header,
    ) -> ProviderResult<()> {
        let total_difficulty = self
            .header_td_by_number(header.number)?
            .ok_or_else(|| ProviderError::HeaderNotFound(header.number.into()))?;
        let spec_id = revm_spec(
            &self.chain_spec,
            Head {
                number: header.number,
                timestamp: header.timestamp,
                difficulty: header.difficulty,
                total_difficulty,
                // Not required
                hash: Default::default(),
            },
        );
        let after_merge = spec_id >= SpecId::MERGE;
        fill_block_env(block_env, &self.chain_spec, header, after_merge);
        Ok(())
    }

    fn fill_cfg_env_at(&self, cfg: &mut CfgEnv, at: BlockHashOrNumber) -> ProviderResult<()> {
        let hash = self.convert_number(at)?.ok_or(ProviderError::HeaderNotFound(at))?;
        let header = self.header(&hash)?.ok_or(ProviderError::HeaderNotFound(at))?;
        self.fill_cfg_env_with_header(cfg, &header)
    }

    fn fill_cfg_env_with_header(&self, cfg: &mut CfgEnv, header: &Header) -> ProviderResult<()> {
        let total_difficulty = self
            .header_td_by_number(header.number)?
            .ok_or_else(|| ProviderError::HeaderNotFound(header.number.into()))?;
        fill_cfg_env(cfg, &self.chain_spec, header, total_difficulty);
        Ok(())
    }
}

impl<TX: DbTx> StageCheckpointReader for DatabaseProvider<TX> {
    fn get_stage_checkpoint(&self, id: StageId) -> ProviderResult<Option<StageCheckpoint>> {
        Ok(self.tx.get::<tables::SyncStage>(id.to_string())?)
    }

    /// Get stage checkpoint progress.
    fn get_stage_checkpoint_progress(&self, id: StageId) -> ProviderResult<Option<Vec<u8>>> {
        Ok(self.tx.get::<tables::SyncStageProgress>(id.to_string())?)
    }
}

impl<TX: DbTxMut> StageCheckpointWriter for DatabaseProvider<TX> {
    /// Save stage checkpoint progress.
    fn save_stage_checkpoint_progress(
        &self,
        id: StageId,
        checkpoint: Vec<u8>,
    ) -> ProviderResult<()> {
        Ok(self.tx.put::<tables::SyncStageProgress>(id.to_string(), checkpoint)?)
    }

    /// Save stage checkpoint.
    fn save_stage_checkpoint(
        &self,
        id: StageId,
        checkpoint: StageCheckpoint,
    ) -> ProviderResult<()> {
        Ok(self.tx.put::<tables::SyncStage>(id.to_string(), checkpoint)?)
    }

    fn update_pipeline_stages(
        &self,
        block_number: BlockNumber,
        drop_stage_checkpoint: bool,
    ) -> ProviderResult<()> {
        // iterate over all existing stages in the table and update its progress.
        let mut cursor = self.tx.cursor_write::<tables::SyncStage>()?;
        for stage_id in StageId::ALL {
            let (_, checkpoint) = cursor.seek_exact(stage_id.to_string())?.unwrap_or_default();
            cursor.upsert(
                stage_id.to_string(),
                StageCheckpoint {
                    block_number,
                    ..if drop_stage_checkpoint { Default::default() } else { checkpoint }
                },
            )?;
        }

        Ok(())
    }
}

impl<TX: DbTx> StorageReader for DatabaseProvider<TX> {
    fn plain_state_storages(
        &self,
        addresses_with_keys: impl IntoIterator<Item = (Address, impl IntoIterator<Item = B256>)>,
    ) -> ProviderResult<Vec<(Address, Vec<StorageEntry>)>> {
        let mut plain_storage = self.tx.cursor_dup_read::<tables::PlainStorageState>()?;

        addresses_with_keys
            .into_iter()
            .map(|(address, storage)| {
                storage
                    .into_iter()
                    .map(|key| -> ProviderResult<_> {
                        Ok(plain_storage
                            .seek_by_key_subkey(address, key)?
                            .filter(|v| v.key == key)
                            .unwrap_or_else(|| StorageEntry { key, value: Default::default() }))
                    })
                    .collect::<ProviderResult<Vec<_>>>()
                    .map(|storage| (address, storage))
            })
            .collect::<ProviderResult<Vec<(_, _)>>>()
    }

    fn changed_storages_with_range(
        &self,
        range: RangeInclusive<BlockNumber>,
    ) -> ProviderResult<BTreeMap<Address, BTreeSet<B256>>> {
        self.tx
            .cursor_read::<tables::StorageChangeSet>()?
            .walk_range(BlockNumberAddress::range(range))?
            // fold all storages and save its old state so we can remove it from HashedStorage
            // it is needed as it is dup table.
            .try_fold(BTreeMap::new(), |mut accounts: BTreeMap<Address, BTreeSet<B256>>, entry| {
                let (BlockNumberAddress((_, address)), storage_entry) = entry?;
                accounts.entry(address).or_default().insert(storage_entry.key);
                Ok(accounts)
            })
    }

    fn changed_storages_and_blocks_with_range(
        &self,
        range: RangeInclusive<BlockNumber>,
    ) -> ProviderResult<BTreeMap<(Address, B256), Vec<u64>>> {
        let mut changeset_cursor = self.tx.cursor_read::<tables::StorageChangeSet>()?;

        let storage_changeset_lists =
            changeset_cursor.walk_range(BlockNumberAddress::range(range))?.try_fold(
                BTreeMap::new(),
                |mut storages: BTreeMap<(Address, B256), Vec<u64>>, entry| -> ProviderResult<_> {
                    let (index, storage) = entry?;
                    storages
                        .entry((index.address(), storage.key))
                        .or_default()
                        .push(index.block_number());
                    Ok(storages)
                },
            )?;

        Ok(storage_changeset_lists)
    }
}

impl<TX: DbTxMut + DbTx> HashingWriter for DatabaseProvider<TX> {
    fn insert_hashes(
        &self,
        range: RangeInclusive<BlockNumber>,
        end_block_hash: B256,
        expected_state_root: B256,
    ) -> ProviderResult<()> {
        // Initialize prefix sets.
        let mut account_prefix_set = PrefixSetMut::default();
        let mut storage_prefix_set: HashMap<B256, PrefixSetMut> = HashMap::default();
        let mut destroyed_accounts = HashSet::default();

        let mut durations_recorder = metrics::DurationsRecorder::default();

        // storage hashing stage
        {
            let lists = self.changed_storages_with_range(range.clone())?;
            let storages = self.plain_state_storages(lists)?;
            let storage_entries = self.insert_storage_for_hashing(storages)?;
            for (hashed_address, hashed_slots) in storage_entries {
                account_prefix_set.insert(Nibbles::unpack(hashed_address));
                for slot in hashed_slots {
                    storage_prefix_set
                        .entry(hashed_address)
                        .or_default()
                        .insert(Nibbles::unpack(slot));
                }
            }
        }
        durations_recorder.record_relative(metrics::Action::InsertStorageHashing);

        // account hashing stage
        {
            let lists = self.changed_accounts_with_range(range.clone())?;
            let accounts = self.basic_accounts(lists)?;
            let hashed_addresses = self.insert_account_for_hashing(accounts)?;
            for (hashed_address, account) in hashed_addresses {
                account_prefix_set.insert(Nibbles::unpack(hashed_address));
                if account.is_none() {
                    destroyed_accounts.insert(hashed_address);
                }
            }
        }
        durations_recorder.record_relative(metrics::Action::InsertAccountHashing);

        // merkle tree
        {
            // This is the same as `StateRoot::incremental_root_with_updates`, only the prefix sets
            // are pre-loaded.
            let (state_root, trie_updates) = StateRoot::new(&self.tx)
                .with_changed_account_prefixes(account_prefix_set.freeze())
                .with_changed_storage_prefixes(
                    storage_prefix_set.into_iter().map(|(k, v)| (k, v.freeze())).collect(),
                )
                .with_destroyed_accounts(destroyed_accounts)
                .root_with_updates()
                .map_err(Into::<reth_db::DatabaseError>::into)?;
            if state_root != expected_state_root {
                return Err(ProviderError::StateRootMismatch(Box::new(RootMismatch {
                    root: GotExpected { got: state_root, expected: expected_state_root },
                    block_number: *range.end(),
                    block_hash: end_block_hash,
                })))
            }
            trie_updates.flush(&self.tx)?;
        }
        durations_recorder.record_relative(metrics::Action::InsertMerkleTree);

        debug!(target: "providers::db", ?range, actions = ?durations_recorder.actions, "Inserted hashes");

        Ok(())
    }

    fn unwind_storage_hashing(
        &self,
        range: Range<BlockNumberAddress>,
    ) -> ProviderResult<HashMap<B256, BTreeSet<B256>>> {
        let mut hashed_storage = self.tx.cursor_dup_write::<tables::HashedStorage>()?;

        // Aggregate all block changesets and make list of accounts that have been changed.
        let hashed_storages = self
            .tx
            .cursor_read::<tables::StorageChangeSet>()?
            .walk_range(range)?
            .collect::<Result<Vec<_>, _>>()?
            .into_iter()
            .rev()
            // fold all account to get the old balance/nonces and account that needs to be removed
            .fold(
                BTreeMap::new(),
                |mut accounts: BTreeMap<(Address, B256), U256>,
                 (BlockNumberAddress((_, address)), storage_entry)| {
                    accounts.insert((address, storage_entry.key), storage_entry.value);
                    accounts
                },
            )
            .into_iter()
            // hash addresses and collect it inside sorted BTreeMap.
            // We are doing keccak only once per address.
            .map(|((address, key), value)| ((keccak256(address), keccak256(key)), value))
            .collect::<BTreeMap<_, _>>();

        let mut hashed_storage_keys: HashMap<B256, BTreeSet<B256>> = HashMap::default();
        for (hashed_address, hashed_slot) in hashed_storages.keys() {
            hashed_storage_keys.entry(*hashed_address).or_default().insert(*hashed_slot);
        }

        hashed_storages
            .into_iter()
            // Apply values to HashedStorage (if Value is zero just remove it);
            .try_for_each(|((hashed_address, key), value)| -> ProviderResult<()> {
                if hashed_storage
                    .seek_by_key_subkey(hashed_address, key)?
                    .filter(|entry| entry.key == key)
                    .is_some()
                {
                    hashed_storage.delete_current()?;
                }

                if value != U256::ZERO {
                    hashed_storage.upsert(hashed_address, StorageEntry { key, value })?;
                }
                Ok(())
            })?;

        Ok(hashed_storage_keys)
    }

    fn insert_storage_for_hashing(
        &self,
        storages: impl IntoIterator<Item = (Address, impl IntoIterator<Item = StorageEntry>)>,
    ) -> ProviderResult<HashMap<B256, BTreeSet<B256>>> {
        // hash values
        let hashed_storages =
            storages.into_iter().fold(BTreeMap::new(), |mut map, (address, storage)| {
                let storage = storage.into_iter().fold(BTreeMap::new(), |mut map, entry| {
                    map.insert(keccak256(entry.key), entry.value);
                    map
                });
                map.insert(keccak256(address), storage);
                map
            });

        let hashed_storage_keys =
            HashMap::from_iter(hashed_storages.iter().map(|(hashed_address, entries)| {
                (*hashed_address, BTreeSet::from_iter(entries.keys().copied()))
            }));

        let mut hashed_storage_cursor = self.tx.cursor_dup_write::<tables::HashedStorage>()?;
        // Hash the address and key and apply them to HashedStorage (if Storage is None
        // just remove it);
        hashed_storages.into_iter().try_for_each(|(hashed_address, storage)| {
            storage.into_iter().try_for_each(|(key, value)| -> ProviderResult<()> {
                if hashed_storage_cursor
                    .seek_by_key_subkey(hashed_address, key)?
                    .filter(|entry| entry.key == key)
                    .is_some()
                {
                    hashed_storage_cursor.delete_current()?;
                }

                if value != U256::ZERO {
                    hashed_storage_cursor.upsert(hashed_address, StorageEntry { key, value })?;
                }
                Ok(())
            })
        })?;

        Ok(hashed_storage_keys)
    }

    fn unwind_account_hashing(
        &self,
        range: RangeInclusive<BlockNumber>,
    ) -> ProviderResult<BTreeMap<B256, Option<Account>>> {
        let mut hashed_accounts_cursor = self.tx.cursor_write::<tables::HashedAccount>()?;

        // Aggregate all block changesets and make a list of accounts that have been changed.
        let hashed_accounts = self
            .tx
            .cursor_read::<tables::AccountChangeSet>()?
            .walk_range(range)?
            .collect::<Result<Vec<_>, _>>()?
            .into_iter()
            .rev()
            // fold all account to get the old balance/nonces and account that needs to be removed
            .fold(
                BTreeMap::new(),
                |mut accounts: BTreeMap<Address, Option<Account>>, (_, account_before)| {
                    accounts.insert(account_before.address, account_before.info);
                    accounts
                },
            )
            .into_iter()
            // hash addresses and collect it inside sorted BTreeMap.
            // We are doing keccak only once per address.
            .map(|(address, account)| (keccak256(address), account))
            .collect::<BTreeMap<_, _>>();

        hashed_accounts
            .iter()
            // Apply values to HashedState (if Account is None remove it);
            .try_for_each(|(hashed_address, account)| -> ProviderResult<()> {
                if let Some(account) = account {
                    hashed_accounts_cursor.upsert(*hashed_address, *account)?;
                } else if hashed_accounts_cursor.seek_exact(*hashed_address)?.is_some() {
                    hashed_accounts_cursor.delete_current()?;
                }
                Ok(())
            })?;

        Ok(hashed_accounts)
    }

    fn insert_account_for_hashing(
        &self,
        accounts: impl IntoIterator<Item = (Address, Option<Account>)>,
    ) -> ProviderResult<BTreeMap<B256, Option<Account>>> {
        let mut hashed_accounts_cursor = self.tx.cursor_write::<tables::HashedAccount>()?;

        let hashed_accounts = accounts.into_iter().fold(
            BTreeMap::new(),
            |mut map: BTreeMap<B256, Option<Account>>, (address, account)| {
                map.insert(keccak256(address), account);
                map
            },
        );

        hashed_accounts.iter().try_for_each(|(hashed_address, account)| -> ProviderResult<()> {
            if let Some(account) = account {
                hashed_accounts_cursor.upsert(*hashed_address, *account)?
            } else if hashed_accounts_cursor.seek_exact(*hashed_address)?.is_some() {
                hashed_accounts_cursor.delete_current()?;
            }
            Ok(())
        })?;

        Ok(hashed_accounts)
    }
}

impl<TX: DbTxMut + DbTx> HistoryWriter for DatabaseProvider<TX> {
    fn update_history_indices(&self, range: RangeInclusive<BlockNumber>) -> ProviderResult<()> {
        // account history stage
        {
            let indices = self.changed_accounts_and_blocks_with_range(range.clone())?;
            self.insert_account_history_index(indices)?;
        }

        // storage history stage
        {
            let indices = self.changed_storages_and_blocks_with_range(range)?;
            self.insert_storage_history_index(indices)?;
        }

        Ok(())
    }

    fn insert_storage_history_index(
        &self,
        storage_transitions: BTreeMap<(Address, B256), Vec<u64>>,
    ) -> ProviderResult<()> {
        self.append_history_index::<_, tables::StorageHistory>(
            storage_transitions,
            |(address, storage_key), highest_block_number| {
                StorageShardedKey::new(address, storage_key, highest_block_number)
            },
        )
    }

    fn insert_account_history_index(
        &self,
        account_transitions: BTreeMap<Address, Vec<u64>>,
    ) -> ProviderResult<()> {
        self.append_history_index::<_, tables::AccountHistory>(account_transitions, ShardedKey::new)
    }

    fn unwind_storage_history_indices(
        &self,
        range: Range<BlockNumberAddress>,
    ) -> ProviderResult<usize> {
        let storage_changesets = self
            .tx
            .cursor_read::<tables::StorageChangeSet>()?
            .walk_range(range)?
            .collect::<Result<Vec<_>, _>>()?;
        let changesets = storage_changesets.len();

        let last_indices = storage_changesets
            .into_iter()
            // reverse so we can get lowest block number where we need to unwind account.
            .rev()
            // fold all storages and get last block number
            .fold(
                BTreeMap::new(),
                |mut accounts: BTreeMap<(Address, B256), u64>, (index, storage)| {
                    // we just need address and lowest block number.
                    accounts.insert((index.address(), storage.key), index.block_number());
                    accounts
                },
            );

        let mut cursor = self.tx.cursor_write::<tables::StorageHistory>()?;
        for ((address, storage_key), rem_index) in last_indices {
            let partial_shard = unwind_history_shards::<_, tables::StorageHistory, _>(
                &mut cursor,
                StorageShardedKey::last(address, storage_key),
                rem_index,
                |storage_sharded_key| {
                    storage_sharded_key.address == address &&
                        storage_sharded_key.sharded_key.key == storage_key
                },
            )?;

            // Check the last returned partial shard.
            // If it's not empty, the shard needs to be reinserted.
            if !partial_shard.is_empty() {
                cursor.insert(
                    StorageShardedKey::last(address, storage_key),
                    BlockNumberList::new_pre_sorted(partial_shard),
                )?;
            }
        }

        Ok(changesets)
    }

    fn unwind_account_history_indices(
        &self,
        range: RangeInclusive<BlockNumber>,
    ) -> ProviderResult<usize> {
        let account_changeset = self
            .tx
            .cursor_read::<tables::AccountChangeSet>()?
            .walk_range(range)?
            .collect::<Result<Vec<_>, _>>()?;
        let changesets = account_changeset.len();

        let last_indices = account_changeset
            .into_iter()
            // reverse so we can get lowest block number where we need to unwind account.
            .rev()
            // fold all account and get last block number
            .fold(BTreeMap::new(), |mut accounts: BTreeMap<Address, u64>, (index, account)| {
                // we just need address and lowest block number.
                accounts.insert(account.address, index);
                accounts
            });

        // Unwind the account history index.
        let mut cursor = self.tx.cursor_write::<tables::AccountHistory>()?;
        for (address, rem_index) in last_indices {
            let partial_shard = unwind_history_shards::<_, tables::AccountHistory, _>(
                &mut cursor,
                ShardedKey::last(address),
                rem_index,
                |sharded_key| sharded_key.key == address,
            )?;

            // Check the last returned partial shard.
            // If it's not empty, the shard needs to be reinserted.
            if !partial_shard.is_empty() {
                cursor.insert(
                    ShardedKey::last(address),
                    BlockNumberList::new_pre_sorted(partial_shard),
                )?;
            }
        }

        Ok(changesets)
    }
}

impl<TX: DbTxMut + DbTx> BlockExecutionWriter for DatabaseProvider<TX> {
    /// Return range of blocks and its execution result
    fn get_or_take_block_and_execution_range<const TAKE: bool>(
        &self,
        chain_spec: &ChainSpec,
        range: RangeInclusive<BlockNumber>,
    ) -> ProviderResult<Chain> {
        if TAKE {
            let storage_range = BlockNumberAddress::range(range.clone());

            // Initialize prefix sets.
            let mut account_prefix_set = PrefixSetMut::default();
            let mut storage_prefix_set: HashMap<B256, PrefixSetMut> = HashMap::default();
            let mut destroyed_accounts = HashSet::default();

            // Unwind account hashes. Add changed accounts to account prefix set.
            let hashed_addresses = self.unwind_account_hashing(range.clone())?;
            for (hashed_address, account) in hashed_addresses {
                account_prefix_set.insert(Nibbles::unpack(hashed_address));
                if account.is_none() {
                    destroyed_accounts.insert(hashed_address);
                }
            }

            // Unwind account history indices.
            self.unwind_account_history_indices(range.clone())?;

            // Unwind storage hashes. Add changed account and storage keys to corresponding prefix
            // sets.
            let storage_entries = self.unwind_storage_hashing(storage_range.clone())?;
            for (hashed_address, hashed_slots) in storage_entries {
                account_prefix_set.insert(Nibbles::unpack(hashed_address));
                for slot in hashed_slots {
                    storage_prefix_set
                        .entry(hashed_address)
                        .or_default()
                        .insert(Nibbles::unpack(slot));
                }
            }

            // Unwind storage history indices.
            self.unwind_storage_history_indices(storage_range)?;

            // Calculate the reverted merkle root.
            // This is the same as `StateRoot::incremental_root_with_updates`, only the prefix sets
            // are pre-loaded.
            let (new_state_root, trie_updates) = StateRoot::new(&self.tx)
                .with_changed_account_prefixes(account_prefix_set.freeze())
                .with_changed_storage_prefixes(
                    storage_prefix_set.into_iter().map(|(k, v)| (k, v.freeze())).collect(),
                )
                .with_destroyed_accounts(destroyed_accounts)
                .root_with_updates()
                .map_err(Into::<reth_db::DatabaseError>::into)?;

            let parent_number = range.start().saturating_sub(1);
            let parent_state_root = self
                .header_by_number(parent_number)?
                .ok_or_else(|| ProviderError::HeaderNotFound(parent_number.into()))?
                .state_root;

            // state root should be always correct as we are reverting state.
            // but for sake of double verification we will check it again.
            if new_state_root != parent_state_root {
                let parent_hash = self
                    .block_hash(parent_number)?
                    .ok_or_else(|| ProviderError::HeaderNotFound(parent_number.into()))?;
                return Err(ProviderError::UnwindStateRootMismatch(Box::new(RootMismatch {
                    root: GotExpected { got: new_state_root, expected: parent_state_root },
                    block_number: parent_number,
                    block_hash: parent_hash,
                })))
            }
            trie_updates.flush(&self.tx)?;
        }
        // get blocks
        let blocks = self.get_take_block_range::<TAKE>(chain_spec, range.clone())?;
        let unwind_to = blocks.first().map(|b| b.number.saturating_sub(1));
        // get execution res
        let execution_state = self.unwind_or_peek_state::<TAKE>(range.clone())?;

        // remove block bodies it is needed for both get block range and get block execution results
        // that is why it is deleted afterwards.
        if TAKE {
            // rm block bodies
            self.get_or_take::<tables::BlockBodyIndices, TAKE>(range)?;

            // Update pipeline progress
            if let Some(fork_number) = unwind_to {
                self.update_pipeline_stages(fork_number, true)?;
            }
        }

        Ok(Chain::new(blocks, execution_state))
    }
}

impl<TX: DbTxMut + DbTx> BlockWriter for DatabaseProvider<TX> {
    fn insert_block(
        &self,
        block: SealedBlock,
        senders: Option<Vec<Address>>,
        prune_modes: Option<&PruneModes>,
    ) -> ProviderResult<StoredBlockBodyIndices> {
        let block_number = block.number;

        let mut durations_recorder = metrics::DurationsRecorder::default();

        self.tx.put::<tables::CanonicalHeaders>(block_number, block.hash())?;
        durations_recorder.record_relative(metrics::Action::InsertCanonicalHeaders);

        // Put header with canonical hashes.
        self.tx.put::<tables::Headers>(block_number, block.header.as_ref().clone())?;
        durations_recorder.record_relative(metrics::Action::InsertHeaders);

        self.tx.put::<tables::HeaderNumbers>(block.hash(), block_number)?;
        durations_recorder.record_relative(metrics::Action::InsertHeaderNumbers);

        // total difficulty
        let ttd = if block_number == 0 {
            block.difficulty
        } else {
            let parent_block_number = block_number - 1;
            let parent_ttd = self.header_td_by_number(parent_block_number)?.unwrap_or_default();
            durations_recorder.record_relative(metrics::Action::GetParentTD);
            parent_ttd + block.difficulty
        };

        self.tx.put::<tables::HeaderTD>(block_number, ttd.into())?;
        durations_recorder.record_relative(metrics::Action::InsertHeaderTD);

        // insert body ommers data
        if !block.ommers.is_empty() {
            self.tx.put::<tables::BlockOmmers>(
                block_number,
                StoredBlockOmmers { ommers: block.ommers },
            )?;
            durations_recorder.record_relative(metrics::Action::InsertBlockOmmers);
        }

        let mut next_tx_num = self
            .tx
            .cursor_read::<tables::Transactions>()?
            .last()?
            .map(|(n, _)| n + 1)
            .unwrap_or_default();
        durations_recorder.record_relative(metrics::Action::GetNextTxNum);
        let first_tx_num = next_tx_num;

        let tx_count = block.body.len() as u64;

        let senders_len = senders.as_ref().map(|s| s.len());
        let tx_iter = if Some(block.body.len()) == senders_len {
            block.body.into_iter().zip(senders.unwrap()).collect::<Vec<(_, _)>>()
        } else {
            let senders = TransactionSigned::recover_signers(&block.body, block.body.len())
                .ok_or(ProviderError::SenderRecoveryError)?;
            durations_recorder.record_relative(metrics::Action::RecoverSigners);
            debug_assert_eq!(senders.len(), block.body.len(), "missing one or more senders");
            block.body.into_iter().zip(senders).collect()
        };

        let mut tx_senders_elapsed = Duration::default();
        let mut transactions_elapsed = Duration::default();
        let mut tx_hash_numbers_elapsed = Duration::default();
        for (transaction, sender) in tx_iter {
            let hash = transaction.hash();

            if prune_modes
                .and_then(|modes| modes.sender_recovery)
                .filter(|prune_mode| prune_mode.is_full())
                .is_none()
            {
                let start = Instant::now();
                self.tx.put::<tables::TxSenders>(next_tx_num, sender)?;
                tx_senders_elapsed += start.elapsed();
            }

            let start = Instant::now();
            self.tx.put::<tables::Transactions>(next_tx_num, transaction.into())?;
            let elapsed = start.elapsed();
            if elapsed > Duration::from_secs(1) {
                warn!(
                    target: "providers::db",
                    ?block_number,
                    tx_num = %next_tx_num,
                    hash = %hash,
                    ?elapsed,
                    "Transaction insertion took too long"
                );
            }
            transactions_elapsed += elapsed;

            if prune_modes
                .and_then(|modes| modes.transaction_lookup)
                .filter(|prune_mode| prune_mode.is_full())
                .is_none()
            {
                let start = Instant::now();
                self.tx.put::<tables::TxHashNumber>(hash, next_tx_num)?;
                tx_hash_numbers_elapsed += start.elapsed();
            }
            next_tx_num += 1;
        }
        durations_recorder.record_duration(metrics::Action::InsertTxSenders, tx_senders_elapsed);
        durations_recorder
            .record_duration(metrics::Action::InsertTransactions, transactions_elapsed);
        durations_recorder
            .record_duration(metrics::Action::InsertTxHashNumbers, tx_hash_numbers_elapsed);

        if let Some(withdrawals) = block.withdrawals {
            if !withdrawals.is_empty() {
                self.tx.put::<tables::BlockWithdrawals>(
                    block_number,
                    StoredBlockWithdrawals { withdrawals },
                )?;
                durations_recorder.record_relative(metrics::Action::InsertBlockWithdrawals);
            }
        }

        let block_indices = StoredBlockBodyIndices { first_tx_num, tx_count };
        self.tx.put::<tables::BlockBodyIndices>(block_number, block_indices.clone())?;
        durations_recorder.record_relative(metrics::Action::InsertBlockBodyIndices);

        if !block_indices.is_empty() {
            self.tx.put::<tables::TransactionBlock>(block_indices.last_tx_num(), block_number)?;
            durations_recorder.record_relative(metrics::Action::InsertTransactionBlock);
        }

        debug!(
            target: "providers::db",
            ?block_number,
            actions = ?durations_recorder.actions,
            "Inserted block"
        );

        Ok(block_indices)
    }

    fn append_blocks_with_bundle_state(
        &self,
        blocks: Vec<SealedBlockWithSenders>,
        state: BundleStateWithReceipts,
        prune_modes: Option<&PruneModes>,
    ) -> ProviderResult<()> {
        if blocks.is_empty() {
            return Ok(())
        }
        let new_tip = blocks.last().unwrap();
        let new_tip_number = new_tip.number;

        let first_number = blocks.first().unwrap().number;

        let last = blocks.last().unwrap();
        let last_block_number = last.number;
        let last_block_hash = last.hash();
        let expected_state_root = last.state_root;

        let mut durations_recorder = metrics::DurationsRecorder::default();

        // Insert the blocks
        for block in blocks {
            let (block, senders) = block.into_components();
            self.insert_block(block, Some(senders), prune_modes)?;
            durations_recorder.record_relative(metrics::Action::InsertBlock);
        }

        // Write state and changesets to the database.
        // Must be written after blocks because of the receipt lookup.
        state.write_to_db(self.tx_ref(), OriginalValuesKnown::No)?;
        durations_recorder.record_relative(metrics::Action::InsertState);

        self.insert_hashes(first_number..=last_block_number, last_block_hash, expected_state_root)?;
        durations_recorder.record_relative(metrics::Action::InsertHashes);

        self.update_history_indices(first_number..=last_block_number)?;
        durations_recorder.record_relative(metrics::Action::InsertHistoryIndices);

        // Update pipeline progress
        self.update_pipeline_stages(new_tip_number, false)?;
        durations_recorder.record_relative(metrics::Action::UpdatePipelineStages);

        debug!(target: "providers::db", actions = ?durations_recorder.actions, "Appended blocks");

        Ok(())
    }
}

impl<TX: DbTx> PruneCheckpointReader for DatabaseProvider<TX> {
    fn get_prune_checkpoint(
        &self,
        segment: PruneSegment,
    ) -> ProviderResult<Option<PruneCheckpoint>> {
        Ok(self.tx.get::<tables::PruneCheckpoints>(segment)?)
    }
}

impl<TX: DbTxMut> PruneCheckpointWriter for DatabaseProvider<TX> {
    fn save_prune_checkpoint(
        &self,
        segment: PruneSegment,
        checkpoint: PruneCheckpoint,
    ) -> ProviderResult<()> {
        Ok(self.tx.put::<tables::PruneCheckpoints>(segment, checkpoint)?)
    }
}<|MERGE_RESOLUTION|>--- conflicted
+++ resolved
@@ -1112,13 +1112,8 @@
         &self,
         id: BlockHashOrNumber,
         transaction_kind: TransactionVariant,
-<<<<<<< HEAD
-    ) -> RethResult<Option<BlockWithSenders>> {
-=======
     ) -> ProviderResult<Option<BlockWithSenders>> {
->>>>>>> 24ca2410
         let Some(block_number) = self.convert_hash_or_number(id)? else { return Ok(None) };
-
         let Some(header) = self.header_by_number(block_number)? else { return Ok(None) };
 
         let ommers = self.ommers(block_number.into())?.unwrap_or_default();
