--- conflicted
+++ resolved
@@ -67,29 +67,6 @@
 impl Action {
     fn as_str(&self) -> &'static str {
         match self {
-<<<<<<< HEAD
-            Self::InsertStorageHashing => "insert storage hashing",
-            Self::InsertAccountHashing => "insert account hashing",
-            Self::InsertMerkleTree => "insert merkle tree",
-            Self::InsertBlock => "insert block",
-            Self::InsertState => "insert state",
-            Self::InsertHashes => "insert hashes",
-            Self::InsertHistoryIndices => "insert history indices",
-            Self::UpdatePipelineStages => "update pipeline stages",
-            Self::InsertCanonicalHeaders => "insert canonical headers",
-            Self::InsertHeaders => "insert headers",
-            Self::InsertHeaderNumbers => "insert header numbers",
-            Self::InsertHeaderTerminalDifficulties => "insert header TD",
-            Self::InsertBlockOmmers => "insert block ommers",
-            Self::InsertTransactionSenders => "insert tx senders",
-            Self::InsertTransactions => "insert transactions",
-            Self::InsertTransactionHashNumbers => "insert transaction hash numbers",
-            Self::InsertBlockWithdrawals => "insert block withdrawals",
-            Self::InsertBlockBodyIndices => "insert block body indices",
-            Self::InsertTransactionBlocks => "insert transaction blocks",
-            Self::GetNextTxNum => "get next tx num",
-            Self::GetParentTD => "get parent TD",
-=======
             Action::InsertStorageHashing => "insert storage hashing",
             Action::InsertAccountHashing => "insert account hashing",
             Action::InsertMerkleTree => "insert merkle tree",
@@ -112,7 +89,6 @@
             Action::InsertTransactionBlocks => "insert transaction blocks",
             Action::GetNextTxNum => "get next tx num",
             Action::GetParentTD => "get parent TD",
->>>>>>> 7262d08f
         }
     }
 }
