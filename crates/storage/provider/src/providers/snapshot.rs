use crate::{BlockHashReader, BlockNumReader, HeaderProvider, TransactionsProvider};
use reth_db::{
    table::{Decompress, Table},
    HeaderTD,
};
use reth_interfaces::{provider::ProviderError, RethResult};
use reth_nippy_jar::{compression::Decompressor, NippyJar, NippyJarCursor};
<<<<<<< HEAD
use reth_primitives::{
    snapshot::SegmentHeader, Address, BlockHash, BlockHashOrNumber, BlockNumber, ChainInfo, Header,
    SealedHeader, TransactionMeta, TransactionSigned, TransactionSignedNoHash, TxHash, TxNumber,
    B256, U256,
};
use std::ops::{Range, RangeInclusive};
=======
use reth_primitives::{BlockHash, BlockNumber, Header, SealedHeader, U256};
use std::ops::RangeBounds;
>>>>>>> 78f666e6

/// SnapshotProvider
///
///  WIP Rudimentary impl just for tests
/// TODO: should be able to walk through snapshot files/block_ranges
/// TODO: Arc over NippyJars and/or NippyJarCursors (LRU)
#[derive(Debug)]
pub struct SnapshotProvider<'a> {
    /// NippyJar
    pub jar: &'a NippyJar<SegmentHeader>,
}

impl<'a> SnapshotProvider<'a> {
    /// Creates cursor
    pub fn cursor(&self) -> NippyJarCursor<'a, SegmentHeader> {
        NippyJarCursor::new(self.jar, None).unwrap()
    }

    /// Creates cursor with zstd decompressors
    pub fn cursor_with_decompressors(
        &self,
        decompressors: Vec<Decompressor<'a>>,
    ) -> NippyJarCursor<'a, SegmentHeader> {
        NippyJarCursor::new(self.jar, Some(decompressors)).unwrap()
    }
}

impl<'a> HeaderProvider for SnapshotProvider<'a> {
    fn header(&self, block_hash: &BlockHash) -> RethResult<Option<Header>> {
        // WIP
        let mut cursor = self.cursor();

        let header = Header::decompress(
            cursor.row_by_key_with_cols::<0b01, 2>(&block_hash.0).unwrap().unwrap()[0],
        )
        .unwrap();

        if &header.hash_slow() == block_hash {
            return Ok(Some(header))
        } else {
            // check next snapshot
        }
        Ok(None)
    }

    fn header_by_number(&self, num: BlockNumber) -> RethResult<Option<Header>> {
        Header::decompress(
            self.cursor()
                .row_by_number_with_cols::<0b01, 2>(
                    (num - self.jar.user_header().block_start()) as usize,
                )?
                .ok_or(ProviderError::HeaderNotFound(num.into()))?[0],
        )
        .map(Some)
        .map_err(Into::into)
    }

    fn header_td(&self, block_hash: &BlockHash) -> RethResult<Option<U256>> {
        // WIP
        let mut cursor = self.cursor();

        let row = cursor.row_by_key_with_cols::<0b11, 2>(&block_hash.0).unwrap().unwrap();

        let header = Header::decompress(row[0]).unwrap();
        let td = <HeaderTD as Table>::Value::decompress(row[1]).unwrap();

        if &header.hash_slow() == block_hash {
            return Ok(Some(td.0))
        } else {
            // check next snapshot
        }
        Ok(None)
    }

    fn header_td_by_number(&self, _number: BlockNumber) -> RethResult<Option<U256>> {
        unimplemented!();
    }

    fn headers_range(&self, _range: impl RangeBounds<BlockNumber>) -> RethResult<Vec<Header>> {
        unimplemented!();
    }

    fn sealed_headers_range(
        &self,
        _range: impl RangeBounds<BlockNumber>,
    ) -> RethResult<Vec<SealedHeader>> {
        unimplemented!();
    }

    fn sealed_header(&self, _number: BlockNumber) -> RethResult<Option<SealedHeader>> {
        unimplemented!();
    }
}

impl<'a> BlockHashReader for SnapshotProvider<'a> {
    fn block_hash(&self, _number: u64) -> RethResult<Option<B256>> {
        todo!()
    }

    fn canonical_hashes_range(
        &self,
        _start: BlockNumber,
        _end: BlockNumber,
    ) -> RethResult<Vec<B256>> {
        todo!()
    }
}

impl<'a> BlockNumReader for SnapshotProvider<'a> {
    fn chain_info(&self) -> RethResult<ChainInfo> {
        todo!()
    }

    fn best_block_number(&self) -> RethResult<BlockNumber> {
        todo!()
    }

    fn last_block_number(&self) -> RethResult<BlockNumber> {
        todo!()
    }

    fn block_number(&self, _hash: B256) -> RethResult<Option<BlockNumber>> {
        todo!()
    }
}

impl<'a> TransactionsProvider for SnapshotProvider<'a> {
    fn transaction_id(&self, _tx_hash: TxHash) -> RethResult<Option<TxNumber>> {
        todo!()
    }

    fn transaction_by_id(&self, num: TxNumber) -> RethResult<Option<TransactionSigned>> {
        TransactionSignedNoHash::decompress(
            self.cursor()
                .row_by_number_with_cols::<0b1, 1>(
                    (num - self.jar.user_header().tx_start()) as usize,
                )?
                .ok_or(ProviderError::TransactionNotFound(num.into()))?[0],
        )
        .map(Into::into)
        .map(Some)
        .map_err(Into::into)
    }

    fn transaction_by_id_no_hash(
        &self,
        _id: TxNumber,
    ) -> RethResult<Option<TransactionSignedNoHash>> {
        todo!()
    }

    fn transaction_by_hash(&self, hash: TxHash) -> RethResult<Option<TransactionSigned>> {
        // WIP
        let mut cursor = self.cursor();

        let tx = TransactionSignedNoHash::decompress(
            cursor.row_by_key_with_cols::<0b1, 1>(&hash.0).unwrap().unwrap()[0],
        )
        .unwrap()
        .with_hash();

        if tx.hash() == hash {
            return Ok(Some(tx))
        } else {
            // check next snapshot
        }
        Ok(None)
    }

    fn transaction_by_hash_with_meta(
        &self,
        _hash: TxHash,
    ) -> RethResult<Option<(TransactionSigned, TransactionMeta)>> {
        todo!()
    }

    fn transaction_block(&self, _id: TxNumber) -> RethResult<Option<BlockNumber>> {
        todo!()
    }

    fn transactions_by_block(
        &self,
        _block_id: BlockHashOrNumber,
    ) -> RethResult<Option<Vec<TransactionSigned>>> {
        todo!()
    }

    fn transactions_by_block_range(
        &self,
        _range: Range<BlockNumber>,
    ) -> RethResult<Vec<Vec<TransactionSigned>>> {
        todo!()
    }

    fn senders_by_tx_range(&self, _range: RangeInclusive<TxNumber>) -> RethResult<Vec<Address>> {
        todo!()
    }

    fn transactions_by_tx_range(
        &self,
        _range: RangeInclusive<TxNumber>,
    ) -> RethResult<Vec<reth_primitives::TransactionSignedNoHash>> {
        todo!()
    }

    fn transaction_sender(&self, _id: TxNumber) -> RethResult<Option<Address>> {
        todo!()
    }
}

#[cfg(test)]
mod test {
    use super::*;
    use crate::ProviderFactory;
    use rand::{self, seq::SliceRandom};
    use reth_db::{
        cursor::DbCursorRO,
        database::Database,
        snapshot::create_snapshot_T1_T2,
        test_utils::create_test_rw_db,
        transaction::{DbTx, DbTxMut},
        CanonicalHeaders, DatabaseError, HeaderNumbers, HeaderTD, Headers, RawTable,
    };
    use reth_interfaces::test_utils::generators::{self, random_header_range};
    use reth_nippy_jar::NippyJar;
    use reth_primitives::{B256, MAINNET};

    #[test]
    fn test_snap() {
        // Ranges
        let row_count = 100u64;
        let range = 0..=(row_count - 1);
        let segment_header = SegmentHeader::new(range.clone(), range.clone());

        // Data sources
        let db = create_test_rw_db();
        let factory = ProviderFactory::new(&db, MAINNET.clone());
        let snap_file = tempfile::NamedTempFile::new().unwrap();

        // Setup data
        let mut headers = random_header_range(
            &mut generators::rng(),
            *range.start()..(*range.end() + 1),
            B256::random(),
        );

        db.update(|tx| -> Result<(), DatabaseError> {
            let mut td = U256::ZERO;
            for header in headers.clone() {
                td += header.header.difficulty;
                let hash = header.hash();

                tx.put::<CanonicalHeaders>(header.number, hash)?;
                tx.put::<Headers>(header.number, header.clone().unseal())?;
                tx.put::<HeaderTD>(header.number, td.into())?;
                tx.put::<HeaderNumbers>(hash, header.number)?;
            }
            Ok(())
        })
        .unwrap()
        .unwrap();

        // Create Snapshot
        {
            let with_compression = true;
            let with_filter = true;

            let mut nippy_jar = NippyJar::new(2, snap_file.path(), segment_header);

            if with_compression {
                nippy_jar = nippy_jar.with_zstd(false, 0);
            }

            if with_filter {
                nippy_jar = nippy_jar.with_cuckoo_filter(row_count as usize + 10).with_fmph();
            }

            let tx = db.tx().unwrap();

            // Hacky type inference. TODO fix
            let mut none_vec = Some(vec![vec![vec![0u8]].into_iter()]);
            let _ = none_vec.take();

            // Generate list of hashes for filters & PHF
            let mut cursor = tx.cursor_read::<RawTable<CanonicalHeaders>>().unwrap();
            let hashes = cursor
                .walk(None)
                .unwrap()
                .map(|row| row.map(|(_key, value)| value.into_value()).map_err(|e| e.into()));

            create_snapshot_T1_T2::<Headers, HeaderTD, BlockNumber, SegmentHeader>(
                &tx,
                range,
                None,
                none_vec,
                Some(hashes),
                row_count as usize,
                &mut nippy_jar,
            )
            .unwrap();
        }

        // Use providers to query Header data and compare if it matches
        {
            let jar = NippyJar::load(snap_file.path()).unwrap();

            let db_provider = factory.provider().unwrap();
            let snap_provider = SnapshotProvider { jar: &jar };

            assert!(!headers.is_empty());

            // Shuffled for chaos.
            headers.shuffle(&mut generators::rng());

            for header in headers {
                let header_hash = header.hash();
                let header = header.unseal();

                // Compare Header
                assert_eq!(header, db_provider.header(&header_hash).unwrap().unwrap());
                assert_eq!(header, snap_provider.header(&header_hash).unwrap().unwrap());

                // Compare HeaderTD
                assert_eq!(
                    db_provider.header_td(&header_hash).unwrap().unwrap(),
                    snap_provider.header_td(&header_hash).unwrap().unwrap()
                );
            }
        }
    }
}<|MERGE_RESOLUTION|>--- conflicted
+++ resolved
@@ -5,17 +5,12 @@
 };
 use reth_interfaces::{provider::ProviderError, RethResult};
 use reth_nippy_jar::{compression::Decompressor, NippyJar, NippyJarCursor};
-<<<<<<< HEAD
 use reth_primitives::{
     snapshot::SegmentHeader, Address, BlockHash, BlockHashOrNumber, BlockNumber, ChainInfo, Header,
     SealedHeader, TransactionMeta, TransactionSigned, TransactionSignedNoHash, TxHash, TxNumber,
     B256, U256,
 };
-use std::ops::{Range, RangeInclusive};
-=======
-use reth_primitives::{BlockHash, BlockNumber, Header, SealedHeader, U256};
 use std::ops::RangeBounds;
->>>>>>> 78f666e6
 
 /// SnapshotProvider
 ///
@@ -205,18 +200,18 @@
 
     fn transactions_by_block_range(
         &self,
-        _range: Range<BlockNumber>,
+        _range: impl RangeBounds<BlockNumber>,
     ) -> RethResult<Vec<Vec<TransactionSigned>>> {
         todo!()
     }
 
-    fn senders_by_tx_range(&self, _range: RangeInclusive<TxNumber>) -> RethResult<Vec<Address>> {
+    fn senders_by_tx_range(&self, _range: impl RangeBounds<TxNumber>) -> RethResult<Vec<Address>> {
         todo!()
     }
 
     fn transactions_by_tx_range(
         &self,
-        _range: RangeInclusive<TxNumber>,
+        _range: impl RangeBounds<TxNumber>,
     ) -> RethResult<Vec<reth_primitives::TransactionSignedNoHash>> {
         todo!()
     }
