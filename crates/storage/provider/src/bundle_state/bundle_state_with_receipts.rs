--- conflicted
+++ resolved
@@ -288,11 +288,7 @@
 
         state.merge_transitions(BundleRetention::Reverts);
 
-<<<<<<< HEAD
-        BundleStateWithReceipts::new(state.take_bundle(), Receipts::new(), 1, Vec::new())
-=======
-        BundleStateWithReceipts::new(state.take_bundle(), Receipts::default(), 1)
->>>>>>> 76a1a3d0
+        BundleStateWithReceipts::new(state.take_bundle(), Receipts::default(), 1, Vec::new())
             .write_to_storage(provider.tx_ref(), None, OriginalValuesKnown::Yes)
             .expect("Could not write bundle state to DB");
 
@@ -390,11 +386,7 @@
         )]));
 
         state.merge_transitions(BundleRetention::Reverts);
-<<<<<<< HEAD
-        BundleStateWithReceipts::new(state.take_bundle(), Receipts::new(), 2, Vec::new())
-=======
-        BundleStateWithReceipts::new(state.take_bundle(), Receipts::default(), 2)
->>>>>>> 76a1a3d0
+        BundleStateWithReceipts::new(state.take_bundle(), Receipts::default(), 2, Vec::new())
             .write_to_storage(provider.tx_ref(), None, OriginalValuesKnown::Yes)
             .expect("Could not write bundle state to DB");
 
@@ -458,11 +450,7 @@
             },
         )]));
         init_state.merge_transitions(BundleRetention::Reverts);
-<<<<<<< HEAD
-        BundleStateWithReceipts::new(init_state.take_bundle(), Receipts::new(), 0, Vec::new())
-=======
-        BundleStateWithReceipts::new(init_state.take_bundle(), Receipts::default(), 0)
->>>>>>> 76a1a3d0
+        BundleStateWithReceipts::new(init_state.take_bundle(), Receipts::default(), 0, Vec::new())
             .write_to_storage(provider.tx_ref(), None, OriginalValuesKnown::Yes)
             .expect("Could not write init bundle state to DB");
 
@@ -604,11 +592,7 @@
 
         let bundle = state.take_bundle();
 
-<<<<<<< HEAD
-        BundleStateWithReceipts::new(bundle, Receipts::new(), 1, Vec::new())
-=======
-        BundleStateWithReceipts::new(bundle, Receipts::default(), 1)
->>>>>>> 76a1a3d0
+        BundleStateWithReceipts::new(bundle, Receipts::default(), 1, Vec::new())
             .write_to_storage(provider.tx_ref(), None, OriginalValuesKnown::Yes)
             .expect("Could not write bundle state to DB");
 
@@ -771,11 +755,7 @@
             },
         )]));
         init_state.merge_transitions(BundleRetention::Reverts);
-<<<<<<< HEAD
-        BundleStateWithReceipts::new(init_state.take_bundle(), Receipts::new(), 0, Vec::new())
-=======
-        BundleStateWithReceipts::new(init_state.take_bundle(), Receipts::default(), 0)
->>>>>>> 76a1a3d0
+        BundleStateWithReceipts::new(init_state.take_bundle(), Receipts::default(), 0, Vec::new())
             .write_to_storage(provider.tx_ref(), None, OriginalValuesKnown::Yes)
             .expect("Could not write init bundle state to DB");
 
@@ -820,11 +800,7 @@
 
         // Commit block #1 changes to the database.
         state.merge_transitions(BundleRetention::Reverts);
-<<<<<<< HEAD
-        BundleStateWithReceipts::new(state.take_bundle(), Receipts::new(), 1, Vec::new())
-=======
-        BundleStateWithReceipts::new(state.take_bundle(), Receipts::default(), 1)
->>>>>>> 76a1a3d0
+        BundleStateWithReceipts::new(state.take_bundle(), Receipts::default(), 1, Vec::new())
             .write_to_storage(provider.tx_ref(), None, OriginalValuesKnown::Yes)
             .expect("Could not write bundle state to DB");
 
