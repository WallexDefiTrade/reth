use crate::providers::StaticFileProviderRWRefMut;
use reth_db::transaction::{DbTx, DbTxMut};
use reth_storage_errors::provider::ProviderResult;
use revm::db::OriginalValuesKnown;

<<<<<<< HEAD
/// Type alias of boxed [StateProvider].
pub type StateProviderBox = Box<dyn StateProvider>;

/// An abstraction for a type that provides state data.
#[auto_impl(&, Arc, Box)]
pub trait StateProvider: BlockHashReader + AccountReader + StateRootProvider + Send + Sync {
    /// Get storage of given account.
    fn storage(
        &self,
        account: Address,
        storage_key: StorageKey,
    ) -> ProviderResult<Option<StorageValue>>;

    /// Get account code by its hash
    fn bytecode_by_hash(&self, code_hash: B256) -> ProviderResult<Option<Bytecode>>;

    /// Get account and storage proofs.
    fn proof(&self, address: Address, keys: &[B256]) -> ProviderResult<AccountProof>;

    /// Get account code by its address.
    ///
    /// Returns `None` if the account doesn't exist or account is not a contract
    fn account_code(&self, addr: Address) -> ProviderResult<Option<Bytecode>> {
        // Get basic account information
        // Returns None if acc doesn't exist
        let acc = match self.basic_account(addr)? {
            Some(acc) => acc,
            None => return Ok(None),
        };

        if let Some(code_hash) = acc.bytecode_hash {
            if code_hash == KECCAK_EMPTY {
                return Ok(None);
            }
            // Get the code from the code hash
            return self.bytecode_by_hash(code_hash);
        }

        // Return `None` if no code hash is set
        Ok(None)
    }

    /// Get account balance by its address.
    ///
    /// Returns `None` if the account doesn't exist
    fn account_balance(&self, addr: Address) -> ProviderResult<Option<U256>> {
        // Get basic account information
        // Returns None if acc doesn't exist
        match self.basic_account(addr)? {
            Some(acc) => Ok(Some(acc.balance)),
            None => Ok(None),
        }
    }

    /// Get account nonce by its address.
    ///
    /// Returns `None` if the account doesn't exist
    fn account_nonce(&self, addr: Address) -> ProviderResult<Option<u64>> {
        // Get basic account information
        // Returns None if acc doesn't exist
        match self.basic_account(addr)? {
            Some(acc) => Ok(Some(acc.nonce)),
            None => Ok(None),
        }
    }
}

/// Light wrapper that returns `StateProvider` implementations that correspond to the given
/// `BlockNumber`, the latest state, or the pending state.
///
/// This type differentiates states into `historical`, `latest` and `pending`, where the `latest`
/// block determines what is historical or pending: `[historical..latest..pending]`.
///
/// The `latest` state represents the state after the most recent block has been committed to the
/// database, `historical` states are states that have been committed to the database before the
/// `latest` state, and `pending` states are states that have not yet been committed to the
/// database which may or may not become the `latest` state, depending on consensus.
///
/// Note: the `pending` block is considered the block that extends the canonical chain but one and
/// has the `latest` block as its parent.
///
/// All states are _inclusive_, meaning they include _all_ all changes made (executed transactions)
/// in their respective blocks. For example [StateProviderFactory::history_by_block_number] for
/// block number `n` will return the state after block `n` was executed (transactions, withdrawals).
/// In other words, all states point to the end of the state's respective block, which is equivalent
/// to state at the beginning of the child block.
///
/// This affects tracing, or replaying blocks, which will need to be executed on top of the state of
/// the parent block. For example, in order to trace block `n`, the state after block `n - 1` needs
/// to be used, since block `n` was executed on its parent block's state.
#[auto_impl(&, Arc, Box)]
pub trait StateProviderFactory: BlockIdReader + Send + Sync {
    /// Storage provider for latest block.
    fn latest(&self) -> ProviderResult<StateProviderBox>;

    /// Returns a [StateProvider] indexed by the given [BlockId].
    ///
    /// Note: if a number or hash is provided this will __only__ look at historical(canonical)
    /// state.
    fn state_by_block_id(&self, block_id: BlockId) -> ProviderResult<StateProviderBox> {
        match block_id {
            BlockId::Number(block_number) => self.state_by_block_number_or_tag(block_number),
            BlockId::Hash(block_hash) => self.history_by_block_hash(block_hash.into()),
        }
    }

    /// Returns a [StateProvider] indexed by the given block number or tag.
    ///
    /// Note: if a number is provided this will only look at historical(canonical) state.
    fn state_by_block_number_or_tag(
        &self,
        number_or_tag: BlockNumberOrTag,
    ) -> ProviderResult<StateProviderBox> {
        match number_or_tag {
            BlockNumberOrTag::Latest => self.latest(),
            BlockNumberOrTag::Finalized => {
                // we can only get the finalized state by hash, not by num
                let hash = match self.finalized_block_hash()? {
                    Some(hash) => hash,
                    None => return Err(ProviderError::FinalizedBlockNotFound),
                };
                // only look at historical state
                self.history_by_block_hash(hash)
            }
            BlockNumberOrTag::Safe => {
                // we can only get the safe state by hash, not by num
                let hash = match self.safe_block_hash()? {
                    Some(hash) => hash,
                    None => return Err(ProviderError::SafeBlockNotFound),
                };

                self.history_by_block_hash(hash)
            }
            BlockNumberOrTag::Earliest => self.history_by_block_number(0),
            BlockNumberOrTag::Pending => self.pending(),
            BlockNumberOrTag::Number(num) => {
                // Note: The `BlockchainProvider` could also lookup the tree for the given block number, if for example the block number is `latest + 1`, however this should only support canonical state: <https://github.com/paradigmxyz/reth/issues/4515>
                self.history_by_block_number(num)
            }
        }
    }

    /// Returns a historical [StateProvider] indexed by the given historic block number.
    ///
    ///
    /// Note: this only looks at historical blocks, not pending blocks.
    fn history_by_block_number(&self, block: BlockNumber) -> ProviderResult<StateProviderBox>;

    /// Returns a historical [StateProvider] indexed by the given block hash.
    ///
    /// Note: this only looks at historical blocks, not pending blocks.
    fn history_by_block_hash(&self, block: BlockHash) -> ProviderResult<StateProviderBox>;

    /// Returns _any_[StateProvider] with matching block hash.
    ///
    /// This will return a [StateProvider] for either a historical or pending block.
    fn state_by_block_hash(&self, block: BlockHash) -> ProviderResult<StateProviderBox>;

    /// Storage provider for pending state.
    ///
    /// Represents the state at the block that extends the canonical chain by one.
    /// If there's no `pending` block, then this is equal to [StateProviderFactory::latest]
    fn pending(&self) -> ProviderResult<StateProviderBox>;

    /// Storage provider for pending state for the given block hash.
    ///
    /// Represents the state at the block that extends the canonical chain.
    ///
    /// If the block couldn't be found, returns `None`.
    fn pending_state_by_hash(&self, block_hash: B256) -> ProviderResult<Option<StateProviderBox>>;

    /// Return a [StateProvider] that contains bundle state data provider.
    /// Used to inspect or execute transaction on the pending state.
    fn pending_with_provider(
        &self,
        bundle_state_data: Box<dyn FullBundleStateDataProvider>,
    ) -> ProviderResult<StateProviderBox>;
}

/// Blockchain trait provider that gives access to the blockchain state that is not yet committed
/// (pending).
pub trait BlockchainTreePendingStateProvider: Send + Sync {
    /// Returns a state provider that includes all state changes of the given (pending) block hash.
    ///
    /// In other words, the state provider will return the state after all transactions of the given
    /// hash have been executed.
    fn pending_state_provider(
        &self,
        block_hash: BlockHash,
    ) -> ProviderResult<Box<dyn FullBundleStateDataProvider>> {
        self.find_pending_state_provider(block_hash)
            .ok_or(ProviderError::StateForHashNotFound(block_hash))
    }

    /// Returns state provider if a matching block exists.
    fn find_pending_state_provider(
        &self,
        block_hash: BlockHash,
    ) -> Option<Box<dyn FullBundleStateDataProvider>>;
}

/// Post state data needed for execution on it.
///
/// State contains:
/// * [`BundleStateWithReceipts`] contains all changed of accounts and storage of pending chain
/// * block hashes of pending chain and canonical blocks.
#[auto_impl(&, Box)]
pub trait BundleStateDataProvider: Send + Sync {
    /// Return post state
    fn state(&self) -> &BundleStateWithReceipts;
    /// Return block hash by block number of pending or canonical chain.
    fn block_hash(&self, block_number: BlockNumber) -> Option<BlockHash>;
}

/// Fork data needed for execution on it.
///
/// It contains a canonical fork, the block on what pending chain was forked from.
#[auto_impl(&, Box)]
pub trait BundleStateForkProvider {
    /// Return canonical fork, the block on what post state was forked from.
    ///
    /// Needed to create state provider.
    fn canonical_fork(&self) -> BlockNumHash;
}

/// Full post state data needed for execution on it.
/// This trait is used to create a state provider over pending state.
///
/// This trait is a combination of [`BundleStateDataProvider`] and [`BundleStateForkProvider`].
///
/// Pending state contains:
/// * [`BundleStateWithReceipts`] contains all changed of accounts and storage of pending chain
/// * block hashes of pending chain and canonical blocks.
/// * canonical fork, the block on what pending chain was forked from.
pub trait FullBundleStateDataProvider: BundleStateDataProvider + BundleStateForkProvider {}

impl<T> FullBundleStateDataProvider for T where T: BundleStateDataProvider + BundleStateForkProvider {}

/// A helper trait for [BundleStateWithReceipts] to write state and receipts to storage.
=======
/// A helper trait for [BundleStateWithReceipts](reth_execution_types::BundleStateWithReceipts) to
/// write state and receipts to storage.
>>>>>>> 7262d08f
pub trait StateWriter {
    /// Write the data and receipts to the database or static files if `static_file_producer` is
    /// `Some`. It should be `None` if there is any kind of pruning/filtering over the receipts.
    fn write_to_storage<TX>(
        self,
        tx: &TX,
        static_file_producer: Option<StaticFileProviderRWRefMut<'_>>,
        is_value_known: OriginalValuesKnown,
    ) -> ProviderResult<()>
    where
        TX: DbTxMut + DbTx;
}<|MERGE_RESOLUTION|>--- conflicted
+++ resolved
@@ -3,250 +3,8 @@
 use reth_storage_errors::provider::ProviderResult;
 use revm::db::OriginalValuesKnown;
 
-<<<<<<< HEAD
-/// Type alias of boxed [StateProvider].
-pub type StateProviderBox = Box<dyn StateProvider>;
-
-/// An abstraction for a type that provides state data.
-#[auto_impl(&, Arc, Box)]
-pub trait StateProvider: BlockHashReader + AccountReader + StateRootProvider + Send + Sync {
-    /// Get storage of given account.
-    fn storage(
-        &self,
-        account: Address,
-        storage_key: StorageKey,
-    ) -> ProviderResult<Option<StorageValue>>;
-
-    /// Get account code by its hash
-    fn bytecode_by_hash(&self, code_hash: B256) -> ProviderResult<Option<Bytecode>>;
-
-    /// Get account and storage proofs.
-    fn proof(&self, address: Address, keys: &[B256]) -> ProviderResult<AccountProof>;
-
-    /// Get account code by its address.
-    ///
-    /// Returns `None` if the account doesn't exist or account is not a contract
-    fn account_code(&self, addr: Address) -> ProviderResult<Option<Bytecode>> {
-        // Get basic account information
-        // Returns None if acc doesn't exist
-        let acc = match self.basic_account(addr)? {
-            Some(acc) => acc,
-            None => return Ok(None),
-        };
-
-        if let Some(code_hash) = acc.bytecode_hash {
-            if code_hash == KECCAK_EMPTY {
-                return Ok(None);
-            }
-            // Get the code from the code hash
-            return self.bytecode_by_hash(code_hash);
-        }
-
-        // Return `None` if no code hash is set
-        Ok(None)
-    }
-
-    /// Get account balance by its address.
-    ///
-    /// Returns `None` if the account doesn't exist
-    fn account_balance(&self, addr: Address) -> ProviderResult<Option<U256>> {
-        // Get basic account information
-        // Returns None if acc doesn't exist
-        match self.basic_account(addr)? {
-            Some(acc) => Ok(Some(acc.balance)),
-            None => Ok(None),
-        }
-    }
-
-    /// Get account nonce by its address.
-    ///
-    /// Returns `None` if the account doesn't exist
-    fn account_nonce(&self, addr: Address) -> ProviderResult<Option<u64>> {
-        // Get basic account information
-        // Returns None if acc doesn't exist
-        match self.basic_account(addr)? {
-            Some(acc) => Ok(Some(acc.nonce)),
-            None => Ok(None),
-        }
-    }
-}
-
-/// Light wrapper that returns `StateProvider` implementations that correspond to the given
-/// `BlockNumber`, the latest state, or the pending state.
-///
-/// This type differentiates states into `historical`, `latest` and `pending`, where the `latest`
-/// block determines what is historical or pending: `[historical..latest..pending]`.
-///
-/// The `latest` state represents the state after the most recent block has been committed to the
-/// database, `historical` states are states that have been committed to the database before the
-/// `latest` state, and `pending` states are states that have not yet been committed to the
-/// database which may or may not become the `latest` state, depending on consensus.
-///
-/// Note: the `pending` block is considered the block that extends the canonical chain but one and
-/// has the `latest` block as its parent.
-///
-/// All states are _inclusive_, meaning they include _all_ all changes made (executed transactions)
-/// in their respective blocks. For example [StateProviderFactory::history_by_block_number] for
-/// block number `n` will return the state after block `n` was executed (transactions, withdrawals).
-/// In other words, all states point to the end of the state's respective block, which is equivalent
-/// to state at the beginning of the child block.
-///
-/// This affects tracing, or replaying blocks, which will need to be executed on top of the state of
-/// the parent block. For example, in order to trace block `n`, the state after block `n - 1` needs
-/// to be used, since block `n` was executed on its parent block's state.
-#[auto_impl(&, Arc, Box)]
-pub trait StateProviderFactory: BlockIdReader + Send + Sync {
-    /// Storage provider for latest block.
-    fn latest(&self) -> ProviderResult<StateProviderBox>;
-
-    /// Returns a [StateProvider] indexed by the given [BlockId].
-    ///
-    /// Note: if a number or hash is provided this will __only__ look at historical(canonical)
-    /// state.
-    fn state_by_block_id(&self, block_id: BlockId) -> ProviderResult<StateProviderBox> {
-        match block_id {
-            BlockId::Number(block_number) => self.state_by_block_number_or_tag(block_number),
-            BlockId::Hash(block_hash) => self.history_by_block_hash(block_hash.into()),
-        }
-    }
-
-    /// Returns a [StateProvider] indexed by the given block number or tag.
-    ///
-    /// Note: if a number is provided this will only look at historical(canonical) state.
-    fn state_by_block_number_or_tag(
-        &self,
-        number_or_tag: BlockNumberOrTag,
-    ) -> ProviderResult<StateProviderBox> {
-        match number_or_tag {
-            BlockNumberOrTag::Latest => self.latest(),
-            BlockNumberOrTag::Finalized => {
-                // we can only get the finalized state by hash, not by num
-                let hash = match self.finalized_block_hash()? {
-                    Some(hash) => hash,
-                    None => return Err(ProviderError::FinalizedBlockNotFound),
-                };
-                // only look at historical state
-                self.history_by_block_hash(hash)
-            }
-            BlockNumberOrTag::Safe => {
-                // we can only get the safe state by hash, not by num
-                let hash = match self.safe_block_hash()? {
-                    Some(hash) => hash,
-                    None => return Err(ProviderError::SafeBlockNotFound),
-                };
-
-                self.history_by_block_hash(hash)
-            }
-            BlockNumberOrTag::Earliest => self.history_by_block_number(0),
-            BlockNumberOrTag::Pending => self.pending(),
-            BlockNumberOrTag::Number(num) => {
-                // Note: The `BlockchainProvider` could also lookup the tree for the given block number, if for example the block number is `latest + 1`, however this should only support canonical state: <https://github.com/paradigmxyz/reth/issues/4515>
-                self.history_by_block_number(num)
-            }
-        }
-    }
-
-    /// Returns a historical [StateProvider] indexed by the given historic block number.
-    ///
-    ///
-    /// Note: this only looks at historical blocks, not pending blocks.
-    fn history_by_block_number(&self, block: BlockNumber) -> ProviderResult<StateProviderBox>;
-
-    /// Returns a historical [StateProvider] indexed by the given block hash.
-    ///
-    /// Note: this only looks at historical blocks, not pending blocks.
-    fn history_by_block_hash(&self, block: BlockHash) -> ProviderResult<StateProviderBox>;
-
-    /// Returns _any_[StateProvider] with matching block hash.
-    ///
-    /// This will return a [StateProvider] for either a historical or pending block.
-    fn state_by_block_hash(&self, block: BlockHash) -> ProviderResult<StateProviderBox>;
-
-    /// Storage provider for pending state.
-    ///
-    /// Represents the state at the block that extends the canonical chain by one.
-    /// If there's no `pending` block, then this is equal to [StateProviderFactory::latest]
-    fn pending(&self) -> ProviderResult<StateProviderBox>;
-
-    /// Storage provider for pending state for the given block hash.
-    ///
-    /// Represents the state at the block that extends the canonical chain.
-    ///
-    /// If the block couldn't be found, returns `None`.
-    fn pending_state_by_hash(&self, block_hash: B256) -> ProviderResult<Option<StateProviderBox>>;
-
-    /// Return a [StateProvider] that contains bundle state data provider.
-    /// Used to inspect or execute transaction on the pending state.
-    fn pending_with_provider(
-        &self,
-        bundle_state_data: Box<dyn FullBundleStateDataProvider>,
-    ) -> ProviderResult<StateProviderBox>;
-}
-
-/// Blockchain trait provider that gives access to the blockchain state that is not yet committed
-/// (pending).
-pub trait BlockchainTreePendingStateProvider: Send + Sync {
-    /// Returns a state provider that includes all state changes of the given (pending) block hash.
-    ///
-    /// In other words, the state provider will return the state after all transactions of the given
-    /// hash have been executed.
-    fn pending_state_provider(
-        &self,
-        block_hash: BlockHash,
-    ) -> ProviderResult<Box<dyn FullBundleStateDataProvider>> {
-        self.find_pending_state_provider(block_hash)
-            .ok_or(ProviderError::StateForHashNotFound(block_hash))
-    }
-
-    /// Returns state provider if a matching block exists.
-    fn find_pending_state_provider(
-        &self,
-        block_hash: BlockHash,
-    ) -> Option<Box<dyn FullBundleStateDataProvider>>;
-}
-
-/// Post state data needed for execution on it.
-///
-/// State contains:
-/// * [`BundleStateWithReceipts`] contains all changed of accounts and storage of pending chain
-/// * block hashes of pending chain and canonical blocks.
-#[auto_impl(&, Box)]
-pub trait BundleStateDataProvider: Send + Sync {
-    /// Return post state
-    fn state(&self) -> &BundleStateWithReceipts;
-    /// Return block hash by block number of pending or canonical chain.
-    fn block_hash(&self, block_number: BlockNumber) -> Option<BlockHash>;
-}
-
-/// Fork data needed for execution on it.
-///
-/// It contains a canonical fork, the block on what pending chain was forked from.
-#[auto_impl(&, Box)]
-pub trait BundleStateForkProvider {
-    /// Return canonical fork, the block on what post state was forked from.
-    ///
-    /// Needed to create state provider.
-    fn canonical_fork(&self) -> BlockNumHash;
-}
-
-/// Full post state data needed for execution on it.
-/// This trait is used to create a state provider over pending state.
-///
-/// This trait is a combination of [`BundleStateDataProvider`] and [`BundleStateForkProvider`].
-///
-/// Pending state contains:
-/// * [`BundleStateWithReceipts`] contains all changed of accounts and storage of pending chain
-/// * block hashes of pending chain and canonical blocks.
-/// * canonical fork, the block on what pending chain was forked from.
-pub trait FullBundleStateDataProvider: BundleStateDataProvider + BundleStateForkProvider {}
-
-impl<T> FullBundleStateDataProvider for T where T: BundleStateDataProvider + BundleStateForkProvider {}
-
-/// A helper trait for [BundleStateWithReceipts] to write state and receipts to storage.
-=======
 /// A helper trait for [BundleStateWithReceipts](reth_execution_types::BundleStateWithReceipts) to
 /// write state and receipts to storage.
->>>>>>> 7262d08f
 pub trait StateWriter {
     /// Write the data and receipts to the database or static files if `static_file_producer` is
     /// `Some`. It should be `None` if there is any kind of pruning/filtering over the receipts.
