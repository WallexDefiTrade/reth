use crate::{BlockNumReader, BlockReader};
use reth_interfaces::{provider::ProviderError, RethResult};
use reth_primitives::{
    Address, BlockHashOrNumber, BlockNumber, TransactionMeta, TransactionSigned,
    TransactionSignedNoHash, TxHash, TxNumber,
};
<<<<<<< HEAD
use std::ops::{RangeBounds, RangeInclusive};
=======
use std::ops::{Range, RangeInclusive};
>>>>>>> 9ffc1433

///  Client trait for fetching [TransactionSigned] related data.
#[auto_impl::auto_impl(&, Arc)]
pub trait TransactionsProvider: BlockNumReader + Send + Sync {
    /// Get internal transaction identifier by transaction hash.
    ///
    /// This is the inverse of [TransactionsProvider::transaction_by_id].
    /// Returns None if the transaction is not found.
    fn transaction_id(&self, tx_hash: TxHash) -> RethResult<Option<TxNumber>>;

    /// Get transaction by id, computes hash everytime so more expensive.
    fn transaction_by_id(&self, id: TxNumber) -> RethResult<Option<TransactionSigned>>;

    /// Get transaction by id without computing the hash.
    fn transaction_by_id_no_hash(
        &self,
        id: TxNumber,
    ) -> RethResult<Option<TransactionSignedNoHash>>;

    /// Get transaction by transaction hash.
    fn transaction_by_hash(&self, hash: TxHash) -> RethResult<Option<TransactionSigned>>;

    /// Get transaction by transaction hash and additional metadata of the block the transaction was
    /// mined in
    fn transaction_by_hash_with_meta(
        &self,
        hash: TxHash,
    ) -> RethResult<Option<(TransactionSigned, TransactionMeta)>>;

    /// Get transaction block number
    fn transaction_block(&self, id: TxNumber) -> RethResult<Option<BlockNumber>>;

    /// Get transactions by block id.
    fn transactions_by_block(
        &self,
        block: BlockHashOrNumber,
    ) -> RethResult<Option<Vec<TransactionSigned>>>;

    /// Get transactions by block range.
    fn transactions_by_block_range(
        &self,
        range: Range<BlockNumber>,
    ) -> RethResult<Vec<Vec<TransactionSigned>>>;

    /// Get transactions by tx range.
    fn transactions_by_tx_range(
        &self,
        range: RangeInclusive<TxNumber>,
    ) -> RethResult<Vec<TransactionSignedNoHash>>;

    /// Get Senders from a tx range.
    fn senders_by_tx_range(&self, range: RangeInclusive<TxNumber>) -> RethResult<Vec<Address>>;

    /// Get transaction sender.
    ///
    /// Returns None if the transaction is not found.
    fn transaction_sender(&self, id: TxNumber) -> RethResult<Option<Address>>;
}

///  Client trait for fetching additional [TransactionSigned] related data.
#[auto_impl::auto_impl(&, Arc)]
pub trait TransactionsProviderExt: BlockReader + Send + Sync {
    /// Get transactions range by block range.
    fn transaction_range_by_block_range(
        &self,
        block_range: RangeInclusive<BlockNumber>,
    ) -> RethResult<RangeInclusive<TxNumber>> {
        let from = self
            .block_body_indices(*block_range.start())?
            .ok_or(ProviderError::BlockBodyIndicesNotFound(*block_range.start()))?
            .first_tx_num();

        let to = self
            .block_body_indices(*block_range.end())?
            .ok_or(ProviderError::BlockBodyIndicesNotFound(*block_range.end()))?
            .last_tx_num();

        Ok(from..=to)
    }
}<|MERGE_RESOLUTION|>--- conflicted
+++ resolved
@@ -4,11 +4,7 @@
     Address, BlockHashOrNumber, BlockNumber, TransactionMeta, TransactionSigned,
     TransactionSignedNoHash, TxHash, TxNumber,
 };
-<<<<<<< HEAD
-use std::ops::{RangeBounds, RangeInclusive};
-=======
 use std::ops::{Range, RangeInclusive};
->>>>>>> 9ffc1433
 
 ///  Client trait for fetching [TransactionSigned] related data.
 #[auto_impl::auto_impl(&, Arc)]
