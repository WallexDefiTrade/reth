--- conflicted
+++ resolved
@@ -2,12 +2,8 @@
 
 use crate::{change::BundleStateWithReceipts, StateProvider};
 use reth_interfaces::executor::BlockExecutionError;
-<<<<<<< HEAD
 use reth_primitives::{Address, Block, BlockNumber, ChainSpec, PruneModes, Receipt, U256};
-=======
-use reth_primitives::{Address, Block, BlockNumber, ChainSpec, PruneModes, U256};
 use std::time::Duration;
->>>>>>> c68ef938
 use tracing::info;
 
 /// Executor factory that would create the EVM with particular state provider.
@@ -15,14 +11,10 @@
 /// It can be used to mock executor.
 pub trait ExecutorFactory: Send + Sync + 'static {
     /// Executor with [`StateProvider`]
-<<<<<<< HEAD
-    fn with_sp<'a, SP: StateProvider + 'a>(
+    fn with_state<'a, SP: StateProvider + 'a>(
         &'a self,
         _sp: SP,
     ) -> Box<dyn PrunableBlockExecutor + 'a>;
-=======
-    fn with_state<'a, SP: StateProvider + 'a>(&'a self, _sp: SP) -> Box<dyn BlockExecutor + 'a>;
->>>>>>> c68ef938
 
     /// Return internal chainspec
     fn chain_spec(&self) -> &ChainSpec;
