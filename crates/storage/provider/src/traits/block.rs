use crate::{BlockIdProvider, HeaderProvider, TransactionsProvider};
use reth_interfaces::Result;
<<<<<<< HEAD
use reth_primitives::{
    rpc::{BlockId, BlockNumber},
    Block, ChainInfo, H256,
};
=======
use reth_primitives::{Block, BlockId, BlockNumberOrTag, Header, H256};
>>>>>>> 3589879e

/// Api trait for fetching `Block` related data.
#[auto_impl::auto_impl(&, Arc)]
pub trait BlockProvider:
    BlockIdProvider + HeaderProvider + TransactionsProvider + Send + Sync
{
    /// Returns the block.
    ///
    /// Returns `None` if block is not found.
    fn block(&self, id: BlockId) -> Result<Option<Block>>;

    /// Returns the ommers/uncle headers of the given block.
    ///
    /// Returns `None` if block is not found.
    fn ommers(&self, id: BlockId) -> Result<Option<Vec<Header>>>;

<<<<<<< HEAD
    /// Get the hash of the block by matching the given id.
    fn block_hash_for_id(&self, block_id: BlockId) -> Result<Option<H256>> {
        match block_id {
            BlockId::Hash(hash) => Ok(Some(H256(hash.0))),
            BlockId::Number(num) => {
                if matches!(num, BlockNumber::Latest) {
                    return Ok(Some(self.chain_info()?.best_hash))
                }
                self.convert_block_number(num)?
                    .map(|num| self.block_hash(num))
                    .transpose()
                    .map(|maybe_hash| maybe_hash.flatten())
            }
        }
=======
    /// Returns the block. Returns `None` if block is not found.
    fn block_by_hash(&self, hash: H256) -> Result<Option<Block>> {
        self.block(hash.into())
>>>>>>> 3589879e
    }

    /// Returns the block. Returns `None` if block is not found.
    fn block_by_number_or_tag(&self, num: BlockNumberOrTag) -> Result<Option<Block>> {
        self.block(num.into())
    }

    /// Returns the block. Returns `None` if block is not found.
    fn block_by_number(&self, num: u64) -> Result<Option<Block>> {
        self.block(num.into())
    }
}<|MERGE_RESOLUTION|>--- conflicted
+++ resolved
@@ -1,13 +1,6 @@
 use crate::{BlockIdProvider, HeaderProvider, TransactionsProvider};
 use reth_interfaces::Result;
-<<<<<<< HEAD
-use reth_primitives::{
-    rpc::{BlockId, BlockNumber},
-    Block, ChainInfo, H256,
-};
-=======
 use reth_primitives::{Block, BlockId, BlockNumberOrTag, Header, H256};
->>>>>>> 3589879e
 
 /// Api trait for fetching `Block` related data.
 #[auto_impl::auto_impl(&, Arc)]
@@ -24,26 +17,9 @@
     /// Returns `None` if block is not found.
     fn ommers(&self, id: BlockId) -> Result<Option<Vec<Header>>>;
 
-<<<<<<< HEAD
-    /// Get the hash of the block by matching the given id.
-    fn block_hash_for_id(&self, block_id: BlockId) -> Result<Option<H256>> {
-        match block_id {
-            BlockId::Hash(hash) => Ok(Some(H256(hash.0))),
-            BlockId::Number(num) => {
-                if matches!(num, BlockNumber::Latest) {
-                    return Ok(Some(self.chain_info()?.best_hash))
-                }
-                self.convert_block_number(num)?
-                    .map(|num| self.block_hash(num))
-                    .transpose()
-                    .map(|maybe_hash| maybe_hash.flatten())
-            }
-        }
-=======
     /// Returns the block. Returns `None` if block is not found.
     fn block_by_hash(&self, hash: H256) -> Result<Option<Block>> {
         self.block(hash.into())
->>>>>>> 3589879e
     }
 
     /// Returns the block. Returns `None` if block is not found.
