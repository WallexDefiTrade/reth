--- conflicted
+++ resolved
@@ -137,14 +137,10 @@
                 topics: vec![B256::with_last_byte(1), B256::with_last_byte(2)],
                 data: Bytes::default(),
             }],
-<<<<<<< HEAD
             #[cfg(feature = "optimism")]
             deposit_nonce: None,
-        },
-=======
         })]]),
         number,
->>>>>>> 3bf2c886
     );
 
     (SealedBlockWithSenders { block, senders: vec![Address::new([0x30; 20])] }, bundle)
@@ -198,14 +194,10 @@
                 topics: vec![B256::with_last_byte(3), B256::with_last_byte(4)],
                 data: Bytes::default(),
             }],
-<<<<<<< HEAD
             #[cfg(feature = "optimism")]
             deposit_nonce: None,
-        },
-=======
         })]]),
         number,
->>>>>>> 3bf2c886
     );
     (SealedBlockWithSenders { block, senders: vec![Address::new([0x31; 20])] }, bundle)
 }