--- conflicted
+++ resolved
@@ -19,14 +19,9 @@
 };
 use reth_interfaces::{db::Error as DbError, provider::ProviderError};
 use reth_primitives::{
-<<<<<<< HEAD
-    keccak256, proofs::EMPTY_ROOT, Account, Address, BlockHash, BlockNumber, ChainSpec, Hardfork,
-    Header, SealedBlock, SealedBlockWithSenders, StorageEntry, TransactionSigned,
-    TransactionSignedEcRecovered, TransitionId, TxNumber, H256, U256,
-=======
     keccak256, Account, Address, BlockHash, BlockNumber, ChainSpec, Hardfork, Header, SealedBlock,
-    SealedBlockWithSenders, StorageEntry, TransactionSignedEcRecovered, TxNumber, H256, U256,
->>>>>>> d3000578
+    SealedBlockWithSenders, StorageEntry, TransactionSigned, TransactionSignedEcRecovered,
+    TxNumber, H256, U256,
 };
 use reth_trie::{StateRoot, StateRootError};
 use std::{
@@ -1464,8 +1459,8 @@
         let get = tx.get_block_and_execution_range(&chain_spec, 1..=1).unwrap();
         let get_block = get[0].0.clone();
         let get_state = get[0].1.clone();
-        assert_eq!(get_block, block1.clone());
-        assert_eq!(get_state, exec_res1.clone());
+        assert_eq!(get_block, block1);
+        assert_eq!(get_state, exec_res1);
 
         // take one block
         let take = tx.take_block_and_execution_range(&chain_spec, 1..=1).unwrap();
@@ -1502,10 +1497,10 @@
 
         // get two blocks
         let get = tx.get_block_and_execution_range(&chain_spec, 1..=2).unwrap();
-        assert_eq!(get[0].0, block1.clone());
-        assert_eq!(get[1].0, block2.clone());
-        assert_eq!(get[0].1, exec_res1.clone());
-        assert_eq!(get[1].1, exec_res2.clone());
+        assert_eq!(get[0].0, block1);
+        assert_eq!(get[1].0, block2);
+        assert_eq!(get[0].1, exec_res1);
+        assert_eq!(get[1].1, exec_res2);
 
         // take two blocks
         let get = tx.take_block_and_execution_range(&chain_spec, 1..=2).unwrap();
