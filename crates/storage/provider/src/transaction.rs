use itertools::{izip, Itertools};
use reth_db::{
    common::KeyValue,
    cursor::{DbCursorRO, DbCursorRW, DbDupCursorRO},
    database::{Database, DatabaseGAT},
    models::{
        sharded_key,
        storage_sharded_key::{self, StorageShardedKey},
        ShardedKey, StoredBlockBody, TransitionIdAddress,
    },
    table::Table,
    tables,
    transaction::{DbTx, DbTxMut, DbTxMutGAT},
    TransitionList,
};
use reth_interfaces::{db::Error as DbError, provider::ProviderError};
use reth_primitives::{
<<<<<<< HEAD
    keccak256, Account, Address, BlockHash, BlockNumber, Header, SealedBlock, StorageEntry,
    TransitionId, TxNumber, H256, U256,
=======
    keccak256, proofs::EMPTY_ROOT, Account, Address, BlockHash, BlockNumber, Bytecode, ChainSpec,
    Hardfork, Header, Receipt, SealedBlock, SealedBlockWithSenders, StorageEntry,
    TransactionSignedEcRecovered, TransitionId, TxNumber, H256, U256,
>>>>>>> 237fd5ce
};
use std::{
    collections::{btree_map::Entry, BTreeMap, BTreeSet},
    fmt::Debug,
    ops::{Bound, Deref, DerefMut, Range, RangeBounds},
};

use crate::{
    execution_result::{AccountInfoChangeSet, TransactionChangeSet},
    insert_canonical_block,
    trie::{DBTrieLoader, TrieError},
};

use crate::post_state::PostState;

/// A container for any DB transaction that will open a new inner transaction when the current
/// one is committed.
// NOTE: This container is needed since `Transaction::commit` takes `mut self`, so methods in
// the pipeline that just take a reference will not be able to commit their transaction and let
// the pipeline continue. Is there a better way to do this?
//
// TODO: Re-evaluate if this is actually needed, this was introduced as a way to manage the
// lifetime of the `TXMut` and having a nice API for re-opening a new transaction after `commit`
pub struct Transaction<'this, DB: Database> {
    /// A handle to the DB.
    pub(crate) db: &'this DB,
    tx: Option<<DB as DatabaseGAT<'this>>::TXMut>,
}

impl<'a, DB: Database> Debug for Transaction<'a, DB> {
    fn fmt(&self, f: &mut std::fmt::Formatter<'_>) -> std::fmt::Result {
        f.debug_struct("Transaction").finish()
    }
}

impl<'a, DB: Database> Deref for Transaction<'a, DB> {
    type Target = <DB as DatabaseGAT<'a>>::TXMut;

    /// Dereference as the inner transaction.
    ///
    /// # Panics
    ///
    /// Panics if an inner transaction does not exist. This should never be the case unless
    /// [Transaction::close] was called without following up with a call to [Transaction::open].
    fn deref(&self) -> &Self::Target {
        self.tx.as_ref().expect("Tried getting a reference to a non-existent transaction")
    }
}

impl<'a, DB: Database> DerefMut for Transaction<'a, DB> {
    /// Dereference as a mutable reference to the inner transaction.
    ///
    /// # Panics
    ///
    /// Panics if an inner transaction does not exist. This should never be the case unless
    /// [Transaction::close] was called without following up with a call to [Transaction::open].
    fn deref_mut(&mut self) -> &mut Self::Target {
        self.tx.as_mut().expect("Tried getting a mutable reference to a non-existent transaction")
    }
}

impl<'this, DB> Transaction<'this, DB>
where
    DB: Database,
{
    /// Create a new container with the given database handle.
    ///
    /// A new inner transaction will be opened.
    pub fn new(db: &'this DB) -> Result<Self, DbError> {
        Ok(Self { db, tx: Some(db.tx_mut()?) })
    }

    /// Creates a new container with given database and transaction handles.
    pub fn new_raw(db: &'this DB, tx: <DB as DatabaseGAT<'this>>::TXMut) -> Self {
        Self { db, tx: Some(tx) }
    }

    /// Accessor to the internal Database
    pub fn inner(&self) -> &'this DB {
        self.db
    }

    /// Commit the current inner transaction and open a new one.
    ///
    /// # Panics
    ///
    /// Panics if an inner transaction does not exist. This should never be the case unless
    /// [Transaction::close] was called without following up with a call to [Transaction::open].
    pub fn commit(&mut self) -> Result<bool, DbError> {
        let success = if let Some(tx) = self.tx.take() { tx.commit()? } else { false };
        self.tx = Some(self.db.tx_mut()?);
        Ok(success)
    }

    /// Drops the current inner transaction and open a new one.
    pub fn drop(&mut self) -> Result<(), DbError> {
        if let Some(tx) = self.tx.take() {
            drop(tx);
        }

        self.tx = Some(self.db.tx_mut()?);

        Ok(())
    }

    /// Open a new inner transaction.
    pub fn open(&mut self) -> Result<(), DbError> {
        self.tx = Some(self.db.tx_mut()?);
        Ok(())
    }

    /// Close the current inner transaction.
    pub fn close(&mut self) {
        self.tx.take();
    }

    /// Query [tables::CanonicalHeaders] table for block hash by block number
    pub fn get_block_hash(&self, block_number: BlockNumber) -> Result<BlockHash, TransactionError> {
        let hash = self
            .get::<tables::CanonicalHeaders>(block_number)?
            .ok_or(ProviderError::CanonicalHeader { block_number })?;
        Ok(hash)
    }

    /// Query the block body by number.
    pub fn get_block_body(&self, number: BlockNumber) -> Result<StoredBlockBody, TransactionError> {
        let body =
            self.get::<tables::BlockBodies>(number)?.ok_or(ProviderError::BlockBody { number })?;
        Ok(body)
    }

    /// Query the last transition of the block by [BlockNumber] key
    pub fn get_block_transition(&self, key: BlockNumber) -> Result<TransitionId, TransactionError> {
        let last_transition_id = self
            .get::<tables::BlockTransitionIndex>(key)?
            .ok_or(ProviderError::BlockTransition { block_number: key })?;
        Ok(last_transition_id)
    }

    /// Get the next start transaction id and transition for the `block` by looking at the previous
    /// block. Returns Zero/Zero for Genesis.
    pub fn get_next_block_ids(
        &self,
        block: BlockNumber,
    ) -> Result<(TxNumber, TransitionId), TransactionError> {
        if block == 0 {
            return Ok((0, 0))
        }

        let prev_number = block - 1;
        let prev_body = self.get_block_body(prev_number)?;
        let last_transition = self
            .get::<tables::BlockTransitionIndex>(prev_number)?
            .ok_or(ProviderError::BlockTransition { block_number: prev_number })?;
        Ok((prev_body.start_tx_id + prev_body.tx_count, last_transition))
    }

    /// Query the block header by number
    pub fn get_header(&self, number: BlockNumber) -> Result<Header, TransactionError> {
        let header =
            self.get::<tables::Headers>(number)?.ok_or(ProviderError::Header { number })?;
        Ok(header)
    }

    /// Get the total difficulty for a block.
    pub fn get_td(&self, block: BlockNumber) -> Result<U256, TransactionError> {
        let td = self
            .get::<tables::HeaderTD>(block)?
            .ok_or(ProviderError::TotalDifficulty { number: block })?;
        Ok(td.into())
    }

    /// Unwind table by some number key
    #[inline]
    pub fn unwind_table_by_num<T>(&self, num: u64) -> Result<(), DbError>
    where
        DB: Database,
        T: Table<Key = u64>,
    {
        self.unwind_table::<T, _>(num, |key| key)
    }

    /// Unwind the table to a provided block
    pub(crate) fn unwind_table<T, F>(
        &self,
        block: BlockNumber,
        mut selector: F,
    ) -> Result<(), DbError>
    where
        DB: Database,
        T: Table,
        F: FnMut(T::Key) -> BlockNumber,
    {
        let mut cursor = self.cursor_write::<T>()?;
        let mut reverse_walker = cursor.walk_back(None)?;

        while let Some(Ok((key, _))) = reverse_walker.next() {
            if selector(key.clone()) <= block {
                break
            }
            self.delete::<T>(key, None)?;
        }
        Ok(())
    }

    /// Unwind a table forward by a [Walker][reth_db::abstraction::cursor::Walker] on another table
    pub fn unwind_table_by_walker<T1, T2>(&self, start_at: T1::Key) -> Result<(), DbError>
    where
        DB: Database,
        T1: Table,
        T2: Table<Key = T1::Value>,
    {
        let mut cursor = self.cursor_write::<T1>()?;
        let mut walker = cursor.walk(Some(start_at))?;
        while let Some((_, value)) = walker.next().transpose()? {
            self.delete::<T2>(value, None)?;
        }
        Ok(())
    }

    /// Load last shard and check if it is full and remove if it is not. If list is empty, last
    /// shard was full or there is no shards at all.
    fn take_last_account_shard(&self, address: Address) -> Result<Vec<u64>, TransactionError> {
        let mut cursor = self.cursor_read::<tables::AccountHistory>()?;
        let last = cursor.seek_exact(ShardedKey::new(address, u64::MAX))?;
        if let Some((shard_key, list)) = last {
            // delete old shard so new one can be inserted.
            self.delete::<tables::AccountHistory>(shard_key, None)?;
            let list = list.iter(0).map(|i| i as u64).collect::<Vec<_>>();
            return Ok(list)
        }
        Ok(Vec::new())
    }

    /// Load last shard and check if it is full and remove if it is not. If list is empty, last
    /// shard was full or there is no shards at all.
    pub fn take_last_storage_shard(
        &self,
        address: Address,
        storage_key: H256,
    ) -> Result<Vec<u64>, TransactionError> {
        let mut cursor = self.cursor_read::<tables::StorageHistory>()?;
        let last = cursor.seek_exact(StorageShardedKey::new(address, storage_key, u64::MAX))?;
        if let Some((storage_shard_key, list)) = last {
            // delete old shard so new one can be inserted.
            self.delete::<tables::StorageHistory>(storage_shard_key, None)?;
            let list = list.iter(0).map(|i| i as u64).collect::<Vec<_>>();
            return Ok(list)
        }
        Ok(Vec::new())
    }
}

/// Stages impl
impl<'this, DB> Transaction<'this, DB>
where
    DB: Database,
{
    /// Get requested blocks transaction with signer
    pub fn get_block_transaction_range(
        &self,
        range: impl RangeBounds<BlockNumber> + Clone,
    ) -> Result<Vec<(BlockNumber, Vec<TransactionSignedEcRecovered>)>, TransactionError> {
        self.get_take_block_transaction_range::<false>(range)
    }

    /// Take requested blocks transaction with signer
    pub fn take_block_transaction_range(
        &self,
        range: impl RangeBounds<BlockNumber> + Clone,
    ) -> Result<Vec<(BlockNumber, Vec<TransactionSignedEcRecovered>)>, TransactionError> {
        self.get_take_block_transaction_range::<true>(range)
    }

    /// Return range of blocks and its execution result
    pub fn get_block_range(
        &self,
        chain_spec: &ChainSpec,
        range: impl RangeBounds<BlockNumber> + Clone,
    ) -> Result<Vec<SealedBlockWithSenders>, TransactionError> {
        self.get_take_block_range::<false>(chain_spec, range)
    }

    /// Return range of blocks and its execution result
    pub fn take_block_range(
        &self,
        chain_spec: &ChainSpec,
        range: impl RangeBounds<BlockNumber> + Clone,
    ) -> Result<Vec<SealedBlockWithSenders>, TransactionError> {
        self.get_take_block_range::<true>(chain_spec, range)
    }

    /// Transverse over changesets and plain state and recreated the execution results.
    ///
    /// Return results from database.
    pub fn get_block_execution_result_range(
        &self,
        range: impl RangeBounds<BlockNumber> + Clone,
    ) -> Result<Vec<ExecutionResult>, TransactionError> {
        self.get_take_block_execution_result_range::<false>(range)
    }

    /// Transverse over changesets and plain state and recreated the execution results.
    ///
    /// Get results and remove them from database
    pub fn take_block_execution_result_range(
        &self,
        range: impl RangeBounds<BlockNumber> + Clone,
    ) -> Result<Vec<ExecutionResult>, TransactionError> {
        self.get_take_block_execution_result_range::<true>(range)
    }

    /// Get range of blocks and its execution result
    pub fn get_block_and_execution_range(
        &self,
        chain_spec: &ChainSpec,
        range: impl RangeBounds<BlockNumber> + Clone,
    ) -> Result<Vec<(SealedBlockWithSenders, ExecutionResult)>, TransactionError> {
        self.get_take_block_and_execution_range::<false>(chain_spec, range)
    }

    /// Take range of blocks and its execution result
    pub fn take_block_and_execution_range(
        &self,
        chain_spec: &ChainSpec,
        range: impl RangeBounds<BlockNumber> + Clone,
    ) -> Result<Vec<(SealedBlockWithSenders, ExecutionResult)>, TransactionError> {
        self.get_take_block_and_execution_range::<true>(chain_spec, range)
    }

    /// Unwind and clear account hashing
    pub fn unwind_account_hashing(
        &self,
        range: Range<TransitionId>,
    ) -> Result<(), TransactionError> {
        let mut hashed_accounts = self.cursor_write::<tables::HashedAccount>()?;

        // Aggregate all transition changesets and and make list of account that have been changed.
        self.cursor_read::<tables::AccountChangeSet>()?
            .walk_range(range)?
            .collect::<Result<Vec<_>, _>>()?
            .into_iter()
            .rev()
            // fold all account to get the old balance/nonces and account that needs to be removed
            .fold(
                BTreeMap::new(),
                |mut accounts: BTreeMap<Address, Option<Account>>, (_, account_before)| {
                    accounts.insert(account_before.address, account_before.info);
                    accounts
                },
            )
            .into_iter()
            // hash addresses and collect it inside sorted BTreeMap.
            // We are doing keccak only once per address.
            .map(|(address, account)| (keccak256(address), account))
            .collect::<BTreeMap<_, _>>()
            .into_iter()
            // Apply values to HashedState (if Account is None remove it);
            .try_for_each(|(hashed_address, account)| -> Result<(), TransactionError> {
                if let Some(account) = account {
                    hashed_accounts.upsert(hashed_address, account)?;
                } else if hashed_accounts.seek_exact(hashed_address)?.is_some() {
                    hashed_accounts.delete_current()?;
                }
                Ok(())
            })?;
        Ok(())
    }

    /// Unwind and clear storage hashing
    pub fn unwind_storage_hashing(
        &self,
        range: Range<TransitionIdAddress>,
    ) -> Result<(), TransactionError> {
        let mut hashed_storage = self.cursor_dup_write::<tables::HashedStorage>()?;

        // Aggregate all transition changesets and make list of accounts that have been changed.
        self.cursor_read::<tables::StorageChangeSet>()?
            .walk_range(range)?
            .collect::<Result<Vec<_>, _>>()?
            .into_iter()
            .rev()
            // fold all account to get the old balance/nonces and account that needs to be removed
            .fold(
                BTreeMap::new(),
                |mut accounts: BTreeMap<(Address, H256), U256>,
                 (TransitionIdAddress((_, address)), storage_entry)| {
                    accounts.insert((address, storage_entry.key), storage_entry.value);
                    accounts
                },
            )
            .into_iter()
            // hash addresses and collect it inside sorted BTreeMap.
            // We are doing keccak only once per address.
            .map(|((address, key), value)| ((keccak256(address), keccak256(key)), value))
            .collect::<BTreeMap<_, _>>()
            .into_iter()
            // Apply values to HashedStorage (if Value is zero just remove it);
            .try_for_each(|((hashed_address, key), value)| -> Result<(), TransactionError> {
                if hashed_storage
                    .seek_by_key_subkey(hashed_address, key)?
                    .filter(|entry| entry.key == key)
                    .is_some()
                {
                    hashed_storage.delete_current()?;
                }

                if value != U256::ZERO {
                    hashed_storage.upsert(hashed_address, StorageEntry { key, value })?;
                }
                Ok(())
            })?;
        Ok(())
    }

    /// Unwind and clear account history indices
    pub fn unwind_account_history_indices(
        &self,
        range: Range<TransitionId>,
    ) -> Result<(), TransactionError> {
        let mut cursor = self.cursor_write::<tables::AccountHistory>()?;

        let account_changeset = self
            .cursor_read::<tables::AccountChangeSet>()?
            .walk_range(range)?
            .collect::<Result<Vec<_>, _>>()?;

        let last_indices = account_changeset
            .into_iter()
            // reverse so we can get lowest transition id where we need to unwind account.
            .rev()
            // fold all account and get last transition index
            .fold(BTreeMap::new(), |mut accounts: BTreeMap<Address, u64>, (index, account)| {
                // we just need address and lowest transition id.
                accounts.insert(account.address, index);
                accounts
            });
        // try to unwind the index
        for (address, rem_index) in last_indices {
            let shard_part = unwind_account_history_shards::<DB>(&mut cursor, address, rem_index)?;

            // check last shard_part, if present, items needs to be reinserted.
            if !shard_part.is_empty() {
                // there are items in list
                self.put::<tables::AccountHistory>(
                    ShardedKey::new(address, u64::MAX),
                    TransitionList::new(shard_part)
                        .expect("There is at least one element in list and it is sorted."),
                )?;
            }
        }
        Ok(())
    }

    /// Unwind and clear storage history indices
    pub fn unwind_storage_history_indices(
        &self,
        range: Range<TransitionIdAddress>,
    ) -> Result<(), TransactionError> {
        let mut cursor = self.cursor_write::<tables::StorageHistory>()?;

        let storage_changesets = self
            .cursor_read::<tables::StorageChangeSet>()?
            .walk_range(range)?
            .collect::<Result<Vec<_>, _>>()?;
        let last_indices = storage_changesets
            .into_iter()
            // reverse so we can get lowest transition id where we need to unwind account.
            .rev()
            // fold all storages and get last transition index
            .fold(
                BTreeMap::new(),
                |mut accounts: BTreeMap<(Address, H256), u64>, (index, storage)| {
                    // we just need address and lowest transition id.
                    accounts.insert((index.address(), storage.key), index.transition_id());
                    accounts
                },
            );
        for ((address, storage_key), rem_index) in last_indices {
            let shard_part =
                unwind_storage_history_shards::<DB>(&mut cursor, address, storage_key, rem_index)?;

            // check last shard_part, if present, items needs to be reinserted.
            if !shard_part.is_empty() {
                // there are items in list
                self.put::<tables::StorageHistory>(
                    StorageShardedKey::new(address, storage_key, u64::MAX),
                    TransitionList::new(shard_part)
                        .expect("There is at least one element in list and it is sorted."),
                )?;
            }
        }
        Ok(())
    }

    /// Insert full block and make it canonical
    ///
    /// This is atomic operation and transaction will do one commit at the end of the function.
    pub fn insert_block(
        &mut self,
<<<<<<< HEAD
        block: &SealedBlock,
        changeset: PostState,
=======
        block: SealedBlockWithSenders,
        chain_spec: &ChainSpec,
        changeset: ExecutionResult,
>>>>>>> 237fd5ce
    ) -> Result<(), TransactionError> {
        // Header, Body, SenderRecovery, TD, TxLookup stages
        let (block, senders) = block.into_components();
        let block_number = block.number;
        let block_state_root = block.state_root;
        let block_hash = block.hash();
        let parent_block_number = block.number.saturating_sub(1);

        let (from, to) =
            insert_canonical_block(self.deref_mut(), block, Some(senders), false).unwrap();

        // execution stage
        {
            changeset.write_to_db(&**self, self.get_block_transition(parent_block_number)?)?;
        }

        // storage hashing stage
        {
            let lists = self.get_addresses_and_keys_of_changed_storages(from, to)?;
            let storages = self.get_plainstate_storages(lists.into_iter())?;
            self.insert_storage_for_hashing(storages.into_iter())?;
        }

        // account hashing stage
        {
            let lists = self.get_addresses_of_changed_accounts(from, to)?;
            let accounts = self.get_plainstate_accounts(lists.into_iter())?;
            self.insert_account_for_hashing(accounts.into_iter())?;
        }

        // merkle tree
        {
            let current_root = self.get_header(parent_block_number)?.state_root;
            let mut loader = DBTrieLoader::new(self.deref_mut());
            let root = loader.update_root(current_root, from..to).and_then(|e| e.root())?;
            if root != block_state_root {
                return Err(TransactionError::StateTrieRootMismatch {
                    got: root,
                    expected: block_state_root,
                    block_number,
                    block_hash,
                })
            }
        }

        // account history stage
        {
            let indices = self.get_account_transition_ids_from_changeset(from, to)?;
            self.insert_account_history_index(indices)?;
        }

        // storage history stage
        {
            let indices = self.get_storage_transition_ids_from_changeset(from, to)?;
            self.insert_storage_history_index(indices)?;
        }

        Ok(())
    }

    /// Return list of entries from table
    ///
    /// If TAKE is true, opened cursor would be write and it would delete all values from db.
    #[inline]
    pub fn get_or_take<T: Table, const TAKE: bool>(
        &self,
        range: impl RangeBounds<T::Key>,
    ) -> Result<Vec<KeyValue<T>>, DbError> {
        if TAKE {
            let mut cursor_write = self.cursor_write::<T>()?;
            let mut walker = cursor_write.walk_range(range)?;
            let mut items = Vec::new();
            while let Some(i) = walker.next().transpose()? {
                walker.delete_current()?;
                items.push(i)
            }
            Ok(items)
        } else {
            self.cursor_read::<T>()?.walk_range(range)?.collect::<Result<Vec<_>, _>>()
        }
    }

    /// Get requested blocks transaction with signer
    fn get_take_block_transaction_range<const TAKE: bool>(
        &self,
        range: impl RangeBounds<BlockNumber> + Clone,
    ) -> Result<Vec<(BlockNumber, Vec<TransactionSignedEcRecovered>)>, TransactionError> {
        // Just read block tx id from table. as it is needed to get execution results.
        let block_bodies = self.get_or_take::<tables::BlockBodies, false>(range)?;

        if block_bodies.is_empty() {
            return Ok(Vec::new())
        }

        // iterate over and get all transaction and signers
        let first_transaction =
            block_bodies.first().expect("If we have headers").1.first_tx_index();
        let last_transaction = block_bodies.last().expect("Not empty").1.last_tx_index();

        let transactions =
            self.get_or_take::<tables::Transactions, TAKE>(first_transaction..=last_transaction)?;
        let senders =
            self.get_or_take::<tables::TxSenders, TAKE>(first_transaction..=last_transaction)?;

        if TAKE {
            // rm TxHashNumber
            let mut tx_hash_cursor = self.cursor_write::<tables::TxHashNumber>()?;
            for (_, tx) in transactions.iter() {
                if tx_hash_cursor.seek_exact(tx.hash())?.is_some() {
                    tx_hash_cursor.delete_current()?;
                }
            }
            // rm TxTransitionId
            self.get_or_take::<tables::TxTransitionIndex, TAKE>(
                first_transaction..=last_transaction,
            )?;
        }

        // Merge transaction into blocks
        let mut block_tx = Vec::new();
        let mut senders = senders.into_iter();
        let mut transactions = transactions.into_iter();
        for (block_number, block_body) in block_bodies {
            let mut one_block_tx = Vec::new();
            for _ in block_body.tx_id_range() {
                let tx = transactions.next();
                let sender = senders.next();

                let recovered = match (tx, sender) {
                    (Some((tx_id, tx)), Some((sender_tx_id, sender))) => {
                        if tx_id != sender_tx_id {
                            Err(ProviderError::MismatchOfTransactionAndSenderId { tx_id })
                        } else {
                            Ok(TransactionSignedEcRecovered::from_signed_transaction(tx, sender))
                        }
                    }
                    (Some((tx_id, _)), _) | (_, Some((tx_id, _))) => {
                        Err(ProviderError::MismatchOfTransactionAndSenderId { tx_id })
                    }
                    (None, None) => Err(ProviderError::BlockBodyTransactionCount),
                }?;
                one_block_tx.push(recovered)
            }
            block_tx.push((block_number, one_block_tx));
        }

        Ok(block_tx)
    }

    /// Return range of blocks and its execution result
    fn get_take_block_range<const TAKE: bool>(
        &self,
        chain_spec: &ChainSpec,
        range: impl RangeBounds<BlockNumber> + Clone,
    ) -> Result<Vec<SealedBlockWithSenders>, TransactionError> {
        // For block we need Headers, Bodies, Uncles, withdrawals, Transactions, Signers

        let block_headers = self.get_or_take::<tables::Headers, TAKE>(range.clone())?;
        if block_headers.is_empty() {
            return Ok(Vec::new())
        }

        let block_header_hashes =
            self.get_or_take::<tables::CanonicalHeaders, TAKE>(range.clone())?;
        let block_ommers = self.get_or_take::<tables::BlockOmmers, TAKE>(range.clone())?;
        let block_withdrawals =
            self.get_or_take::<tables::BlockWithdrawals, TAKE>(range.clone())?;

        let block_tx = self.get_take_block_transaction_range::<TAKE>(range.clone())?;

        if TAKE {
            // rm HeaderTD
            self.get_or_take::<tables::HeaderTD, TAKE>(range)?;
            // rm HeaderNumbers
            let mut header_number_cursor = self.cursor_write::<tables::HeaderNumbers>()?;
            for (_, hash) in block_header_hashes.iter() {
                if header_number_cursor.seek_exact(*hash)?.is_some() {
                    header_number_cursor.delete_current()?;
                }
            }
        }

        // merge all into block
        let block_header_iter = block_headers.into_iter();
        let block_header_hashes_iter = block_header_hashes.into_iter();
        let block_tx_iter = block_tx.into_iter();

        // can be not found in tables
        let mut block_ommers_iter = block_ommers.into_iter();
        let mut block_withdrawals_iter = block_withdrawals.into_iter();
        let mut block_ommers = block_ommers_iter.next();
        let mut block_withdrawals = block_withdrawals_iter.next();

        let mut blocks = Vec::new();
        for ((main_block_number, header), (_, header_hash), (_, tx)) in izip!(
            block_header_iter.into_iter(),
            block_header_hashes_iter.into_iter(),
            block_tx_iter.into_iter()
        ) {
            let header = header.seal(header_hash);

            let (body, senders) = tx.into_iter().map(|tx| tx.to_components()).unzip();

            // Ommers can be missing
            let mut ommers = Vec::new();
            if let Some((block_number, _)) = block_ommers.as_ref() {
                if *block_number == main_block_number {
                    // Seal ommers as they dont have hash.
                    ommers = block_ommers
                        .take()
                        .unwrap()
                        .1
                        .ommers
                        .into_iter()
                        .map(|h| h.seal_slow())
                        .collect();
                    block_ommers = block_ommers_iter.next();
                }
            };

            // withdrawal can be missing
            let shanghai_is_active =
                chain_spec.fork(Hardfork::Paris).active_at_block(main_block_number);
            let mut withdrawals = Some(Vec::new());
            if shanghai_is_active {
                if let Some((block_number, _)) = block_withdrawals.as_ref() {
                    if *block_number == main_block_number {
                        withdrawals = Some(block_withdrawals.take().unwrap().1.withdrawals);
                        block_withdrawals = block_withdrawals_iter.next();
                    }
                }
            } else {
                withdrawals = None
            }

            blocks.push(SealedBlockWithSenders {
                block: SealedBlock { header, body, ommers, withdrawals },
                senders,
            })
        }

        Ok(blocks)
    }

    /// Transverse over changesets and plain state and recreated the execution results.
    fn get_take_block_execution_result_range<const TAKE: bool>(
        &self,
        range: impl RangeBounds<BlockNumber> + Clone,
    ) -> Result<Vec<ExecutionResult>, TransactionError> {
        let block_transition =
            self.get_or_take::<tables::BlockTransitionIndex, TAKE>(range.clone())?;

        if block_transition.is_empty() {
            return Ok(Vec::new())
        }
        // get block transitions
        let first_block_number =
            block_transition.first().expect("Check for empty is already done").0;

        // get block transition of parent block.
        let from = self.get_block_transition(first_block_number.saturating_sub(1))?;
        let to = block_transition.last().expect("Check for empty is already done").1;

        // NOTE: Just get block bodies dont remove them
        // it is connection point for bodies getter and execution result getter.
        let block_bodies = self.get_or_take::<tables::BlockBodies, false>(range)?;

        // get saved previous values
        let from_storage: TransitionIdAddress = (from, Address::zero()).into();
        let to_storage: TransitionIdAddress = (to, Address::zero()).into();

        let storage_changeset =
            self.get_or_take::<tables::StorageChangeSet, TAKE>(from_storage..to_storage)?;
        let account_changeset = self.get_or_take::<tables::AccountChangeSet, TAKE>(from..to)?;

        // iterate previous value and get plain state value to create changeset
        // Double option around Account represent if Account state is know (first option) and
        // account is removed (Second Option)
        type LocalPlainState = BTreeMap<Address, (Option<Option<Account>>, BTreeMap<H256, U256>)>;
        type Changesets = BTreeMap<
            TransitionId,
            BTreeMap<Address, (AccountInfoChangeSet, BTreeMap<H256, (U256, U256)>)>,
        >;

        let mut local_plain_state: LocalPlainState = BTreeMap::new();

        // iterate in reverse and get plain state.

        // Bundle execution changeset to its particular transaction and block
        let mut all_changesets: Changesets = BTreeMap::new();

        let mut plain_accounts_cursor = self.cursor_write::<tables::PlainAccountState>()?;
        let mut plain_storage_cursor = self.cursor_dup_write::<tables::PlainStorageState>()?;

        // add account changeset changes
        for (transition_id, account_before) in account_changeset.into_iter().rev() {
            let new_info = match local_plain_state.entry(account_before.address) {
                Entry::Vacant(entry) => {
                    let new_account =
                        plain_accounts_cursor.seek(account_before.address)?.map(|(_s, i)| i);
                    entry.insert((Some(account_before.info), BTreeMap::new()));
                    new_account
                }
                Entry::Occupied(mut entry) => {
                    let new_account =
                        std::mem::replace(&mut entry.get_mut().0, Some(account_before.info));
                    new_account.expect("As we are stacking account first, account would always be Some(Some) or Some(None)")
                }
            };
            let account_info_changeset = AccountInfoChangeSet::new(account_before.info, new_info);
            // insert changeset to transition id. Multiple account for same transition Id are not
            // possible.
            all_changesets
                .entry(transition_id)
                .or_default()
                .entry(account_before.address)
                .or_default()
                .0 = account_info_changeset
        }

        // add storage changeset changes
        for (transition_and_address, storage_entry) in storage_changeset.into_iter().rev() {
            let TransitionIdAddress((transition_id, address)) = transition_and_address;
            let new_storage =
                match local_plain_state.entry(address).or_default().1.entry(storage_entry.key) {
                    Entry::Vacant(entry) => {
                        let new_storage = plain_storage_cursor
                            .seek_by_key_subkey(address, storage_entry.key)?
                            .filter(|storage| storage.key == storage_entry.key)
                            .unwrap_or_default();
                        entry.insert(storage_entry.value);
                        new_storage.value
                    }
                    Entry::Occupied(mut entry) => {
                        std::mem::replace(entry.get_mut(), storage_entry.value)
                    }
                };
            all_changesets
                .entry(transition_id)
                .or_default()
                .entry(address)
                .or_default()
                .1
                .insert(storage_entry.key, (storage_entry.value, new_storage));
        }

        if TAKE {
            // iterate over local plain state remove all account and all storages.
            for (address, (account, storage)) in local_plain_state.into_iter() {
                // revert account
                if let Some(account) = account {
                    plain_accounts_cursor.seek_exact(address)?;
                    if let Some(account) = account {
                        plain_accounts_cursor.upsert(address, account)?;
                    } else {
                        plain_accounts_cursor.delete_current()?;
                    }
                }
                // revert storages
                for (storage_key, storage_value) in storage.into_iter() {
                    let storage_entry = StorageEntry { key: storage_key, value: storage_value };
                    // delete previous value
                    if plain_storage_cursor
                        .seek_by_key_subkey(address, storage_key)?
                        .filter(|s| s.key == storage_key)
                        .is_some()
                    {
                        plain_storage_cursor.delete_current()?
                    }
                    // insert value if needed
                    if storage_value != U256::ZERO {
                        plain_storage_cursor.insert(address, storage_entry)?;
                    }
                }
            }
        }

        // NOTE: Some storage changesets can be empty,
        // all account changeset have at least beneficiary fee transfer.

        // iterate over block body and create ExecutionResult
        let mut block_exec_results = Vec::new();

        let mut changeset_iter = all_changesets.into_iter();
        let mut block_transition_iter = block_transition.into_iter();
        let mut next_transition_id = from;

        let mut next_changeset = changeset_iter.next().unwrap_or_default();
        // loop break if we are at the end of the blocks.
        for (_, block_body) in block_bodies.into_iter() {
            let mut block_exec_res = ExecutionResult::default();
            for _ in 0..block_body.tx_count {
                // only if next_changeset
                let changeset = if next_transition_id == next_changeset.0 {
                    let changeset = next_changeset
                        .1
                        .into_iter()
                        .map(|(address, (account, storage))| {
                            (
                                address,
                                AccountChangeSet {
                                    account,
                                    storage: storage
                                        .into_iter()
                                        .map(|(key, val)| (U256::from_be_bytes(key.0), val))
                                        .collect(),
                                    wipe_storage: false, /* it is always false as all storage
                                                          * changesets for selfdestruct are
                                                          * already accounted. */
                                },
                            )
                        })
                        .collect();
                    next_changeset = changeset_iter.next().unwrap_or_default();
                    changeset
                } else {
                    BTreeMap::new()
                };

                next_transition_id += 1;
                block_exec_res.tx_changesets.push(TransactionChangeSet {
                    receipt: Receipt::default(), /* TODO(receipt) when they are saved, load them
                                                  * from db */
                    changeset,
                    new_bytecodes: Default::default(), /* TODO(bytecode), bytecode is not cleared
                                                        * so it is same sa previous. */
                });
            }

            let Some((_,block_transition)) = block_transition_iter.next() else { break};
            // if block transition points to 1+next transition id it means that there is block
            // changeset.
            if block_transition == next_transition_id + 1 {
                // assert last_transition_id == block_transition
                if next_transition_id == next_changeset.0 {
                    // take block changeset
                    block_exec_res.block_changesets = next_changeset
                        .1
                        .into_iter()
                        .map(|(address, (account, _))| (address, account))
                        .collect();
                    next_changeset = changeset_iter.next().unwrap_or_default();
                }
                next_transition_id += 1;
            }
            block_exec_results.push(block_exec_res)
        }
        Ok(block_exec_results)
    }

    /// Return range of blocks and its execution result
    pub fn get_take_block_and_execution_range<const TAKE: bool>(
        &self,
        chain_spec: &ChainSpec,
        range: impl RangeBounds<BlockNumber> + Clone,
    ) -> Result<Vec<(SealedBlockWithSenders, ExecutionResult)>, TransactionError> {
        if TAKE {
            let (from_transition, parent_number, parent_state_root) = match range.start_bound() {
                Bound::Included(n) => {
                    let parent_number = n.saturating_sub(1);
                    let transition = self.get_block_transition(parent_number)?;
                    let parent = self.get_header(parent_number)?;
                    (transition, parent_number, parent.state_root)
                }
                Bound::Excluded(n) => {
                    let transition = self.get_block_transition(*n)?;
                    let parent = self.get_header(*n)?;
                    (transition, *n, parent.state_root)
                }
                Bound::Unbounded => (0, 0, EMPTY_ROOT),
            };
            let to_transition = match range.end_bound() {
                Bound::Included(n) => self.get_block_transition(*n)?,
                Bound::Excluded(n) => self.get_block_transition(n.saturating_sub(1))?,
                Bound::Unbounded => TransitionId::MAX,
            };

            let transition_range = from_transition..to_transition;
            let zero = Address::zero();
            let transition_storage_range =
                (from_transition, zero).into()..(to_transition, zero).into();

            self.unwind_account_hashing(transition_range.clone())?;
            self.unwind_account_history_indices(transition_range.clone())?;
            self.unwind_storage_hashing(transition_storage_range.clone())?;
            self.unwind_storage_history_indices(transition_storage_range)?;

            // merkle tree
            let new_state_root;
            {
                let (tip_number, _) =
                    self.cursor_read::<tables::CanonicalHeaders>()?.last()?.unwrap_or_default();
                let current_root = self.get_header(tip_number)?.state_root;
                let mut loader = DBTrieLoader::new(self.deref());
                new_state_root =
                    loader.update_root(current_root, transition_range).and_then(|e| e.root())?;
            }
            // state root should be always correct as we are reverting state.
            // but for sake of double verification we will check it again.
            if new_state_root != parent_state_root {
                let parent_hash = self.get_block_hash(parent_number)?;
                return Err(TransactionError::StateTrieRootMismatch {
                    got: new_state_root,
                    expected: parent_state_root,
                    block_number: parent_number,
                    block_hash: parent_hash,
                })
            }
        }
        // get blocks
        let blocks = self.get_take_block_range::<TAKE>(chain_spec, range.clone())?;
        // get execution res
        let execution_res = self.get_take_block_execution_result_range::<TAKE>(range.clone())?;
        // combine them
        let blocks_with_exec_result: Vec<_> =
            blocks.into_iter().zip(execution_res.into_iter()).collect();

        // remove block bodies it is needed for both get block range and get block execution results
        // that is why it is deleted afterwards.
        if TAKE {
            // rm block bodies
            self.get_or_take::<tables::BlockBodies, TAKE>(range)?;
        }

        // return them
        Ok(blocks_with_exec_result)
    }

    /// Update all pipeline sync stage progress.
    pub fn update_pipeline_stages(
        &self,
        block_number: BlockNumber,
    ) -> Result<(), TransactionError> {
        // iterate over
        let mut cursor = self.cursor_write::<tables::SyncStage>()?;
        while let Some((stage_name, _)) = cursor.next()? {
            cursor.upsert(stage_name, block_number)?
        }

        Ok(())
    }

    /// Iterate over account changesets and return all account address that were changed.
    pub fn get_addresses_and_keys_of_changed_storages(
        &self,
        from: TransitionId,
        to: TransitionId,
    ) -> Result<BTreeMap<Address, BTreeSet<H256>>, TransactionError> {
        Ok(self
            .cursor_read::<tables::StorageChangeSet>()?
            .walk_range(
                TransitionIdAddress((from, Address::zero()))..
                    TransitionIdAddress((to, Address::zero())),
            )?
            .collect::<Result<Vec<_>, _>>()?
            .into_iter()
            // fold all storages and save its old state so we can remove it from HashedStorage
            // it is needed as it is dup table.
            .fold(
                BTreeMap::new(),
                |mut accounts: BTreeMap<Address, BTreeSet<H256>>,
                 (TransitionIdAddress((_, address)), storage_entry)| {
                    accounts.entry(address).or_default().insert(storage_entry.key);
                    accounts
                },
            ))
    }

    ///  Get plainstate storages
    #[allow(clippy::type_complexity)]
    pub fn get_plainstate_storages(
        &self,
        iter: impl IntoIterator<Item = (Address, impl IntoIterator<Item = H256>)>,
    ) -> Result<Vec<(Address, Vec<(H256, U256)>)>, TransactionError> {
        let mut plain_storage = self.cursor_dup_read::<tables::PlainStorageState>()?;

        iter.into_iter()
            .map(|(address, storage)| {
                storage
                    .into_iter()
                    .map(|key| -> Result<_, TransactionError> {
                        let ret = plain_storage
                            .seek_by_key_subkey(address, key)?
                            .filter(|v| v.key == key)
                            .unwrap_or_default();
                        Ok((key, ret.value))
                    })
                    .collect::<Result<Vec<(_, _)>, _>>()
                    .map(|storage| (address, storage))
            })
            .collect::<Result<Vec<(_, _)>, _>>()
    }

    /// iterate over storages and insert them to hashing table
    pub fn insert_storage_for_hashing(
        &self,
        storages: impl IntoIterator<Item = (Address, impl IntoIterator<Item = (H256, U256)>)>,
    ) -> Result<(), TransactionError> {
        // hash values
        let hashed = storages.into_iter().fold(BTreeMap::new(), |mut map, (address, storage)| {
            let storage = storage.into_iter().fold(BTreeMap::new(), |mut map, (key, value)| {
                map.insert(keccak256(key), value);
                map
            });
            map.insert(keccak256(address), storage);
            map
        });

        let mut hashed_storage = self.cursor_dup_write::<tables::HashedStorage>()?;
        // Hash the address and key and apply them to HashedStorage (if Storage is None
        // just remove it);
        hashed.into_iter().try_for_each(|(hashed_address, storage)| {
            storage.into_iter().try_for_each(|(key, value)| -> Result<(), TransactionError> {
                if hashed_storage
                    .seek_by_key_subkey(hashed_address, key)?
                    .filter(|entry| entry.key == key)
                    .is_some()
                {
                    hashed_storage.delete_current()?;
                }

                if value != U256::ZERO {
                    hashed_storage.upsert(hashed_address, StorageEntry { key, value })?;
                }
                Ok(())
            })
        })?;
        Ok(())
    }

    /// Iterate over account changesets and return all account address that were changed.
    pub fn get_addresses_of_changed_accounts(
        &self,
        from: TransitionId,
        to: TransitionId,
    ) -> Result<BTreeSet<Address>, TransactionError> {
        Ok(self
            .cursor_read::<tables::AccountChangeSet>()?
            .walk_range(from..to)?
            .collect::<Result<Vec<_>, _>>()?
            .into_iter()
            // fold all account to one set of changed accounts
            .fold(BTreeSet::new(), |mut accounts: BTreeSet<Address>, (_, account_before)| {
                accounts.insert(account_before.address);
                accounts
            }))
    }

    /// Get plainstate account from iterator
    pub fn get_plainstate_accounts(
        &self,
        iter: impl IntoIterator<Item = Address>,
    ) -> Result<Vec<(Address, Option<Account>)>, TransactionError> {
        let mut plain_accounts = self.cursor_read::<tables::PlainAccountState>()?;
        Ok(iter
            .into_iter()
            .map(|address| plain_accounts.seek_exact(address).map(|a| (address, a.map(|(_, v)| v))))
            .collect::<Result<Vec<_>, _>>()?)
    }

    /// iterate over accounts and insert them to hashing table
    pub fn insert_account_for_hashing(
        &self,
        accounts: impl IntoIterator<Item = (Address, Option<Account>)>,
    ) -> Result<(), TransactionError> {
        let mut hashed_accounts = self.cursor_write::<tables::HashedAccount>()?;

        let hashes_accounts = accounts.into_iter().fold(
            BTreeMap::new(),
            |mut map: BTreeMap<H256, Option<Account>>, (address, account)| {
                map.insert(keccak256(address), account);
                map
            },
        );

        hashes_accounts.into_iter().try_for_each(
            |(hashed_address, account)| -> Result<(), TransactionError> {
                if let Some(account) = account {
                    hashed_accounts.upsert(hashed_address, account)?
                } else if hashed_accounts.seek_exact(hashed_address)?.is_some() {
                    hashed_accounts.delete_current()?;
                }
                Ok(())
            },
        )?;
        Ok(())
    }

    /// Get all transaction ids where account got changed.
    pub fn get_storage_transition_ids_from_changeset(
        &self,
        from: TransitionId,
        to: TransitionId,
    ) -> Result<BTreeMap<(Address, H256), Vec<u64>>, TransactionError> {
        let storage_changeset = self
            .cursor_read::<tables::StorageChangeSet>()?
            .walk(Some((from, Address::zero()).into()))?
            .take_while(|res| res.as_ref().map(|(k, _)| k.transition_id() < to).unwrap_or_default())
            .collect::<Result<Vec<_>, _>>()?;

        // fold all storages to one set of changes
        let storage_changeset_lists = storage_changeset.into_iter().fold(
            BTreeMap::new(),
            |mut storages: BTreeMap<(Address, H256), Vec<u64>>, (index, storage)| {
                storages
                    .entry((index.address(), storage.key))
                    .or_default()
                    .push(index.transition_id());
                storages
            },
        );

        Ok(storage_changeset_lists)
    }

    /// Get all transaction ids where account got changed.
    pub fn get_account_transition_ids_from_changeset(
        &self,
        from: TransitionId,
        to: TransitionId,
    ) -> Result<BTreeMap<Address, Vec<u64>>, TransactionError> {
        let account_changesets = self
            .cursor_read::<tables::AccountChangeSet>()?
            .walk(Some(from))?
            .take_while(|res| res.as_ref().map(|(k, _)| *k < to).unwrap_or_default())
            .collect::<Result<Vec<_>, _>>()?;

        let account_transtions = account_changesets
            .into_iter()
            // fold all account to one set of changed accounts
            .fold(
                BTreeMap::new(),
                |mut accounts: BTreeMap<Address, Vec<u64>>, (index, account)| {
                    accounts.entry(account.address).or_default().push(index);
                    accounts
                },
            );

        Ok(account_transtions)
    }

    /// Insert storage change index to database. Used inside StorageHistoryIndex stage
    pub fn insert_storage_history_index(
        &self,
        storage_transitions: BTreeMap<(Address, H256), Vec<u64>>,
    ) -> Result<(), TransactionError> {
        for ((address, storage_key), mut indices) in storage_transitions {
            let mut last_shard = self.take_last_storage_shard(address, storage_key)?;
            last_shard.append(&mut indices);

            // chunk indices and insert them in shards of N size.
            let mut chunks = last_shard
                .iter()
                .chunks(storage_sharded_key::NUM_OF_INDICES_IN_SHARD)
                .into_iter()
                .map(|chunks| chunks.map(|i| *i as usize).collect::<Vec<usize>>())
                .collect::<Vec<_>>();
            let last_chunk = chunks.pop();

            // chunk indices and insert them in shards of N size.
            chunks.into_iter().try_for_each(|list| {
                self.put::<tables::StorageHistory>(
                    StorageShardedKey::new(
                        address,
                        storage_key,
                        *list.last().expect("Chuck does not return empty list") as TransitionId,
                    ),
                    TransitionList::new(list).expect("Indices are presorted and not empty"),
                )
            })?;
            // Insert last list with u64::MAX
            if let Some(last_list) = last_chunk {
                self.put::<tables::StorageHistory>(
                    StorageShardedKey::new(address, storage_key, u64::MAX),
                    TransitionList::new(last_list).expect("Indices are presorted and not empty"),
                )?;
            }
        }
        Ok(())
    }

    /// Insert account change index to database. Used inside AccountHistoryIndex stage
    pub fn insert_account_history_index(
        &self,
        account_transitions: BTreeMap<Address, Vec<u64>>,
    ) -> Result<(), TransactionError> {
        // insert indexes to AccountHistory.
        for (address, mut indices) in account_transitions {
            let mut last_shard = self.take_last_account_shard(address)?;
            last_shard.append(&mut indices);
            // chunk indices and insert them in shards of N size.
            let mut chunks = last_shard
                .iter()
                .chunks(sharded_key::NUM_OF_INDICES_IN_SHARD)
                .into_iter()
                .map(|chunks| chunks.map(|i| *i as usize).collect::<Vec<usize>>())
                .collect::<Vec<_>>();
            let last_chunk = chunks.pop();

            chunks.into_iter().try_for_each(|list| {
                self.put::<tables::AccountHistory>(
                    ShardedKey::new(
                        address,
                        *list.last().expect("Chuck does not return empty list") as TransitionId,
                    ),
                    TransitionList::new(list).expect("Indices are presorted and not empty"),
                )
            })?;
            // Insert last list with u64::MAX
            if let Some(last_list) = last_chunk {
                self.put::<tables::AccountHistory>(
                    ShardedKey::new(address, u64::MAX),
                    TransitionList::new(last_list).expect("Indices are presorted and not empty"),
                )?
            }
        }
        Ok(())
    }
<<<<<<< HEAD
=======

    /// Used inside execution stage to commit created account storage changesets for transaction or
    /// block state change.
    pub fn insert_execution_result(
        &self,
        changesets: Vec<ExecutionResult>,
        chain_spec: &ChainSpec,
        parent_block_number: u64,
    ) -> Result<(), TransactionError> {
        // Get last tx count so that we can know amount of transaction in the block.
        let mut current_transition_id = self
            .get::<tables::BlockTransitionIndex>(parent_block_number)?
            .ok_or(ProviderError::BlockTransition { block_number: parent_block_number })?;

        info!(target: "sync::stages::execution", current_transition_id, blocks = changesets.len(), "Inserting execution results");

        // apply changes to plain database.
        let mut block_number = parent_block_number;
        for results in changesets.into_iter() {
            block_number += 1;
            let spurious_dragon_active =
                chain_spec.fork(Hardfork::SpuriousDragon).active_at_block(block_number);
            // insert state change set
            for result in results.tx_changesets.into_iter() {
                for (address, account_change_set) in result.changeset.into_iter() {
                    let AccountChangeSet { account, wipe_storage, storage } = account_change_set;
                    // apply account change to db. Updates AccountChangeSet and PlainAccountState
                    // tables.
                    trace!(target: "sync::stages::execution", ?address, current_transition_id, ?account, wipe_storage, "Applying account changeset");
                    account.apply_to_db(
                        &**self,
                        address,
                        current_transition_id,
                        spurious_dragon_active,
                    )?;

                    let storage_id = TransitionIdAddress((current_transition_id, address));

                    // cast key to H256 and trace the change
                    let storage = storage
                                .into_iter()
                                .map(|(key, (old_value,new_value))| {
                                    let hkey = H256(key.to_be_bytes());
                                    trace!(target: "sync::stages::execution", ?address, current_transition_id, ?hkey, ?old_value, ?new_value, "Applying storage changeset");
                                    (hkey, old_value,new_value)
                                })
                                .collect::<Vec<_>>();

                    let mut cursor_storage_changeset =
                        self.cursor_write::<tables::StorageChangeSet>()?;
                    cursor_storage_changeset.seek_exact(storage_id)?;

                    if wipe_storage {
                        // iterate over storage and save them before entry is deleted.
                        self.cursor_read::<tables::PlainStorageState>()?
                            .walk(Some(address))?
                            .take_while(|res| {
                                res.as_ref().map(|(k, _)| *k == address).unwrap_or_default()
                            })
                            .try_for_each(|entry| {
                                let (_, old_value) = entry?;
                                cursor_storage_changeset.append(storage_id, old_value)
                            })?;

                        // delete all entries
                        self.delete::<tables::PlainStorageState>(address, None)?;

                        // insert storage changeset
                        for (key, _, new_value) in storage {
                            // old values are already cleared.
                            if new_value != U256::ZERO {
                                self.put::<tables::PlainStorageState>(
                                    address,
                                    StorageEntry { key, value: new_value },
                                )?;
                            }
                        }
                    } else {
                        // insert storage changeset
                        for (key, old_value, new_value) in storage {
                            let old_entry = StorageEntry { key, value: old_value };
                            let new_entry = StorageEntry { key, value: new_value };
                            // insert into StorageChangeSet
                            cursor_storage_changeset.append(storage_id, old_entry)?;

                            // Always delete old value as duplicate table, put will not override it
                            self.delete::<tables::PlainStorageState>(address, Some(old_entry))?;
                            if new_value != U256::ZERO {
                                self.put::<tables::PlainStorageState>(address, new_entry)?;
                            }
                        }
                    }
                }
                // insert bytecode
                for (hash, bytecode) in result.new_bytecodes.into_iter() {
                    // make different types of bytecode. Checked and maybe even analyzed (needs to
                    // be packed). Currently save only raw bytes.
                    let bytes = bytecode.bytes();
                    trace!(target: "sync::stages::execution", ?hash, ?bytes, len = bytes.len(), "Inserting bytecode");
                    self.put::<tables::Bytecodes>(hash, Bytecode(bytecode))?;
                    // NOTE: bytecode bytes are not inserted in change set and can be found in
                    // separate table
                }
                current_transition_id += 1;
            }

            let have_block_changeset = !results.block_changesets.is_empty();

            // If there are any post block changes, we will add account changesets to db.
            for (address, changeset) in results.block_changesets.into_iter() {
                trace!(target: "sync::stages::execution", ?address, current_transition_id, "Applying block reward");
                changeset.apply_to_db(
                    &**self,
                    address,
                    current_transition_id,
                    spurious_dragon_active,
                )?;
            }

            // Transition is incremeneted every time before Paris hardfork and after
            // Shanghai only if there are Withdrawals in the block. So it is correct to
            // to increment transition id every time there is a block changeset present.
            if have_block_changeset {
                current_transition_id += 1;
            }
        }
        Ok(())
    }

    /// Return full table as Vec
    pub fn table<T: Table>(&self) -> Result<Vec<KeyValue<T>>, DbError>
    where
        T::Key: Default + Ord,
    {
        self.cursor_read::<T>()?.walk(Some(T::Key::default()))?.collect::<Result<Vec<_>, DbError>>()
    }
}

/// Unwind all history shards. For boundary shard, remove it from database and
/// return last part of shard with still valid items. If all full shard were removed, return list
/// would be empty.
fn unwind_account_history_shards<DB: Database>(
    cursor: &mut <<DB as DatabaseGAT<'_>>::TXMut as DbTxMutGAT<'_>>::CursorMut<
        tables::AccountHistory,
    >,
    address: Address,
    transition_id: TransitionId,
) -> Result<Vec<usize>, TransactionError> {
    let mut item = cursor.seek_exact(ShardedKey::new(address, u64::MAX))?;

    while let Some((sharded_key, list)) = item {
        // there is no more shard for address
        if sharded_key.key != address {
            break
        }
        cursor.delete_current()?;
        // check first item and if it is more and eq than `transition_id` delete current
        // item.
        let first = list.iter(0).next().expect("List can't empty");
        if first >= transition_id as usize {
            item = cursor.prev()?;
            continue
        } else if transition_id <= sharded_key.highest_transition_id {
            // if first element is in scope whole list would be removed.
            // so at least this first element is present.
            return Ok(list.iter(0).take_while(|i| *i < transition_id as usize).collect::<Vec<_>>())
        } else {
            let new_list = list.iter(0).collect::<Vec<_>>();
            return Ok(new_list)
        }
    }
    Ok(Vec::new())
}

/// Unwind all history shards. For boundary shard, remove it from database and
/// return last part of shard with still valid items. If all full shard were removed, return list
/// would be empty but this does not mean that there is none shard left but that there is no
/// splitted shards.
fn unwind_storage_history_shards<DB: Database>(
    cursor: &mut <<DB as DatabaseGAT<'_>>::TXMut as DbTxMutGAT<'_>>::CursorMut<
        tables::StorageHistory,
    >,
    address: Address,
    storage_key: H256,
    transition_id: TransitionId,
) -> Result<Vec<usize>, TransactionError> {
    let mut item = cursor.seek_exact(StorageShardedKey::new(address, storage_key, u64::MAX))?;

    while let Some((storage_sharded_key, list)) = item {
        // there is no more shard for address
        if storage_sharded_key.address != address ||
            storage_sharded_key.sharded_key.key != storage_key
        {
            // there is no more shard for address and storage_key.
            break
        }
        cursor.delete_current()?;
        // check first item and if it is more and eq than `transition_id` delete current
        // item.
        let first = list.iter(0).next().expect("List can't empty");
        if first >= transition_id as usize {
            item = cursor.prev()?;
            continue
        } else if transition_id <= storage_sharded_key.sharded_key.highest_transition_id {
            // if first element is in scope whole list would be removed.
            // so at least this first element is present.
            return Ok(list.iter(0).take_while(|i| *i < transition_id as usize).collect::<Vec<_>>())
        } else {
            return Ok(list.iter(0).collect::<Vec<_>>())
        }
    }
    Ok(Vec::new())
>>>>>>> 237fd5ce
}

/// An error that can occur when using the transaction container
#[derive(Debug, thiserror::Error)]
pub enum TransactionError {
    /// The transaction encountered a database error.
    #[error("Database error: {0}")]
    Database(#[from] DbError),
    /// The transaction encountered a database integrity error.
    #[error("A database integrity error occurred: {0}")]
    DatabaseIntegrity(#[from] ProviderError),
    /// The transaction encountered merkle trie error.
    #[error("Merkle trie calculation error: {0}")]
    MerkleTrie(#[from] TrieError),
    /// Root mismatch
    #[error("Merkle trie root mismatch on block: #{block_number:?} {block_hash:?}. got: {got:?} expected:{expected:?}")]
    StateTrieRootMismatch {
        /// Expected root
        expected: H256,
        /// Calculated root
        got: H256,
        /// Block number
        block_number: BlockNumber,
        /// Block hash
        block_hash: BlockHash,
    },
}

#[cfg(test)]
mod test {
    use crate::{insert_canonical_block, test_utils::blocks::*, Transaction};
    use reth_db::{mdbx::test_utils::create_test_rw_db, tables, transaction::DbTxMut};
    use reth_primitives::{proofs::EMPTY_ROOT, ChainSpecBuilder, MAINNET};
    use std::ops::DerefMut;

    #[test]
    fn insert_get_take() {
        let db = create_test_rw_db();

        // setup
        let mut tx = Transaction::new(db.as_ref()).unwrap();
        let chain_spec = ChainSpecBuilder::default()
            .chain(MAINNET.chain)
            .genesis(MAINNET.genesis.clone())
            .shanghai_activated()
            .build();

        let data = BlockChainTestData::default();
        let genesis = data.genesis.clone();
        let (block1, exec_res1) = data.blocks[0].clone();
        let (block2, exec_res2) = data.blocks[1].clone();

        insert_canonical_block(tx.deref_mut(), data.genesis.clone(), None, false).unwrap();

        tx.put::<tables::AccountsTrie>(EMPTY_ROOT, vec![0x80]).unwrap();
        assert_genesis_block(&tx, data.genesis.clone());

        tx.insert_block(block1.clone(), &chain_spec, exec_res1.clone()).unwrap();

        // get one block
        let get = tx.get_block_and_execution_range(&chain_spec, 1..=1).unwrap();
        assert_eq!(get, vec![(block1.clone(), exec_res1.clone())]);

        // take one block
        let take = tx.take_block_and_execution_range(&chain_spec, 1..=1).unwrap();
        assert_eq!(take, vec![(block1.clone(), exec_res1.clone())]);
        assert_genesis_block(&tx, genesis.clone());

        tx.insert_block(block1.clone(), &chain_spec, exec_res1.clone()).unwrap();
        tx.insert_block(block2.clone(), &chain_spec, exec_res2.clone()).unwrap();

        // get second block
        let get = tx.get_block_and_execution_range(&chain_spec, 2..=2).unwrap();
        assert_eq!(get, vec![(block2.clone(), exec_res2.clone())]);

        // get two blocks
        let get = tx.get_block_and_execution_range(&chain_spec, 1..=2).unwrap();
        assert_eq!(
            get,
            vec![(block1.clone(), exec_res1.clone()), (block2.clone(), exec_res2.clone())]
        );

        // take two blocks
        let get = tx.take_block_and_execution_range(&chain_spec, 1..=2).unwrap();
        assert_eq!(
            get,
            vec![(block1.clone(), exec_res1.clone()), (block2.clone(), exec_res2.clone())]
        );

        // assert genesis state
        assert_genesis_block(&tx, genesis);
    }
}<|MERGE_RESOLUTION|>--- conflicted
+++ resolved
@@ -15,14 +15,9 @@
 };
 use reth_interfaces::{db::Error as DbError, provider::ProviderError};
 use reth_primitives::{
-<<<<<<< HEAD
-    keccak256, Account, Address, BlockHash, BlockNumber, Header, SealedBlock, StorageEntry,
-    TransitionId, TxNumber, H256, U256,
-=======
-    keccak256, proofs::EMPTY_ROOT, Account, Address, BlockHash, BlockNumber, Bytecode, ChainSpec,
-    Hardfork, Header, Receipt, SealedBlock, SealedBlockWithSenders, StorageEntry,
+    keccak256, proofs::EMPTY_ROOT, Account, Address, BlockHash, BlockNumber, ChainSpec, Hardfork,
+    Header, Receipt, SealedBlock, SealedBlockWithSenders, StorageEntry,
     TransactionSignedEcRecovered, TransitionId, TxNumber, H256, U256,
->>>>>>> 237fd5ce
 };
 use std::{
     collections::{btree_map::Entry, BTreeMap, BTreeSet},
@@ -31,7 +26,10 @@
 };
 
 use crate::{
-    execution_result::{AccountInfoChangeSet, TransactionChangeSet},
+    // TODO: Figure out how to deduplicate these with the post-state types
+    execution_result::{
+        AccountChangeSet, AccountInfoChangeSet, ExecutionResult, TransactionChangeSet,
+    },
     insert_canonical_block,
     trie::{DBTrieLoader, TrieError},
 };
@@ -523,14 +521,9 @@
     /// This is atomic operation and transaction will do one commit at the end of the function.
     pub fn insert_block(
         &mut self,
-<<<<<<< HEAD
-        block: &SealedBlock,
-        changeset: PostState,
-=======
         block: SealedBlockWithSenders,
-        chain_spec: &ChainSpec,
-        changeset: ExecutionResult,
->>>>>>> 237fd5ce
+        _chain_spec: &ChainSpec,
+        _changeset: ExecutionResult,
     ) -> Result<(), TransactionError> {
         // Header, Body, SenderRecovery, TD, TxLookup stages
         let (block, senders) = block.into_components();
@@ -542,10 +535,11 @@
         let (from, to) =
             insert_canonical_block(self.deref_mut(), block, Some(senders), false).unwrap();
 
-        // execution stage
-        {
-            changeset.write_to_db(&**self, self.get_block_transition(parent_block_number)?)?;
-        }
+        // TODO: Convert this to use `changeset`
+        // // execution stage
+        // {
+        //     changeset.write_to_db(&**self, self.get_block_transition(parent_block_number)?)?;
+        // }
 
         // storage hashing stage
         {
@@ -1349,136 +1343,6 @@
         }
         Ok(())
     }
-<<<<<<< HEAD
-=======
-
-    /// Used inside execution stage to commit created account storage changesets for transaction or
-    /// block state change.
-    pub fn insert_execution_result(
-        &self,
-        changesets: Vec<ExecutionResult>,
-        chain_spec: &ChainSpec,
-        parent_block_number: u64,
-    ) -> Result<(), TransactionError> {
-        // Get last tx count so that we can know amount of transaction in the block.
-        let mut current_transition_id = self
-            .get::<tables::BlockTransitionIndex>(parent_block_number)?
-            .ok_or(ProviderError::BlockTransition { block_number: parent_block_number })?;
-
-        info!(target: "sync::stages::execution", current_transition_id, blocks = changesets.len(), "Inserting execution results");
-
-        // apply changes to plain database.
-        let mut block_number = parent_block_number;
-        for results in changesets.into_iter() {
-            block_number += 1;
-            let spurious_dragon_active =
-                chain_spec.fork(Hardfork::SpuriousDragon).active_at_block(block_number);
-            // insert state change set
-            for result in results.tx_changesets.into_iter() {
-                for (address, account_change_set) in result.changeset.into_iter() {
-                    let AccountChangeSet { account, wipe_storage, storage } = account_change_set;
-                    // apply account change to db. Updates AccountChangeSet and PlainAccountState
-                    // tables.
-                    trace!(target: "sync::stages::execution", ?address, current_transition_id, ?account, wipe_storage, "Applying account changeset");
-                    account.apply_to_db(
-                        &**self,
-                        address,
-                        current_transition_id,
-                        spurious_dragon_active,
-                    )?;
-
-                    let storage_id = TransitionIdAddress((current_transition_id, address));
-
-                    // cast key to H256 and trace the change
-                    let storage = storage
-                                .into_iter()
-                                .map(|(key, (old_value,new_value))| {
-                                    let hkey = H256(key.to_be_bytes());
-                                    trace!(target: "sync::stages::execution", ?address, current_transition_id, ?hkey, ?old_value, ?new_value, "Applying storage changeset");
-                                    (hkey, old_value,new_value)
-                                })
-                                .collect::<Vec<_>>();
-
-                    let mut cursor_storage_changeset =
-                        self.cursor_write::<tables::StorageChangeSet>()?;
-                    cursor_storage_changeset.seek_exact(storage_id)?;
-
-                    if wipe_storage {
-                        // iterate over storage and save them before entry is deleted.
-                        self.cursor_read::<tables::PlainStorageState>()?
-                            .walk(Some(address))?
-                            .take_while(|res| {
-                                res.as_ref().map(|(k, _)| *k == address).unwrap_or_default()
-                            })
-                            .try_for_each(|entry| {
-                                let (_, old_value) = entry?;
-                                cursor_storage_changeset.append(storage_id, old_value)
-                            })?;
-
-                        // delete all entries
-                        self.delete::<tables::PlainStorageState>(address, None)?;
-
-                        // insert storage changeset
-                        for (key, _, new_value) in storage {
-                            // old values are already cleared.
-                            if new_value != U256::ZERO {
-                                self.put::<tables::PlainStorageState>(
-                                    address,
-                                    StorageEntry { key, value: new_value },
-                                )?;
-                            }
-                        }
-                    } else {
-                        // insert storage changeset
-                        for (key, old_value, new_value) in storage {
-                            let old_entry = StorageEntry { key, value: old_value };
-                            let new_entry = StorageEntry { key, value: new_value };
-                            // insert into StorageChangeSet
-                            cursor_storage_changeset.append(storage_id, old_entry)?;
-
-                            // Always delete old value as duplicate table, put will not override it
-                            self.delete::<tables::PlainStorageState>(address, Some(old_entry))?;
-                            if new_value != U256::ZERO {
-                                self.put::<tables::PlainStorageState>(address, new_entry)?;
-                            }
-                        }
-                    }
-                }
-                // insert bytecode
-                for (hash, bytecode) in result.new_bytecodes.into_iter() {
-                    // make different types of bytecode. Checked and maybe even analyzed (needs to
-                    // be packed). Currently save only raw bytes.
-                    let bytes = bytecode.bytes();
-                    trace!(target: "sync::stages::execution", ?hash, ?bytes, len = bytes.len(), "Inserting bytecode");
-                    self.put::<tables::Bytecodes>(hash, Bytecode(bytecode))?;
-                    // NOTE: bytecode bytes are not inserted in change set and can be found in
-                    // separate table
-                }
-                current_transition_id += 1;
-            }
-
-            let have_block_changeset = !results.block_changesets.is_empty();
-
-            // If there are any post block changes, we will add account changesets to db.
-            for (address, changeset) in results.block_changesets.into_iter() {
-                trace!(target: "sync::stages::execution", ?address, current_transition_id, "Applying block reward");
-                changeset.apply_to_db(
-                    &**self,
-                    address,
-                    current_transition_id,
-                    spurious_dragon_active,
-                )?;
-            }
-
-            // Transition is incremeneted every time before Paris hardfork and after
-            // Shanghai only if there are Withdrawals in the block. So it is correct to
-            // to increment transition id every time there is a block changeset present.
-            if have_block_changeset {
-                current_transition_id += 1;
-            }
-        }
-        Ok(())
-    }
 
     /// Return full table as Vec
     pub fn table<T: Table>(&self) -> Result<Vec<KeyValue<T>>, DbError>
@@ -1563,7 +1427,6 @@
         }
     }
     Ok(Vec::new())
->>>>>>> 237fd5ce
 }
 
 /// An error that can occur when using the transaction container
