use crate::{
    insert_canonical_block,
    post_state::{PostState, StorageChangeset},
};
use itertools::{izip, Itertools};
use reth_db::{
    common::KeyValue,
    cursor::{DbCursorRO, DbCursorRW, DbDupCursorRO},
    database::{Database, DatabaseGAT},
    models::{
        sharded_key,
        storage_sharded_key::{self, StorageShardedKey},
        AccountBeforeTx, BlockNumberAddress, ShardedKey, StoredBlockBodyIndices,
    },
    table::Table,
    tables,
    transaction::{DbTx, DbTxMut, DbTxMutGAT},
    BlockNumberList,
};
use reth_interfaces::{db::Error as DbError, provider::ProviderError};
use reth_primitives::{
    keccak256, Account, Address, BlockHash, BlockNumber, ChainSpec, Hardfork, Header, SealedBlock,
    SealedBlockWithSenders, StorageEntry, TransactionSigned, TransactionSignedEcRecovered,
    TxNumber, H256, U256,
};
use reth_trie::{StateRoot, StateRootError};
use std::{
    collections::{btree_map::Entry, BTreeMap, BTreeSet},
    fmt::Debug,
    ops::{Deref, DerefMut, Range, RangeBounds, RangeInclusive},
};

/// A container for any DB transaction that will open a new inner transaction when the current
/// one is committed.
// NOTE: This container is needed since `Transaction::commit` takes `mut self`, so methods in
// the pipeline that just take a reference will not be able to commit their transaction and let
// the pipeline continue. Is there a better way to do this?
//
// TODO: Re-evaluate if this is actually needed, this was introduced as a way to manage the
// lifetime of the `TXMut` and having a nice API for re-opening a new transaction after `commit`
pub struct Transaction<'this, DB: Database> {
    /// A handle to the DB.
    pub(crate) db: &'this DB,
    tx: Option<<DB as DatabaseGAT<'this>>::TXMut>,
}

impl<'a, DB: Database> Debug for Transaction<'a, DB> {
    fn fmt(&self, f: &mut std::fmt::Formatter<'_>) -> std::fmt::Result {
        f.debug_struct("Transaction").finish()
    }
}

impl<'a, DB: Database> Deref for Transaction<'a, DB> {
    type Target = <DB as DatabaseGAT<'a>>::TXMut;

    /// Dereference as the inner transaction.
    ///
    /// # Panics
    ///
    /// Panics if an inner transaction does not exist. This should never be the case unless
    /// [Transaction::close] was called without following up with a call to [Transaction::open].
    fn deref(&self) -> &Self::Target {
        self.tx.as_ref().expect("Tried getting a reference to a non-existent transaction")
    }
}

impl<'a, DB: Database> DerefMut for Transaction<'a, DB> {
    /// Dereference as a mutable reference to the inner transaction.
    ///
    /// # Panics
    ///
    /// Panics if an inner transaction does not exist. This should never be the case unless
    /// [Transaction::close] was called without following up with a call to [Transaction::open].
    fn deref_mut(&mut self) -> &mut Self::Target {
        self.tx.as_mut().expect("Tried getting a mutable reference to a non-existent transaction")
    }
}

impl<'this, DB> Transaction<'this, DB>
where
    DB: Database,
{
    /// Create a new container with the given database handle.
    ///
    /// A new inner transaction will be opened.
    pub fn new(db: &'this DB) -> Result<Self, DbError> {
        Ok(Self { db, tx: Some(db.tx_mut()?) })
    }

    /// Creates a new container with given database and transaction handles.
    pub fn new_raw(db: &'this DB, tx: <DB as DatabaseGAT<'this>>::TXMut) -> Self {
        Self { db, tx: Some(tx) }
    }

    /// Accessor to the internal Database
    pub fn inner(&self) -> &'this DB {
        self.db
    }

    /// Get lastest block number.
    pub fn tip_number(&self) -> Result<u64, DbError> {
        Ok(self.cursor_read::<tables::CanonicalHeaders>()?.last()?.unwrap_or_default().0)
    }

    /// Commit the current inner transaction and open a new one.
    ///
    /// # Panics
    ///
    /// Panics if an inner transaction does not exist. This should never be the case unless
    /// [Transaction::close] was called without following up with a call to [Transaction::open].
    pub fn commit(&mut self) -> Result<bool, DbError> {
        let success = if let Some(tx) = self.tx.take() { tx.commit()? } else { false };
        self.tx = Some(self.db.tx_mut()?);
        Ok(success)
    }

    /// Drops the current inner transaction and open a new one.
    pub fn drop(&mut self) -> Result<(), DbError> {
        if let Some(tx) = self.tx.take() {
            drop(tx);
        }

        self.tx = Some(self.db.tx_mut()?);

        Ok(())
    }

    /// Open a new inner transaction.
    pub fn open(&mut self) -> Result<(), DbError> {
        self.tx = Some(self.db.tx_mut()?);
        Ok(())
    }

    /// Close the current inner transaction.
    pub fn close(&mut self) {
        self.tx.take();
    }

    /// Query [tables::CanonicalHeaders] table for block hash by block number
    pub fn get_block_hash(&self, block_number: BlockNumber) -> Result<BlockHash, TransactionError> {
        let hash = self
            .get::<tables::CanonicalHeaders>(block_number)?
            .ok_or(ProviderError::CanonicalHeader { block_number })?;
        Ok(hash)
    }

    /// Query the block body by number.
    pub fn block_body_indices(
        &self,
        number: BlockNumber,
    ) -> Result<StoredBlockBodyIndices, TransactionError> {
        let body = self
            .get::<tables::BlockBodyIndices>(number)?
            .ok_or(ProviderError::BlockBodyIndices { number })?;
        Ok(body)
    }

    /// Get the next start transaction id and transition for the `block` by looking at the previous
    /// block. Returns Zero/Zero for Genesis.
    pub fn first_block_number(&self, block: BlockNumber) -> Result<TxNumber, TransactionError> {
        if block == 0 {
            return Ok(0)
        }

        let prev_number = block - 1;
        let prev_body = self.block_body_indices(prev_number)?;
        Ok(prev_body.first_tx_num + prev_body.tx_count)
    }

    /// Query the block header by number
    pub fn get_header(&self, number: BlockNumber) -> Result<Header, TransactionError> {
        let header =
            self.get::<tables::Headers>(number)?.ok_or(ProviderError::Header { number })?;
        Ok(header)
    }

    /// Get the total difficulty for a block.
    pub fn get_td(&self, block: BlockNumber) -> Result<U256, TransactionError> {
        let td = self
            .get::<tables::HeaderTD>(block)?
            .ok_or(ProviderError::TotalDifficulty { number: block })?;
        Ok(td.into())
    }

    /// Unwind table by some number key
    #[inline]
    pub fn unwind_table_by_num<T>(&self, num: u64) -> Result<(), DbError>
    where
        DB: Database,
        T: Table<Key = u64>,
    {
        self.unwind_table::<T, _>(num, |key| key)
    }

    /// Unwind the table to a provided block
    ///
    /// Note: Key is not inclusive and specified key would stay in db.
    pub(crate) fn unwind_table<T, F>(&self, key: u64, mut selector: F) -> Result<(), DbError>
    where
        DB: Database,
        T: Table,
        F: FnMut(T::Key) -> u64,
    {
        let mut cursor = self.cursor_write::<T>()?;
        let mut reverse_walker = cursor.walk_back(None)?;

        while let Some(Ok((entry_key, _))) = reverse_walker.next() {
            if selector(entry_key.clone()) <= key {
                break
            }
            self.delete::<T>(entry_key, None)?;
        }
        Ok(())
    }

    /// Unwind a table forward by a [Walker][reth_db::abstraction::cursor::Walker] on another table
    pub fn unwind_table_by_walker<T1, T2>(&self, start_at: T1::Key) -> Result<(), DbError>
    where
        DB: Database,
        T1: Table,
        T2: Table<Key = T1::Value>,
    {
        let mut cursor = self.cursor_write::<T1>()?;
        let mut walker = cursor.walk(Some(start_at))?;
        while let Some((_, value)) = walker.next().transpose()? {
            self.delete::<T2>(value, None)?;
        }
        Ok(())
    }

    /// Load last shard and check if it is full and remove if it is not. If list is empty, last
    /// shard was full or there is no shards at all.
    fn take_last_account_shard(&self, address: Address) -> Result<Vec<u64>, TransactionError> {
        let mut cursor = self.cursor_read::<tables::AccountHistory>()?;
        let last = cursor.seek_exact(ShardedKey::new(address, u64::MAX))?;
        if let Some((shard_key, list)) = last {
            // delete old shard so new one can be inserted.
            self.delete::<tables::AccountHistory>(shard_key, None)?;
            let list = list.iter(0).map(|i| i as u64).collect::<Vec<_>>();
            return Ok(list)
        }
        Ok(Vec::new())
    }

    /// Load last shard and check if it is full and remove if it is not. If list is empty, last
    /// shard was full or there is no shards at all.
    pub fn take_last_storage_shard(
        &self,
        address: Address,
        storage_key: H256,
    ) -> Result<Vec<u64>, TransactionError> {
        let mut cursor = self.cursor_read::<tables::StorageHistory>()?;
        let last = cursor.seek_exact(StorageShardedKey::new(address, storage_key, u64::MAX))?;
        if let Some((storage_shard_key, list)) = last {
            // delete old shard so new one can be inserted.
            self.delete::<tables::StorageHistory>(storage_shard_key, None)?;
            let list = list.iter(0).map(|i| i as u64).collect::<Vec<_>>();
            return Ok(list)
        }
        Ok(Vec::new())
    }
}

/// Stages impl
impl<'this, DB> Transaction<'this, DB>
where
    DB: Database,
{
    /// Get requested blocks transaction with signer
    pub fn get_block_transaction_range(
        &self,
        range: impl RangeBounds<BlockNumber> + Clone,
    ) -> Result<Vec<(BlockNumber, Vec<TransactionSignedEcRecovered>)>, TransactionError> {
        self.get_take_block_transaction_range::<false>(range)
    }

    /// Take requested blocks transaction with signer
    pub fn take_block_transaction_range(
        &self,
        range: impl RangeBounds<BlockNumber> + Clone,
    ) -> Result<Vec<(BlockNumber, Vec<TransactionSignedEcRecovered>)>, TransactionError> {
        self.get_take_block_transaction_range::<true>(range)
    }

    /// Return range of blocks and its execution result
    pub fn get_block_range(
        &self,
        chain_spec: &ChainSpec,
        range: impl RangeBounds<BlockNumber> + Clone,
    ) -> Result<Vec<SealedBlockWithSenders>, TransactionError> {
        self.get_take_block_range::<false>(chain_spec, range)
    }

    /// Return range of blocks and its execution result
    pub fn take_block_range(
        &self,
        chain_spec: &ChainSpec,
        range: impl RangeBounds<BlockNumber> + Clone,
    ) -> Result<Vec<SealedBlockWithSenders>, TransactionError> {
        self.get_take_block_range::<true>(chain_spec, range)
    }

    /// Get range of blocks and its execution result
    pub fn get_block_and_execution_range(
        &self,
        chain_spec: &ChainSpec,
        range: RangeInclusive<BlockNumber>,
    ) -> Result<Vec<(SealedBlockWithSenders, PostState)>, TransactionError> {
        self.get_take_block_and_execution_range::<false>(chain_spec, range)
    }

    /// Take range of blocks and its execution result
    pub fn take_block_and_execution_range(
        &self,
        chain_spec: &ChainSpec,
        range: RangeInclusive<BlockNumber>,
    ) -> Result<Vec<(SealedBlockWithSenders, PostState)>, TransactionError> {
        self.get_take_block_and_execution_range::<true>(chain_spec, range)
    }

    /// Unwind and clear account hashing
    pub fn unwind_account_hashing(
        &self,
        range: RangeInclusive<BlockNumber>,
    ) -> Result<(), TransactionError> {
        let mut hashed_accounts = self.cursor_write::<tables::HashedAccount>()?;

        // Aggregate all transition changesets and and make list of account that have been changed.
        self.cursor_read::<tables::AccountChangeSet>()?
            .walk_range(range)?
            .collect::<Result<Vec<_>, _>>()?
            .into_iter()
            .rev()
            // fold all account to get the old balance/nonces and account that needs to be removed
            .fold(
                BTreeMap::new(),
                |mut accounts: BTreeMap<Address, Option<Account>>, (_, account_before)| {
                    accounts.insert(account_before.address, account_before.info);
                    accounts
                },
            )
            .into_iter()
            // hash addresses and collect it inside sorted BTreeMap.
            // We are doing keccak only once per address.
            .map(|(address, account)| (keccak256(address), account))
            .collect::<BTreeMap<_, _>>()
            .into_iter()
            // Apply values to HashedState (if Account is None remove it);
            .try_for_each(|(hashed_address, account)| -> Result<(), TransactionError> {
                if let Some(account) = account {
                    hashed_accounts.upsert(hashed_address, account)?;
                } else if hashed_accounts.seek_exact(hashed_address)?.is_some() {
                    hashed_accounts.delete_current()?;
                }
                Ok(())
            })?;
        Ok(())
    }

    /// Unwind and clear storage hashing
    pub fn unwind_storage_hashing(
        &self,
        range: Range<BlockNumberAddress>,
    ) -> Result<(), TransactionError> {
        let mut hashed_storage = self.cursor_dup_write::<tables::HashedStorage>()?;

        // Aggregate all transition changesets and make list of accounts that have been changed.
        self.cursor_read::<tables::StorageChangeSet>()?
            .walk_range(range)?
            .collect::<Result<Vec<_>, _>>()?
            .into_iter()
            .rev()
            // fold all account to get the old balance/nonces and account that needs to be removed
            .fold(
                BTreeMap::new(),
                |mut accounts: BTreeMap<(Address, H256), U256>,
                 (BlockNumberAddress((_, address)), storage_entry)| {
                    accounts.insert((address, storage_entry.key), storage_entry.value);
                    accounts
                },
            )
            .into_iter()
            // hash addresses and collect it inside sorted BTreeMap.
            // We are doing keccak only once per address.
            .map(|((address, key), value)| ((keccak256(address), keccak256(key)), value))
            .collect::<BTreeMap<_, _>>()
            .into_iter()
            // Apply values to HashedStorage (if Value is zero just remove it);
            .try_for_each(|((hashed_address, key), value)| -> Result<(), TransactionError> {
                if hashed_storage
                    .seek_by_key_subkey(hashed_address, key)?
                    .filter(|entry| entry.key == key)
                    .is_some()
                {
                    hashed_storage.delete_current()?;
                }

                if value != U256::ZERO {
                    hashed_storage.upsert(hashed_address, StorageEntry { key, value })?;
                }
                Ok(())
            })?;
        Ok(())
    }

    /// Unwind and clear account history indices
    pub fn unwind_account_history_indices(
        &self,
        range: RangeInclusive<BlockNumber>,
    ) -> Result<(), TransactionError> {
        let mut cursor = self.cursor_write::<tables::AccountHistory>()?;

        let account_changeset = self
            .cursor_read::<tables::AccountChangeSet>()?
            .walk_range(range)?
            .collect::<Result<Vec<_>, _>>()?;

        let last_indices = account_changeset
            .into_iter()
            // reverse so we can get lowest transition id where we need to unwind account.
            .rev()
            // fold all account and get last transition index
            .fold(BTreeMap::new(), |mut accounts: BTreeMap<Address, u64>, (index, account)| {
                // we just need address and lowest transition id.
                accounts.insert(account.address, index);
                accounts
            });
        // try to unwind the index
        for (address, rem_index) in last_indices {
            let shard_part = unwind_account_history_shards::<DB>(&mut cursor, address, rem_index)?;

            // check last shard_part, if present, items needs to be reinserted.
            if !shard_part.is_empty() {
                // there are items in list
                self.put::<tables::AccountHistory>(
                    ShardedKey::new(address, u64::MAX),
                    BlockNumberList::new(shard_part)
                        .expect("There is at least one element in list and it is sorted."),
                )?;
            }
        }
        Ok(())
    }

    /// Unwind and clear storage history indices
    pub fn unwind_storage_history_indices(
        &self,
        range: Range<BlockNumberAddress>,
    ) -> Result<(), TransactionError> {
        let mut cursor = self.cursor_write::<tables::StorageHistory>()?;

        let storage_changesets = self
            .cursor_read::<tables::StorageChangeSet>()?
            .walk_range(range)?
            .collect::<Result<Vec<_>, _>>()?;
        let last_indices = storage_changesets
            .into_iter()
            // reverse so we can get lowest transition id where we need to unwind account.
            .rev()
            // fold all storages and get last transition index
            .fold(
                BTreeMap::new(),
                |mut accounts: BTreeMap<(Address, H256), u64>, (index, storage)| {
                    // we just need address and lowest transition id.
                    accounts.insert((index.address(), storage.key), index.block_number());
                    accounts
                },
            );
        for ((address, storage_key), rem_index) in last_indices {
            let shard_part =
                unwind_storage_history_shards::<DB>(&mut cursor, address, storage_key, rem_index)?;

            // check last shard_part, if present, items needs to be reinserted.
            if !shard_part.is_empty() {
                // there are items in list
                self.put::<tables::StorageHistory>(
                    StorageShardedKey::new(address, storage_key, u64::MAX),
                    BlockNumberList::new(shard_part)
                        .expect("There is at least one element in list and it is sorted."),
                )?;
            }
        }
        Ok(())
    }

    /// Append blocks and insert its post state.
    /// This will insert block data to all related tables and will update pipeline progress.
    pub fn append_blocks_with_post_state(
        &mut self,
        blocks: Vec<SealedBlockWithSenders>,
        state: PostState,
    ) -> Result<(), TransactionError> {
        if blocks.is_empty() {
            return Ok(())
        }
        let new_tip = blocks.last().unwrap();
        let new_tip_number = new_tip.number;

        // Write state and changesets to the database
        state.write_to_db(self.deref_mut())?;

        let first_number = blocks.first().unwrap().number;

        let last = blocks.last().unwrap();
        let last_block_number = last.number;
        let last_block_hash = last.hash();
        let expected_state_root = last.state_root;

        // Insert the blocks
        for block in blocks {
            self.insert_block(block)?;
        }

        self.insert_hashes(first_number..=last_block_number, last_block_hash, expected_state_root)?;

        // Update pipeline progress
        self.update_pipeline_stages(new_tip_number)?;

        Ok(())
    }

    /// Insert full block and make it canonical.
    ///
    /// This inserts the block and builds history related indexes. Once all blocks in a chain have
    /// been committed, the state root needs to be inserted separately with
    /// [`Transaction::insert_hashes`].
    ///
    /// # Note
    ///
    /// This assumes that we are using beacon consensus and that the block is post-merge, which
    /// means that the block will have no block reward.
    /// TODO do multi block insertion.
    pub fn insert_block(&mut self, block: SealedBlockWithSenders) -> Result<(), TransactionError> {
        // Header, Body, SenderRecovery, TD, TxLookup stages
        let (block, senders) = block.into_components();
        let range = block.number..=block.number;

        insert_canonical_block(self.deref_mut(), block, Some(senders)).unwrap();

        // account history stage
        {
            let indices = self.get_account_transition_ids_from_changeset(range.clone())?;
            self.insert_account_history_index(indices)?;
        }

        // storage history stage
        {
            let indices = self.get_storage_transition_ids_from_changeset(range)?;
            self.insert_storage_history_index(indices)?;
        }

        Ok(())
    }

    /// Calculate the hashes of all changed accounts and storages, and finally calculate the state
    /// root.
    ///
    /// The chain goes from `fork_block_number + 1` to `current_block_number`, and hashes are
    /// calculated from `from_transition_id` to `to_transition_id`.
    ///
    /// The resulting state root is compared with `expected_state_root`.
    pub fn insert_hashes(
        &mut self,
        range: RangeInclusive<BlockNumber>,
        end_block_hash: H256,
        expected_state_root: H256,
    ) -> Result<(), TransactionError> {
        // storage hashing stage
        {
            let lists = self.get_addresses_and_keys_of_changed_storages(range.clone())?;
            let storages = self.get_plainstate_storages(lists.into_iter())?;
            self.insert_storage_for_hashing(storages.into_iter())?;
        }

        // account hashing stage
        {
            let lists = self.get_addresses_of_changed_accounts(range.clone())?;
            let accounts = self.get_plainstate_accounts(lists.into_iter())?;
            self.insert_account_for_hashing(accounts.into_iter())?;
        }

        // merkle tree
        {
            let (state_root, trie_updates) =
                StateRoot::incremental_root_with_updates(self.deref_mut(), range.clone())?;
            if state_root != expected_state_root {
                return Err(TransactionError::StateTrieRootMismatch {
                    got: state_root,
                    expected: expected_state_root,
                    block_number: *range.end(),
                    block_hash: end_block_hash,
                })
            }
            trie_updates.flush(self.deref_mut())?;
        }
        Ok(())
    }

    /// Return list of entries from table
    ///
    /// If TAKE is true, opened cursor would be write and it would delete all values from db.
    #[inline]
    pub fn get_or_take<T: Table, const TAKE: bool>(
        &self,
        range: impl RangeBounds<T::Key>,
    ) -> Result<Vec<KeyValue<T>>, DbError> {
        if TAKE {
            let mut cursor_write = self.cursor_write::<T>()?;
            let mut walker = cursor_write.walk_range(range)?;
            let mut items = Vec::new();
            while let Some(i) = walker.next().transpose()? {
                walker.delete_current()?;
                items.push(i)
            }
            Ok(items)
        } else {
            self.cursor_read::<T>()?.walk_range(range)?.collect::<Result<Vec<_>, _>>()
        }
    }

    /// Get requested blocks transaction with signer
    fn get_take_block_transaction_range<const TAKE: bool>(
        &self,
        range: impl RangeBounds<BlockNumber> + Clone,
    ) -> Result<Vec<(BlockNumber, Vec<TransactionSignedEcRecovered>)>, TransactionError> {
        // Raad range of block bodies to get all transactions id's of this range.
        let block_bodies = self.get_or_take::<tables::BlockBodyIndices, false>(range)?;

        if block_bodies.is_empty() {
            return Ok(Vec::new())
        }

        // Compute the first and last tx ID in the range
        let first_transaction = block_bodies.first().expect("If we have headers").1.first_tx_num();
        let last_transaction = block_bodies.last().expect("Not empty").1.last_tx_num();

        // If this is the case then all of the blocks in the range are empty
        if last_transaction < first_transaction {
            return Ok(Vec::new())
        }

        // Get transactions and senders
        let transactions = self
            .get_or_take::<tables::Transactions, TAKE>(first_transaction..=last_transaction)?
            .into_iter()
            .map(|(id, tx)| (id, tx.into()))
            .collect::<Vec<(u64, TransactionSigned)>>();

        let senders =
            self.get_or_take::<tables::TxSenders, TAKE>(first_transaction..=last_transaction)?;

        if TAKE {
            // Remove TxHashNumber
            let mut tx_hash_cursor = self.cursor_write::<tables::TxHashNumber>()?;
            for (_, tx) in transactions.iter() {
                if tx_hash_cursor.seek_exact(tx.hash())?.is_some() {
                    tx_hash_cursor.delete_current()?;
                }
            }

            // Remove TransactionBlock index if there are transaction present
            if !transactions.is_empty() {
                let tx_id_range = transactions.first().unwrap().0..=transactions.last().unwrap().0;
                self.get_or_take::<tables::TransactionBlock, TAKE>(tx_id_range)?;
            }
        }

        // Merge transaction into blocks
        let mut block_tx = Vec::with_capacity(block_bodies.len());
        let mut senders = senders.into_iter();
        let mut transactions = transactions.into_iter();
        for (block_number, block_body) in block_bodies {
            let mut one_block_tx = Vec::with_capacity(block_body.tx_count as usize);
            for _ in block_body.tx_num_range() {
                let tx = transactions.next();
                let sender = senders.next();

                let recovered = match (tx, sender) {
                    (Some((tx_id, tx)), Some((sender_tx_id, sender))) => {
                        if tx_id != sender_tx_id {
                            Err(ProviderError::MismatchOfTransactionAndSenderId { tx_id })
                        } else {
                            Ok(TransactionSignedEcRecovered::from_signed_transaction(tx, sender))
                        }
                    }
                    (Some((tx_id, _)), _) | (_, Some((tx_id, _))) => {
                        Err(ProviderError::MismatchOfTransactionAndSenderId { tx_id })
                    }
                    (None, None) => Err(ProviderError::BlockBodyTransactionCount),
                }?;
                one_block_tx.push(recovered)
            }
            block_tx.push((block_number, one_block_tx));
        }

        Ok(block_tx)
    }

    /// Return range of blocks and its execution result
    fn get_take_block_range<const TAKE: bool>(
        &self,
        chain_spec: &ChainSpec,
        range: impl RangeBounds<BlockNumber> + Clone,
    ) -> Result<Vec<SealedBlockWithSenders>, TransactionError> {
        // For block we need Headers, Bodies, Uncles, withdrawals, Transactions, Signers

        let block_headers = self.get_or_take::<tables::Headers, TAKE>(range.clone())?;
        if block_headers.is_empty() {
            return Ok(Vec::new())
        }

        let block_header_hashes =
            self.get_or_take::<tables::CanonicalHeaders, TAKE>(range.clone())?;
        let block_ommers = self.get_or_take::<tables::BlockOmmers, TAKE>(range.clone())?;
        let block_withdrawals =
            self.get_or_take::<tables::BlockWithdrawals, TAKE>(range.clone())?;

        let block_tx = self.get_take_block_transaction_range::<TAKE>(range.clone())?;

        if TAKE {
            // rm HeaderTD
            self.get_or_take::<tables::HeaderTD, TAKE>(range)?;
            // rm HeaderNumbers
            let mut header_number_cursor = self.cursor_write::<tables::HeaderNumbers>()?;
            for (_, hash) in block_header_hashes.iter() {
                if header_number_cursor.seek_exact(*hash)?.is_some() {
                    header_number_cursor.delete_current()?;
                }
            }
        }

        // merge all into block
        let block_header_iter = block_headers.into_iter();
        let block_header_hashes_iter = block_header_hashes.into_iter();
        let block_tx_iter = block_tx.into_iter();

        // Ommers can be empty for some blocks
        let mut block_ommers_iter = block_ommers.into_iter();
        let mut block_withdrawals_iter = block_withdrawals.into_iter();
        let mut block_ommers = block_ommers_iter.next();
        let mut block_withdrawals = block_withdrawals_iter.next();

        let mut blocks = Vec::new();
        for ((main_block_number, header), (_, header_hash), (_, tx)) in izip!(
            block_header_iter.into_iter(),
            block_header_hashes_iter.into_iter(),
            block_tx_iter.into_iter()
        ) {
            let header = header.seal(header_hash);

            let (body, senders) = tx.into_iter().map(|tx| tx.to_components()).unzip();

            // Ommers can be missing
            let mut ommers = Vec::new();
            if let Some((block_number, _)) = block_ommers.as_ref() {
                if *block_number == main_block_number {
                    // Seal ommers as they dont have hash.
                    ommers = block_ommers
                        .take()
                        .unwrap()
                        .1
                        .ommers
                        .into_iter()
                        .map(|h| h.seal_slow())
                        .collect();
                    block_ommers = block_ommers_iter.next();
                }
            };

            // withdrawal can be missing
            let shanghai_is_active =
                chain_spec.fork(Hardfork::Shanghai).active_at_timestamp(header.timestamp);
            let mut withdrawals = Some(Vec::new());
            if shanghai_is_active {
                if let Some((block_number, _)) = block_withdrawals.as_ref() {
                    if *block_number == main_block_number {
                        withdrawals = Some(block_withdrawals.take().unwrap().1.withdrawals);
                        block_withdrawals = block_withdrawals_iter.next();
                    }
                }
            } else {
                withdrawals = None
            }

            blocks.push(SealedBlockWithSenders {
                block: SealedBlock { header, body, ommers, withdrawals },
                senders,
            })
        }

        Ok(blocks)
    }

    /// Traverse over changesets and plain state and recreate the [`PostState`]s for the given range
    /// of blocks.
    ///
    /// 1. Iterate over the [BlockBodyIndices][tables::BlockBodyIndices] table to get all
    /// the transition indices.
    /// 2. Iterate over the [StorageChangeSet][tables::StorageChangeSet] table
    /// and the [AccountChangeSet][tables::AccountChangeSet] tables in reverse order to reconstruct
    /// the changesets.
    ///     - In order to have both the old and new values in the changesets, we also access the
    ///       plain state tables.
    /// 3. While iterating over the changeset tables, if we encounter a new account or storage slot,
    /// we:
    ///     1. Take the old value from the changeset
    ///     2. Take the new value from the plain state
    ///     3. Save the old value to the local state
    /// 4. While iterating over the changeset tables, if we encounter an account/storage slot we
    /// have seen before we:
    ///     1. Take the old value from the changeset
    ///     2. Take the new value from the local state
    ///     3. Set the local state to the value in the changeset
    ///
    /// If `TAKE` is `true`, the local state will be written to the plain state tables.
    /// 5. Get all receipts from table
    fn get_take_block_execution_result_range<const TAKE: bool>(
        &self,
        range: RangeInclusive<BlockNumber>,
    ) -> Result<Vec<PostState>, TransactionError> {
        if range.is_empty() {
            return Ok(Vec::new())
        }

        // We are not removing block meta as it is used to get block transitions.
        let block_bodies = self.get_or_take::<tables::BlockBodyIndices, false>(range.clone())?;

        // get transaction receipts
        let from_transaction_num =
            block_bodies.first().expect("already checked if there are blocks").1.first_tx_num();
        let to_transaction_num =
            block_bodies.last().expect("already checked if there are blocks").1.last_tx_num();
        let receipts =
            self.get_or_take::<tables::Receipts, TAKE>(from_transaction_num..=to_transaction_num)?;

        let storage_range = BlockNumberAddress::range(range.clone());

        let storage_changeset =
            self.get_or_take::<tables::StorageChangeSet, TAKE>(storage_range)?;
        let account_changeset = self.get_or_take::<tables::AccountChangeSet, TAKE>(range)?;

        // iterate previous value and get plain state value to create changeset
        // Double option around Account represent if Account state is know (first option) and
        // account is removed (Second Option)
        type LocalPlainState = BTreeMap<Address, (Option<Option<Account>>, BTreeMap<H256, U256>)>;

        let mut local_plain_state: LocalPlainState = BTreeMap::new();

        // iterate in reverse and get plain state.

        // Bundle execution changeset to its particular transaction and block
        let mut block_states: BTreeMap<BlockNumber, PostState> = BTreeMap::new();

        let mut plain_accounts_cursor = self.cursor_write::<tables::PlainAccountState>()?;
        let mut plain_storage_cursor = self.cursor_dup_write::<tables::PlainStorageState>()?;

        // add account changeset changes
        for (block_number, account_before) in account_changeset.into_iter().rev() {
            let AccountBeforeTx { info: old_info, address } = account_before;
            let new_info = match local_plain_state.entry(address) {
                Entry::Vacant(entry) => {
                    let new_account = plain_accounts_cursor.seek_exact(address)?.map(|kv| kv.1);
                    entry.insert((Some(old_info), BTreeMap::new()));
                    new_account
                }
                Entry::Occupied(mut entry) => {
                    let new_account = std::mem::replace(&mut entry.get_mut().0, Some(old_info));
                    new_account.expect("As we are stacking account first, account would always be Some(Some) or Some(None)")
                }
            };

            let post_state = block_states.entry(block_number).or_default();
            match (old_info, new_info) {
                (Some(old), Some(new)) => {
                    if new != old {
                        post_state.change_account(block_number, address, old, new);
                    } else {
                        unreachable!("Junk data in database: an account changeset did not represent any change");
                    }
                }
                (None, Some(account)) =>  post_state.create_account(block_number, address, account),
                (Some(old), None) =>
                    post_state.destroy_account(block_number, address, old),
                (None, None) => unreachable!("Junk data in database: an account changeset transitioned from no account to no account"),
            };
        }

        // add storage changeset changes
        let mut storage_changes: BTreeMap<BlockNumberAddress, StorageChangeset> = BTreeMap::new();
        for (block_and_address, storage_entry) in storage_changeset.into_iter().rev() {
            let BlockNumberAddress((_, address)) = block_and_address;
            let new_storage =
                match local_plain_state.entry(address).or_default().1.entry(storage_entry.key) {
                    Entry::Vacant(entry) => {
                        let new_storage = plain_storage_cursor
                            .seek_by_key_subkey(address, storage_entry.key)?
                            .filter(|storage| storage.key == storage_entry.key)
                            .unwrap_or_default();
                        entry.insert(storage_entry.value);
                        new_storage.value
                    }
                    Entry::Occupied(mut entry) => {
                        std::mem::replace(entry.get_mut(), storage_entry.value)
                    }
                };
            storage_changes.entry(block_and_address).or_default().insert(
                U256::from_be_bytes(storage_entry.key.0),
                (storage_entry.value, new_storage),
            );
        }

        for (BlockNumberAddress((block_number, address)), storage_changeset) in
            storage_changes.into_iter()
        {
            block_states.entry(block_number).or_default().change_storage(
                block_number,
                address,
                storage_changeset,
            );
        }

        if TAKE {
            // iterate over local plain state remove all account and all storages.
            for (address, (account, storage)) in local_plain_state.into_iter() {
                // revert account
                if let Some(account) = account {
                    plain_accounts_cursor.seek_exact(address)?;
                    if let Some(account) = account {
                        plain_accounts_cursor.upsert(address, account)?;
                    } else {
                        plain_accounts_cursor.delete_current()?;
                    }
                }

                // revert storages
                for (storage_key, storage_value) in storage.into_iter() {
                    let storage_entry = StorageEntry { key: storage_key, value: storage_value };
                    // delete previous value
                    // TODO: This does not use dupsort features
                    if plain_storage_cursor
                        .seek_by_key_subkey(address, storage_key)?
                        .filter(|s| s.key == storage_key)
                        .is_some()
                    {
                        plain_storage_cursor.delete_current()?
                    }

                    // TODO: This does not use dupsort features
                    // insert value if needed
                    if storage_value != U256::ZERO {
                        plain_storage_cursor.insert(address, storage_entry)?;
                    }
                }
            }
        }

        // iterate over block body and create ExecutionResult
        let mut receipt_iter = receipts.into_iter();

        // loop break if we are at the end of the blocks.
        for (block_number, block_body) in block_bodies.into_iter() {
<<<<<<< HEAD
            for tx_num in block_body.tx_num_range() {
                if let Some((receipt_tx_num, receipt)) = receipt_iter.next() {
                    if tx_num == receipt_tx_num {
                        block_states.entry(block_number).or_default().add_receipt(receipt);
                    }
=======
            for _ in block_body.tx_num_range() {
                if let Some((_, receipt)) = receipt_iter.next() {
                    block_states.entry(block_number).or_default().add_receipt(receipt);
>>>>>>> 5bcb9d7d
                }
            }
        }
        Ok(block_states.into_values().collect())
    }

    /// Return range of blocks and its execution result
    pub fn get_take_block_and_execution_range<const TAKE: bool>(
        &self,
        chain_spec: &ChainSpec,
        range: RangeInclusive<BlockNumber>,
    ) -> Result<Vec<(SealedBlockWithSenders, PostState)>, TransactionError> {
        if TAKE {
            let storage_range = BlockNumberAddress::range(range.clone());

            self.unwind_account_hashing(range.clone())?;
            self.unwind_account_history_indices(range.clone())?;
            self.unwind_storage_hashing(storage_range.clone())?;
            self.unwind_storage_history_indices(storage_range)?;

            // merkle tree
            let (new_state_root, trie_updates) =
                StateRoot::incremental_root_with_updates(self.deref(), range.clone())?;

            let parent_number = range.start().saturating_sub(1);
            let parent_state_root = self.get_header(parent_number)?.state_root;

            // state root should be always correct as we are reverting state.
            // but for sake of double verification we will check it again.
            if new_state_root != parent_state_root {
                let parent_hash = self.get_block_hash(parent_number)?;
                return Err(TransactionError::StateTrieRootMismatch {
                    got: new_state_root,
                    expected: parent_state_root,
                    block_number: parent_number,
                    block_hash: parent_hash,
                })
            }
            trie_updates.flush(self.deref())?;
        }
        // get blocks
        let blocks = self.get_take_block_range::<TAKE>(chain_spec, range.clone())?;
        let unwind_to = blocks.first().map(|b| b.number.saturating_sub(1));
        // get execution res
        let execution_res = self.get_take_block_execution_result_range::<TAKE>(range.clone())?;
        // combine them
        let blocks_with_exec_result: Vec<_> =
            blocks.into_iter().zip(execution_res.into_iter()).collect();

        // remove block bodies it is needed for both get block range and get block execution results
        // that is why it is deleted afterwards.
        if TAKE {
            // rm block bodies
            self.get_or_take::<tables::BlockBodyIndices, TAKE>(range)?;

            // Update pipeline progress
            if let Some(fork_number) = unwind_to {
                self.update_pipeline_stages(fork_number)?;
            }
        }

        // return them
        Ok(blocks_with_exec_result)
    }

    /// Update all pipeline sync stage progress.
    pub fn update_pipeline_stages(
        &self,
        block_number: BlockNumber,
    ) -> Result<(), TransactionError> {
        // iterate over
        let mut cursor = self.cursor_write::<tables::SyncStage>()?;
        while let Some((stage_name, _)) = cursor.next()? {
            cursor.upsert(stage_name, block_number)?
        }

        Ok(())
    }

    /// Iterate over account changesets and return all account address that were changed.
    pub fn get_addresses_and_keys_of_changed_storages(
        &self,
        range: RangeInclusive<BlockNumber>,
    ) -> Result<BTreeMap<Address, BTreeSet<H256>>, TransactionError> {
        Ok(self
            .cursor_read::<tables::StorageChangeSet>()?
            .walk_range(BlockNumberAddress::range(range))?
            .collect::<Result<Vec<_>, _>>()?
            .into_iter()
            // fold all storages and save its old state so we can remove it from HashedStorage
            // it is needed as it is dup table.
            .fold(
                BTreeMap::new(),
                |mut accounts: BTreeMap<Address, BTreeSet<H256>>,
                 (BlockNumberAddress((_, address)), storage_entry)| {
                    accounts.entry(address).or_default().insert(storage_entry.key);
                    accounts
                },
            ))
    }

    /// Get plainstate storages
    #[allow(clippy::type_complexity)]
    pub fn get_plainstate_storages(
        &self,
        iter: impl IntoIterator<Item = (Address, impl IntoIterator<Item = H256>)>,
    ) -> Result<Vec<(Address, Vec<(H256, U256)>)>, TransactionError> {
        let mut plain_storage = self.cursor_dup_read::<tables::PlainStorageState>()?;

        iter.into_iter()
            .map(|(address, storage)| {
                storage
                    .into_iter()
                    .map(|key| -> Result<_, TransactionError> {
                        let ret = plain_storage
                            .seek_by_key_subkey(address, key)?
                            .filter(|v| v.key == key)
                            .unwrap_or_default();
                        Ok((key, ret.value))
                    })
                    .collect::<Result<Vec<(_, _)>, _>>()
                    .map(|storage| (address, storage))
            })
            .collect::<Result<Vec<(_, _)>, _>>()
    }

    /// iterate over storages and insert them to hashing table
    pub fn insert_storage_for_hashing(
        &self,
        storages: impl IntoIterator<Item = (Address, impl IntoIterator<Item = (H256, U256)>)>,
    ) -> Result<(), TransactionError> {
        // hash values
        let hashed = storages.into_iter().fold(BTreeMap::new(), |mut map, (address, storage)| {
            let storage = storage.into_iter().fold(BTreeMap::new(), |mut map, (key, value)| {
                map.insert(keccak256(key), value);
                map
            });
            map.insert(keccak256(address), storage);
            map
        });

        let mut hashed_storage = self.cursor_dup_write::<tables::HashedStorage>()?;
        // Hash the address and key and apply them to HashedStorage (if Storage is None
        // just remove it);
        hashed.into_iter().try_for_each(|(hashed_address, storage)| {
            storage.into_iter().try_for_each(|(key, value)| -> Result<(), TransactionError> {
                if hashed_storage
                    .seek_by_key_subkey(hashed_address, key)?
                    .filter(|entry| entry.key == key)
                    .is_some()
                {
                    hashed_storage.delete_current()?;
                }

                if value != U256::ZERO {
                    hashed_storage.upsert(hashed_address, StorageEntry { key, value })?;
                }
                Ok(())
            })
        })?;
        Ok(())
    }

    /// Iterate over account changesets and return all account address that were changed.
    pub fn get_addresses_of_changed_accounts(
        &self,
        range: RangeInclusive<BlockNumber>,
    ) -> Result<BTreeSet<Address>, TransactionError> {
        Ok(self
            .cursor_read::<tables::AccountChangeSet>()?
            .walk_range(range)?
            .collect::<Result<Vec<_>, _>>()?
            .into_iter()
            // fold all account to one set of changed accounts
            .fold(BTreeSet::new(), |mut accounts: BTreeSet<Address>, (_, account_before)| {
                accounts.insert(account_before.address);
                accounts
            }))
    }

    /// Get plainstate account from iterator
    pub fn get_plainstate_accounts(
        &self,
        iter: impl IntoIterator<Item = Address>,
    ) -> Result<Vec<(Address, Option<Account>)>, TransactionError> {
        let mut plain_accounts = self.cursor_read::<tables::PlainAccountState>()?;
        Ok(iter
            .into_iter()
            .map(|address| plain_accounts.seek_exact(address).map(|a| (address, a.map(|(_, v)| v))))
            .collect::<Result<Vec<_>, _>>()?)
    }

    /// iterate over accounts and insert them to hashing table
    pub fn insert_account_for_hashing(
        &self,
        accounts: impl IntoIterator<Item = (Address, Option<Account>)>,
    ) -> Result<(), TransactionError> {
        let mut hashed_accounts = self.cursor_write::<tables::HashedAccount>()?;

        let hashes_accounts = accounts.into_iter().fold(
            BTreeMap::new(),
            |mut map: BTreeMap<H256, Option<Account>>, (address, account)| {
                map.insert(keccak256(address), account);
                map
            },
        );

        hashes_accounts.into_iter().try_for_each(
            |(hashed_address, account)| -> Result<(), TransactionError> {
                if let Some(account) = account {
                    hashed_accounts.upsert(hashed_address, account)?
                } else if hashed_accounts.seek_exact(hashed_address)?.is_some() {
                    hashed_accounts.delete_current()?;
                }
                Ok(())
            },
        )?;
        Ok(())
    }

    /// Get all transaction ids where account got changed.
    ///
    /// NOTE: Get inclusive range of blocks.
    pub fn get_storage_transition_ids_from_changeset(
        &self,
        range: RangeInclusive<BlockNumber>,
    ) -> Result<BTreeMap<(Address, H256), Vec<u64>>, TransactionError> {
        let storage_changeset = self
            .cursor_read::<tables::StorageChangeSet>()?
            .walk_range(BlockNumberAddress::range(range))?
            .collect::<Result<Vec<_>, _>>()?;

        // fold all storages to one set of changes
        let storage_changeset_lists = storage_changeset.into_iter().fold(
            BTreeMap::new(),
            |mut storages: BTreeMap<(Address, H256), Vec<u64>>, (index, storage)| {
                storages
                    .entry((index.address(), storage.key))
                    .or_default()
                    .push(index.block_number());
                storages
            },
        );

        Ok(storage_changeset_lists)
    }

    /// Get all transaction ids where account got changed.
    ///
    /// NOTE: Get inclusive range of blocks.
    pub fn get_account_transition_ids_from_changeset(
        &self,
        range: RangeInclusive<BlockNumber>,
    ) -> Result<BTreeMap<Address, Vec<u64>>, TransactionError> {
        let account_changesets = self
            .cursor_read::<tables::AccountChangeSet>()?
            .walk_range(range)?
            .collect::<Result<Vec<_>, _>>()?;

        let account_transtions = account_changesets
            .into_iter()
            // fold all account to one set of changed accounts
            .fold(
                BTreeMap::new(),
                |mut accounts: BTreeMap<Address, Vec<u64>>, (index, account)| {
                    accounts.entry(account.address).or_default().push(index);
                    accounts
                },
            );

        Ok(account_transtions)
    }

    /// Insert storage change index to database. Used inside StorageHistoryIndex stage
    pub fn insert_storage_history_index(
        &self,
        storage_transitions: BTreeMap<(Address, H256), Vec<u64>>,
    ) -> Result<(), TransactionError> {
        for ((address, storage_key), mut indices) in storage_transitions {
            let mut last_shard = self.take_last_storage_shard(address, storage_key)?;
            last_shard.append(&mut indices);

            // chunk indices and insert them in shards of N size.
            let mut chunks = last_shard
                .iter()
                .chunks(storage_sharded_key::NUM_OF_INDICES_IN_SHARD)
                .into_iter()
                .map(|chunks| chunks.map(|i| *i as usize).collect::<Vec<usize>>())
                .collect::<Vec<_>>();
            let last_chunk = chunks.pop();

            // chunk indices and insert them in shards of N size.
            chunks.into_iter().try_for_each(|list| {
                self.put::<tables::StorageHistory>(
                    StorageShardedKey::new(
                        address,
                        storage_key,
                        *list.last().expect("Chuck does not return empty list") as BlockNumber,
                    ),
                    BlockNumberList::new(list).expect("Indices are presorted and not empty"),
                )
            })?;
            // Insert last list with u64::MAX
            if let Some(last_list) = last_chunk {
                self.put::<tables::StorageHistory>(
                    StorageShardedKey::new(address, storage_key, u64::MAX),
                    BlockNumberList::new(last_list).expect("Indices are presorted and not empty"),
                )?;
            }
        }
        Ok(())
    }

    /// Insert account change index to database. Used inside AccountHistoryIndex stage
    pub fn insert_account_history_index(
        &self,
        account_transitions: BTreeMap<Address, Vec<u64>>,
    ) -> Result<(), TransactionError> {
        // insert indexes to AccountHistory.
        for (address, mut indices) in account_transitions {
            let mut last_shard = self.take_last_account_shard(address)?;
            last_shard.append(&mut indices);
            // chunk indices and insert them in shards of N size.
            let mut chunks = last_shard
                .iter()
                .chunks(sharded_key::NUM_OF_INDICES_IN_SHARD)
                .into_iter()
                .map(|chunks| chunks.map(|i| *i as usize).collect::<Vec<usize>>())
                .collect::<Vec<_>>();
            let last_chunk = chunks.pop();

            chunks.into_iter().try_for_each(|list| {
                self.put::<tables::AccountHistory>(
                    ShardedKey::new(
                        address,
                        *list.last().expect("Chuck does not return empty list") as BlockNumber,
                    ),
                    BlockNumberList::new(list).expect("Indices are presorted and not empty"),
                )
            })?;
            // Insert last list with u64::MAX
            if let Some(last_list) = last_chunk {
                self.put::<tables::AccountHistory>(
                    ShardedKey::new(address, u64::MAX),
                    BlockNumberList::new(last_list).expect("Indices are presorted and not empty"),
                )?
            }
        }
        Ok(())
    }

    /// Return full table as Vec
    pub fn table<T: Table>(&self) -> Result<Vec<KeyValue<T>>, DbError>
    where
        T::Key: Default + Ord,
    {
        self.cursor_read::<T>()?.walk(Some(T::Key::default()))?.collect::<Result<Vec<_>, DbError>>()
    }
}

/// Unwind all history shards. For boundary shard, remove it from database and
/// return last part of shard with still valid items. If all full shard were removed, return list
/// would be empty.
fn unwind_account_history_shards<DB: Database>(
    cursor: &mut <<DB as DatabaseGAT<'_>>::TXMut as DbTxMutGAT<'_>>::CursorMut<
        tables::AccountHistory,
    >,
    address: Address,
    block_number: BlockNumber,
) -> Result<Vec<usize>, TransactionError> {
    let mut item = cursor.seek_exact(ShardedKey::new(address, u64::MAX))?;

    while let Some((sharded_key, list)) = item {
        // there is no more shard for address
        if sharded_key.key != address {
            break
        }
        cursor.delete_current()?;
        // check first item and if it is more and eq than `transition_id` delete current
        // item.
        let first = list.iter(0).next().expect("List can't empty");
        if first >= block_number as usize {
            item = cursor.prev()?;
            continue
        } else if block_number <= sharded_key.highest_block_number {
            // if first element is in scope whole list would be removed.
            // so at least this first element is present.
            return Ok(list.iter(0).take_while(|i| *i < block_number as usize).collect::<Vec<_>>())
        } else {
            let new_list = list.iter(0).collect::<Vec<_>>();
            return Ok(new_list)
        }
    }
    Ok(Vec::new())
}

/// Unwind all history shards. For boundary shard, remove it from database and
/// return last part of shard with still valid items. If all full shard were removed, return list
/// would be empty but this does not mean that there is none shard left but that there is no
/// split shards.
fn unwind_storage_history_shards<DB: Database>(
    cursor: &mut <<DB as DatabaseGAT<'_>>::TXMut as DbTxMutGAT<'_>>::CursorMut<
        tables::StorageHistory,
    >,
    address: Address,
    storage_key: H256,
    block_number: BlockNumber,
) -> Result<Vec<usize>, TransactionError> {
    let mut item = cursor.seek_exact(StorageShardedKey::new(address, storage_key, u64::MAX))?;

    while let Some((storage_sharded_key, list)) = item {
        // there is no more shard for address
        if storage_sharded_key.address != address ||
            storage_sharded_key.sharded_key.key != storage_key
        {
            // there is no more shard for address and storage_key.
            break
        }
        cursor.delete_current()?;
        // check first item and if it is more and eq than `transition_id` delete current
        // item.
        let first = list.iter(0).next().expect("List can't empty");
        if first >= block_number as usize {
            item = cursor.prev()?;
            continue
        } else if block_number <= storage_sharded_key.sharded_key.highest_block_number {
            // if first element is in scope whole list would be removed.
            // so at least this first element is present.
            return Ok(list.iter(0).take_while(|i| *i < block_number as usize).collect::<Vec<_>>())
        } else {
            return Ok(list.iter(0).collect::<Vec<_>>())
        }
    }
    Ok(Vec::new())
}

/// An error that can occur when using the transaction container
#[derive(Debug, thiserror::Error)]
pub enum TransactionError {
    /// The transaction encountered a database error.
    #[error(transparent)]
    Database(#[from] DbError),
    /// The transaction encountered a database integrity error.
    #[error(transparent)]
    DatabaseIntegrity(#[from] ProviderError),
    /// The trie error.
    #[error(transparent)]
    TrieError(#[from] StateRootError),
    /// Root mismatch
    #[error("Merkle trie root mismatch on block: #{block_number:?} {block_hash:?}. got: {got:?} expected:{expected:?}")]
    StateTrieRootMismatch {
        /// Expected root
        expected: H256,
        /// Calculated root
        got: H256,
        /// Block number
        block_number: BlockNumber,
        /// Block hash
        block_hash: BlockHash,
    },
}

#[cfg(test)]
mod test {
    use crate::{
        insert_canonical_block, test_utils::blocks::*, ShareableDatabase, Transaction,
        TransactionsProvider,
    };
    use reth_db::mdbx::test_utils::create_test_rw_db;
    use reth_primitives::{ChainSpecBuilder, MAINNET};
    use std::{ops::DerefMut, sync::Arc};

    #[test]
    fn insert_block_and_hashes_get_take() {
        let db = create_test_rw_db();

        // setup
        let mut tx = Transaction::new(db.as_ref()).unwrap();
        let chain_spec = ChainSpecBuilder::default()
            .chain(MAINNET.chain)
            .genesis(MAINNET.genesis.clone())
            .shanghai_activated()
            .build();

        let data = BlockChainTestData::default();
        let genesis = data.genesis.clone();
        let (block1, exec_res1) = data.blocks[0].clone();
        let (block2, exec_res2) = data.blocks[1].clone();

        insert_canonical_block(tx.deref_mut(), data.genesis.clone(), None).unwrap();

        assert_genesis_block(&tx, data.genesis);

        tx.append_blocks_with_post_state(vec![block1.clone()], exec_res1.clone()).unwrap();

        // get one block
        let get = tx.get_block_and_execution_range(&chain_spec, 1..=1).unwrap();
        let get_block = get[0].0.clone();
        let get_state = get[0].1.clone();
        assert_eq!(get_block, block1);
        assert_eq!(get_state, exec_res1);

        // take one block
        let take = tx.take_block_and_execution_range(&chain_spec, 1..=1).unwrap();
        assert_eq!(take, vec![(block1.clone(), exec_res1.clone())]);
        assert_genesis_block(&tx, genesis.clone());

        tx.append_blocks_with_post_state(vec![block1.clone()], exec_res1.clone()).unwrap();
        tx.append_blocks_with_post_state(vec![block2.clone()], exec_res2.clone()).unwrap();
        tx.commit().unwrap();

        // Check that transactions map onto blocks correctly.
        {
            let provider = ShareableDatabase::new(tx.db, Arc::new(MAINNET.clone()));
            assert_eq!(
                provider.transaction_block(0).unwrap(),
                Some(1),
                "Transaction 0 should be in block 1"
            );
            assert_eq!(
                provider.transaction_block(1).unwrap(),
                Some(2),
                "Transaction 1 should be in block 2"
            );
            assert_eq!(
                provider.transaction_block(2).unwrap(),
                None,
                "Transaction 0 should not exist"
            );
        }

        // get second block
        let get = tx.get_block_and_execution_range(&chain_spec, 2..=2).unwrap();
        assert_eq!(get, vec![(block2.clone(), exec_res2.clone())]);

        // get two blocks
        let get = tx.get_block_and_execution_range(&chain_spec, 1..=2).unwrap();
        assert_eq!(get[0].0, block1);
        assert_eq!(get[1].0, block2);
        assert_eq!(get[0].1, exec_res1);
        assert_eq!(get[1].1, exec_res2);

        // take two blocks
        let get = tx.take_block_and_execution_range(&chain_spec, 1..=2).unwrap();
        assert_eq!(get, vec![(block1, exec_res1), (block2, exec_res2)]);

        // assert genesis state
        assert_genesis_block(&tx, genesis);
    }

    #[test]
    fn insert_get_take_multiblocks() {
        let db = create_test_rw_db();

        // setup
        let mut tx = Transaction::new(db.as_ref()).unwrap();
        let chain_spec = ChainSpecBuilder::default()
            .chain(MAINNET.chain)
            .genesis(MAINNET.genesis.clone())
            .shanghai_activated()
            .build();

        let data = BlockChainTestData::default();
        let genesis = data.genesis.clone();
        let (block1, exec_res1) = data.blocks[0].clone();
        let (block2, exec_res2) = data.blocks[1].clone();

        insert_canonical_block(tx.deref_mut(), data.genesis.clone(), None).unwrap();

        assert_genesis_block(&tx, data.genesis);

        tx.append_blocks_with_post_state(vec![block1.clone()], exec_res1.clone()).unwrap();

        // get one block
        let get = tx.get_block_and_execution_range(&chain_spec, 1..=1).unwrap();
        assert_eq!(get, vec![(block1.clone(), exec_res1.clone())]);

        // take one block
        let take = tx.take_block_and_execution_range(&chain_spec, 1..=1).unwrap();
        assert_eq!(take, vec![(block1.clone(), exec_res1.clone())]);
        assert_genesis_block(&tx, genesis.clone());

        // insert two blocks
        let mut merged_state = exec_res1.clone();
        merged_state.extend(exec_res2.clone());
        tx.append_blocks_with_post_state(
            vec![block1.clone(), block2.clone()],
            merged_state.clone(),
        )
        .unwrap();

        // get second block
        let get = tx.get_block_and_execution_range(&chain_spec, 2..=2).unwrap();
        assert_eq!(get, vec![(block2.clone(), exec_res2.clone())]);

        // get two blocks
        let get = tx.get_block_and_execution_range(&chain_spec, 1..=2).unwrap();
        assert_eq!(
            get,
            vec![(block1.clone(), exec_res1.clone()), (block2.clone(), exec_res2.clone())]
        );

        // take two blocks
        let get = tx.take_block_and_execution_range(&chain_spec, 1..=2).unwrap();
        assert_eq!(get, vec![(block1, exec_res1), (block2, exec_res2)]);

        // assert genesis state
        assert_genesis_block(&tx, genesis);
    }
}<|MERGE_RESOLUTION|>--- conflicted
+++ resolved
@@ -959,17 +959,9 @@
 
         // loop break if we are at the end of the blocks.
         for (block_number, block_body) in block_bodies.into_iter() {
-<<<<<<< HEAD
-            for tx_num in block_body.tx_num_range() {
-                if let Some((receipt_tx_num, receipt)) = receipt_iter.next() {
-                    if tx_num == receipt_tx_num {
-                        block_states.entry(block_number).or_default().add_receipt(receipt);
-                    }
-=======
             for _ in block_body.tx_num_range() {
                 if let Some((_, receipt)) = receipt_iter.next() {
                     block_states.entry(block_number).or_default().add_receipt(receipt);
->>>>>>> 5bcb9d7d
                 }
             }
         }
