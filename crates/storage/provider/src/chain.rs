//! Contains [Chain], a chain of blocks and their final state.

use crate::bundle_state::BundleStateWithReceipts;
use reth_interfaces::{executor::BlockExecutionError, RethResult};
use reth_primitives::{
    BlockHash, BlockNumHash, BlockNumber, ForkBlock, Receipt, SealedBlock, SealedBlockWithSenders,
    SealedHeader, TransactionSigned, TxHash,
};
use std::{borrow::Cow, collections::BTreeMap, fmt};

/// A chain of blocks and their final state.
///
/// The chain contains the state of accounts after execution of its blocks,
/// changesets for those blocks (and their transactions), as well as the blocks themselves.
///
/// Used inside the BlockchainTree.
#[derive(Clone, Debug, Default, PartialEq, Eq)]
pub struct Chain {
    /// The state of all accounts after execution of the _all_ blocks in this chain's range from
    /// [Chain::first] to [Chain::tip], inclusive.
    ///
    /// This state also contains the individual changes that lead to the current state.
    pub state: BundleStateWithReceipts,
    /// All blocks in this chain.
    pub blocks: BTreeMap<BlockNumber, SealedBlockWithSenders>,
}

impl Chain {
    /// Get the blocks in this chain.
    pub fn blocks(&self) -> &BTreeMap<BlockNumber, SealedBlockWithSenders> {
        &self.blocks
    }

    /// Consumes the type and only returns the blocks in this chain.
    pub fn into_blocks(self) -> BTreeMap<BlockNumber, SealedBlockWithSenders> {
        self.blocks
    }

    /// Returns an iterator over all headers in the block with increasing block numbers.
    pub fn headers(&self) -> impl Iterator<Item = SealedHeader> + '_ {
        self.blocks.values().map(|block| block.header.clone())
    }

    /// Get post state of this chain
    pub fn state(&self) -> &BundleStateWithReceipts {
        &self.state
    }

    /// Return true if chain is empty and has no blocks.
    pub fn is_empty(&self) -> bool {
        self.blocks.is_empty()
    }

    /// Return block number of the block hash.
    pub fn block_number(&self, block_hash: BlockHash) -> Option<BlockNumber> {
        self.blocks.iter().find_map(|(num, block)| (block.hash() == block_hash).then_some(*num))
    }

    /// Returns the block with matching hash.
    pub fn block(&self, block_hash: BlockHash) -> Option<&SealedBlock> {
        self.blocks
            .iter()
            .find_map(|(_num, block)| (block.hash() == block_hash).then_some(&block.block))
    }

    /// Return post state of the block at the `block_number` or None if block is not known
    pub fn state_at_block(&self, block_number: BlockNumber) -> Option<BundleStateWithReceipts> {
        if self.tip().number == block_number {
            return Some(self.state.clone())
        }

        if self.blocks.get(&block_number).is_some() {
            let mut state = self.state.clone();
            state.revert_to(block_number);
            return Some(state)
        }
        None
    }

    /// Destructure the chain into its inner components, the blocks and the state at the tip of the
    /// chain.
    pub fn into_inner(self) -> (ChainBlocks<'static>, BundleStateWithReceipts) {
        (ChainBlocks { blocks: Cow::Owned(self.blocks) }, self.state)
    }

    /// Destructure the chain into its inner components, the blocks and the state at the tip of the
    /// chain.
    pub fn inner(&self) -> (ChainBlocks<'_>, &BundleStateWithReceipts) {
        (ChainBlocks { blocks: Cow::Borrowed(&self.blocks) }, &self.state)
    }

    /// Get the block at which this chain forked.
    #[track_caller]
    pub fn fork_block(&self) -> ForkBlock {
        let first = self.first();
        ForkBlock { number: first.number.saturating_sub(1), hash: first.parent_hash }
    }

    /// Get the block number at which this chain forked.
    #[track_caller]
    pub fn fork_block_number(&self) -> BlockNumber {
        self.first().number.saturating_sub(1)
    }

    /// Get the block hash at which this chain forked.
    #[track_caller]
    pub fn fork_block_hash(&self) -> BlockHash {
        self.first().parent_hash
    }

    /// Get the first block in this chain.
    #[track_caller]
    pub fn first(&self) -> &SealedBlockWithSenders {
        self.blocks.first_key_value().expect("Chain has at least one block for first").1
    }

    /// Get the tip of the chain.
    ///
    /// # Note
    ///
    /// Chains always have at least one block.
    #[track_caller]
    pub fn tip(&self) -> &SealedBlockWithSenders {
        self.blocks.last_key_value().expect("Chain should have at least one block").1
    }

    /// Create new chain with given blocks and post state.
    pub fn new(blocks: Vec<SealedBlockWithSenders>, state: BundleStateWithReceipts) -> Self {
        Self { state, blocks: blocks.into_iter().map(|b| (b.number, b)).collect() }
    }

    /// Returns length of the chain.
    pub fn len(&self) -> usize {
        self.blocks.len()
    }

    /// Get all receipts for the given block.
    pub fn receipts_by_block_hash(&self, block_hash: BlockHash) -> Option<Vec<&Receipt>> {
        let num = self.block_number(block_hash)?;
        self.state.receipts_by_block(num).iter().map(Option::as_ref).collect()
    }

    /// Get all receipts with attachment.
    ///
    /// Attachment includes block number, block hash, transaction hash and transaction index.
    pub fn receipts_with_attachment(&self) -> Vec<BlockReceipts> {
        let mut receipt_attch = Vec::new();
        for ((block_num, block), receipts) in self.blocks().iter().zip(self.state.receipts().iter())
        {
            let mut tx_receipts = Vec::new();
            for (tx, receipt) in block.body.iter().zip(receipts.iter()) {
                tx_receipts.push((
                    tx.hash(),
                    receipt.as_ref().expect("receipts have not been pruned").clone(),
                ));
            }
            let block_num_hash = BlockNumHash::new(*block_num, block.hash());
            receipt_attch.push(BlockReceipts { block: block_num_hash, tx_receipts });
        }
        receipt_attch
    }

    /// Merge two chains by appending the given chain into the current one.
    ///
    /// The state of accounts for this chain is set to the state of the newest chain.
    pub fn append_chain(&mut self, chain: Chain) -> RethResult<()> {
        let chain_tip = self.tip();
        if chain_tip.hash != chain.fork_block_hash() {
            return Err(BlockExecutionError::AppendChainDoesntConnect {
                chain_tip: chain_tip.num_hash(),
                other_chain_fork: chain.fork_block(),
            }
            .into())
        }

        // Insert blocks from other chain
        self.blocks.extend(chain.blocks);
        self.state.extend(chain.state);

        Ok(())
    }

    /// Split this chain at the given block.
    ///
    /// The given block will be the last block in the first returned chain.
    ///
    /// If the given block is not found, [`ChainSplit::NoSplitPending`] is returned.
    /// Split chain at the number or hash, block with given number will be included at first chain.
    /// If any chain is empty (Does not have blocks) None will be returned.
    ///
    /// # Note
    ///
    /// The plain state is only found in the second chain, making it
    /// impossible to perform any state reverts on the first chain.
    ///
    /// The second chain only contains the changes that were reverted on the first chain; however,
    /// it retains the up to date state as if the chains were one, i.e. the second chain is an
    /// extension of the first.
    #[track_caller]
    pub fn split(mut self, split_at: SplitAt) -> ChainSplit {
        let chain_tip = *self.blocks.last_entry().expect("chain is never empty").key();
        let block_number = match split_at {
            SplitAt::Hash(block_hash) => {
                let Some(block_number) = self.block_number(block_hash) else {
                    return ChainSplit::NoSplitPending(self)
                };
                // If block number is same as tip whole chain is becoming canonical.
                if block_number == chain_tip {
                    return ChainSplit::NoSplitCanonical(self)
                }
                block_number
            }
            SplitAt::Number(block_number) => {
                if block_number >= chain_tip {
                    return ChainSplit::NoSplitCanonical(self)
                }
                if block_number < *self.blocks.first_entry().expect("chain is never empty").key() {
                    return ChainSplit::NoSplitPending(self)
                }
                block_number
            }
        };

        let higher_number_blocks = self.blocks.split_off(&(block_number + 1));

        let mut state = std::mem::take(&mut self.state);
        let canonical_state =
            state.split_at(block_number).expect("Detach block number to be in range");

        ChainSplit::Split {
            canonical: Chain { state: canonical_state, blocks: self.blocks },
            pending: Chain { state, blocks: higher_number_blocks },
        }
    }
}

/// Wrapper type for `blocks` display in `Chain`
#[derive(Debug)]
pub struct DisplayBlocksChain<'a>(pub &'a BTreeMap<BlockNumber, SealedBlockWithSenders>);

impl<'a> fmt::Display for DisplayBlocksChain<'a> {
    fn fmt(&self, f: &mut fmt::Formatter<'_>) -> fmt::Result {
        if self.0.len() <= 3 {
            write!(f, "[")?;
            let mut iter = self.0.values().map(|block| block.num_hash());
            if let Some(block_num_hash) = iter.next() {
                write!(f, "{:?}", block_num_hash)?;
                for block_num_hash_iter in iter {
                    write!(f, ", {:?}", block_num_hash_iter)?;
                }
            }
            write!(f, "]")?;
        } else {
            write!(
                f,
                "[{:?}, ..., {:?}]",
                self.0.values().next().unwrap().num_hash(),
                self.0.values().last().unwrap().num_hash()
            )?;
        }

        Ok(())
    }
}

/// All blocks in the chain
#[derive(Clone, Debug, Default, PartialEq, Eq)]
pub struct ChainBlocks<'a> {
    blocks: Cow<'a, BTreeMap<BlockNumber, SealedBlockWithSenders>>,
}

impl<'a> ChainBlocks<'a> {
    /// Creates a consuming iterator over all blocks in the chain with increasing block number.
    ///
    /// Note: this always yields at least one block.
    pub fn into_blocks(self) -> impl Iterator<Item = SealedBlockWithSenders> {
        self.blocks.into_owned().into_values()
    }

    /// Creates an iterator over all blocks in the chain with increasing block number.
    pub fn iter(&self) -> impl Iterator<Item = (&BlockNumber, &SealedBlockWithSenders)> {
        self.blocks.iter()
    }

    /// Get the tip of the chain.
    ///
    /// # Note
    ///
    /// Chains always have at least one block.
    pub fn tip(&self) -> &SealedBlockWithSenders {
        self.blocks.last_key_value().expect("Chain should have at least one block").1
    }

    /// Get the _first_ block of the chain.
    ///
    /// # Note
    ///
    /// Chains always have at least one block.
    pub fn first(&self) -> &SealedBlockWithSenders {
        self.blocks.first_key_value().expect("Chain should have at least one block").1
    }

    /// Returns an iterator over all transactions in the chain.
    pub fn transactions(&self) -> impl Iterator<Item = &TransactionSigned> + '_ {
        self.blocks.values().flat_map(|block| block.body.iter())
    }
}

impl<'a> IntoIterator for ChainBlocks<'a> {
    type Item = (BlockNumber, SealedBlockWithSenders);
    type IntoIter = std::collections::btree_map::IntoIter<BlockNumber, SealedBlockWithSenders>;

    fn into_iter(self) -> Self::IntoIter {
        #[allow(clippy::unnecessary_to_owned)]
        self.blocks.into_owned().into_iter()
    }
}

/// Used to hold receipts and their attachment.
#[derive(Default, Clone, Debug)]
pub struct BlockReceipts {
    /// Block identifier
    pub block: BlockNumHash,
    /// Transaction identifier and receipt.
    pub tx_receipts: Vec<(TxHash, Receipt)>,
}

/// Used in spliting the chain.
#[derive(Clone, Copy, Debug, PartialEq, Eq)]
pub enum SplitAt {
    /// Split at block number.
    Number(BlockNumber),
    /// Split at block hash.
    Hash(BlockHash),
}

/// Result of a split chain.
#[derive(Clone, Debug, PartialEq, Eq)]
pub enum ChainSplit {
    /// Chain is not split. Pending chain is returned.
    /// Given block split is higher than last block.
    /// Or in case of split by hash when hash is unknown.
    NoSplitPending(Chain),
    /// Chain is not split. Canonical chain is returned.
    /// Given block split is lower than first block.
    NoSplitCanonical(Chain),
    /// Chain is split into two.
    /// Given block split is contained in first chain.
    Split {
        /// Left contains lower block numbers that get are considered canonicalized. It ends with
        /// the [SplitAt] block. The substate of this chain is now empty and not usable.
        canonical: Chain,
        /// Right contains all subsequent blocks after the [SplitAt], that are still pending.
        ///
        /// The substate of the original chain is moved here.
        pending: Chain,
    },
}

#[cfg(test)]
mod tests {
    use super::*;
<<<<<<< HEAD
    use reth_primitives::{Address, B256};
    use revm::{
=======
    use reth_primitives::{Receipts, H160, H256};
    use reth_revm_primitives::{
>>>>>>> 50175f8c
        db::BundleState,
        primitives::{AccountInfo, HashMap},
    };

    #[test]
    fn chain_append() {
        let block = SealedBlockWithSenders::default();
        let block1_hash = B256::new([0x01; 32]);
        let block2_hash = B256::new([0x02; 32]);
        let block3_hash = B256::new([0x03; 32]);
        let block4_hash = B256::new([0x04; 32]);

        let mut block1 = block.clone();
        let mut block2 = block.clone();
        let mut block3 = block.clone();
        let mut block4 = block;

        block1.block.header.hash = block1_hash;
        block2.block.header.hash = block2_hash;
        block3.block.header.hash = block3_hash;
        block4.block.header.hash = block4_hash;

        block3.block.header.header.parent_hash = block2_hash;

        let mut chain1 =
            Chain { blocks: BTreeMap::from([(1, block1), (2, block2)]), ..Default::default() };

        let chain2 =
            Chain { blocks: BTreeMap::from([(3, block3), (4, block4)]), ..Default::default() };

        assert_eq!(chain1.append_chain(chain2.clone()), Ok(()));

        // chain1 got changed so this will fail
        assert!(chain1.append_chain(chain2).is_err());
    }

    #[test]
    fn test_number_split() {
        let block_state1 = BundleStateWithReceipts::new(
            BundleState::new(
                vec![(
                    Address::new([2; 20]),
                    None,
                    Some(AccountInfo::default()),
                    HashMap::default(),
                )],
                vec![vec![(Address::new([2; 20]), None, vec![])]],
                vec![],
            ),
            Receipts::from_vec(vec![vec![]]),
            1,
        );

        let block_state2 = BundleStateWithReceipts::new(
            BundleState::new(
                vec![(
                    Address::new([3; 20]),
                    None,
                    Some(AccountInfo::default()),
                    HashMap::default(),
                )],
                vec![vec![(Address::new([3; 20]), None, vec![])]],
                vec![],
            ),
            Receipts::from_vec(vec![vec![]]),
            2,
        );

        let mut block1 = SealedBlockWithSenders::default();
        let block1_hash = B256::new([15; 32]);
        block1.number = 1;
        block1.hash = block1_hash;
        block1.senders.push(Address::new([4; 20]));

        let mut block2 = SealedBlockWithSenders::default();
        let block2_hash = B256::new([16; 32]);
        block2.number = 2;
        block2.hash = block2_hash;
        block2.senders.push(Address::new([4; 20]));

        let mut block_state_extended = block_state1.clone();
        block_state_extended.extend(block_state2.clone());

        let chain = Chain::new(vec![block1.clone(), block2.clone()], block_state_extended);

        let mut split2_state = chain.state.clone();
        let split1_state = split2_state.split_at(1).unwrap();

        let chain_split1 =
            Chain { state: split1_state, blocks: BTreeMap::from([(1, block1.clone())]) };

        let chain_split2 =
            Chain { state: split2_state, blocks: BTreeMap::from([(2, block2.clone())]) };

        // return tip state
        assert_eq!(chain.state_at_block(block2.number), Some(chain.state.clone()));
        assert_eq!(chain.state_at_block(block1.number), Some(chain_split1.state.clone()));
        // state at unknown block
        assert_eq!(chain.state_at_block(100), None);

        // split in two
        assert_eq!(
            chain.clone().split(SplitAt::Hash(block1_hash)),
            ChainSplit::Split { canonical: chain_split1, pending: chain_split2 }
        );

        // split at unknown block hash
        assert_eq!(
            chain.clone().split(SplitAt::Hash(B256::new([100; 32]))),
            ChainSplit::NoSplitPending(chain.clone())
        );

        // split at higher number
        assert_eq!(
            chain.clone().split(SplitAt::Number(10)),
            ChainSplit::NoSplitCanonical(chain.clone())
        );

        // split at lower number
        assert_eq!(chain.clone().split(SplitAt::Number(0)), ChainSplit::NoSplitPending(chain));
    }
}<|MERGE_RESOLUTION|>--- conflicted
+++ resolved
@@ -360,13 +360,8 @@
 #[cfg(test)]
 mod tests {
     use super::*;
-<<<<<<< HEAD
-    use reth_primitives::{Address, B256};
+    use reth_primitives::{Address, Receipts, B256};
     use revm::{
-=======
-    use reth_primitives::{Receipts, H160, H256};
-    use reth_revm_primitives::{
->>>>>>> 50175f8c
         db::BundleState,
         primitives::{AccountInfo, HashMap},
     };
