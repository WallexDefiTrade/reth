--- conflicted
+++ resolved
@@ -21,32 +21,21 @@
 # trie
 cita_trie = "4.0.0"
 hasher = "0.1.4"
-assert_matches = "1.5"
 
 # misc
 thiserror = "1.0.37"
 auto_impl = "1.0"
-<<<<<<< HEAD
-tokio = { version = "1.21.2", features = ["sync"] }
-bytes = "1.4"
-futures = "0.3.25"
-tokio-stream = "0.1.11"
-rand = "0.8.5"
-modular-bitfield = "0.11.2"
-heapless = "0.7.16"
 itertools = "0.10"
-=======
->>>>>>> 5844ce10
 
 # feature test-utils
 parking_lot = { version = "0.12", optional = true }
-revm-primitives = "1.0"
 
 [dev-dependencies]
 reth-db = { path = "../db", features = ["test-utils"] }
 parking_lot = "0.12"
 proptest = { version = "1.0" }
 eyre = "0.6.8"
+assert_matches = "1.5"
 
 # trie
 triehash = "0.8"
