//! Compact codec.

#![doc(
    html_logo_url = "https://raw.githubusercontent.com/paradigmxyz/reth/main/assets/reth-docs.png",
    html_favicon_url = "https://avatars0.githubusercontent.com/u/97369466?s=256",
    issue_tracker_base_url = "https://github.com/paradigmxzy/reth/issues/"
)]
<<<<<<< HEAD

pub use codecs_derive::*;

use bytes::Buf;
use revm_primitives::{
    alloy_primitives::{Bloom, B512 as H512},
    Address, Bytes, B256 as H256, U256,
};
=======
#![warn(missing_debug_implementations, missing_docs, unreachable_pub, rustdoc::all)]
#![deny(unused_must_use, rust_2018_idioms)]
#![cfg_attr(docsrs, feature(doc_cfg, doc_auto_cfg))]

use bytes::{Buf, Bytes};
use revm_primitives::{B160 as H160, B256 as H256, U256};
>>>>>>> f873a207

pub use codecs_derive::*;

/// Trait that implements the `Compact` codec.
///
/// When deriving the trait for custom structs, be aware of certain limitations/recommendations:
/// * Works best with structs that only have native types (eg. u64, H256, U256).
/// * Fixed array types (H256, Address, Bloom) are not compacted.
/// * Max size of `T` in `Option<T>` or `Vec<T>` shouldn't exceed `0xffff`.
/// * Any `Bytes` field **should be placed last**.
/// * Any other type which is not known to the derive module **should be placed last** in they
///   contain a `Bytes` field.
///
/// The last two points make it easier to decode the data without saving the length on the
/// `StructFlags`. It will fail compilation if it's not respected. If they're alias to known types,
/// add their definitions to `get_bit_size()` or `known_types` in `generator.rs`.
///
/// Regarding the `specialized_to/from_compact` methods: Mainly used as a workaround for not being
/// able to specialize an impl over certain types like `Vec<T>`/`Option<T>` where `T` is a fixed
/// size array like `Vec<H256>`.
pub trait Compact {
    /// Takes a buffer which can be written to. *Ideally*, it returns the length written to.
    fn to_compact<B>(self, buf: &mut B) -> usize
    where
        B: bytes::BufMut + AsMut<[u8]>;

    /// Takes a buffer which can be read from. Returns the object and `buf` with its internal cursor
    /// advanced (eg.`.advance(len)`).
    ///
    /// `len` can either be the `buf` remaining length, or the length of the compacted type.
    ///
    /// It will panic, if `len` is smaller than `buf.len()`.
    fn from_compact(buf: &[u8], len: usize) -> (Self, &[u8])
    where
        Self: Sized;

    /// "Optional": If there's no good reason to use it, don't.
    fn specialized_to_compact<B>(self, buf: &mut B) -> usize
    where
        B: bytes::BufMut + AsMut<[u8]>,
        Self: Sized,
    {
        self.to_compact(buf)
    }

    /// "Optional": If there's no good reason to use it, don't.
    fn specialized_from_compact(buf: &[u8], len: usize) -> (Self, &[u8])
    where
        Self: Sized,
    {
        Self::from_compact(buf, len)
    }
}

macro_rules! impl_uint_compact {
    ($($name:tt),+) => {
        $(
            impl Compact for $name {
                fn to_compact<B>(self, buf: &mut B) -> usize where B: bytes::BufMut + AsMut<[u8]> {
                    let leading = self.leading_zeros() as usize / 8;
                    buf.put_slice(&self.to_be_bytes()[leading..]);
                    std::mem::size_of::<$name>() - leading
                }

                fn from_compact(mut buf: &[u8], len: usize) -> (Self, &[u8]) {
                    if len > 0 {
                        let mut arr = [0; std::mem::size_of::<$name>()];
                        arr[std::mem::size_of::<$name>() - len..].copy_from_slice(&buf[..len]);

                        buf.advance(len);

                        return ($name::from_be_bytes(arr), buf)
                    }
                    (0, buf)
                }
            }
        )+
    };
}

impl_uint_compact!(u8, u64, u128);

impl<T> Compact for Vec<T>
where
    T: Compact + Default,
{
    /// Returns 0 since we won't include it in the `StructFlags`.
    fn to_compact<B>(self, buf: &mut B) -> usize
    where
        B: bytes::BufMut + AsMut<[u8]>,
    {
        encode_varuint(self.len(), buf);

        let mut tmp: Vec<u8> = Vec::with_capacity(64);

        for element in self {
            tmp.clear();

            // We don't know the length until we compact it
            let length = element.to_compact(&mut tmp);
            encode_varuint(length, buf);

            buf.put_slice(&tmp);
        }

        0
    }

    fn from_compact(buf: &[u8], _: usize) -> (Self, &[u8]) {
        let (length, mut buf) = decode_varuint(buf);
        let mut list = Vec::with_capacity(length);
        #[allow(unused_assignments)]
        let mut len = 0;
        for _ in 0..length {
            #[allow(unused_assignments)]
            let mut element = T::default();

            (len, buf) = decode_varuint(buf);

            (element, _) = T::from_compact(&buf[..len], len);
            buf.advance(len);

            list.push(element);
        }

        (list, buf)
    }

    /// To be used by fixed sized types like `Vec<H256>`.
    fn specialized_to_compact<B>(self, buf: &mut B) -> usize
    where
        B: bytes::BufMut + AsMut<[u8]>,
    {
        encode_varuint(self.len(), buf);

        for element in self {
            element.to_compact(buf);
        }
        0
    }

    /// To be used by fixed sized types like `Vec<H256>`.
    fn specialized_from_compact(buf: &[u8], len: usize) -> (Self, &[u8]) {
        let (length, mut buf) = decode_varuint(buf);
        let mut list = Vec::with_capacity(length);

        for _ in 0..length {
            #[allow(unused_assignments)]
            let mut element = T::default();

            (element, buf) = T::from_compact(buf, len);

            list.push(element);
        }

        (list, buf)
    }
}

impl<T> Compact for Option<T>
where
    T: Compact,
{
    /// Returns 0 for `None` and 1 for `Some(_)`.
    fn to_compact<B>(self, buf: &mut B) -> usize
    where
        B: bytes::BufMut + AsMut<[u8]>,
    {
        let mut tmp = Vec::with_capacity(64);

        if let Some(element) = self {
            // We don't know the length until we compact it
            let length = element.to_compact(&mut tmp);

            encode_varuint(length, buf);

            buf.put_slice(&tmp);

            return 1
        }
        0
    }

    fn from_compact(buf: &[u8], len: usize) -> (Self, &[u8]) {
        if len == 0 {
            return (None, buf)
        }

        let (len, mut buf) = decode_varuint(buf);

        let (element, _) = T::from_compact(&buf[..len], len);
        buf.advance(len);

        (Some(element), buf)
    }

    /// To be used by fixed sized types like `Option<H256>`.
    fn specialized_to_compact<B>(self, buf: &mut B) -> usize
    where
        B: bytes::BufMut + AsMut<[u8]>,
    {
        if let Some(element) = self {
            element.to_compact(buf);
            return 1
        }
        0
    }

    /// To be used by fixed sized types like `Option<H256>`.
    fn specialized_from_compact(buf: &[u8], len: usize) -> (Self, &[u8]) {
        if len == 0 {
            return (None, buf)
        }

        let (element, buf) = T::from_compact(buf, len);

        (Some(element), buf)
    }
}

impl Compact for U256 {
    fn to_compact<B>(self, buf: &mut B) -> usize
    where
        B: bytes::BufMut + AsMut<[u8]>,
    {
        let inner: [u8; 32] = self.to_be_bytes();
        let size = 32 - (self.leading_zeros() / 8);
        buf.put_slice(&inner[32 - size..]);
        size
    }

    fn from_compact(mut buf: &[u8], len: usize) -> (Self, &[u8]) {
        if len > 0 {
            let mut arr = [0; 32];
            arr[(32 - len)..].copy_from_slice(&buf[..len]);
            buf.advance(len);
            return (U256::from_be_bytes(arr), buf)
        }

        (U256::ZERO, buf)
    }
}

impl Compact for Bytes {
    fn to_compact<B>(self, buf: &mut B) -> usize
    where
        B: bytes::BufMut + AsMut<[u8]>,
    {
        let len = self.len();
        buf.put(self.0);
        len
    }

    fn from_compact(mut buf: &[u8], len: usize) -> (Self, &[u8]) {
        (buf.copy_to_bytes(len).into(), buf)
    }
}

/// Implements the [`Compact`] trait for fixed size hash types like [`H256`].
#[macro_export]
macro_rules! impl_hash_compact {
    ($($name:tt),+) => {
        $(
            impl Compact for $name {
                fn to_compact<B>(self, buf: &mut B) -> usize where B: bytes::BufMut + AsMut<[u8]> {
                    buf.put_slice(self.as_slice());
                    std::mem::size_of::<$name>()
                }

                fn from_compact(mut buf: &[u8], len: usize) -> (Self,&[u8]) {
                    if len == 0 {
                        return ($name::default(), buf)
                    }

                    let v = $name::from_slice(
                        buf.get(..std::mem::size_of::<$name>()).expect("size not matching"),
                    );
                    buf.advance(std::mem::size_of::<$name>());
                    (v, buf)
                }

                fn specialized_to_compact<B>(self, buf: &mut B) -> usize
                where
                    B: bytes::BufMut + AsMut<[u8]> {
                    self.to_compact(buf)
                }

                fn specialized_from_compact(buf: &[u8], len: usize) -> (Self, &[u8]) {
                    Self::from_compact(buf, len)
                }
            }
        )+
    };
}

impl_hash_compact!(Address, H256, H512, Bloom);

impl Compact for bool {
    /// `bool` vars go directly to the `StructFlags` and are not written to the buffer.
    fn to_compact<B>(self, _: &mut B) -> usize
    where
        B: bytes::BufMut + AsMut<[u8]>,
    {
        self as usize
    }

    /// `bool` expects the real value to come in `len`, and does not advance the cursor.
    fn from_compact(buf: &[u8], len: usize) -> (Self, &[u8]) {
        (len != 0, buf)
    }
}

fn encode_varuint<B>(mut n: usize, buf: &mut B)
where
    B: bytes::BufMut + AsMut<[u8]>,
{
    while n >= 0x80 {
        buf.put_u8((n as u8) | 0x80);
        n >>= 7;
    }
    buf.put_u8(n as u8);
}

fn decode_varuint(mut buf: &[u8]) -> (usize, &[u8]) {
    let mut value: usize = 0;

    for i in 0..33 {
        let byte = buf.get_u8();
        if byte < 128 {
            value |= usize::from(byte) << (i * 7);
            return (value, buf)
        } else {
            value |= usize::from(byte & 0x7F) << (i * 7);
        }
    }
    panic!("Could not correctly decode value.");
}

#[cfg(test)]
mod tests {
    use super::*;
<<<<<<< HEAD
    use revm_primitives::{Address, Bytes};
=======
    use revm_primitives::Address;
>>>>>>> f873a207

    #[test]
    fn compact_bytes() {
        let arr = [1, 2, 3, 4, 5];
        let list = Bytes::copy_from_slice(&arr);
        let mut buf = vec![];
        assert_eq!(list.clone().to_compact(&mut buf), list.len());

        // Add some noise data.
        buf.push(1);

        assert_eq!(&buf[..arr.len()], &arr);
        assert_eq!(Bytes::from_compact(&buf, list.len()), (list, vec![1].as_slice()));
    }

    #[test]
    fn compact_address() {
        let mut buf = vec![];
        assert_eq!(Address::ZERO.to_compact(&mut buf), 20);
        assert_eq!(buf, vec![0; 20]);

        // Add some noise data.
        buf.push(1);

        // Address shouldn't care about the len passed, since it's not actually compacted.
        assert_eq!(Address::from_compact(&buf, 1000), (Address::ZERO, vec![1u8].as_slice()));
    }

    #[test]
    fn compact_h256() {
        let mut buf = vec![];
        assert_eq!(H256::ZERO.to_compact(&mut buf), 32);
        assert_eq!(buf, vec![0; 32]);

        // Add some noise data.
        buf.push(1);

        // H256 shouldn't care about the len passed, since it's not actually compacted.
        assert_eq!(H256::from_compact(&buf, 1000), (H256::ZERO, vec![1u8].as_slice()));
    }

    #[test]
    fn compact_bool() {
        let _vtrue = true;
        let mut buf = vec![];

        assert_eq!(true.to_compact(&mut buf), 1);
        // Bool vars go directly to the `StructFlags` and not written to the buf.
        assert_eq!(buf.len(), 0);

        assert_eq!(false.to_compact(&mut buf), 0);
        assert_eq!(buf.len(), 0);

        let buf = vec![100u8];

        // Bool expects the real value to come in `len`, and does not advance the cursor.
        assert_eq!(bool::from_compact(&buf, 1), (true, buf.as_slice()));
        assert_eq!(bool::from_compact(&buf, 0), (false, buf.as_slice()));
    }

    #[test]
    fn compact_option() {
        let opt = Some(H256::ZERO);
        let mut buf = vec![];

        assert_eq!(None::<H256>.to_compact(&mut buf), 0);
        assert_eq!(opt.to_compact(&mut buf), 1);
        assert_eq!(buf.len(), 1 + 32);

        assert_eq!(Option::<H256>::from_compact(&buf, 1), (opt, vec![].as_slice()));

        // If `None`, it returns the slice at the same cursor position.
        assert_eq!(Option::<H256>::from_compact(&buf, 0), (None, buf.as_slice()));

        let mut buf = vec![];
        assert_eq!(opt.specialized_to_compact(&mut buf), 1);
        assert_eq!(buf.len(), 32);
        assert_eq!(Option::<H256>::specialized_from_compact(&buf, 1), (opt, vec![].as_slice()));
    }

    #[test]
    fn compact_vec() {
        let list = vec![H256::ZERO, H256::ZERO];
        let mut buf = vec![];

        // Vec doesn't return a total length
        assert_eq!(list.clone().to_compact(&mut buf), 0);

        // Add some noise data in the end that should be returned by `from_compact`.
        buf.extend([1u8, 2]);

        let mut remaining_buf = buf.as_slice();
        remaining_buf.advance(1 + 1 + 32 + 1 + 32);

        assert_eq!(Vec::<H256>::from_compact(&buf, 0), (list, remaining_buf));
        assert_eq!(remaining_buf, &[1u8, 2]);
    }

    #[test]
    fn compact_u256() {
        let mut buf = vec![];

        assert_eq!(U256::ZERO.to_compact(&mut buf), 0);
        assert!(buf.is_empty());
        assert_eq!(U256::from_compact(&buf, 0), (U256::ZERO, vec![].as_slice()));

        assert_eq!(U256::from(2).to_compact(&mut buf), 1);
        assert_eq!(buf, vec![2u8]);
        assert_eq!(U256::from_compact(&buf, 1), (U256::from(2), vec![].as_slice()));
    }

    #[test]
    fn compact_u64() {
        let mut buf = vec![];

        assert_eq!(0u64.to_compact(&mut buf), 0);
        assert!(buf.is_empty());
        assert_eq!(u64::from_compact(&buf, 0), (0u64, vec![].as_slice()));

        assert_eq!(2u64.to_compact(&mut buf), 1);
        assert_eq!(buf, vec![2u8]);
        assert_eq!(u64::from_compact(&buf, 1), (2u64, vec![].as_slice()));

        let mut buf = vec![];

        assert_eq!(0xffffffffffffffffu64.to_compact(&mut buf), 8);
        assert_eq!(&buf, &[0xff, 0xff, 0xff, 0xff, 0xff, 0xff, 0xff, 0xff]);
        assert_eq!(u64::from_compact(&buf, 8), (0xffffffffffffffffu64, vec![].as_slice()));
    }

    #[test]
    fn variable_uint() {
        proptest::proptest!(|(val: usize)| {
            let mut buf = vec![];
            encode_varuint(val, &mut buf);
            let (decoded, read_buf) = decode_varuint(&buf);
            assert_eq!(val, decoded);
            assert!(!read_buf.has_remaining());
        });
    }

    #[main_codec]
    #[derive(Debug, PartialEq, Clone)]
    struct TestStruct {
        f_u64: u64,
        f_u256: U256,
        f_bool_t: bool,
        f_bool_f: bool,
        f_option_none: Option<H256>,
        f_option_some: Option<H256>,
        f_option_some_u64: Option<u64>,
        f_vec_empty: Vec<Address>,
        f_vec_some: Vec<Address>,
    }

    impl Default for TestStruct {
        fn default() -> Self {
            TestStruct {
                f_u64: 1u64,                                    // 4 bits | 1 byte
                f_u256: U256::from(1u64),                       // 6 bits | 1 byte
                f_bool_f: false,                                // 1 bit  | 0 bytes
                f_bool_t: true,                                 // 1 bit  | 0 bytes
                f_option_none: None,                            // 1 bit  | 0 bytes
                f_option_some: Some(H256::ZERO),                // 1 bit  | 32 bytes
                f_option_some_u64: Some(0xffffu64),             // 1 bit  | 1 + 2 bytes
                f_vec_empty: vec![],                            // 0 bits | 1 bytes
                f_vec_some: vec![Address::ZERO, Address::ZERO], // 0 bits | 1 + 20*2 bytes
            }
        }
    }

    #[test]
    fn compact_test_struct() {
        let test = TestStruct::default();
        let mut buf = vec![];
        assert_eq!(
            test.to_compact(&mut buf),
            2 + // TestStructFlags
            1 +
            1 +
            // 0 + 0 + 0 +
            32 +
            1 + 2 +
            1 +
            1 + 20 * 2
        );

        assert_eq!(
            TestStruct::from_compact(&buf, buf.len()),
            (TestStruct::default(), vec![].as_slice())
        );
    }

    #[main_codec]
    #[derive(Debug, PartialEq, Clone, Default)]
    enum TestEnum {
        #[default]
        Var0,
        Var1(TestStruct),
        Var2(u64),
    }

    #[cfg(test)]
    #[allow(dead_code)]
    #[test_fuzz::test_fuzz]
    fn compact_test_enum_all_variants(var0: TestEnum, var1: TestEnum, var2: TestEnum) {
        let mut buf = vec![];
        var0.clone().to_compact(&mut buf);
        assert_eq!(TestEnum::from_compact(&buf, buf.len()).0, var0);

        let mut buf = vec![];
        var1.clone().to_compact(&mut buf);
        assert_eq!(TestEnum::from_compact(&buf, buf.len()).0, var1);

        let mut buf = vec![];
        var2.clone().to_compact(&mut buf);
        assert_eq!(TestEnum::from_compact(&buf, buf.len()).0, var2);
    }

    #[test]
    fn compact_test_enum() {
        let var0 = TestEnum::Var0;
        let var1 = TestEnum::Var1(TestStruct::default());
        let var2 = TestEnum::Var2(1u64);

        compact_test_enum_all_variants(var0, var1, var2);
    }
}<|MERGE_RESOLUTION|>--- conflicted
+++ resolved
@@ -5,7 +5,6 @@
     html_favicon_url = "https://avatars0.githubusercontent.com/u/97369466?s=256",
     issue_tracker_base_url = "https://github.com/paradigmxzy/reth/issues/"
 )]
-<<<<<<< HEAD
 
 pub use codecs_derive::*;
 
@@ -14,14 +13,6 @@
     alloy_primitives::{Bloom, B512 as H512},
     Address, Bytes, B256 as H256, U256,
 };
-=======
-#![warn(missing_debug_implementations, missing_docs, unreachable_pub, rustdoc::all)]
-#![deny(unused_must_use, rust_2018_idioms)]
-#![cfg_attr(docsrs, feature(doc_cfg, doc_auto_cfg))]
-
-use bytes::{Buf, Bytes};
-use revm_primitives::{B160 as H160, B256 as H256, U256};
->>>>>>> f873a207
 
 pub use codecs_derive::*;
 
@@ -363,11 +354,7 @@
 #[cfg(test)]
 mod tests {
     use super::*;
-<<<<<<< HEAD
     use revm_primitives::{Address, Bytes};
-=======
-    use revm_primitives::Address;
->>>>>>> f873a207
 
     #[test]
     fn compact_bytes() {
