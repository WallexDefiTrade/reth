[package]
name = "reth-db-common"
version.workspace = true
edition.workspace = true
rust-version.workspace = true
license.workspace = true
homepage.workspace = true
repository.workspace = true

[dependencies]
# reth
reth-chainspec.workspace = true
reth-primitives.workspace = true
reth-db = { workspace = true, features = ["mdbx"] }
reth-db-api.workspace = true
reth-provider.workspace = true
reth-config.workspace = true
reth-trie.workspace = true
reth-etl.workspace = true
reth-codecs.workspace = true
reth-stages-types.workspace = true
<<<<<<< HEAD
reth-revm.workspace = true
=======
reth-fs-util.workspace = true

# eth
alloy-genesis.workspace = true
>>>>>>> f4689f35

# misc
eyre.workspace = true
thiserror.workspace = true
boyer-moore-magiclen.workspace = true

# io
serde.workspace = true
serde_json.workspace = true

# tracing
tracing.workspace = true

[dev-dependencies]
reth-primitives-traits.workspace = true

[lints]
workspace = true<|MERGE_RESOLUTION|>--- conflicted
+++ resolved
@@ -19,14 +19,11 @@
 reth-etl.workspace = true
 reth-codecs.workspace = true
 reth-stages-types.workspace = true
-<<<<<<< HEAD
 reth-revm.workspace = true
-=======
 reth-fs-util.workspace = true
 
 # eth
 alloy-genesis.workspace = true
->>>>>>> f4689f35
 
 # misc
 eyre.workspace = true
