#[allow(unused_imports)]
use reth_db::{
    database::Database,
    mdbx::{test_utils::create_test_db_with_path, EnvKind, WriteMap},
    table::*,
    transaction::{DbTx, DbTxMut},
};
use std::path::Path;

/// Path where the DB is initialized for benchmarks.
#[allow(unused)]
const BENCH_DB_PATH: &str = "/tmp/reth-benches";

/// Used for RandomRead and RandomWrite benchmarks.
#[allow(unused)]
const RANDOM_INDEXES: [usize; 10] = [23, 2, 42, 5, 3, 99, 54, 0, 33, 64];

/// Returns bench vectors in the format: `Vec<(Key, EncodedKey, Value, CompressedValue)>`.
#[allow(unused)]
fn load_vectors<T: reth_db::table::Table>() -> Vec<(T::Key, bytes::Bytes, T::Value, bytes::Bytes)>
where
    T: Default,
    T::Key: Default + Clone + for<'de> serde::Deserialize<'de>,
    T::Value: Default + Clone + for<'de> serde::Deserialize<'de>,
{
    let list: Vec<(T::Key, T::Value)> = serde_json::from_reader(std::io::BufReader::new(
        std::fs::File::open(format!(
            "{}/../../../testdata/micro/db/{}.json",
            env!("CARGO_MANIFEST_DIR"),
            T::NAME
        ))
        .expect("Test vectors not found. They can be generated from the workspace by calling `cargo run --bin reth -- test-vectors tables`."),
    ))
    .unwrap();

    list.into_iter()
        .map(|(k, v)| {
            (
                k.clone(),
                bytes::Bytes::copy_from_slice(k.encode().as_ref()),
                v.clone(),
                bytes::Bytes::copy_from_slice(v.compress().as_ref()),
            )
        })
        .collect::<Vec<_>>()
}

/// Sets up a clear database at `bench_db_path`.
<<<<<<< HEAD
#[allow(unused)]
=======
#[allow(clippy::ptr_arg)]
>>>>>>> 35923183
fn set_up_db<T>(
    bench_db_path: &Path,
    pair: &Vec<(<T as Table>::Key, bytes::Bytes, <T as Table>::Value, bytes::Bytes)>,
) -> reth_db::mdbx::Env<WriteMap>
where
    T: Table + Default,
    T::Key: Default + Clone,
    T::Value: Default + Clone,
{
    // Reset DB
    let _ = std::fs::remove_dir_all(bench_db_path);
    let db = create_test_db_with_path::<WriteMap>(EnvKind::RW, bench_db_path);

    {
        // Prepare data to be read
        let tx = db.tx_mut().expect("tx");
        for (k, _, v, _) in pair.clone() {
            tx.put::<T>(k, v).expect("submit");
        }
        tx.inner.commit().unwrap();
    }

    db
}<|MERGE_RESOLUTION|>--- conflicted
+++ resolved
@@ -46,11 +46,7 @@
 }
 
 /// Sets up a clear database at `bench_db_path`.
-<<<<<<< HEAD
-#[allow(unused)]
-=======
 #[allow(clippy::ptr_arg)]
->>>>>>> 35923183
 fn set_up_db<T>(
     bench_db_path: &Path,
     pair: &Vec<(<T as Table>::Key, bytes::Bytes, <T as Table>::Value, bytes::Bytes)>,
