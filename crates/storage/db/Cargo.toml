--- conflicted
+++ resolved
@@ -74,21 +74,8 @@
 test-utils = ["tempfile", "arbitrary"]
 mdbx = ["reth-libmdbx"]
 bench = []
-<<<<<<< HEAD
-arbitrary = [
-    "reth-primitives/arbitrary",
-    "dep:arbitrary",
-    "dep:proptest",
-    "dep:proptest-derive",
-]
-optimism = [
-    "reth-primitives/optimism",
-    "reth-codecs/optimism"
-]
-=======
 arbitrary = ["reth-primitives/arbitrary", "reth-db-api/arbitrary"]
 optimism = []
->>>>>>> 51a28f22
 
 [[bench]]
 name = "hash_keys"
