--- conflicted
+++ resolved
@@ -65,13 +65,7 @@
         let mut obj: Self = bincode::deserialize_from(&mut file)?;
 
         obj.path = Some(path.to_path_buf());
-<<<<<<< HEAD
-        if let Some(comp) = obj.compressor.as_mut() {
-            comp.was_loaded();
-        }
-
-=======
->>>>>>> 3350fbb3
+
         Ok(obj)
     }
 
