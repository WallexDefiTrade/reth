--- conflicted
+++ resolved
@@ -380,11 +380,7 @@
         self.freeze_check(&columns)?;
 
         // Creates the writer, data and offsets file
-<<<<<<< HEAD
-        let mut appender = NippyJarWriter::from_mut(self)?;
-=======
         let mut writer = NippyJarWriter::new(self)?;
->>>>>>> b6e260ef
 
         // Append rows to file while holding offsets in memory
         writer.append_rows(columns, total_rows)?;
