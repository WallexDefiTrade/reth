use crate::{
    engine::{
        forkchoice::{ForkchoiceStateHash, ForkchoiceStateTracker},
        message::OnForkChoiceUpdated,
        metrics::EngineMetrics,
        prune::{EnginePruneController, EnginePruneEvent},
    },
    sync::{EngineSyncController, EngineSyncEvent},
};
use futures::{Future, StreamExt};
use reth_db::database::Database;
use reth_interfaces::{
    blockchain_tree::{
        error::{InsertBlockError, InsertBlockErrorKind},
        BlockStatus, BlockchainTreeEngine, InsertPayloadOk,
    },
    consensus::ForkchoiceState,
    executor::{BlockExecutionError, BlockValidationError},
    p2p::{bodies::client::BodiesClient, headers::client::HeadersClient},
    sync::{NetworkSyncUpdater, SyncState},
    Error,
};
use reth_payload_builder::{PayloadBuilderAttributes, PayloadBuilderHandle};
use reth_primitives::{
    constants::EPOCH_SLOTS, listener::EventListeners, stage::StageId, BlockNumHash, BlockNumber,
    Head, Header, SealedBlock, SealedHeader, H256, U256,
};
use reth_provider::{
    BlockIdReader, BlockReader, BlockSource, CanonChainTracker, ProviderError,
    StageCheckpointReader,
};
use reth_prune::Pruner;
use reth_rpc_types::engine::{
    ExecutionPayload, PayloadAttributes, PayloadStatus, PayloadStatusEnum, PayloadValidationError,
};
use reth_stages::{ControlFlow, Pipeline, PipelineError};
use reth_tasks::TaskSpawner;
use std::{
    pin::Pin,
    sync::Arc,
    task::{Context, Poll},
};
use tokio::sync::{
    mpsc,
    mpsc::{UnboundedReceiver, UnboundedSender},
    oneshot,
};
use tokio_stream::wrappers::UnboundedReceiverStream;
use tracing::*;

mod message;
pub use message::BeaconEngineMessage;

mod error;
pub use error::{
    BeaconConsensusEngineError, BeaconEngineResult, BeaconForkChoiceUpdateError,
    BeaconOnNewPayloadError,
};

mod invalid_headers;
use invalid_headers::InvalidHeaderCache;

mod event;
pub use event::BeaconConsensusEngineEvent;
<<<<<<< HEAD
mod forkchoice;
pub use forkchoice::ForkchoiceStatus;
mod metrics;
pub(crate) mod sync;
=======
>>>>>>> dbafe23c

mod handle;
pub use handle::BeaconConsensusEngineHandle;

mod forkchoice;
mod metrics;
pub(crate) mod prune;
pub(crate) mod sync;

/// The maximum number of invalid headers that can be tracked by the engine.
const MAX_INVALID_HEADERS: u32 = 512u32;

/// The largest gap for which the tree will be used for sync. See docs for `pipeline_run_threshold`
/// for more information.
///
/// This is the default threshold, the distance to the head that the tree will be used for sync.
/// If the distance exceeds this threshold, the pipeline will be used for sync.
pub const MIN_BLOCKS_FOR_PIPELINE_RUN: u64 = EPOCH_SLOTS;

/// The beacon consensus engine is the driver that switches between historical and live sync.
///
/// The beacon consensus engine is itself driven by messages from the Consensus Layer, which are
/// received by Engine API (JSON-RPC).
///
/// The consensus engine is idle until it receives the first
/// [BeaconEngineMessage::ForkchoiceUpdated] message from the CL which would initiate the sync. At
/// first, the consensus engine would run the [Pipeline] until the latest known block hash.
/// Afterward, it would attempt to create/restore the [`BlockchainTreeEngine`] from the blocks
/// that are currently available. In case the restoration is successful, the consensus engine would
/// run in a live sync mode, populating the [`BlockchainTreeEngine`] with new blocks as they arrive
/// via engine API and downloading any missing blocks from the network to fill potential gaps.
///
/// The consensus engine has two data input sources:
///
/// ## New Payload (`engine_newPayloadV{}`)
///
/// The engine receives new payloads from the CL. If the payload is connected to the canonical
/// chain, it will be fully validated added to a chain in the [BlockchainTreeEngine]: `VALID`
///
/// If the payload's chain is disconnected (at least 1 block is missing) then it will be buffered:
/// `SYNCING` ([BlockStatus::Disconnected]).
///
/// ## Forkchoice Update (FCU) (`engine_forkchoiceUpdatedV{}`)
///
/// This contains the latest forkchoice state and the payload attributes. The engine will attempt to
/// make a new canonical chain based on the `head_hash` of the update and trigger payload building
/// if the `payload_attrs` are present and the FCU is `VALID`.
///
/// The `head_hash` forms a chain by walking backwards from the `head_hash` towards the canonical
/// blocks of the chain.
///
/// Making a new canonical chain can result in the following relevant outcomes:
///
/// ### The chain is connected
///
/// All blocks of the `head_hash`'s chain are present in the [BlockchainTreeEngine] and are
/// committed to the canonical chain. This also includes reorgs.
///
/// ### The chain is disconnected
///
/// In this case the [BlockchainTreeEngine] doesn't know how the new chain connects to the existing
/// canonical chain. It could be a simple commit (new blocks extend the current head) or a re-org
/// that requires unwinding the canonical chain.
///
/// This further distinguishes between two variants:
///
/// #### `head_hash`'s block exists
///
/// The `head_hash`'s block was already received/downloaded, but at least one block is missing to
/// form a _connected_ chain. The engine will attempt to download the missing blocks from the
/// network by walking backwards (`parent_hash`), and then try to make the block canonical as soon
/// as the chain becomes connected.
///
/// However, it still can be the case that the chain and the FCU is `INVALID`.
///
/// #### `head_hash` block is missing
///
/// This is similar to the previous case, but the `head_hash`'s block is missing. At which point the
/// engine doesn't know where the new head will point to: new chain could be a re-org or a simple
/// commit. The engine will download the missing head first and then proceed as in the previous
/// case.
///
/// # Panics
///
/// If the future is polled more than once. Leads to undefined state.
#[must_use = "Future does nothing unless polled"]
pub struct BeaconConsensusEngine<DB, BT, Client>
where
    DB: Database,
    Client: HeadersClient + BodiesClient,
    BT: BlockchainTreeEngine
        + BlockReader
        + BlockIdReader
        + CanonChainTracker
        + StageCheckpointReader,
{
    /// Controls syncing triggered by engine updates.
    sync: EngineSyncController<DB, Client>,
    /// The type we can use to query both the database and the blockchain tree.
    blockchain: BT,
    /// Used for emitting updates about whether the engine is syncing or not.
    sync_state_updater: Box<dyn NetworkSyncUpdater>,
    /// The Engine API message receiver.
    engine_message_rx: UnboundedReceiverStream<BeaconEngineMessage>,
    /// A clone of the handle
    handle: BeaconConsensusEngineHandle,
    /// Tracks the received forkchoice state updates received by the CL.
    forkchoice_state_tracker: ForkchoiceStateTracker,
    /// The payload store.
    payload_builder: PayloadBuilderHandle,
    /// Listeners for engine events.
    listeners: EventListeners<BeaconConsensusEngineEvent>,
    /// Tracks the header of invalid payloads that were rejected by the engine because they're
    /// invalid.
    invalid_headers: InvalidHeaderCache,
    /// Consensus engine metrics.
    metrics: EngineMetrics,
    /// After downloading a block corresponding to a recent forkchoice update, the engine will
    /// check whether or not we can connect the block to the current canonical chain. If we can't,
    /// we need to download and execute the missing parents of that block.
    ///
    /// When the block can't be connected, its block number will be compared to the canonical head,
    /// resulting in a heuristic for the number of missing blocks, or the size of the gap between
    /// the new block and the canonical head.
    ///
    /// If the gap is larger than this threshold, the engine will download and execute the missing
    /// blocks using the pipeline. Otherwise, the engine, sync controller, and blockchain tree will
    /// be used to download and execute the missing blocks.
    pipeline_run_threshold: u64,
    /// Controls pruning triggered by engine updates.
    prune: Option<EnginePruneController>,
}

impl<DB, BT, Client> BeaconConsensusEngine<DB, BT, Client>
where
    DB: Database + Unpin + 'static,
    BT: BlockchainTreeEngine
        + BlockReader
        + BlockIdReader
        + CanonChainTracker
        + StageCheckpointReader
        + 'static,
    Client: HeadersClient + BodiesClient + Clone + Unpin + 'static,
{
    /// Create a new instance of the [BeaconConsensusEngine].
    #[allow(clippy::too_many_arguments)]
    pub fn new(
        client: Client,
        pipeline: Pipeline<DB>,
        blockchain: BT,
        task_spawner: Box<dyn TaskSpawner>,
        sync_state_updater: Box<dyn NetworkSyncUpdater>,
        max_block: Option<BlockNumber>,
        run_pipeline_continuously: bool,
        payload_builder: PayloadBuilderHandle,
        target: Option<H256>,
        pipeline_run_threshold: u64,
        pruner: Option<Pruner>,
    ) -> Result<(Self, BeaconConsensusEngineHandle), Error> {
        let (to_engine, rx) = mpsc::unbounded_channel();
        Self::with_channel(
            client,
            pipeline,
            blockchain,
            task_spawner,
            sync_state_updater,
            max_block,
            run_pipeline_continuously,
            payload_builder,
            target,
            pipeline_run_threshold,
            to_engine,
            rx,
            pruner,
        )
    }

    /// Create a new instance of the [BeaconConsensusEngine] using the given channel to configure
    /// the [BeaconEngineMessage] communication channel.
    ///
    /// By default the engine is started with idle pipeline.
    /// The pipeline can be launched immediately in one of the following ways descending in
    /// priority:
    /// - Explicit [Option::Some] target block hash provided via a constructor argument.
    /// - The process was previously interrupted amidst the pipeline run. This is checked by
    ///   comparing the checkpoints of the first ([StageId::Headers]) and last ([StageId::Finish])
    ///   stages. In this case, the latest available header in the database is used as the target.
    ///
    /// Propagates any database related error.
    #[allow(clippy::too_many_arguments)]
    pub fn with_channel(
        client: Client,
        pipeline: Pipeline<DB>,
        blockchain: BT,
        task_spawner: Box<dyn TaskSpawner>,
        sync_state_updater: Box<dyn NetworkSyncUpdater>,
        max_block: Option<BlockNumber>,
        run_pipeline_continuously: bool,
        payload_builder: PayloadBuilderHandle,
        target: Option<H256>,
        pipeline_run_threshold: u64,
        to_engine: UnboundedSender<BeaconEngineMessage>,
        rx: UnboundedReceiver<BeaconEngineMessage>,
        pruner: Option<Pruner>,
    ) -> Result<(Self, BeaconConsensusEngineHandle), Error> {
        let handle = BeaconConsensusEngineHandle { to_engine };
        let sync = EngineSyncController::new(
            pipeline,
            client,
            task_spawner.clone(),
            run_pipeline_continuously,
            max_block,
        );
        let prune = pruner.map(|pruner| EnginePruneController::new(pruner, task_spawner));
        let mut this = Self {
            sync,
            blockchain,
            sync_state_updater,
            engine_message_rx: UnboundedReceiverStream::new(rx),
            handle: handle.clone(),
            forkchoice_state_tracker: Default::default(),
            payload_builder,
            listeners: EventListeners::default(),
            invalid_headers: InvalidHeaderCache::new(MAX_INVALID_HEADERS),
            metrics: EngineMetrics::default(),
            pipeline_run_threshold,
            prune,
        };

        let maybe_pipeline_target = match target {
            // Provided target always takes precedence.
            target @ Some(_) => target,
            None => this.check_pipeline_consistency()?,
        };

        if let Some(target) = maybe_pipeline_target {
            this.sync.set_pipeline_sync_target(target);
        }

        Ok((this, handle))
    }

    /// Check if the pipeline is consistent (all stages have the checkpoint block numbers no less
    /// than the checkpoint of the first stage).
    ///
    /// This will return the pipeline target if:
    ///  * the pipeline was interrupted during its previous run
    ///  * a new stage was added
    ///  * stage data was dropped manually through `reth stage drop ...`
    ///
    /// # Returns
    ///
    /// A target block hash if the pipeline is inconsistent, otherwise `None`.
    fn check_pipeline_consistency(&self) -> Result<Option<H256>, Error> {
        // If no target was provided, check if the stages are congruent - check if the
        // checkpoint of the last stage matches the checkpoint of the first.
        let first_stage_checkpoint = self
            .blockchain
            .get_stage_checkpoint(*StageId::ALL.first().unwrap())?
            .unwrap_or_default()
            .block_number;

        // Skip the first stage as we've already retrieved it and comparing all other checkpoints
        // against it.
        for stage_id in StageId::ALL.iter().skip(1) {
            let stage_checkpoint =
                self.blockchain.get_stage_checkpoint(*stage_id)?.unwrap_or_default().block_number;

            // If the checkpoint of any stage is less than the checkpoint of the first stage,
            // retrieve and return the block hash of the latest header and use it as the target.
            if stage_checkpoint < first_stage_checkpoint {
                warn!(
                    target: "consensus::engine",
                    first_stage_checkpoint,
                    inconsistent_stage_id = %stage_id,
                    inconsistent_stage_checkpoint = stage_checkpoint,
                    "Pipeline sync progress is inconsistent"
                );
                return self.blockchain.block_hash(first_stage_checkpoint)
            }
        }

        Ok(None)
    }

    /// Returns a new [`BeaconConsensusEngineHandle`] that can be cloned and shared.
    ///
    /// The [`BeaconConsensusEngineHandle`] can be used to interact with this
    /// [`BeaconConsensusEngine`]
    pub fn handle(&self) -> BeaconConsensusEngineHandle {
        self.handle.clone()
    }

    /// Returns true if the distance from the local tip to the block is greater than the configured
    /// threshold.
    ///
    /// If the `local_tip` is greater than the `block`, then this will return false.
    #[inline]
    fn exceeds_pipeline_run_threshold(&self, local_tip: u64, block: u64) -> bool {
        block > local_tip && block - local_tip > self.pipeline_run_threshold
    }

    /// Returns the finalized hash to sync to if the distance from the local tip to the block is
    /// greater than the configured threshold and we're not synced to the finalized block yet block
    /// yet (if we've seen that block already).
    ///
    /// If this is invoked after a new block has been downloaded, the downloaded block could be the
    /// (missing) finalized block.
    fn can_pipeline_sync_to_finalized(
        &self,
        canonical_tip_num: u64,
        target_block_number: u64,
        downloaded_block: Option<BlockNumHash>,
    ) -> Option<H256> {
        let sync_target_state = self.forkchoice_state_tracker.sync_target_state();

        // check if the distance exceeds the threshold for pipeline sync
        let mut exceeds_pipeline_run_threshold =
            self.exceeds_pipeline_run_threshold(canonical_tip_num, target_block_number);

        // check if the downloaded block is the tracked finalized block
        if let Some(ref buffered_finalized) = sync_target_state
            .as_ref()
            .and_then(|state| self.blockchain.buffered_header_by_hash(state.finalized_block_hash))
        {
            // if we have buffered the finalized block, we should check how far
            // we're off
            exceeds_pipeline_run_threshold =
                self.exceeds_pipeline_run_threshold(canonical_tip_num, buffered_finalized.number);
        }

        // If this is invoked after we downloaded a block we can check if this block is the
        // finalized block
        if let (Some(downloaded_block), Some(ref state)) = (downloaded_block, sync_target_state) {
            if downloaded_block.hash == state.finalized_block_hash {
                // we downloaded the finalized block
                exceeds_pipeline_run_threshold =
                    self.exceeds_pipeline_run_threshold(canonical_tip_num, downloaded_block.number);
            }
        }

        // if the number of missing blocks is greater than the max, run the
        // pipeline
        if exceeds_pipeline_run_threshold {
            if let Some(state) = sync_target_state {
                // if we have already canonicalized the finalized block, we should
                // skip the pipeline run
                match self.blockchain.header_by_hash_or_number(state.finalized_block_hash.into()) {
                    Err(err) => {
                        warn!(target: "consensus::engine", ?err, "Failed to get finalized block header");
                    }
                    Ok(None) => {
                        // we don't have the block yet and the distance exceeds the allowed
                        // threshold
                        return Some(state.finalized_block_hash)
                    }
                    Ok(Some(_)) => {
                        // we're fully synced to the finalized block
                        // but we want to continue downloading the missing parent
                    }
                }
            }
        }

        None
    }

    /// Returns how far the local tip is from the given block. If the local tip is at the same
    /// height or its block number is greater than the given block, this returns None.
    #[inline]
    fn distance_from_local_tip(&self, local_tip: u64, block: u64) -> Option<u64> {
        if block > local_tip {
            Some(block - local_tip)
        } else {
            None
        }
    }

    /// If validation fails, the response MUST contain the latest valid hash:
    ///
    ///   - The block hash of the ancestor of the invalid payload satisfying the following two
    ///    conditions:
    ///     - It is fully validated and deemed VALID
    ///     - Any other ancestor of the invalid payload with a higher blockNumber is INVALID
    ///   - 0x0000000000000000000000000000000000000000000000000000000000000000 if the above
    ///    conditions are satisfied by a PoW block.
    ///   - null if client software cannot determine the ancestor of the invalid payload satisfying
    ///    the above conditions.
    fn latest_valid_hash_for_invalid_payload(
        &self,
        parent_hash: H256,
        insert_err: Option<&InsertBlockErrorKind>,
    ) -> Option<H256> {
        // check pre merge block error
        if insert_err.map(|err| err.is_block_pre_merge()).unwrap_or_default() {
            return Some(H256::zero())
        }

        // If this is sent from new payload then the parent hash could be in a side chain, and is
        // not necessarily canonical
        if self.blockchain.header_by_hash(parent_hash).is_some() {
            // parent is in side-chain: validated but not canonical yet
            Some(parent_hash)
        } else {
            let parent_hash = self.blockchain.find_canonical_ancestor(parent_hash)?;
            let parent_header = self.blockchain.header(&parent_hash).ok().flatten()?;

            // we need to check if the parent block is the last POW block, if so then the payload is
            // the first POS. The engine API spec mandates a zero hash to be returned: <https://github.com/ethereum/execution-apis/blob/6709c2a795b707202e93c4f2867fa0bf2640a84f/src/engine/paris.md#engine_newpayloadv1>
            if parent_header.difficulty != U256::ZERO {
                return Some(H256::zero())
            }

            // parent is canonical POS block
            Some(parent_hash)
        }
    }

    /// Prepares the invalid payload response for the given hash, checking the
    /// database for the parent hash and populating the payload status with the latest valid hash
    /// according to the engine api spec.
    fn prepare_invalid_response(&self, mut parent_hash: H256) -> PayloadStatus {
        // Edge case: the `latestValid` field is the zero hash if the parent block is the terminal
        // PoW block, which we need to identify by looking at the parent's block difficulty
        if let Ok(Some(parent)) = self.blockchain.header_by_hash_or_number(parent_hash.into()) {
            if parent.difficulty != U256::ZERO {
                parent_hash = H256::zero();
            }
        }

        PayloadStatus::from_status(PayloadStatusEnum::Invalid {
            validation_error: PayloadValidationError::LinksToRejectedPayload.to_string(),
        })
        .with_latest_valid_hash(parent_hash)
    }

    /// Checks if the given `check` hash points to an invalid header, inserting the given `head`
    /// block into the invalid header cache if the `check` hash has a known invalid ancestor.
    ///
    /// Returns a payload status response according to the engine API spec if the block is known to
    /// be invalid.
    fn check_invalid_ancestor_with_head(
        &mut self,
        check: H256,
        head: H256,
    ) -> Option<PayloadStatus> {
        // check if the check hash was previously marked as invalid
        let header = self.invalid_headers.get(&check)?;

        // populate the latest valid hash field
        let status = self.prepare_invalid_response(header.parent_hash);

        // insert the head block into the invalid header cache
        self.invalid_headers.insert_with_invalid_ancestor(head, header);

        Some(status)
    }

    /// Checks if the given `head` points to an invalid header, which requires a specific response
    /// to a forkchoice update.
    fn check_invalid_ancestor(&mut self, head: H256) -> Option<PayloadStatus> {
        let parent_hash = {
            // check if the head was previously marked as invalid
            let header = self.invalid_headers.get(&head)?;
            header.parent_hash
        };

        // populate the latest valid hash field
        let status = self.prepare_invalid_response(parent_hash);

        Some(status)
    }

    /// Invoked when we receive a new forkchoice update message.
    ///
    /// Returns `true` if the engine now reached its maximum block number, See
    /// [EngineSyncController::has_reached_max_block].
    fn on_forkchoice_updated(
        &mut self,
        state: ForkchoiceState,
        attrs: Option<PayloadAttributes>,
        tx: oneshot::Sender<Result<OnForkChoiceUpdated, Error>>,
    ) -> bool {
        self.metrics.forkchoice_updated_messages.increment(1);
        self.blockchain.on_forkchoice_update_received(&state);

        let on_updated = match self.forkchoice_updated(state, attrs) {
            Ok(response) => response,
            Err(error) => {
                let _ = tx.send(Err(error));
                return false
            }
        };

        let status = on_updated.forkchoice_status();

        // update the forkchoice state tracker
        self.forkchoice_state_tracker.set_latest(state, status);

        let is_valid_response = on_updated.is_valid_update();
        let _ = tx.send(Ok(on_updated));

        // notify listeners about new processed FCU
        self.listeners.notify(BeaconConsensusEngineEvent::ForkchoiceUpdated(state, status));

        // Terminate the sync early if it's reached the maximum user
        // configured block.
        if is_valid_response {
            // node's fully synced, clear active download requests
            self.sync.clear_block_download_requests();

            // check if we reached the maximum configured block
            let tip_number = self.blockchain.canonical_tip().number;
            if self.sync.has_reached_max_block(tip_number) {
                return true
            }
        }

        false
    }

    /// Called to resolve chain forks and ensure that the Execution layer is working with the latest
    /// valid chain.
    ///
    /// These responses should adhere to the [Engine API Spec for
    /// `engine_forkchoiceUpdated`](https://github.com/ethereum/execution-apis/blob/main/src/engine/paris.md#specification-1).
    ///
    /// Returns an error if an internal error occurred like a database error.
    fn forkchoice_updated(
        &mut self,
        state: ForkchoiceState,
        attrs: Option<PayloadAttributes>,
    ) -> Result<OnForkChoiceUpdated, Error> {
        trace!(target: "consensus::engine", ?state, "Received new forkchoice state update");
        if state.head_block_hash.is_zero() {
            return Ok(OnForkChoiceUpdated::invalid_state())
        }

        let lowest_buffered_ancestor_fcu = self.lowest_buffered_ancestor_or(state.head_block_hash);

        if let Some(status) = self.check_invalid_ancestor(lowest_buffered_ancestor_fcu) {
            return Ok(OnForkChoiceUpdated::with_invalid(status))
        }

        if self.sync.is_pipeline_active() {
            // We can only process new forkchoice updates if the pipeline is idle, since it requires
            // exclusive access to the database
            trace!(target: "consensus::engine", "Pipeline is syncing, skipping forkchoice update");
            return Ok(OnForkChoiceUpdated::syncing())
        }

        if self.is_prune_active() {
            // We can only process new forkchoice updates if the pruner is idle, since it requires
            // exclusive access to the database
            warn!(
                target: "consensus::engine",
                "Pruning is in progress, skipping forkchoice update. \
                This may affect the performance of your node as a validator."
            );
            return Ok(OnForkChoiceUpdated::syncing())
        }

        let status = match self.blockchain.make_canonical(&state.head_block_hash) {
            Ok(outcome) => {
                if !outcome.is_already_canonical() {
                    debug!(target: "consensus::engine", hash=?state.head_block_hash, number=outcome.header().number, "canonicalized new head");

                    // new VALID update that moved the canonical chain forward
                    let _ = self.update_canon_chain(outcome.header().clone(), &state);
                } else {
                    debug!(target: "consensus::engine", fcu_head_num=?outcome.header().number, current_head_num=?self.blockchain.canonical_tip().number, "Ignoring beacon update to old head");
                }

                if let Some(attrs) = attrs {
                    // the CL requested to build a new payload on top of this new VALID head
                    let payload_response = self.process_payload_attributes(
                        attrs,
                        outcome.into_header().unseal(),
                        state,
                    );

                    trace!(target: "consensus::engine", status = ?payload_response, ?state, "Returning forkchoice status");
                    return Ok(payload_response)
                }

                PayloadStatus::new(PayloadStatusEnum::Valid, Some(state.head_block_hash))
            }
            Err(error) => {
                if let Error::Execution(ref err) = error {
                    if err.is_fatal() {
                        tracing::error!(target: "consensus::engine", ?err, "Encountered fatal error");
                        return Err(error)
                    }
                }

                self.on_failed_canonical_forkchoice_update(&state, error)
            }
        };

        trace!(target: "consensus::engine", ?status, ?state, "Returning forkchoice status");
        Ok(OnForkChoiceUpdated::valid(status))
    }

    /// Sets the state of the canon chain tracker based to the given head.
    ///
    /// This expects the given head to be the new canonical head.
    ///
    /// Additionally, updates the head used for p2p handshakes.
    ///
    /// This should be called before issuing a VALID forkchoice update.
    fn update_canon_chain(
        &self,
        head: SealedHeader,
        update: &ForkchoiceState,
    ) -> Result<(), Error> {
        let mut head_block = Head {
            number: head.number,
            hash: head.hash,
            difficulty: head.difficulty,
            timestamp: head.timestamp,
            // NOTE: this will be set later
            total_difficulty: Default::default(),
        };

        // we update the the tracked header first
        self.blockchain.set_canonical_head(head);

        self.update_finalized_block(update.finalized_block_hash)?;
        self.update_safe_block(update.safe_block_hash)?;

        head_block.total_difficulty =
            self.blockchain.header_td_by_number(head_block.number)?.ok_or_else(|| {
                Error::Provider(ProviderError::TotalDifficultyNotFound {
                    number: head_block.number,
                })
            })?;
        self.sync_state_updater.update_status(head_block);

        Ok(())
    }

    /// Updates the tracked safe block if we have it
    ///
    /// Returns an error if the block is not found.
    #[inline]
    fn update_safe_block(&self, safe_block_hash: H256) -> Result<(), reth_interfaces::Error> {
        if !safe_block_hash.is_zero() {
            if self.blockchain.safe_block_hash()? == Some(safe_block_hash) {
                // nothing to update
                return Ok(())
            }

            let safe = self
                .blockchain
                .find_block_by_hash(safe_block_hash, BlockSource::Any)?
                .ok_or_else(|| Error::Provider(ProviderError::UnknownBlockHash(safe_block_hash)))?;
            self.blockchain.set_safe(safe.header.seal(safe_block_hash));
        }
        Ok(())
    }

    /// Updates the tracked finalized block if we have it
    ///
    /// Returns an error if the block is not found.
    #[inline]
    fn update_finalized_block(
        &self,
        finalized_block_hash: H256,
    ) -> Result<(), reth_interfaces::Error> {
        if !finalized_block_hash.is_zero() {
            if self.blockchain.finalized_block_hash()? == Some(finalized_block_hash) {
                // nothing to update
                return Ok(())
            }

            let finalized = self
                .blockchain
                .find_block_by_hash(finalized_block_hash, BlockSource::Any)?
                .ok_or_else(|| {
                    Error::Provider(ProviderError::UnknownBlockHash(finalized_block_hash))
                })?;
            self.blockchain.set_finalized(finalized.header.seal(finalized_block_hash));
        }
        Ok(())
    }

    /// Handler for a failed a forkchoice update due to a canonicalization error.
    ///
    /// This will determine if the state's head is invalid, and if so, return immediately.
    ///
    /// If the newest head is not invalid, then this will trigger a new pipeline run to sync the gap
    ///
    /// See [Self::forkchoice_updated] and [BlockchainTreeEngine::make_canonical].
    fn on_failed_canonical_forkchoice_update(
        &mut self,
        state: &ForkchoiceState,
        error: Error,
    ) -> PayloadStatus {
        debug_assert!(self.sync.is_pipeline_idle(), "pipeline must be idle");
        warn!(target: "consensus::engine", ?error, ?state, "Failed to canonicalize the head hash");

        // check if the new head was previously invalidated, if so then we deem this FCU
        // as invalid
        if let Some(invalid_ancestor) = self.check_invalid_ancestor(state.head_block_hash) {
            debug!(target: "consensus::engine", head=?state.head_block_hash, "Head was previously marked as invalid");
            return invalid_ancestor
        }

        #[allow(clippy::single_match)]
        match &error {
            Error::Execution(
                error @ BlockExecutionError::Validation(BlockValidationError::BlockPreMerge {
                    ..
                }),
            ) => {
                return PayloadStatus::from_status(PayloadStatusEnum::Invalid {
                    validation_error: error.to_string(),
                })
                .with_latest_valid_hash(H256::zero())
            }
            _ => {
                // TODO(mattsse) better error handling before attempting to sync (FCU could be
                // invalid): only trigger sync if we can't determine whether the FCU is invalid
            }
        }

        // we assume the FCU is valid and at least the head is missing, so we need to start syncing
        // to it
        let target = if self.forkchoice_state_tracker.is_empty() {
            // find the appropriate target to sync to, if we don't have the safe block hash then we
            // start syncing to the safe block via pipeline first
            let target = if !state.safe_block_hash.is_zero() &&
                self.blockchain.block_number(state.safe_block_hash).ok().flatten().is_none()
            {
                state.safe_block_hash
            } else {
                state.head_block_hash
            };

            // we need to first check the buffer for the head and its ancestors
            let lowest_unknown_hash = self.lowest_buffered_ancestor_or(target);
            trace!(target: "consensus::engine", request=?lowest_unknown_hash, "Triggering full block download for missing ancestors of the new head");
            lowest_unknown_hash
        } else {
            // we need to first check the buffer for the head and its ancestors
            let lowest_unknown_hash = self.lowest_buffered_ancestor_or(state.head_block_hash);
            trace!(target: "consensus::engine", request=?lowest_unknown_hash, "Triggering full block download for missing ancestors of the new head");
            lowest_unknown_hash
        };

        // if the threshold is zero, we should not download the block first, and just use the
        // pipeline. Otherwise we use the tree to insert the block first
        if self.pipeline_run_threshold == 0 {
            // use the pipeline to sync to the target
            self.sync.set_pipeline_sync_target(target);
        } else {
            // trigger a full block download for missing hash, or the parent of its lowest buffered
            // ancestor
            self.sync.download_full_block(target);
        }

        PayloadStatus::from_status(PayloadStatusEnum::Syncing)
    }

    /// Return the parent hash of the lowest buffered ancestor for the requested block, if there
    /// are any buffered ancestors. If there are no buffered ancestors, and the block itself does
    /// not exist in the buffer, this returns the hash that is passed in.
    ///
    /// Returns the parent hash of the block itself if the block is buffered and has no other
    /// buffered ancestors.
    fn lowest_buffered_ancestor_or(&self, hash: H256) -> H256 {
        self.blockchain
            .lowest_buffered_ancestor(hash)
            .map(|block| block.parent_hash)
            .unwrap_or_else(|| hash)
    }

    /// Validates the payload attributes with respect to the header and fork choice state.
    ///
    /// Note: At this point, the fork choice update is considered to be VALID, however, we can still
    /// return an error if the payload attributes are invalid.
    fn process_payload_attributes(
        &self,
        attrs: PayloadAttributes,
        head: Header,
        state: ForkchoiceState,
    ) -> OnForkChoiceUpdated {
        // 7. Client software MUST ensure that payloadAttributes.timestamp is greater than timestamp
        //    of a block referenced by forkchoiceState.headBlockHash. If this condition isn't held
        //    client software MUST respond with -38003: `Invalid payload attributes` and MUST NOT
        //    begin a payload build process. In such an event, the forkchoiceState update MUST NOT
        //    be rolled back.
        if attrs.timestamp <= head.timestamp.into() {
            return OnForkChoiceUpdated::invalid_payload_attributes()
        }

        // 8. Client software MUST begin a payload build process building on top of
        //    forkchoiceState.headBlockHash and identified via buildProcessId value if
        //    payloadAttributes is not null and the forkchoice state has been updated successfully.
        //    The build process is specified in the Payload building section.
        let attributes = PayloadBuilderAttributes::new(state.head_block_hash, attrs);

        // send the payload to the builder and return the receiver for the pending payload id,
        // initiating payload job is handled asynchronously
        let pending_payload_id = self.payload_builder.send_new_payload(attributes);

        // Client software MUST respond to this method call in the following way:
        // {
        //      payloadStatus: {
        //          status: VALID,
        //          latestValidHash: forkchoiceState.headBlockHash,
        //          validationError: null
        //      },
        //      payloadId: buildProcessId
        // }
        //
        // if the payload is deemed VALID and the build process has begun.
        OnForkChoiceUpdated::updated_with_pending_payload_id(
            PayloadStatus::new(PayloadStatusEnum::Valid, Some(state.head_block_hash)),
            pending_payload_id,
        )
    }

    /// When the Consensus layer receives a new block via the consensus gossip protocol,
    /// the transactions in the block are sent to the execution layer in the form of a
    /// [`ExecutionPayload`]. The Execution layer executes the transactions and validates the
    /// state in the block header, then passes validation data back to Consensus layer, that
    /// adds the block to the head of its own blockchain and attests to it. The block is then
    /// broadcast over the consensus p2p network in the form of a "Beacon block".
    ///
    /// These responses should adhere to the [Engine API Spec for
    /// `engine_newPayload`](https://github.com/ethereum/execution-apis/blob/main/src/engine/paris.md#specification).
    ///
    /// This returns a [`PayloadStatus`] that represents the outcome of a processed new payload and
    /// returns an error if an internal error occurred.
    #[instrument(level = "trace", skip(self, payload), fields(block_hash= ?payload.block_hash, block_number = %payload.block_number.as_u64(), is_pipeline_idle = %self.sync.is_pipeline_idle()), target = "consensus::engine")]
    fn on_new_payload(
        &mut self,
        payload: ExecutionPayload,
    ) -> Result<PayloadStatus, BeaconOnNewPayloadError> {
        let block = match self.ensure_well_formed_payload(payload) {
            Ok(block) => block,
            Err(status) => return Ok(status),
        };
        let block_hash = block.hash();
        let block_num_hash = block.num_hash();

        let mut lowest_buffered_ancestor = self.lowest_buffered_ancestor_or(block.hash);
        if lowest_buffered_ancestor == block.hash {
            lowest_buffered_ancestor = block.parent_hash;
        }

        // now check the block itself
        if let Some(status) =
            self.check_invalid_ancestor_with_head(lowest_buffered_ancestor, block.hash)
        {
            return Ok(status)
        }

        let res = if self.sync.is_pipeline_idle() && self.is_prune_idle() {
            // we can only insert new payloads if the pipeline and the pruner are _not_ running,
            // because they hold exclusive access to the database
            self.try_insert_new_payload(block)
        } else {
            if self.is_prune_active() {
                warn!(target: "consensus::engine", "Pruning is in progress, buffering new payload.");
            }
            self.try_buffer_payload(block)
        };

        let status = match res {
            Ok(status) => {
                if status.is_valid() {
                    if let Some(target) = self.forkchoice_state_tracker.sync_target_state() {
                        // if we're currently syncing and the inserted block is the targeted FCU
                        // head block, we can try to make it canonical.
                        if block_hash == target.head_block_hash {
                            self.try_make_sync_target_canonical(block_num_hash);
                        }
                    }
                    // block was successfully inserted, so we can cancel the full block request, if
                    // any exists
                    self.sync.cancel_full_block_request(block_hash);
                }
                Ok(status)
            }
            Err(error) => {
                warn!(target: "consensus::engine", ?error, "Error while processing payload");
                self.map_insert_error(error)
            }
        };

        trace!(target: "consensus::engine", ?status, "Returning payload status");
        status
    }

    /// Ensures that the given payload does not violate any consensus rules that concern the block's
    /// layout, like:
    ///    - missing or invalid base fee
    ///    - invalid extra data
    ///    - invalid transactions
    fn ensure_well_formed_payload(
        &self,
        payload: ExecutionPayload,
    ) -> Result<SealedBlock, PayloadStatus> {
        let parent_hash = payload.parent_hash;
        let block = match SealedBlock::try_from(payload) {
            Ok(block) => block,
            Err(error) => {
                error!(target: "consensus::engine", ?error, "Invalid payload");

                let mut latest_valid_hash = None;
                if !error.is_block_hash_mismatch() {
                    // Engine-API rule:
                    // > `latestValidHash: null` if the blockHash validation has failed
                    latest_valid_hash =
                        self.latest_valid_hash_for_invalid_payload(parent_hash, None);
                }
                let status = PayloadStatusEnum::from(error);

                return Err(PayloadStatus::new(status, latest_valid_hash))
            }
        };

        Ok(block)
    }

    /// When the pipeline or the pruner is active, the tree is unable to commit any additional
    /// blocks since the pipeline holds exclusive access to the database.
    ///
    /// In this scenario we buffer the payload in the tree if the payload is valid, once the
    /// pipeline or pruner is finished, the tree is then able to also use the buffered payloads to
    /// commit to a (newer) canonical chain.
    ///
    /// This will return `SYNCING` if the block was buffered successfully, and an error if an error
    /// occurred while buffering the block.
    #[instrument(level = "trace", skip_all, target = "consensus::engine", ret)]
    fn try_buffer_payload(
        &mut self,
        block: SealedBlock,
    ) -> Result<PayloadStatus, InsertBlockError> {
        self.blockchain.buffer_block_without_senders(block)?;
        Ok(PayloadStatus::from_status(PayloadStatusEnum::Syncing))
    }

    /// Attempts to insert a new payload into the tree.
    ///
    /// Caution: This expects that the pipeline and the pruner are idle.
    #[instrument(level = "trace", skip_all, target = "consensus::engine", ret)]
    fn try_insert_new_payload(
        &mut self,
        block: SealedBlock,
    ) -> Result<PayloadStatus, InsertBlockError> {
        debug_assert!(self.sync.is_pipeline_idle(), "pipeline must be idle");

        let block_hash = block.hash;
        let status = self.blockchain.insert_block_without_senders(block.clone())?;
        let mut latest_valid_hash = None;
        let block = Arc::new(block);
        let status = match status {
            InsertPayloadOk::Inserted(BlockStatus::Valid) => {
                latest_valid_hash = Some(block_hash);
                self.listeners.notify(BeaconConsensusEngineEvent::CanonicalBlockAdded(block));
                PayloadStatusEnum::Valid
            }
            InsertPayloadOk::Inserted(BlockStatus::Accepted) => {
                self.listeners.notify(BeaconConsensusEngineEvent::ForkBlockAdded(block));
                PayloadStatusEnum::Accepted
            }
            InsertPayloadOk::Inserted(BlockStatus::Disconnected { .. }) |
            InsertPayloadOk::AlreadySeen(BlockStatus::Disconnected { .. }) => {
                // check if the block's parent is already marked as invalid
                if let Some(status) =
                    self.check_invalid_ancestor_with_head(block.parent_hash, block.hash)
                {
                    return Ok(status)
                }

                // not known to be invalid, but we don't know anything else
                PayloadStatusEnum::Syncing
            }
            InsertPayloadOk::AlreadySeen(BlockStatus::Valid) => {
                latest_valid_hash = Some(block_hash);
                PayloadStatusEnum::Valid
            }
            InsertPayloadOk::AlreadySeen(BlockStatus::Accepted) => PayloadStatusEnum::Accepted,
        };
        Ok(PayloadStatus::new(status, latest_valid_hash))
    }

    /// Maps the error, that occurred while inserting a payload into the tree to its corresponding
    /// result type.
    ///
    /// If the error was due to an invalid payload, the payload is added to the invalid headers
    /// cache and `Ok` with [PayloadStatusEnum::Invalid] is returned.
    ///
    /// This returns an error if the error was internal and assumed not be related to the payload.
    fn map_insert_error(
        &mut self,
        err: InsertBlockError,
    ) -> Result<PayloadStatus, BeaconOnNewPayloadError> {
        let (block, error) = err.split();

        if error.is_invalid_block() {
            // all of these occurred if the payload is invalid
            let parent_hash = block.parent_hash;

            // keep track of the invalid header
            self.invalid_headers.insert(block.header);

            let latest_valid_hash =
                self.latest_valid_hash_for_invalid_payload(parent_hash, Some(&error));
            let status = PayloadStatusEnum::Invalid { validation_error: error.to_string() };
            Ok(PayloadStatus::new(status, latest_valid_hash))
        } else {
            Err(BeaconOnNewPayloadError::Internal(Box::new(error)))
        }
    }

    /// Attempt to restore the tree with the given block hash.
    ///
    /// This is invoked after a full pipeline to update the tree with the most recent canonical
    /// hashes.
    ///
    /// If the given block is missing from the database, this will return `false`. Otherwise, `true`
    /// is returned: the database contains the hash and the tree was updated.
    fn update_tree_on_finished_pipeline(&mut self, block_hash: H256) -> Result<bool, Error> {
        let synced_to_finalized = match self.blockchain.block_number(block_hash)? {
            Some(number) => {
                // Attempt to restore the tree.
                self.blockchain.restore_canonical_hashes_and_finalize(number)?;
                true
            }
            None => false,
        };
        Ok(synced_to_finalized)
    }

    /// Attempt to restore the tree.
    ///
    /// This is invoked after a pruner run to update the tree with the most recent canonical
    /// hashes.
    fn update_tree_on_finished_pruner(&mut self) -> Result<(), Error> {
        self.blockchain.restore_canonical_hashes()
    }

    /// Invoked if we successfully downloaded a new block from the network.
    ///
    /// This will attempt to insert the block into the tree.
    ///
    /// There are several scenarios:
    ///
    /// ## [BlockStatus::Valid]
    ///
    /// The block is connected to the current canonical head and is valid.
    /// If the engine is still SYNCING, then we can try again to make the chain canonical.
    ///
    /// ## [BlockStatus::Accepted]
    ///
    /// All ancestors are known, but the block is not connected to the current canonical _head_. If
    /// the block is an ancestor of the current forkchoice head, then we can try again to make the
    /// chain canonical, which would trigger a reorg in this case since the new head is therefore
    /// not connected to the current head.
    ///
    /// ## [BlockStatus::Disconnected]
    ///
    /// The block is not connected to the canonical head, and we need to download the missing parent
    /// first.
    ///
    /// ## Insert Error
    ///
    /// If the insertion into the tree failed, then the block was well-formed (valid hash), but its
    /// chain is invalid, which means the FCU that triggered the download is invalid. Here we can
    /// stop because there's nothing to do here and the engine needs to wait for another FCU.
    fn on_downloaded_block(&mut self, block: SealedBlock) {
        let downloaded_num_hash = block.num_hash();
        trace!(target: "consensus::engine", hash=?block.hash, number=%block.number, "Downloaded full block");
        // check if the block's parent is already marked as invalid
        if self.check_invalid_ancestor_with_head(block.parent_hash, block.hash).is_some() {
            // can skip this invalid block
            return
        }

        match self.blockchain.insert_block_without_senders(block) {
            Ok(status) => {
                match status {
                    InsertPayloadOk::Inserted(BlockStatus::Valid) => {
                        // block is connected to the current canonical head and is valid.
                        self.try_make_sync_target_canonical(downloaded_num_hash);
                    }
                    InsertPayloadOk::Inserted(BlockStatus::Accepted) => {
                        // block is connected to the canonical chain, but not the current head
                        self.try_make_sync_target_canonical(downloaded_num_hash);
                    }
                    InsertPayloadOk::Inserted(BlockStatus::Disconnected { missing_parent }) => {
                        // block is not connected to the canonical head, we need to download its
                        // missing branch first
                        self.on_disconnected_block(downloaded_num_hash, missing_parent);
                    }
                    _ => (),
                }
            }
            Err(err) => {
                warn!(target: "consensus::engine", ?err, "Failed to insert downloaded block");
                if err.kind().is_invalid_block() {
                    self.invalid_headers.insert(err.into_block().header);
                }
            }
        }
    }

    /// This handles downloaded blocks that are shown to be disconnected from the canonical chain.
    ///
    /// This mainly compares the missing parent of the downloaded block with the current canonical
    /// tip, and decides whether or not the pipeline should be run.
    ///
    /// The canonical tip is compared to the missing parent using `exceeds_pipeline_run_threshold`,
    /// which returns true if the missing parent is sufficiently ahead of the canonical tip. If so,
    /// the pipeline is run. Otherwise, we need to insert blocks using the blockchain tree, and
    /// must download blocks outside of the pipeline. In this case, the distance is used to
    /// determine how many blocks we should download at once.
    fn on_disconnected_block(
        &mut self,
        downloaded_block: BlockNumHash,
        missing_parent: BlockNumHash,
    ) {
        // compare the missing parent with the canonical tip
        let canonical_tip_num = self.blockchain.canonical_tip().number;

        if let Some(target) = self.can_pipeline_sync_to_finalized(
            canonical_tip_num,
            missing_parent.number,
            Some(downloaded_block),
        ) {
            // we don't have the block yet and the distance exceeds the allowed
            // threshold
            self.sync.set_pipeline_sync_target(target);
            // we can exit early here because the pipeline will take care of syncing
            return
        }

        // continue downloading the missing parent
        //
        // this happens if either:
        //  * the missing parent block num < canonical tip num
        //    * this case represents a missing block on a fork that is shorter than the canonical
        //      chain
        //  * the missing parent block num >= canonical tip num, but the number of missing blocks is
        //    less than the pipeline threshold
        //    * this case represents a potentially long range of blocks to download and execute
        if let Some(distance) =
            self.distance_from_local_tip(canonical_tip_num, missing_parent.number)
        {
            self.sync.download_block_range(missing_parent.hash, distance)
        } else {
            // This happens when the missing parent is on an outdated
            // sidechain
            self.sync.download_full_block(missing_parent.hash);
        }
    }

    /// Attempt to form a new canonical chain based on the current sync target.
    ///
    /// This is invoked when we successfully downloaded a new block from the network which resulted
    /// in either [BlockStatus::Accepted] or [BlockStatus::Valid].
    ///
    /// Note: This will not succeed if the sync target has changed since the block download request
    /// was issued and the new target is still disconnected and additional missing blocks are
    /// downloaded
    fn try_make_sync_target_canonical(&mut self, inserted: BlockNumHash) {
        if let Some(target) = self.forkchoice_state_tracker.sync_target_state() {
            // optimistically try to make the head of the current FCU target canonical, the sync
            // target might have changed since the block download request was issued
            // (new FCU received)
            match self.blockchain.make_canonical(&target.head_block_hash) {
                Ok(outcome) => {
                    let new_head = outcome.into_header();
                    debug!(target: "consensus::engine", hash=?new_head.hash, number=new_head.number, "canonicalized new head");

                    // we can update the FCU blocks
                    let _ = self.update_canon_chain(new_head, &target);

                    // we're no longer syncing
                    self.sync_state_updater.update_sync_state(SyncState::Idle);

                    // clear any active block requests
                    self.sync.clear_block_download_requests();
                }
                Err(err) => {
                    // if we failed to make the FCU's head canonical, because we don't have that
                    // block yet, then we can try to make the inserted block canonical if we know
                    // it's part of the canonical chain: if it's the safe or the finalized block
                    if matches!(
                        err,
                        Error::Execution(BlockExecutionError::BlockHashNotFoundInChain { .. })
                    ) {
                        // if the inserted block is the currently targeted `finalized` or `safe`
                        // block, we will attempt to make them canonical,
                        // because they are also part of the canonical chain and
                        // their missing block range might already be downloaded (buffered).
                        if let Some(target_hash) = ForkchoiceStateHash::find(&target, inserted.hash)
                            .filter(|h| !h.is_head())
                        {
                            let _ = self.blockchain.make_canonical(target_hash.as_ref());
                        }
                    }
                }
            }
        }
    }

    /// Event handler for events emitted by the [EngineSyncController].
    ///
    /// This returns a result to indicate whether the engine future should resolve (fatal error).
    fn on_sync_event(
        &mut self,
        event: EngineSyncEvent,
    ) -> Option<Result<(), BeaconConsensusEngineError>> {
        match event {
            EngineSyncEvent::FetchedFullBlock(block) => {
                self.on_downloaded_block(block);
            }
            EngineSyncEvent::PipelineStarted(target) => {
                trace!(target: "consensus::engine", ?target, continuous = target.is_none(), "Started the pipeline");
                self.metrics.pipeline_runs.increment(1);
                self.sync_state_updater.update_sync_state(SyncState::Syncing);
            }
            EngineSyncEvent::PipelineTaskDropped => {
                error!(target: "consensus::engine", "Failed to receive spawned pipeline");
                return Some(Err(BeaconConsensusEngineError::PipelineChannelClosed))
            }
            EngineSyncEvent::PipelineFinished { result, reached_max_block } => {
                return self.on_pipeline_finished(result, reached_max_block)
            }
        };

        None
    }

    /// Invoked when the pipeline has finished.
    ///
    /// Returns an Option to indicate whether the engine future should resolve:
    ///
    /// Returns a result if:
    ///  - Ok(()) if the pipeline finished successfully
    ///  - Err(..) if the pipeline failed fatally
    ///
    /// Returns None if the pipeline finished successfully and engine should continue.
    fn on_pipeline_finished(
        &mut self,
        result: Result<ControlFlow, PipelineError>,
        reached_max_block: bool,
    ) -> Option<Result<(), BeaconConsensusEngineError>> {
        trace!(target: "consensus::engine", ?result, ?reached_max_block, "Pipeline finished");
        match result {
            Ok(ctrl) => {
                if reached_max_block {
                    // Terminate the sync early if it's reached the maximum user
                    // configured block.
                    return Some(Ok(()))
                }

                if let ControlFlow::Unwind { bad_block, .. } = ctrl {
                    trace!(target: "consensus::engine", hash=?bad_block.hash, "Bad block detected in unwind");

                    // update the `invalid_headers` cache with the new invalid headers
                    self.invalid_headers.insert(bad_block);
                    return None
                }

                // update the canon chain if continuous is enabled
                if self.sync.run_pipeline_continuously() {
                    let max_block = ctrl.block_number().unwrap_or_default();
                    let max_header = match self.blockchain.sealed_header(max_block) {
                        Ok(header) => match header {
                            Some(header) => header,
                            None => {
                                return Some(Err(Error::Provider(ProviderError::HeaderNotFound(
                                    max_block.into(),
                                ))
                                .into()))
                            }
                        },
                        Err(error) => {
                            error!(target: "consensus::engine", ?error, "Error getting canonical header for continuous sync");
                            return Some(Err(error.into()))
                        }
                    };
                    self.blockchain.set_canonical_head(max_header);
                }

                let sync_target_state = match self.forkchoice_state_tracker.sync_target_state() {
                    Some(current_state) => current_state,
                    None => {
                        // This is only possible if the node was run with `debug.tip`
                        // argument and without CL.
                        warn!(target: "consensus::engine", "No fork choice state available");
                        return None
                    }
                };

                // Next, we check if we need to schedule another pipeline run or transition
                // to live sync via tree.
                // This can arise if we buffer the forkchoice head, and if the head is an
                // ancestor of an invalid block.
                //
                //  * The forkchoice head could be buffered if it were first sent as a `newPayload`
                //    request.
                //
                // In this case, we won't have the head hash in the database, so we would
                // set the pipeline sync target to a known-invalid head.
                //
                // This is why we check the invalid header cache here.
                let lowest_buffered_ancestor =
                    self.lowest_buffered_ancestor_or(sync_target_state.head_block_hash);

                // this inserts the head if the lowest buffered ancestor is invalid
                if self
                    .check_invalid_ancestor_with_head(
                        lowest_buffered_ancestor,
                        sync_target_state.head_block_hash,
                    )
                    .is_none()
                {
                    let newest_finalized = self
                        .forkchoice_state_tracker
                        .sync_target_state()
                        .map(|s| s.finalized_block_hash)
                        .and_then(|h| self.blockchain.buffered_header_by_hash(h))
                        .map(|header| header.number);

                    // The block number that the pipeline finished at - if the progress or newest
                    // finalized is None then we can't check the distance anyways.
                    //
                    // If both are Some, we perform another distance check and return the desired
                    // pipeline target
                    let pipeline_target = if let (Some(progress), Some(finalized_number)) =
                        (ctrl.block_number(), newest_finalized)
                    {
                        // Determines whether or not we should run the pipeline again, in case the
                        // new gap is large enough to warrant running the pipeline.
                        self.can_pipeline_sync_to_finalized(progress, finalized_number, None)
                    } else {
                        None
                    };

                    // If the distance is large enough, we should run the pipeline again to prevent
                    // the tree update from executing too many blocks and blocking.
                    if let Some(target) = pipeline_target {
                        // run the pipeline to the target since the distance is sufficient
                        self.sync.set_pipeline_sync_target(target);
                    } else {
                        // Update the state and hashes of the blockchain tree if possible.
                        match self.update_tree_on_finished_pipeline(
                            sync_target_state.finalized_block_hash,
                        ) {
                            Ok(synced) => {
                                if synced {
                                    // we're consider this synced and transition to live sync
                                    self.sync_state_updater.update_sync_state(SyncState::Idle);
                                } else {
                                    // We don't have the finalized block in the database, so
                                    // we need to run another pipeline.
                                    self.sync.set_pipeline_sync_target(
                                        sync_target_state.finalized_block_hash,
                                    );
                                }
                            }
                            Err(error) => {
                                error!(target: "consensus::engine", ?error, "Error restoring blockchain tree state");
                                return Some(Err(error.into()))
                            }
                        };
                    }
                }
            }
            // Any pipeline error at this point is fatal.
            Err(error) => return Some(Err(error.into())),
        };

        None
    }

    /// Event handler for events emitted by the [EnginePruneController].
    ///
    /// This returns a result to indicate whether the engine future should resolve (fatal error).
    fn on_prune_event(
        &mut self,
        event: EnginePruneEvent,
    ) -> Option<Result<(), BeaconConsensusEngineError>> {
        match event {
            EnginePruneEvent::NotReady => {}
            EnginePruneEvent::Started(tip_block_number) => {
                trace!(target: "consensus::engine", %tip_block_number, "Pruner started");
                self.metrics.pruner_runs.increment(1);
            }
            EnginePruneEvent::TaskDropped => {
                error!(target: "consensus::engine", "Failed to receive spawned pruner");
                return Some(Err(BeaconConsensusEngineError::PrunerChannelClosed))
            }
            EnginePruneEvent::Finished { result } => {
                trace!(target: "consensus::engine", ?result, "Pruner finished");
                match result {
                    Ok(_) => {
                        // Update the state and hashes of the blockchain tree if possible.
                        match self.update_tree_on_finished_pruner() {
                            Ok(()) => {}
                            Err(error) => {
                                error!(target: "consensus::engine", ?error, "Error restoring blockchain tree state");
                                return Some(Err(error.into()))
                            }
                        };
                    }
                    // Any pruner error at this point is fatal.
                    Err(error) => return Some(Err(error.into())),
                };
            }
        };

        None
    }

    /// Returns `true` if the prune controller's pruner is idle.
    fn is_prune_idle(&self) -> bool {
        self.prune.as_ref().map(|prune| prune.is_pruner_idle()).unwrap_or(true)
    }

    /// Returns `true` if the prune controller's pruner is active.
    fn is_prune_active(&self) -> bool {
        !self.is_prune_idle()
    }
}

/// On initialization, the consensus engine will poll the message receiver and return
/// [Poll::Pending] until the first forkchoice update message is received.
///
/// As soon as the consensus engine receives the first forkchoice updated message and updates the
/// local forkchoice state, it will launch the pipeline to sync to the head hash.
/// While the pipeline is syncing, the consensus engine will keep processing messages from the
/// receiver and forwarding them to the blockchain tree.
impl<DB, BT, Client> Future for BeaconConsensusEngine<DB, BT, Client>
where
    DB: Database + Unpin + 'static,
    Client: HeadersClient + BodiesClient + Clone + Unpin + 'static,
    BT: BlockchainTreeEngine
        + BlockReader
        + BlockIdReader
        + CanonChainTracker
        + StageCheckpointReader
        + Unpin
        + 'static,
{
    type Output = Result<(), BeaconConsensusEngineError>;

    fn poll(self: Pin<&mut Self>, cx: &mut Context<'_>) -> Poll<Self::Output> {
        let this = self.get_mut();

        // Process all incoming messages from the CL, these can affect the state of the
        // SyncController, hence they are polled first, and they're also time sensitive.
        loop {
            let mut engine_messages_pending = false;
            let mut sync_pending = false;

            // handle next engine message
            match this.engine_message_rx.poll_next_unpin(cx) {
                Poll::Ready(Some(msg)) => match msg {
                    BeaconEngineMessage::ForkchoiceUpdated { state, payload_attrs, tx } => {
                        if this.on_forkchoice_updated(state, payload_attrs, tx) {
                            return Poll::Ready(Ok(()))
                        }
                    }
                    BeaconEngineMessage::NewPayload { payload, tx } => {
                        this.metrics.new_payload_messages.increment(1);
                        let res = this.on_new_payload(payload);
                        let _ = tx.send(res);
                    }
                    BeaconEngineMessage::TransitionConfigurationExchanged => {
                        this.blockchain.on_transition_configuration_exchanged();
                    }
                    BeaconEngineMessage::EventListener(tx) => {
                        this.listeners.push_listener(tx);
                    }
                },
                Poll::Ready(None) => {
                    unreachable!("Engine holds the a sender to the message channel")
                }
                Poll::Pending => {
                    // no more CL messages to process
                    engine_messages_pending = true;
                }
            }

            // process sync events if any
            match this.sync.poll(cx) {
                Poll::Ready(sync_event) => {
                    if let Some(res) = this.on_sync_event(sync_event) {
                        return Poll::Ready(res)
                    }
                }
                Poll::Pending => {
                    // no more sync events to process
                    sync_pending = true;
                }
            }

            // check prune events if pipeline is idle AND (pruning is running and we need to
            // prioritize checking its events OR no engine and sync messages are pending and we may
            // start pruning)
            if this.sync.is_pipeline_idle() &&
                (this.is_prune_active() || engine_messages_pending & sync_pending)
            {
                if let Some(ref mut prune) = this.prune {
                    match prune.poll(cx, this.blockchain.canonical_tip().number) {
                        Poll::Ready(prune_event) => {
                            if let Some(res) = this.on_prune_event(prune_event) {
                                return Poll::Ready(res)
                            }
                        }
                        Poll::Pending => return Poll::Pending,
                    }
                } else {
                    return Poll::Pending
                }
            }
        }
    }
}

#[cfg(test)]
mod tests {
    use super::*;
    use crate::{BeaconForkChoiceUpdateError, BeaconOnNewPayloadError};
    use assert_matches::assert_matches;
    use reth_blockchain_tree::{
        config::BlockchainTreeConfig, externals::TreeExternals, post_state::PostState,
        BlockchainTree, ShareableBlockchainTree,
    };
    use reth_db::{test_utils::create_test_rw_db, DatabaseEnv};
    use reth_interfaces::{
        sync::NoopSyncStateUpdater,
        test_utils::{NoopFullBlockClient, TestConsensus},
    };
    use reth_payload_builder::test_utils::spawn_test_payload_service;
    use reth_primitives::{stage::StageCheckpoint, ChainSpec, ChainSpecBuilder, H256, MAINNET};
    use reth_provider::{
        providers::BlockchainProvider, test_utils::TestExecutorFactory, BlockWriter,
        ProviderFactory,
    };
    use reth_rpc_types::engine::{
        ExecutionPayload, ForkchoiceState, ForkchoiceUpdated, PayloadStatus,
    };
    use reth_stages::{test_utils::TestStages, ExecOutput, PipelineError, StageError};
    use reth_tasks::TokioTaskExecutor;
    use std::{collections::VecDeque, sync::Arc, time::Duration};
    use tokio::sync::{
        oneshot::{self, error::TryRecvError},
        watch,
    };

    type TestBeaconConsensusEngine = BeaconConsensusEngine<
        Arc<DatabaseEnv>,
        BlockchainProvider<
            Arc<DatabaseEnv>,
            ShareableBlockchainTree<Arc<DatabaseEnv>, TestConsensus, TestExecutorFactory>,
        >,
        NoopFullBlockClient,
    >;

    struct TestEnv<DB> {
        db: DB,
        // Keep the tip receiver around, so it's not dropped.
        #[allow(dead_code)]
        tip_rx: watch::Receiver<H256>,
        engine_handle: BeaconConsensusEngineHandle,
    }

    impl<DB> TestEnv<DB> {
        fn new(
            db: DB,
            tip_rx: watch::Receiver<H256>,
            engine_handle: BeaconConsensusEngineHandle,
        ) -> Self {
            Self { db, tip_rx, engine_handle }
        }

        async fn send_new_payload(
            &self,
            payload: ExecutionPayload,
        ) -> Result<PayloadStatus, BeaconOnNewPayloadError> {
            self.engine_handle.new_payload(payload).await
        }

        /// Sends the `ExecutionPayload` message to the consensus engine and retries if the engine
        /// is syncing.
        async fn send_new_payload_retry_on_syncing(
            &self,
            payload: ExecutionPayload,
        ) -> Result<PayloadStatus, BeaconOnNewPayloadError> {
            loop {
                let result = self.send_new_payload(payload.clone()).await?;
                if !result.is_syncing() {
                    return Ok(result)
                }
            }
        }

        async fn send_forkchoice_updated(
            &self,
            state: ForkchoiceState,
        ) -> Result<ForkchoiceUpdated, BeaconForkChoiceUpdateError> {
            self.engine_handle.fork_choice_updated(state, None).await
        }

        /// Sends the `ForkchoiceUpdated` message to the consensus engine and retries if the engine
        /// is syncing.
        async fn send_forkchoice_retry_on_syncing(
            &self,
            state: ForkchoiceState,
        ) -> Result<ForkchoiceUpdated, BeaconForkChoiceUpdateError> {
            loop {
                let result = self.engine_handle.fork_choice_updated(state, None).await?;
                if !result.is_syncing() {
                    return Ok(result)
                }
            }
        }
    }

    struct TestConsensusEngineBuilder {
        chain_spec: Arc<ChainSpec>,
        pipeline_exec_outputs: VecDeque<Result<ExecOutput, StageError>>,
        executor_results: Vec<PostState>,
        pipeline_run_threshold: Option<u64>,
        max_block: Option<BlockNumber>,
    }

    impl TestConsensusEngineBuilder {
        /// Create a new `TestConsensusEngineBuilder` with the given `ChainSpec`.
        fn new(chain_spec: Arc<ChainSpec>) -> Self {
            Self {
                chain_spec,
                pipeline_exec_outputs: VecDeque::new(),
                executor_results: Vec::new(),
                pipeline_run_threshold: None,
                max_block: None,
            }
        }

        /// Set the pipeline execution outputs to use for the test consensus engine.
        fn with_pipeline_exec_outputs(
            mut self,
            pipeline_exec_outputs: VecDeque<Result<ExecOutput, StageError>>,
        ) -> Self {
            self.pipeline_exec_outputs = pipeline_exec_outputs;
            self
        }

        /// Set the executor results to use for the test consensus engine.
        fn with_executor_results(mut self, executor_results: Vec<PostState>) -> Self {
            self.executor_results = executor_results;
            self
        }

        /// Sets the max block for the pipeline to run.
        fn with_max_block(mut self, max_block: BlockNumber) -> Self {
            self.max_block = Some(max_block);
            self
        }

        /// Disables blockchain tree driven sync. This is the same as setting the pipeline run
        /// threshold to 0.
        fn disable_blockchain_tree_sync(mut self) -> Self {
            self.pipeline_run_threshold = Some(0);
            self
        }

        /// Builds the test consensus engine into a `TestConsensusEngine` and `TestEnv`.
        fn build(self) -> (TestBeaconConsensusEngine, TestEnv<Arc<DatabaseEnv>>) {
            reth_tracing::init_test_tracing();
            let db = create_test_rw_db();
            let consensus = TestConsensus::default();
            let payload_builder = spawn_test_payload_service();

            let executor_factory = TestExecutorFactory::new(self.chain_spec.clone());
            executor_factory.extend(self.executor_results);

            // Setup pipeline
            let (tip_tx, tip_rx) = watch::channel(H256::default());
            let mut pipeline = Pipeline::builder()
                .add_stages(TestStages::new(self.pipeline_exec_outputs, Default::default()))
                .with_tip_sender(tip_tx);

            if let Some(max_block) = self.max_block {
                pipeline = pipeline.with_max_block(max_block);
            }

            let pipeline = pipeline.build(db.clone(), self.chain_spec.clone());

            // Setup blockchain tree
            let externals = TreeExternals::new(
                db.clone(),
                consensus,
                executor_factory,
                self.chain_spec.clone(),
            );
            let config = BlockchainTreeConfig::new(1, 2, 3, 2);
            let (canon_state_notification_sender, _) = tokio::sync::broadcast::channel(3);
            let tree = ShareableBlockchainTree::new(
                BlockchainTree::new(externals, canon_state_notification_sender, config)
                    .expect("failed to create tree"),
            );
            let shareable_db = ProviderFactory::new(db.clone(), self.chain_spec.clone());
            let latest = self.chain_spec.genesis_header().seal_slow();
            let blockchain_provider = BlockchainProvider::with_latest(shareable_db, tree, latest);

            let pruner = Pruner::new(5, 0);

            let (mut engine, handle) = BeaconConsensusEngine::new(
                NoopFullBlockClient::default(),
                pipeline,
                blockchain_provider,
                Box::<TokioTaskExecutor>::default(),
                Box::<NoopSyncStateUpdater>::default(),
                None,
                false,
                payload_builder,
                None,
                self.pipeline_run_threshold.unwrap_or(MIN_BLOCKS_FOR_PIPELINE_RUN),
                Some(pruner),
            )
            .expect("failed to create consensus engine");

            if let Some(max_block) = self.max_block {
                engine.sync.set_max_block(max_block)
            }

            (engine, TestEnv::new(db, tip_rx, handle))
        }
    }

    fn spawn_consensus_engine(
        engine: TestBeaconConsensusEngine,
    ) -> oneshot::Receiver<Result<(), BeaconConsensusEngineError>> {
        let (tx, rx) = oneshot::channel();
        tokio::spawn(async move {
            let result = engine.await;
            tx.send(result).expect("failed to forward consensus engine result");
        });
        rx
    }

    // Pipeline error is propagated.
    #[tokio::test]
    async fn pipeline_error_is_propagated() {
        let chain_spec = Arc::new(
            ChainSpecBuilder::default()
                .chain(MAINNET.chain)
                .genesis(MAINNET.genesis.clone())
                .paris_activated()
                .build(),
        );

        let (consensus_engine, env) = TestConsensusEngineBuilder::new(chain_spec.clone())
            .with_pipeline_exec_outputs(VecDeque::from([Err(StageError::ChannelClosed)]))
            .disable_blockchain_tree_sync()
            .with_max_block(1)
            .build();

        let res = spawn_consensus_engine(consensus_engine);

        let _ = env
            .send_forkchoice_updated(ForkchoiceState {
                head_block_hash: H256::random(),
                ..Default::default()
            })
            .await;
        assert_matches!(
            res.await,
            Ok(Err(BeaconConsensusEngineError::Pipeline(n))) if matches!(*n.as_ref(),PipelineError::Stage(StageError::ChannelClosed))
        );
    }

    // Test that the consensus engine is idle until first forkchoice updated is received.
    #[tokio::test]
    async fn is_idle_until_forkchoice_is_set() {
        let chain_spec = Arc::new(
            ChainSpecBuilder::default()
                .chain(MAINNET.chain)
                .genesis(MAINNET.genesis.clone())
                .paris_activated()
                .build(),
        );

        let (consensus_engine, env) = TestConsensusEngineBuilder::new(chain_spec.clone())
            .with_pipeline_exec_outputs(VecDeque::from([Err(StageError::ChannelClosed)]))
            .disable_blockchain_tree_sync()
            .with_max_block(1)
            .build();

        let mut rx = spawn_consensus_engine(consensus_engine);

        // consensus engine is idle
        std::thread::sleep(Duration::from_millis(100));
        assert_matches!(rx.try_recv(), Err(TryRecvError::Empty));

        // consensus engine is still idle because no FCUs were received
        let _ = env.send_new_payload(SealedBlock::default().into()).await;
        assert_matches!(rx.try_recv(), Err(TryRecvError::Empty));

        // consensus engine is still idle because pruning is running
        let _ = env
            .send_forkchoice_updated(ForkchoiceState {
                head_block_hash: H256::random(),
                ..Default::default()
            })
            .await;
        assert_matches!(rx.try_recv(), Err(TryRecvError::Empty));

        // consensus engine receives a forkchoice state and triggers the pipeline when pruning is
        // finished
        loop {
            match rx.try_recv() {
                Ok(result) => {
                    assert_matches!(
                        result,
                        Err(BeaconConsensusEngineError::Pipeline(n)) if matches!(*n.as_ref(), PipelineError::Stage(StageError::ChannelClosed))
                    );
                    break
                }
                Err(TryRecvError::Empty) => {
                    let _ = env
                        .send_forkchoice_updated(ForkchoiceState {
                            head_block_hash: H256::random(),
                            ..Default::default()
                        })
                        .await;
                }
                Err(err) => panic!("receive error: {err}"),
            }
        }
    }

    // Test that the consensus engine runs the pipeline again if the tree cannot be restored.
    // The consensus engine will propagate the second result (error) only if it runs the pipeline
    // for the second time.
    #[tokio::test]
    async fn runs_pipeline_again_if_tree_not_restored() {
        let chain_spec = Arc::new(
            ChainSpecBuilder::default()
                .chain(MAINNET.chain)
                .genesis(MAINNET.genesis.clone())
                .paris_activated()
                .build(),
        );

        let (consensus_engine, env) = TestConsensusEngineBuilder::new(chain_spec.clone())
            .with_pipeline_exec_outputs(VecDeque::from([
                Ok(ExecOutput { checkpoint: StageCheckpoint::new(1), done: true }),
                Err(StageError::ChannelClosed),
            ]))
            .disable_blockchain_tree_sync()
            .with_max_block(2)
            .build();

        let rx = spawn_consensus_engine(consensus_engine);

        let _ = env
            .send_forkchoice_updated(ForkchoiceState {
                head_block_hash: H256::random(),
                ..Default::default()
            })
            .await;

        assert_matches!(
            rx.await,
            Ok(Err(BeaconConsensusEngineError::Pipeline(n)))  if matches!(*n.as_ref(),PipelineError::Stage(StageError::ChannelClosed))
        );
    }

    #[tokio::test]
    async fn terminates_upon_reaching_max_block() {
        let max_block = 1000;
        let chain_spec = Arc::new(
            ChainSpecBuilder::default()
                .chain(MAINNET.chain)
                .genesis(MAINNET.genesis.clone())
                .paris_activated()
                .build(),
        );

        let (consensus_engine, env) = TestConsensusEngineBuilder::new(chain_spec.clone())
            .with_pipeline_exec_outputs(VecDeque::from([Ok(ExecOutput {
                checkpoint: StageCheckpoint::new(max_block),
                done: true,
            })]))
            .with_max_block(max_block)
            .disable_blockchain_tree_sync()
            .build();

        let rx = spawn_consensus_engine(consensus_engine);

        let _ = env
            .send_forkchoice_updated(ForkchoiceState {
                head_block_hash: H256::random(),
                ..Default::default()
            })
            .await;
        assert_matches!(rx.await, Ok(Ok(())));
    }

    fn insert_blocks<'a, DB: Database>(
        db: &DB,
        chain: Arc<ChainSpec>,
        mut blocks: impl Iterator<Item = &'a SealedBlock>,
    ) {
        let factory = ProviderFactory::new(db, chain);
        let provider = factory.provider_rw().unwrap();
        blocks
            .try_for_each(|b| provider.insert_block(b.clone(), None).map(|_| ()))
            .expect("failed to insert");
        provider.commit().unwrap();
    }

    mod fork_choice_updated {
        use super::*;
        use reth_db::{tables, transaction::DbTxMut};
        use reth_interfaces::test_utils::{generators, generators::random_block};
        use reth_rpc_types::engine::ForkchoiceUpdateError;

        #[tokio::test]
        async fn empty_head() {
            let chain_spec = Arc::new(
                ChainSpecBuilder::default()
                    .chain(MAINNET.chain)
                    .genesis(MAINNET.genesis.clone())
                    .paris_activated()
                    .build(),
            );

            let (consensus_engine, env) = TestConsensusEngineBuilder::new(chain_spec.clone())
                .with_pipeline_exec_outputs(VecDeque::from([Ok(ExecOutput {
                    checkpoint: StageCheckpoint::new(0),
                    done: true,
                })]))
                .build();

            let mut engine_rx = spawn_consensus_engine(consensus_engine);

            let res = env.send_forkchoice_updated(ForkchoiceState::default()).await;
            assert_matches!(
                res,
                Err(BeaconForkChoiceUpdateError::ForkchoiceUpdateError(
                    ForkchoiceUpdateError::InvalidState
                ))
            );

            assert_matches!(engine_rx.try_recv(), Err(TryRecvError::Empty));
        }

        #[tokio::test]
        async fn valid_forkchoice() {
            let mut rng = generators::rng();
            let chain_spec = Arc::new(
                ChainSpecBuilder::default()
                    .chain(MAINNET.chain)
                    .genesis(MAINNET.genesis.clone())
                    .paris_activated()
                    .build(),
            );

            let (consensus_engine, env) = TestConsensusEngineBuilder::new(chain_spec.clone())
                .with_pipeline_exec_outputs(VecDeque::from([Ok(ExecOutput {
                    checkpoint: StageCheckpoint::new(0),
                    done: true,
                })]))
                .build();

            let genesis = random_block(&mut rng, 0, None, None, Some(0));
            let block1 = random_block(&mut rng, 1, Some(genesis.hash), None, Some(0));
            insert_blocks(env.db.as_ref(), chain_spec.clone(), [&genesis, &block1].into_iter());
            env.db
                .update(|tx| {
                    tx.put::<tables::SyncStage>(
                        StageId::Finish.to_string(),
                        StageCheckpoint::new(block1.number),
                    )
                })
                .unwrap()
                .unwrap();

            let mut engine_rx = spawn_consensus_engine(consensus_engine);

            let forkchoice = ForkchoiceState {
                head_block_hash: block1.hash,
                finalized_block_hash: block1.hash,
                ..Default::default()
            };

            let result = env.send_forkchoice_updated(forkchoice).await.unwrap();
            let expected_result = ForkchoiceUpdated::new(PayloadStatus::new(
                PayloadStatusEnum::Valid,
                Some(block1.hash),
            ));
            assert_eq!(result, expected_result);
            assert_matches!(engine_rx.try_recv(), Err(TryRecvError::Empty));
        }

        #[tokio::test]
        async fn unknown_head_hash() {
            let mut rng = generators::rng();

            let chain_spec = Arc::new(
                ChainSpecBuilder::default()
                    .chain(MAINNET.chain)
                    .genesis(MAINNET.genesis.clone())
                    .paris_activated()
                    .build(),
            );

            let (consensus_engine, env) = TestConsensusEngineBuilder::new(chain_spec.clone())
                .with_pipeline_exec_outputs(VecDeque::from([
                    Ok(ExecOutput { checkpoint: StageCheckpoint::new(0), done: true }),
                    Ok(ExecOutput { checkpoint: StageCheckpoint::new(0), done: true }),
                ]))
                .disable_blockchain_tree_sync()
                .build();

            let genesis = random_block(&mut rng, 0, None, None, Some(0));
            let block1 = random_block(&mut rng, 1, Some(genesis.hash), None, Some(0));
            insert_blocks(env.db.as_ref(), chain_spec.clone(), [&genesis, &block1].into_iter());

            let mut engine_rx = spawn_consensus_engine(consensus_engine);

            let next_head = random_block(&mut rng, 2, Some(block1.hash), None, Some(0));
            let next_forkchoice_state = ForkchoiceState {
                head_block_hash: next_head.hash,
                finalized_block_hash: block1.hash,
                ..Default::default()
            };

            // if we `await` in the assert, the forkchoice will poll after we've inserted the block,
            // and it will return VALID instead of SYNCING
            let invalid_rx = env.send_forkchoice_updated(next_forkchoice_state).await;

            // Insert next head immediately after sending forkchoice update
            insert_blocks(env.db.as_ref(), chain_spec.clone(), [&next_head].into_iter());

            let expected_result = ForkchoiceUpdated::from_status(PayloadStatusEnum::Syncing);
            assert_matches!(invalid_rx, Ok(result) => assert_eq!(result, expected_result));

            let result = env.send_forkchoice_retry_on_syncing(next_forkchoice_state).await.unwrap();
            let expected_result = ForkchoiceUpdated::from_status(PayloadStatusEnum::Valid)
                .with_latest_valid_hash(next_head.hash);
            assert_eq!(result, expected_result);

            assert_matches!(engine_rx.try_recv(), Err(TryRecvError::Empty));
        }

        #[tokio::test]
        async fn unknown_finalized_hash() {
            let mut rng = generators::rng();
            let chain_spec = Arc::new(
                ChainSpecBuilder::default()
                    .chain(MAINNET.chain)
                    .genesis(MAINNET.genesis.clone())
                    .paris_activated()
                    .build(),
            );

            let (consensus_engine, env) = TestConsensusEngineBuilder::new(chain_spec.clone())
                .with_pipeline_exec_outputs(VecDeque::from([Ok(ExecOutput {
                    checkpoint: StageCheckpoint::new(0),
                    done: true,
                })]))
                .disable_blockchain_tree_sync()
                .build();

            let genesis = random_block(&mut rng, 0, None, None, Some(0));
            let block1 = random_block(&mut rng, 1, Some(genesis.hash), None, Some(0));
            insert_blocks(env.db.as_ref(), chain_spec.clone(), [&genesis, &block1].into_iter());

            let engine = spawn_consensus_engine(consensus_engine);

            let res = env
                .send_forkchoice_updated(ForkchoiceState {
                    head_block_hash: H256::random(),
                    finalized_block_hash: block1.hash,
                    ..Default::default()
                })
                .await;
            let expected_result = ForkchoiceUpdated::from_status(PayloadStatusEnum::Syncing);
            assert_matches!(res, Ok(result) => assert_eq!(result, expected_result));
            drop(engine);
        }

        #[tokio::test]
        async fn forkchoice_updated_pre_merge() {
            let mut rng = generators::rng();
            let chain_spec = Arc::new(
                ChainSpecBuilder::default()
                    .chain(MAINNET.chain)
                    .genesis(MAINNET.genesis.clone())
                    .london_activated()
                    .paris_at_ttd(U256::from(3))
                    .build(),
            );

            let (consensus_engine, env) = TestConsensusEngineBuilder::new(chain_spec.clone())
                .with_pipeline_exec_outputs(VecDeque::from([
                    Ok(ExecOutput { checkpoint: StageCheckpoint::new(0), done: true }),
                    Ok(ExecOutput { checkpoint: StageCheckpoint::new(0), done: true }),
                ]))
                .build();

            let genesis = random_block(&mut rng, 0, None, None, Some(0));
            let mut block1 = random_block(&mut rng, 1, Some(genesis.hash), None, Some(0));
            block1.header.difficulty = U256::from(1);

            // a second pre-merge block
            let mut block2 = random_block(&mut rng, 1, Some(genesis.hash), None, Some(0));
            block2.header.difficulty = U256::from(1);

            // a transition block
            let mut block3 = random_block(&mut rng, 1, Some(genesis.hash), None, Some(0));
            block3.header.difficulty = U256::from(1);

            insert_blocks(
                env.db.as_ref(),
                chain_spec.clone(),
                [&genesis, &block1, &block2, &block3].into_iter(),
            );

            let _engine = spawn_consensus_engine(consensus_engine);

            let res = env
                .send_forkchoice_updated(ForkchoiceState {
                    head_block_hash: block1.hash,
                    finalized_block_hash: block1.hash,
                    ..Default::default()
                })
                .await;

            assert_matches!(res, Ok(result) => {
                let ForkchoiceUpdated { payload_status, .. } = result;
                assert_matches!(payload_status.status, PayloadStatusEnum::Invalid { .. });
                assert_eq!(payload_status.latest_valid_hash, Some(H256::zero()));
            });
        }

        #[tokio::test]
        async fn forkchoice_updated_invalid_pow() {
            let mut rng = generators::rng();
            let chain_spec = Arc::new(
                ChainSpecBuilder::default()
                    .chain(MAINNET.chain)
                    .genesis(MAINNET.genesis.clone())
                    .london_activated()
                    .build(),
            );

            let (consensus_engine, env) = TestConsensusEngineBuilder::new(chain_spec.clone())
                .with_pipeline_exec_outputs(VecDeque::from([
                    Ok(ExecOutput { checkpoint: StageCheckpoint::new(0), done: true }),
                    Ok(ExecOutput { checkpoint: StageCheckpoint::new(0), done: true }),
                ]))
                .build();

            let genesis = random_block(&mut rng, 0, None, None, Some(0));
            let block1 = random_block(&mut rng, 1, Some(genesis.hash), None, Some(0));

            insert_blocks(env.db.as_ref(), chain_spec.clone(), [&genesis, &block1].into_iter());

            let _engine = spawn_consensus_engine(consensus_engine);

            let res = env
                .send_forkchoice_updated(ForkchoiceState {
                    head_block_hash: block1.hash,
                    finalized_block_hash: block1.hash,
                    ..Default::default()
                })
                .await;
            let expected_result = ForkchoiceUpdated::from_status(PayloadStatusEnum::Invalid {
                validation_error: BlockValidationError::BlockPreMerge { hash: block1.hash }
                    .to_string(),
            })
            .with_latest_valid_hash(H256::zero());
            assert_matches!(res, Ok(result) => assert_eq!(result, expected_result));
        }
    }

    mod new_payload {
        use super::*;
        use reth_interfaces::test_utils::{generators, generators::random_block};
        use reth_primitives::{Hardfork, U256};
        use reth_provider::test_utils::blocks::BlockChainTestData;

        #[tokio::test]
        async fn new_payload_before_forkchoice() {
            let mut rng = generators::rng();
            let chain_spec = Arc::new(
                ChainSpecBuilder::default()
                    .chain(MAINNET.chain)
                    .genesis(MAINNET.genesis.clone())
                    .paris_activated()
                    .build(),
            );

            let (consensus_engine, env) = TestConsensusEngineBuilder::new(chain_spec.clone())
                .with_pipeline_exec_outputs(VecDeque::from([Ok(ExecOutput {
                    checkpoint: StageCheckpoint::new(0),
                    done: true,
                })]))
                .build();

            let mut engine_rx = spawn_consensus_engine(consensus_engine);

            // Send new payload
            let res =
                env.send_new_payload(random_block(&mut rng, 0, None, None, Some(0)).into()).await;
            // Invalid, because this is a genesis block
            assert_matches!(res, Ok(result) => assert_matches!(result.status, PayloadStatusEnum::Invalid { .. }));

            // Send new payload
            let res =
                env.send_new_payload(random_block(&mut rng, 1, None, None, Some(0)).into()).await;
            let expected_result = PayloadStatus::from_status(PayloadStatusEnum::Syncing);
            assert_matches!(res, Ok(result) => assert_eq!(result, expected_result));

            assert_matches!(engine_rx.try_recv(), Err(TryRecvError::Empty));
        }

        #[tokio::test]
        async fn payload_known() {
            let mut rng = generators::rng();
            let chain_spec = Arc::new(
                ChainSpecBuilder::default()
                    .chain(MAINNET.chain)
                    .genesis(MAINNET.genesis.clone())
                    .paris_activated()
                    .build(),
            );

            let (consensus_engine, env) = TestConsensusEngineBuilder::new(chain_spec.clone())
                .with_pipeline_exec_outputs(VecDeque::from([Ok(ExecOutput {
                    checkpoint: StageCheckpoint::new(0),
                    done: true,
                })]))
                .build();

            let genesis = random_block(&mut rng, 0, None, None, Some(0));
            let block1 = random_block(&mut rng, 1, Some(genesis.hash), None, Some(0));
            let block2 = random_block(&mut rng, 2, Some(block1.hash), None, Some(0));
            insert_blocks(
                env.db.as_ref(),
                chain_spec.clone(),
                [&genesis, &block1, &block2].into_iter(),
            );

            let mut engine_rx = spawn_consensus_engine(consensus_engine);

            // Send forkchoice
            let res = env
                .send_forkchoice_updated(ForkchoiceState {
                    head_block_hash: block1.hash,
                    finalized_block_hash: block1.hash,
                    ..Default::default()
                })
                .await;
            let expected_result = PayloadStatus::from_status(PayloadStatusEnum::Valid)
                .with_latest_valid_hash(block1.hash);
            assert_matches!(res, Ok(ForkchoiceUpdated { payload_status, .. }) => assert_eq!(payload_status, expected_result));

            // Send new payload
            let result =
                env.send_new_payload_retry_on_syncing(block2.clone().into()).await.unwrap();
            let expected_result = PayloadStatus::from_status(PayloadStatusEnum::Valid)
                .with_latest_valid_hash(block2.hash);
            assert_eq!(result, expected_result);
            assert_matches!(engine_rx.try_recv(), Err(TryRecvError::Empty));
        }

        #[tokio::test]
        async fn payload_parent_unknown() {
            let mut rng = generators::rng();
            let chain_spec = Arc::new(
                ChainSpecBuilder::default()
                    .chain(MAINNET.chain)
                    .genesis(MAINNET.genesis.clone())
                    .paris_activated()
                    .build(),
            );

            let (consensus_engine, env) = TestConsensusEngineBuilder::new(chain_spec.clone())
                .with_pipeline_exec_outputs(VecDeque::from([Ok(ExecOutput {
                    checkpoint: StageCheckpoint::new(0),
                    done: true,
                })]))
                .build();

            let genesis = random_block(&mut rng, 0, None, None, Some(0));

            insert_blocks(env.db.as_ref(), chain_spec.clone(), [&genesis].into_iter());

            let mut engine_rx = spawn_consensus_engine(consensus_engine);

            // Send forkchoice
            let res = env
                .send_forkchoice_updated(ForkchoiceState {
                    head_block_hash: genesis.hash,
                    finalized_block_hash: genesis.hash,
                    ..Default::default()
                })
                .await;
            let expected_result = PayloadStatus::from_status(PayloadStatusEnum::Valid)
                .with_latest_valid_hash(genesis.hash);
            assert_matches!(res, Ok(ForkchoiceUpdated { payload_status, .. }) => assert_eq!(payload_status, expected_result));

            // Send new payload
            let block = random_block(&mut rng, 2, Some(H256::random()), None, Some(0));
            let res = env.send_new_payload(block.into()).await;
            let expected_result = PayloadStatus::from_status(PayloadStatusEnum::Syncing);
            assert_matches!(res, Ok(result) => assert_eq!(result, expected_result));

            assert_matches!(engine_rx.try_recv(), Err(TryRecvError::Empty));
        }

        #[tokio::test]
        async fn payload_pre_merge() {
            let data = BlockChainTestData::default();
            let mut block1 = data.blocks[0].0.block.clone();
            block1.header.difficulty = MAINNET.fork(Hardfork::Paris).ttd().unwrap() - U256::from(1);
            block1 = block1.unseal().seal_slow();
            let (block2, exec_result2) = data.blocks[1].clone();
            let mut block2 = block2.block;
            block2.withdrawals = None;
            block2.header.parent_hash = block1.hash;
            block2.header.base_fee_per_gas = Some(100);
            block2.header.difficulty = U256::ZERO;
            block2 = block2.unseal().seal_slow();

            let chain_spec = Arc::new(
                ChainSpecBuilder::default()
                    .chain(MAINNET.chain)
                    .genesis(MAINNET.genesis.clone())
                    .london_activated()
                    .build(),
            );

            let (consensus_engine, env) = TestConsensusEngineBuilder::new(chain_spec.clone())
                .with_pipeline_exec_outputs(VecDeque::from([Ok(ExecOutput {
                    checkpoint: StageCheckpoint::new(0),
                    done: true,
                })]))
                .with_executor_results(Vec::from([exec_result2]))
                .build();

            insert_blocks(
                env.db.as_ref(),
                chain_spec.clone(),
                [&data.genesis, &block1].into_iter(),
            );

            let mut engine_rx = spawn_consensus_engine(consensus_engine);

            // Send forkchoice
            let res = env
                .send_forkchoice_updated(ForkchoiceState {
                    head_block_hash: block1.hash,
                    finalized_block_hash: block1.hash,
                    ..Default::default()
                })
                .await;

            let expected_result = PayloadStatus::from_status(PayloadStatusEnum::Invalid {
                validation_error: BlockValidationError::BlockPreMerge { hash: block1.hash }
                    .to_string(),
            })
            .with_latest_valid_hash(H256::zero());
            assert_matches!(res, Ok(ForkchoiceUpdated { payload_status, .. }) => assert_eq!(payload_status, expected_result));

            // Send new payload
            let result =
                env.send_new_payload_retry_on_syncing(block2.clone().into()).await.unwrap();

            let expected_result = PayloadStatus::from_status(PayloadStatusEnum::Invalid {
                validation_error: BlockValidationError::BlockPreMerge { hash: block2.hash }
                    .to_string(),
            })
            .with_latest_valid_hash(H256::zero());
            assert_eq!(result, expected_result);

            assert_matches!(engine_rx.try_recv(), Err(TryRecvError::Empty));
        }
    }
}<|MERGE_RESOLUTION|>--- conflicted
+++ resolved
@@ -62,18 +62,12 @@
 
 mod event;
 pub use event::BeaconConsensusEngineEvent;
-<<<<<<< HEAD
+
+mod handle;
+pub use handle::BeaconConsensusEngineHandle;
+
 mod forkchoice;
 pub use forkchoice::ForkchoiceStatus;
-mod metrics;
-pub(crate) mod sync;
-=======
->>>>>>> dbafe23c
-
-mod handle;
-pub use handle::BeaconConsensusEngineHandle;
-
-mod forkchoice;
 mod metrics;
 pub(crate) mod prune;
 pub(crate) mod sync;
