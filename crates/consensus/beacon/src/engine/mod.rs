--- conflicted
+++ resolved
@@ -37,10 +37,7 @@
 mod metrics;
 
 mod pipeline_state;
-<<<<<<< HEAD
-
-=======
->>>>>>> 17431693
+
 pub use pipeline_state::PipelineState;
 
 mod event;
