--- conflicted
+++ resolved
@@ -1077,83 +1077,10 @@
             return
         }
 
-<<<<<<< HEAD
-        let res = if self.sync.is_pipeline_idle() {
-            // we can only insert new payloads if the pipeline is _not_ running, because it holds
-            // exclusive access to the database
-            self.try_insert_new_payload(block)
-        } else {
-            self.try_buffer_payload(block)
-        };
-
-        let status = match res {
-            Ok(status) => {
-                if status.is_valid() {
-                    if let Some(target) = self.forkchoice_state_tracker.sync_target_state() {
-                        // if we're currently syncing and the inserted block is the targeted FCU
-                        // head block, we can try to make it canonical.
-                        if block_hash == target.head_block_hash {
-                            if let Err((_hash, error)) =
-                                self.try_make_sync_target_canonical(block_num_hash)
-                            {
-                                return if error.is_fatal() {
-                                    error!(target: "consensus::engine", %error, "Encountered fatal error");
-                                    Err(BeaconOnNewPayloadError::Internal(Box::new(error)))
-                                } else if let Some(block_number) = error.is_optimistic_revert() {
-                                    self.sync.set_pipeline_sync_target(PipelineTarget::Unwind(
-                                        block_number,
-                                    ));
-                                    Err(BeaconOnNewPayloadError::Internal(Box::new(error)))
-                                } else {
-                                    // If we could not make the sync target block canonical, we
-                                    // should return the error as an invalid payload status.
-                                    Ok(PayloadStatus::new(
-                                        PayloadStatusEnum::Invalid {
-                                            validation_error: error.to_string(),
-                                        },
-                                        // TODO: return a proper latest valid hash
-                                        //
-                                        // See: <https://github.com/paradigmxyz/reth/issues/7146>
-                                        self.forkchoice_state_tracker.last_valid_head(),
-                                    ))
-                                }
-                            }
-                        }
-                    }
-                    // block was successfully inserted, so we can cancel the full block request, if
-                    // any exists
-                    self.sync.cancel_full_block_request(block_hash);
-                }
-                Ok(status)
-            }
-            Err(error) => {
-                warn!(target: "consensus::engine", %error, "Error while processing payload");
-
-                // If the error was due to an invalid payload, the payload is added to the invalid
-                // headers cache and `Ok` with [PayloadStatusEnum::Invalid] is returned.
-                let (block, error) = error.split();
-                if error.is_invalid_block() {
-                    warn!(target: "consensus::engine", invalid_hash=?block.hash(), invalid_number=?block.number, %error, "Invalid block error on new payload");
-                    let latest_valid_hash =
-                        self.latest_valid_hash_for_invalid_payload(block.parent_hash, Some(&error));
-                    // keep track of the invalid header
-                    self.invalid_headers.insert(block.header);
-                    let status = PayloadStatusEnum::Invalid { validation_error: error.to_string() };
-                    Ok(PayloadStatus::new(status, latest_valid_hash))
-                } else {
-                    Err(BeaconOnNewPayloadError::Internal(Box::new(error)))
-                }
-            }
-        };
-
-        trace!(target: "consensus::engine", ?status, "Returning payload status");
-        status
-=======
         let previous_action = self
             .blockchain_tree_action
             .replace(BlockchainTreeAction::InsertNewPayload { block, tx });
         debug_assert!(previous_action.is_none(), "Pre-existing action found");
->>>>>>> 2af2f0ba
     }
 
     /// Ensures that the given payload does not violate any consensus rules that concern the block's
@@ -1812,6 +1739,11 @@
                                     ));
                                     let _ = tx.send(response);
                                     return Err(RethError::Canonical(error))
+                                } else if let Some(block_number) = error.is_optimistic_revert() {
+                                    self.sync.set_pipeline_sync_target(PipelineTarget::Unwind(
+                                        block_number,
+                                    ));
+                                    return Err(RethError::Canonical(error))
                                 }
 
                                 // If we could not make the sync target block canonical,
