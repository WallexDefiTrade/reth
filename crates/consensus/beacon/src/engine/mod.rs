use crate::{
    engine::{message::OnForkChoiceUpdated, metrics::EngineMetrics},
    sync::{EngineSyncController, EngineSyncEvent},
};
use futures::{Future, StreamExt, TryFutureExt};
use reth_db::database::Database;
use reth_interfaces::{
    blockchain_tree::{
        error::{InsertBlockError, InsertBlockErrorKind},
        BlockStatus, BlockchainTreeEngine,
    },
    consensus::ForkchoiceState,
    executor::{BlockExecutionError, BlockValidationError},
    p2p::{bodies::client::BodiesClient, headers::client::HeadersClient},
    sync::{NetworkSyncUpdater, SyncState},
    Error,
};
use reth_payload_builder::{PayloadBuilderAttributes, PayloadBuilderHandle};
use reth_primitives::{
    listener::EventListeners, stage::StageId, BlockNumHash, BlockNumber, Head, Header, SealedBlock,
    SealedHeader, H256, U256,
};
use reth_provider::{
    BlockProvider, BlockSource, CanonChainTracker, ProviderError, StageCheckpointReader,
};
use reth_rpc_types::engine::{
    ExecutionPayload, ForkchoiceUpdated, PayloadAttributes, PayloadStatus, PayloadStatusEnum,
    PayloadValidationError,
};
use reth_stages::{ControlFlow, Pipeline};
use reth_tasks::TaskSpawner;
use schnellru::{ByLength, LruMap};
use std::{
    pin::Pin,
    sync::Arc,
    task::{Context, Poll},
};
use tokio::sync::{
    mpsc,
    mpsc::{UnboundedReceiver, UnboundedSender},
    oneshot,
};
use tokio_stream::wrappers::UnboundedReceiverStream;
use tracing::*;

mod message;
pub use message::BeaconEngineMessage;

mod error;
pub use error::{
    BeaconConsensusEngineError, BeaconEngineResult, BeaconForkChoiceUpdateError,
    BeaconOnNewPayloadError,
};

mod metrics;

mod event;
mod forkchoice;
pub(crate) mod sync;

use crate::engine::forkchoice::{ForkchoiceStateHash, ForkchoiceStateTracker};
pub use event::BeaconConsensusEngineEvent;
use reth_interfaces::blockchain_tree::InsertPayloadOk;
use reth_primitives::constants::EPOCH_SLOTS;

/// The maximum number of invalid headers that can be tracked by the engine.
const MAX_INVALID_HEADERS: u32 = 512u32;

/// The largest gap for which the tree will be used for sync. See docs for `pipeline_run_threshold`
/// for more information.
<<<<<<< HEAD
pub const MIN_BLOCKS_FOR_PIPELINE_RUN: u64 = 64;
=======
pub const MIN_BLOCKS_FOR_PIPELINE_RUN: u64 = 2 * EPOCH_SLOTS;
>>>>>>> a4b27a67

/// A _shareable_ beacon consensus frontend. Used to interact with the spawned beacon consensus
/// engine.
///
/// See also [`BeaconConsensusEngine`].
#[derive(Clone, Debug)]
pub struct BeaconConsensusEngineHandle {
    to_engine: UnboundedSender<BeaconEngineMessage>,
}

// === impl BeaconConsensusEngineHandle ===

impl BeaconConsensusEngineHandle {
    /// Creates a new beacon consensus engine handle.
    pub fn new(to_engine: UnboundedSender<BeaconEngineMessage>) -> Self {
        Self { to_engine }
    }

    /// Sends a new payload message to the beacon consensus engine and waits for a response.
    ///
    /// See also <https://github.com/ethereum/execution-apis/blob/3d627c95a4d3510a8187dd02e0250ecb4331d27e/src/engine/shanghai.md#engine_newpayloadv2>
    pub async fn new_payload(
        &self,
        payload: ExecutionPayload,
    ) -> Result<PayloadStatus, BeaconOnNewPayloadError> {
        let (tx, rx) = oneshot::channel();
        let _ = self.to_engine.send(BeaconEngineMessage::NewPayload { payload, tx });
        rx.await.map_err(|_| BeaconOnNewPayloadError::EngineUnavailable)?
    }

    /// Sends a forkchoice update message to the beacon consensus engine and waits for a response.
    ///
    /// See also <https://github.com/ethereum/execution-apis/blob/3d627c95a4d3510a8187dd02e0250ecb4331d27e/src/engine/shanghai.md#engine_forkchoiceupdatedv2>
    pub async fn fork_choice_updated(
        &self,
        state: ForkchoiceState,
        payload_attrs: Option<PayloadAttributes>,
    ) -> Result<ForkchoiceUpdated, BeaconForkChoiceUpdateError> {
        Ok(self
            .send_fork_choice_updated(state, payload_attrs)
            .map_err(|_| BeaconForkChoiceUpdateError::EngineUnavailable)
            .await??
            .await?)
    }

    /// Sends a forkchoice update message to the beacon consensus engine and returns the receiver to
    /// wait for a response.
    fn send_fork_choice_updated(
        &self,
        state: ForkchoiceState,
        payload_attrs: Option<PayloadAttributes>,
    ) -> oneshot::Receiver<Result<OnForkChoiceUpdated, reth_interfaces::Error>> {
        let (tx, rx) = oneshot::channel();
        let _ = self.to_engine.send(BeaconEngineMessage::ForkchoiceUpdated {
            state,
            payload_attrs,
            tx,
        });
        rx
    }

    /// Sends a transition configuration exchagne message to the beacon consensus engine.
    ///
    /// See also <https://github.com/ethereum/execution-apis/blob/3d627c95a4d3510a8187dd02e0250ecb4331d27e/src/engine/paris.md#engine_exchangetransitionconfigurationv1>
    pub async fn transition_configuration_exchanged(&self) {
        let _ = self.to_engine.send(BeaconEngineMessage::TransitionConfigurationExchanged);
    }

    /// Creates a new [`BeaconConsensusEngineEvent`] listener stream.
    pub fn event_listener(&self) -> UnboundedReceiverStream<BeaconConsensusEngineEvent> {
        let (tx, rx) = mpsc::unbounded_channel();
        let _ = self.to_engine.send(BeaconEngineMessage::EventListener(tx));
        UnboundedReceiverStream::new(rx)
    }
}

/// The beacon consensus engine is the driver that switches between historical and live sync.
///
/// The beacon consensus engine is itself driven by messages from the Consensus Layer, which are
/// received by Engine API (JSON-RPC).
///
/// The consensus engine is idle until it receives the first
/// [BeaconEngineMessage::ForkchoiceUpdated] message from the CL which would initiate the sync. At
/// first, the consensus engine would run the [Pipeline] until the latest known block hash.
/// Afterward, it would attempt to create/restore the [`BlockchainTreeEngine`] from the blocks
/// that are currently available. In case the restoration is successful, the consensus engine would
/// run in a live sync mode, populating the [`BlockchainTreeEngine`] with new blocks as they arrive
/// via engine API and downloading any missing blocks from the network to fill potential gaps.
///
/// The consensus engine has two data input sources:
///
/// ## New Payload (`engine_newPayloadV{}`)
///
/// The engine receives new payloads from the CL. If the payload is connected to the canonical
/// chain, it will be fully validated added to a chain in the [BlockchainTreeEngine]: `VALID`
///
/// If the payload's chain is disconnected (at least 1 block is missing) then it will be buffered:
/// `SYNCING` ([BlockStatus::Disconnected]).
///
/// ## Forkchoice Update (FCU) (`engine_forkchoiceUpdatedV{}`)
///
/// This contains the latest forkchoice state and the payload attributes. The engine will attempt to
/// make a new canonical chain based on the `head_hash` of the update and trigger payload building
/// if the `payload_attrs` are present and the FCU is `VALID`.
///
/// The `head_hash` forms a chain by walking backwards from the `head_hash` towards the canonical
/// blocks of the chain.
///
/// Making a new canonical chain can result in the following relevant outcomes:
///
/// ### The chain is connected
///
/// All blocks of the `head_hash`'s chain are present in the [BlockchainTreeEngine] and are
/// committed to the canonical chain. This also includes reorgs.
///
/// ### The chain is disconnected
///
/// In this case the [BlockchainTreeEngine] doesn't know how the new chain connects to the existing
/// canonical chain. It could be a simple commit (new blocks extend the current head) or a re-org
/// that requires unwinding the canonical chain.
///
/// This further distinguishes between two variants:
///
/// #### `head_hash`'s block exists
///
/// The `head_hash`'s block was already received/downloaded, but at least one block is missing to
/// form a _connected_ chain. The engine will attempt to download the missing blocks from the
/// network by walking backwards (`parent_hash`), and then try to make the block canonical as soon
/// as the chain becomes connected.
///
/// However, it still can be the case that the chain and the FCU is `INVALID`.
///
/// #### `head_hash` block is missing
///
/// This is similar to the previous case, but the `head_hash`'s block is missing. At which point the
/// engine doesn't know where the new head will point to: new chain could be a re-org or a simple
/// commit. The engine will download the missing head first and then proceed as in the previous
/// case.
///
/// # Panics
///
/// If the future is polled more than once. Leads to undefined state.
#[must_use = "Future does nothing unless polled"]
pub struct BeaconConsensusEngine<DB, BT, Client>
where
    DB: Database,
    Client: HeadersClient + BodiesClient,
    BT: BlockchainTreeEngine + BlockProvider + CanonChainTracker + StageCheckpointReader,
{
    /// Controls syncing triggered by engine updates.
    sync: EngineSyncController<DB, Client>,
    /// The type we can use to query both the database and the blockchain tree.
    blockchain: BT,
    /// Used for emitting updates about whether the engine is syncing or not.
    sync_state_updater: Box<dyn NetworkSyncUpdater>,
    /// The Engine API message receiver.
    engine_message_rx: UnboundedReceiverStream<BeaconEngineMessage>,
    /// A clone of the handle
    handle: BeaconConsensusEngineHandle,
    /// Tracks the received forkchoice state updates received by the CL.
    forkchoice_state_tracker: ForkchoiceStateTracker,
    /// The payload store.
    payload_builder: PayloadBuilderHandle,
    /// Listeners for engine events.
    listeners: EventListeners<BeaconConsensusEngineEvent>,
    /// Tracks the header of invalid payloads that were rejected by the engine because they're
    /// invalid.
    invalid_headers: InvalidHeaderCache,
    /// Consensus engine metrics.
    metrics: EngineMetrics,
    /// After downloading a block corresponding to a recent forkchoice update, the engine will
    /// check whether or not we can connect the block to the current canonical chain. If we can't,
    /// we need to download and execute the missing parents of that block.
    ///
    /// When the block can't be connected, its block number will be compared to the canonical head,
    /// resulting in a heuristic for the number of missing blocks, or the size of the gap between
    /// the new block and the canonical head.
    ///
    /// If the gap is larger than this threshold, the engine will download and execute the missing
    /// blocks using the pipeline. Otherwise, the engine, sync controller, and blockchain tree will
    /// be used to download and execute the missing blocks.
    pipeline_run_threshold: u64,
}

impl<DB, BT, Client> BeaconConsensusEngine<DB, BT, Client>
where
    DB: Database + Unpin + 'static,
    BT: BlockchainTreeEngine + BlockProvider + CanonChainTracker + StageCheckpointReader + 'static,
    Client: HeadersClient + BodiesClient + Clone + Unpin + 'static,
{
    /// Create a new instance of the [BeaconConsensusEngine].
    #[allow(clippy::too_many_arguments)]
    pub fn new(
        client: Client,
        pipeline: Pipeline<DB>,
        blockchain: BT,
        task_spawner: Box<dyn TaskSpawner>,
        sync_state_updater: Box<dyn NetworkSyncUpdater>,
        max_block: Option<BlockNumber>,
        run_pipeline_continuously: bool,
        payload_builder: PayloadBuilderHandle,
        target: Option<H256>,
        pipeline_run_threshold: u64,
    ) -> Result<(Self, BeaconConsensusEngineHandle), reth_interfaces::Error> {
        let (to_engine, rx) = mpsc::unbounded_channel();
        Self::with_channel(
            client,
            pipeline,
            blockchain,
            task_spawner,
            sync_state_updater,
            max_block,
            run_pipeline_continuously,
            payload_builder,
            target,
            pipeline_run_threshold,
            to_engine,
            rx,
        )
    }

    /// Create a new instance of the [BeaconConsensusEngine] using the given channel to configure
    /// the [BeaconEngineMessage] communication channel.
    ///
    /// By default the engine is started with idle pipeline.
    /// The pipeline can be launched immediately in one of the following ways descending in
    /// priority:
    /// - Explicit [Option::Some] target block hash provided via a constructor argument.
    /// - The process was previously interrupted amidst the pipeline run. This is checked by
    ///   comparing the checkpoints of the first ([StageId::Headers]) and last ([StageId::Finish])
    ///   stages. In this case, the latest available header in the database is used as the target.
    ///
    /// Propagates any database related error.
    #[allow(clippy::too_many_arguments)]
    pub fn with_channel(
        client: Client,
        pipeline: Pipeline<DB>,
        blockchain: BT,
        task_spawner: Box<dyn TaskSpawner>,
        sync_state_updater: Box<dyn NetworkSyncUpdater>,
        max_block: Option<BlockNumber>,
        run_pipeline_continuously: bool,
        payload_builder: PayloadBuilderHandle,
        target: Option<H256>,
        pipeline_run_threshold: u64,
        to_engine: UnboundedSender<BeaconEngineMessage>,
        rx: UnboundedReceiver<BeaconEngineMessage>,
    ) -> Result<(Self, BeaconConsensusEngineHandle), reth_interfaces::Error> {
        let handle = BeaconConsensusEngineHandle { to_engine };
        let sync = EngineSyncController::new(
            pipeline,
            client,
            task_spawner,
            run_pipeline_continuously,
            max_block,
        );
        let mut this = Self {
            sync,
            blockchain,
            sync_state_updater,
            engine_message_rx: UnboundedReceiverStream::new(rx),
            handle: handle.clone(),
            forkchoice_state_tracker: Default::default(),
            payload_builder,
            listeners: EventListeners::default(),
            invalid_headers: InvalidHeaderCache::new(MAX_INVALID_HEADERS),
            metrics: EngineMetrics::default(),
            pipeline_run_threshold,
        };

        let maybe_pipeline_target = match target {
            // Provided target always takes precedence.
            target @ Some(_) => target,
            None => this.check_pipeline_consistency()?,
        };

        if let Some(target) = maybe_pipeline_target {
            this.sync.set_pipeline_sync_target(target);
        }

        Ok((this, handle))
    }

    /// Check if the pipeline is consistent (all stages have the checkpoint block numbers no less
    /// than the checkpoint of the first stage).
    ///
    /// This will return the pipeline target if:
    ///  * the pipeline was interrupted during its previous run
    ///  * a new stage was added
    ///  * stage data was dropped manually through `reth stage drop ...`
    ///
    /// # Returns
    ///
    /// A target block hash if the pipeline is inconsistent, otherwise `None`.
    fn check_pipeline_consistency(&self) -> Result<Option<H256>, reth_interfaces::Error> {
        // If no target was provided, check if the stages are congruent - check if the
        // checkpoint of the last stage matches the checkpoint of the first.
        let first_stage_checkpoint = self
            .blockchain
            .get_stage_checkpoint(*StageId::ALL.first().unwrap())?
            .unwrap_or_default()
            .block_number;

        // Skip the first stage as we've already retrieved it and comparing all other checkpoints
        // against it.
        for stage_id in StageId::ALL.iter().skip(1) {
            let stage_checkpoint =
                self.blockchain.get_stage_checkpoint(*stage_id)?.unwrap_or_default().block_number;

            // If the checkpoint of any stage is less than the checkpoint of the first stage,
            // retrieve and return the block hash of the latest header and use it as the target.
            if stage_checkpoint < first_stage_checkpoint {
                return self.blockchain.block_hash(first_stage_checkpoint)
            }
        }

        Ok(None)
    }

    /// Returns a new [`BeaconConsensusEngineHandle`] that can be cloned and shared.
    ///
    /// The [`BeaconConsensusEngineHandle`] can be used to interact with this
    /// [`BeaconConsensusEngine`]
    pub fn handle(&self) -> BeaconConsensusEngineHandle {
        self.handle.clone()
    }

    /// If validation fails, the response MUST contain the latest valid hash:
    ///
    ///   - The block hash of the ancestor of the invalid payload satisfying the following two
    ///    conditions:
    ///     - It is fully validated and deemed VALID
    ///     - Any other ancestor of the invalid payload with a higher blockNumber is INVALID
    ///   - 0x0000000000000000000000000000000000000000000000000000000000000000 if the above
    ///    conditions are satisfied by a PoW block.
    ///   - null if client software cannot determine the ancestor of the invalid payload satisfying
    ///    the above conditions.
    fn latest_valid_hash_for_invalid_payload(
        &self,
        parent_hash: H256,
        insert_err: Option<&InsertBlockErrorKind>,
    ) -> Option<H256> {
        // check pre merge block error
        if insert_err.map(|err| err.is_block_pre_merge()).unwrap_or_default() {
            return Some(H256::zero())
        }

        // If this is sent from new payload then the parent hash could be in a side chain, and is
        // not necessarily canonical
        if self.blockchain.header_by_hash(parent_hash).is_some() {
            // parent is in side-chain: validated but not canonical yet
            Some(parent_hash)
        } else {
            let parent_hash = self.blockchain.find_canonical_ancestor(parent_hash)?;
            let parent_header = self.blockchain.header(&parent_hash).ok().flatten()?;

            // we need to check if the parent block is the last POW block, if so then the payload is
            // the first POS. The engine API spec mandates a zero hash to be returned: <https://github.com/ethereum/execution-apis/blob/6709c2a795b707202e93c4f2867fa0bf2640a84f/src/engine/paris.md#engine_newpayloadv1>
            if parent_header.difficulty != U256::ZERO {
                return Some(H256::zero())
            }

            // parent is canonical POS block
            Some(parent_hash)
        }
    }

    /// Prepares the invalid payload response for the given hash, checking the
    /// database for the parent hash and populating the payload status with the latest valid hash
    /// according to the engine api spec.
    fn prepare_invalid_response(&self, mut parent_hash: H256) -> PayloadStatus {
        // Edge case: the `latestValid` field is the zero hash if the parent block is the terminal
        // PoW block, which we need to identify by looking at the parent's block difficulty
        if let Ok(Some(parent)) = self.blockchain.header_by_hash_or_number(parent_hash.into()) {
            if parent.difficulty != U256::ZERO {
                parent_hash = H256::zero();
            }
        }

        PayloadStatus::from_status(PayloadStatusEnum::Invalid {
            validation_error: PayloadValidationError::LinksToRejectedPayload.to_string(),
        })
        .with_latest_valid_hash(parent_hash)
    }

    /// Checks if the given `check` hash points to an invalid header, inserting the given `head`
    /// block into the invalid header cache if the `check` hash has a known invalid ancestor.
    ///
    /// Returns a payload status response according to the engine API spec if the block is known to
    /// be invalid.
    fn check_invalid_ancestor_with_head(
        &mut self,
        check: H256,
        head: H256,
    ) -> Option<PayloadStatus> {
        // check if the check hash was previously marked as invalid
        let header = { self.invalid_headers.get(&check)?.clone() };

        // populate the latest valid hash field
        let status = self.prepare_invalid_response(header.parent_hash);

        // insert the head block into the invalid header cache
        self.invalid_headers.insert_with_invalid_ancestor(head, header);

        Some(status)
    }

    /// Checks if the given `head` points to an invalid header, which requires a specific response
    /// to a forkchoice update.
    fn check_invalid_ancestor(&mut self, head: H256) -> Option<PayloadStatus> {
        let parent_hash = {
            // check if the head was previously marked as invalid
            let header = self.invalid_headers.get(&head)?;
            header.parent_hash
        };

        // populate the latest valid hash field
        let status = self.prepare_invalid_response(parent_hash);

        Some(status)
    }

    /// Invoked when we receive a new forkchoice update message.
    ///
    /// Returns `true` if the engine now reached its maximum block number, See
    /// [EngineSyncController::has_reached_max_block].
    fn on_forkchoice_updated(
        &mut self,
        state: ForkchoiceState,
        attrs: Option<PayloadAttributes>,
        tx: oneshot::Sender<Result<OnForkChoiceUpdated, reth_interfaces::Error>>,
    ) -> bool {
        self.metrics.forkchoice_updated_messages.increment(1);
        self.blockchain.on_forkchoice_update_received(&state);

        let on_updated = match self.forkchoice_updated(state, attrs) {
            Ok(response) => response,
            Err(error) => {
                let _ = tx.send(Err(error));
                return false
            }
        };

        let status = on_updated.forkchoice_status();

        // update the forkchoice state tracker
        self.forkchoice_state_tracker.set_latest(state, status);

        let is_valid_response = on_updated.is_valid_update();
        let _ = tx.send(Ok(on_updated));

        // notify listeners about new processed FCU
        self.listeners.notify(BeaconConsensusEngineEvent::ForkchoiceUpdated(state, status));

        // Terminate the sync early if it's reached the maximum user
        // configured block.
        if is_valid_response {
            // node's fully synced, clear pending requests
            self.sync.clear_full_block_requests();

            let tip_number = self.blockchain.canonical_tip().number;
            if self.sync.has_reached_max_block(tip_number) {
                return true
            }
        }

        false
    }

    /// Called to resolve chain forks and ensure that the Execution layer is working with the latest
    /// valid chain.
    ///
    /// These responses should adhere to the [Engine API Spec for
    /// `engine_forkchoiceUpdated`](https://github.com/ethereum/execution-apis/blob/main/src/engine/paris.md#specification-1).
    ///
    /// Returns an error if an internal error occurred like a database error.
    fn forkchoice_updated(
        &mut self,
        state: ForkchoiceState,
        attrs: Option<PayloadAttributes>,
    ) -> Result<OnForkChoiceUpdated, reth_interfaces::Error> {
        trace!(target: "consensus::engine", ?state, "Received new forkchoice state update");
        if state.head_block_hash.is_zero() {
            return Ok(OnForkChoiceUpdated::invalid_state())
        }

        let lowest_buffered_ancestor_fcu = self.lowest_buffered_ancestor_or(state.head_block_hash);

        if let Some(status) = self.check_invalid_ancestor(lowest_buffered_ancestor_fcu) {
            return Ok(OnForkChoiceUpdated::with_invalid(status))
        }

        if self.sync.is_pipeline_active() {
            // We can only process new forkchoice updates if the pipeline is idle, since it requires
            // exclusive access to the database
            trace!(target: "consensus::engine", "Pipeline is syncing, skipping forkchoice update");
            return Ok(OnForkChoiceUpdated::syncing())
        }

        let status = match self.blockchain.make_canonical(&state.head_block_hash) {
            Ok(outcome) => {
                if !outcome.is_already_canonical() {
                    debug!(target: "consensus::engine", hash=?state.head_block_hash, number=outcome.header().number, "canonicalized new head");

                    // new VALID update that moved the canonical chain forward
                    let _ = self.update_canon_chain(&state);
                } else {
                    debug!(target: "consensus::engine", fcu_head_num=?outcome.header().number, current_head_num=?self.blockchain.canonical_tip().number, "Ignoring beacon update to old head");
                }

                if let Some(attrs) = attrs {
                    // the CL requested to build a new payload on top of this new VALID head
                    let payload_response = self.process_payload_attributes(
                        attrs,
                        outcome.into_header().unseal(),
                        state,
                    );

                    trace!(target: "consensus::engine", status = ?payload_response, ?state, "Returning forkchoice status");
                    return Ok(payload_response)
                }

                PayloadStatus::new(PayloadStatusEnum::Valid, Some(state.head_block_hash))
            }
            Err(error) => {
                if let Error::Execution(ref err) = error {
                    if err.is_fatal() {
                        tracing::error!(target: "consensus::engine", ?err, "Encountered fatal error");
                        return Err(error)
                    }
                }

                self.on_failed_canonical_forkchoice_update(&state, error)
            }
        };

        trace!(target: "consensus::engine", ?status, ?state, "Returning forkchoice status");
        Ok(OnForkChoiceUpdated::valid(status))
    }

    /// Sets the state of the canon chain tracker based on the given forkchoice update.
    /// Additionally, updates the head used for p2p handshakes.
    ///
    /// This should be called before issuing a VALID forkchoice update.
    fn update_canon_chain(&self, update: &ForkchoiceState) -> Result<(), reth_interfaces::Error> {
        if !update.finalized_block_hash.is_zero() {
            let finalized = self
                .blockchain
                .find_block_by_hash(update.finalized_block_hash, BlockSource::Any)?
                .ok_or_else(|| {
                    Error::Provider(ProviderError::UnknownBlockHash(update.finalized_block_hash))
                })?;
            self.blockchain.set_finalized(finalized.header.seal(update.finalized_block_hash));
        }

        if !update.safe_block_hash.is_zero() {
            let safe = self
                .blockchain
                .find_block_by_hash(update.safe_block_hash, BlockSource::Any)?
                .ok_or_else(|| {
                    Error::Provider(ProviderError::UnknownBlockHash(update.safe_block_hash))
                })?;
            self.blockchain.set_safe(safe.header.seal(update.safe_block_hash));
        }

        // the consensus engine should ensure the head is not zero so we always update the head
        let head = self
            .blockchain
            .find_block_by_hash(update.head_block_hash, BlockSource::Any)?
            .ok_or_else(|| {
                Error::Provider(ProviderError::UnknownBlockHash(update.head_block_hash))
            })?;
        let head = head.header.seal(update.head_block_hash);
        let head_td = self.blockchain.header_td_by_number(head.number)?.ok_or_else(|| {
            Error::Provider(ProviderError::TotalDifficultyNotFound { number: head.number })
        })?;

        self.sync_state_updater.update_status(Head {
            number: head.number,
            hash: head.hash,
            difficulty: head.difficulty,
            timestamp: head.timestamp,
            total_difficulty: head_td,
        });
        self.blockchain.set_canonical_head(head);
        Ok(())
    }

    /// Handler for a failed a forkchoice update due to a canonicalization error.
    ///
    /// This will determine if the state's head is invalid, and if so, return immediately.
    ///
    /// If the newest head is not invalid, then this will trigger a new pipeline run to sync the gap
    ///
    /// See [Self::forkchoice_updated] and [BlockchainTreeEngine::make_canonical].
    fn on_failed_canonical_forkchoice_update(
        &mut self,
        state: &ForkchoiceState,
        error: Error,
    ) -> PayloadStatus {
        debug_assert!(self.sync.is_pipeline_idle(), "pipeline must be idle");
        warn!(target: "consensus::engine", ?error, ?state, "Error canonicalizing the head hash");

        // check if the new head was previously invalidated, if so then we deem this FCU
        // as invalid
        if let Some(invalid_ancestor) = self.check_invalid_ancestor(state.head_block_hash) {
            debug!(target: "consensus::engine", head=?state.head_block_hash, "Head was previously marked as invalid");
            return invalid_ancestor
        }

        #[allow(clippy::single_match)]
        match &error {
            Error::Execution(
                error @ BlockExecutionError::Validation(BlockValidationError::BlockPreMerge {
                    ..
                }),
            ) => {
                return PayloadStatus::from_status(PayloadStatusEnum::Invalid {
                    validation_error: error.to_string(),
                })
                .with_latest_valid_hash(H256::zero())
            }
            _ => {
                // TODO(mattsse) better error handling before attempting to sync (FCU could be
                // invalid): only trigger sync if we can't determine whether the FCU is invalid
            }
        }

        // we assume the FCU is valid and at least the head is missing, so we need to start syncing
        // to it
        let target = if self.forkchoice_state_tracker.is_empty() {
            // find the appropriate target to sync to, if we don't have the safe block hash then we
            // start syncing to the safe block via pipeline first
            let target = if !state.safe_block_hash.is_zero() &&
                self.blockchain.block_number(state.safe_block_hash).ok().flatten().is_none()
            {
                state.safe_block_hash
            } else {
                state.head_block_hash
            };

            // we need to first check the buffer for the head and its ancestors
            let lowest_unknown_hash = self.lowest_buffered_ancestor_or(target);
            trace!(target: "consensus::engine", request=?lowest_unknown_hash, "Triggering full block download for missing ancestors of the new head");
            lowest_unknown_hash
        } else {
            // we need to first check the buffer for the head and its ancestors
            let lowest_unknown_hash = self.lowest_buffered_ancestor_or(state.head_block_hash);
            trace!(target: "consensus::engine", request=?lowest_unknown_hash, "Triggering full block download for missing ancestors of the new head");
            lowest_unknown_hash
        };

        // if the threshold is zero, we should not download the block first, and just use the
        // pipeline. Otherwise we use the tree to insert the block first
        if self.pipeline_run_threshold == 0 {
            // use the pipeline to sync to the target
            self.sync.set_pipeline_sync_target(target);
        } else {
            // trigger a full block download for missing hash, or the parent of its lowest buffered
            // ancestor
            self.sync.download_full_block(target);
        }

        PayloadStatus::from_status(PayloadStatusEnum::Syncing)
    }

    /// Return the parent hash of the lowest buffered ancestor for the requested block, if there
    /// are any buffered ancestors. If there are no buffered ancestors, and the block itself does
    /// not exist in the buffer, this returns the hash that is passed in.
    ///
    /// Returns the parent hash of the block itself if the block is buffered and has no other
    /// buffered ancestors.
    fn lowest_buffered_ancestor_or(&self, hash: H256) -> H256 {
        self.blockchain
            .lowest_buffered_ancestor(hash)
            .map(|block| block.parent_hash)
            .unwrap_or_else(|| hash)
    }

    /// Validates the payload attributes with respect to the header and fork choice state.
    ///
    /// Note: At this point, the fork choice update is considered to be VALID, however, we can still
    /// return an error if the payload attributes are invalid.
    fn process_payload_attributes(
        &self,
        attrs: PayloadAttributes,
        head: Header,
        state: ForkchoiceState,
    ) -> OnForkChoiceUpdated {
        // 7. Client software MUST ensure that payloadAttributes.timestamp is
        //    greater than timestamp of a block referenced by
        //    forkchoiceState.headBlockHash. If this condition isn't held client
        //    software MUST respond with -38003: `Invalid payload attributes` and
        //    MUST NOT begin a payload build process. In such an event, the
        //    forkchoiceState update MUST NOT be rolled back.
        if attrs.timestamp <= head.timestamp.into() {
            return OnForkChoiceUpdated::invalid_payload_attributes()
        }

        // 8. Client software MUST begin a payload build process building on top of
        //    forkchoiceState.headBlockHash and identified via buildProcessId value
        //    if payloadAttributes is not null and the forkchoice state has been
        //    updated successfully. The build process is specified in the Payload
        //    building section.
        let attributes = PayloadBuilderAttributes::new(state.head_block_hash, attrs);

        // send the payload to the builder and return the receiver for the pending payload id,
        // initiating payload job is handled asynchronously
        let pending_payload_id = self.payload_builder.send_new_payload(attributes);

        // Client software MUST respond to this method call in the following way:
        // {
        //      payloadStatus: {
        //          status: VALID,
        //          latestValidHash: forkchoiceState.headBlockHash,
        //          validationError: null
        //      },
        //      payloadId: buildProcessId
        // }
        //
        // if the payload is deemed VALID and the build process has begun.
        OnForkChoiceUpdated::updated_with_pending_payload_id(
            PayloadStatus::new(PayloadStatusEnum::Valid, Some(state.head_block_hash)),
            pending_payload_id,
        )
    }

    /// When the Consensus layer receives a new block via the consensus gossip protocol,
    /// the transactions in the block are sent to the execution layer in the form of a
    /// [`ExecutionPayload`]. The Execution layer executes the transactions and validates the
    /// state in the block header, then passes validation data back to Consensus layer, that
    /// adds the block to the head of its own blockchain and attests to it. The block is then
    /// broadcast over the consensus p2p network in the form of a "Beacon block".
    ///
    /// These responses should adhere to the [Engine API Spec for
    /// `engine_newPayload`](https://github.com/ethereum/execution-apis/blob/main/src/engine/paris.md#specification).
    ///
    /// This returns a [`PayloadStatus`] that represents the outcome of a processed new payload and
    /// returns an error if an internal error occurred.
    #[instrument(level = "trace", skip(self, payload), fields(block_hash= ?payload.block_hash, block_number = %payload.block_number.as_u64(), is_pipeline_idle = %self.sync.is_pipeline_idle()), target = "consensus::engine")]
    fn on_new_payload(
        &mut self,
        payload: ExecutionPayload,
    ) -> Result<PayloadStatus, BeaconOnNewPayloadError> {
        let block = match self.ensure_well_formed_payload(payload) {
            Ok(block) => block,
            Err(status) => return Ok(status),
        };
        let block_hash = block.hash();

        // now check the block itself
        if let Some(status) = self.check_invalid_ancestor_with_head(block.parent_hash, block.hash) {
            return Ok(status)
        }

        let res = if self.sync.is_pipeline_idle() {
            // we can only insert new payloads if the pipeline is _not_ running, because it holds
            // exclusive access to the database
            self.try_insert_new_payload(block)
        } else {
            self.try_buffer_payload(block)
        };

        let status = match res {
            Ok(status) => {
                if status.is_valid() {
                    // block was successfully inserted, so we can cancel the full block request, if
                    // any exists
                    self.sync.cancel_full_block_request(block_hash);
                }
                Ok(status)
            }
            Err(error) => {
                debug!(target: "consensus::engine", ?error, "Error while processing payload");
                self.map_insert_error(error)
            }
        };

        trace!(target: "consensus::engine", ?status, "Returning payload status");
        status
    }

    /// Ensures that the given payload does not violate any consensus rules that concern the block's
    /// layout, like:
    ///    - missing or invalid base fee
    ///    - invalid extra data
    ///    - invalid transactions
    fn ensure_well_formed_payload(
        &self,
        payload: ExecutionPayload,
    ) -> Result<SealedBlock, PayloadStatus> {
        let parent_hash = payload.parent_hash;
        let block = match SealedBlock::try_from(payload) {
            Ok(block) => block,
            Err(error) => {
                error!(target: "consensus::engine", ?error, "Invalid payload");

                let mut latest_valid_hash = None;
                if !error.is_block_hash_mismatch() {
                    // Engine-API rule:
                    // > `latestValidHash: null` if the blockHash validation has failed
                    latest_valid_hash =
                        self.latest_valid_hash_for_invalid_payload(parent_hash, None);
                }
                let status = PayloadStatusEnum::from(error);

                return Err(PayloadStatus::new(status, latest_valid_hash))
            }
        };

        Ok(block)
    }

    /// When the pipeline is actively syncing the tree is unable to commit any additional blocks
    /// since the pipeline holds exclusive access to the database.
    ///
    /// In this scenario we buffer the payload in the tree if the payload is valid, once the
    /// pipeline finished syncing the tree is then able to also use the buffered payloads to commit
    /// to a (newer) canonical chain.
    ///
    /// This will return `SYNCING` if the block was buffered successfully, and an error if an error
    /// occurred while buffering the block.
    #[instrument(level = "trace", skip_all, target = "consensus::engine", ret)]
    fn try_buffer_payload(
        &mut self,
        block: SealedBlock,
    ) -> Result<PayloadStatus, InsertBlockError> {
        self.blockchain.buffer_block_without_senders(block)?;
        Ok(PayloadStatus::from_status(PayloadStatusEnum::Syncing))
    }

    /// Attempts to insert a new payload into the tree.
    ///
    /// Caution: This expects that the pipeline is idle.
    #[instrument(level = "trace", skip_all, target = "consensus::engine", ret)]
    fn try_insert_new_payload(
        &mut self,
        block: SealedBlock,
    ) -> Result<PayloadStatus, InsertBlockError> {
        debug_assert!(self.sync.is_pipeline_idle(), "pipeline must be idle");

        let block_hash = block.hash;
        let status = self.blockchain.insert_block_without_senders(block.clone())?;
        let mut latest_valid_hash = None;
        let block = Arc::new(block);
        let status = match status {
            InsertPayloadOk::Inserted(BlockStatus::Valid) => {
                latest_valid_hash = Some(block_hash);
                self.listeners.notify(BeaconConsensusEngineEvent::CanonicalBlockAdded(block));
                PayloadStatusEnum::Valid
            }
            InsertPayloadOk::Inserted(BlockStatus::Accepted) => {
                self.listeners.notify(BeaconConsensusEngineEvent::ForkBlockAdded(block));
                PayloadStatusEnum::Accepted
            }
            InsertPayloadOk::Inserted(BlockStatus::Disconnected { .. }) |
            InsertPayloadOk::AlreadySeen(BlockStatus::Disconnected { .. }) => {
                // check if the block's parent is already marked as invalid
                if let Some(status) =
                    self.check_invalid_ancestor_with_head(block.parent_hash, block.hash)
                {
                    return Ok(status)
                }

                // not known to be invalid, but we don't know anything else
                PayloadStatusEnum::Syncing
            }
            InsertPayloadOk::AlreadySeen(BlockStatus::Valid) => {
                latest_valid_hash = Some(block_hash);
                PayloadStatusEnum::Valid
            }
            InsertPayloadOk::AlreadySeen(BlockStatus::Accepted) => PayloadStatusEnum::Accepted,
        };
        Ok(PayloadStatus::new(status, latest_valid_hash))
    }

    /// Maps the error, that occurred while inserting a payload into the tree to its corresponding
    /// result type.
    ///
    /// If the error was due to an invalid payload, the payload is added to the invalid headers
    /// cache and `Ok` with [PayloadStatusEnum::Invalid] is returned.
    ///
    /// This returns an error if the error was internal and assumed not be related to the payload.
    fn map_insert_error(
        &mut self,
        err: InsertBlockError,
    ) -> Result<PayloadStatus, BeaconOnNewPayloadError> {
        let (block, error) = err.split();
        match error {
            InsertBlockErrorKind::Internal(err) => {
                // this is an internal error that is unrelated to the payload
                Err(BeaconOnNewPayloadError::Internal(err))
            }
            InsertBlockErrorKind::SenderRecovery |
            InsertBlockErrorKind::Consensus(_) |
            InsertBlockErrorKind::Execution(_) |
            InsertBlockErrorKind::Tree(_) => {
                // all of these occurred if the payload is invalid
                let parent_hash = block.parent_hash;

                // keep track of the invalid header
                self.invalid_headers.insert(block.header);

                let latest_valid_hash =
                    self.latest_valid_hash_for_invalid_payload(parent_hash, Some(&error));
                let status = PayloadStatusEnum::Invalid { validation_error: error.to_string() };
                Ok(PayloadStatus::new(status, latest_valid_hash))
            }
        }
    }

    /// Attempt to restore the tree with the given block hash.
    ///
    /// This is invoked after a full pipeline to update the tree with the most recent canonical
    /// hashes.
    ///
    /// If the given block is missing from the database, this will return `false`. Otherwise, `true`
    /// is returned: the database contains the hash and the tree was updated.
    fn update_tree_on_finished_pipeline(
        &mut self,
        block_hash: H256,
    ) -> Result<bool, reth_interfaces::Error> {
        let synced_to_finalized = match self.blockchain.block_number(block_hash)? {
            Some(number) => {
                // Attempt to restore the tree.
                self.blockchain.restore_canonical_hashes(number)?;
                true
            }
            None => false,
        };
        Ok(synced_to_finalized)
    }

    /// Invoked if we successfully downloaded a new block from the network.
    ///
    /// This will attempt to insert the block into the tree.
    ///
    /// There are several scenarios:
    ///
    /// ## [BlockStatus::Valid]
    ///
    /// The block is connected to the current canonical head and is valid.
    /// If the engine is still SYNCING, then we can try again to make the chain canonical.
    ///
    /// ## [BlockStatus::Accepted]
    ///
    /// All ancestors are known, but the block is not connected to the current canonical _head_. If
    /// the block is an ancestor of the current forkchoice head, then we can try again to make the
    /// chain canonical, which would trigger a reorg in this case since the new head is therefore
    /// not connected to the current head.
    ///
    /// ## [BlockStatus::Disconnected]
    ///
    /// The block is not connected to the canonical head, and we need to download the missing parent
    /// first.
    ///
    /// ## Insert Error
    ///
    /// If the insertion into the tree failed, then the block was well-formed (valid hash), but its
    /// chain is invalid, which means the FCU that triggered the download is invalid. Here we can
    /// stop because there's nothing to do here and the engine needs to wait for another FCU.
    fn on_downloaded_block(&mut self, block: SealedBlock) {
        let num_hash = block.num_hash();
        trace!(target: "consensus::engine", hash=?block.hash, number=%block.number, "Downloaded full block");
        // check if the block's parent is already marked as invalid
        if self.check_invalid_ancestor_with_head(block.parent_hash, block.hash).is_some() {
            // can skip this invalid block
            return
        }

        match self.blockchain.insert_block_without_senders(block) {
            Ok(status) => {
                match status {
                    InsertPayloadOk::Inserted(BlockStatus::Valid) => {
                        // block is connected to the current canonical head and is valid.
                        self.try_make_sync_target_canonical(num_hash);
                    }
                    InsertPayloadOk::Inserted(BlockStatus::Accepted) => {
                        // block is connected to the canonical chain, but not the current head
                        self.try_make_sync_target_canonical(num_hash);
                    }
                    InsertPayloadOk::Inserted(BlockStatus::Disconnected { missing_parent }) => {
                        // compare the missing parent with the canonical tip
                        let canonical_tip_num = self.blockchain.canonical_tip().number;

                        // if the number of missing blocks is greater than the max, run the
                        // pipeline
                        if missing_parent.number >= canonical_tip_num &&
                            missing_parent.number - canonical_tip_num >
                                self.pipeline_run_threshold
                        {
                            if let Some(state) = self.forkchoice_state_tracker.sync_target_state() {
                                // if we have already canonicalized the finalized block, we should
                                // skip the pipeline run
                                if Ok(None) ==
                                    self.blockchain.header_by_hash_or_number(
                                        state.finalized_block_hash.into(),
                                    )
                                {
                                    self.sync.set_pipeline_sync_target(state.finalized_block_hash)
                                }
                            }
                        } else {
                            // continue downloading the missing parent
                            //
                            // this happens if either:
                            //  * the missing parent block num < canonical tip num
                            //    * this case represents a missing block on a fork that is shorter
                            //      than the canonical chain
                            //  * the missing parent block num >= canonical tip num, but the number
                            //    of missing blocks is less than the pipeline threshold
                            //    * this case represents a potentially long range of blocks to
                            //      download and execute
                            self.sync.download_full_block(missing_parent.hash);
                        }
                    }
                    _ => (),
                }
            }
            Err(err) => {
                debug!(target: "consensus::engine", ?err, "Failed to insert downloaded block");
                if !matches!(err.kind(), InsertBlockErrorKind::Internal(_)) {
                    // non-internal error kinds occur if the payload is invalid
                    self.invalid_headers.insert(err.into_block().header);
                }
            }
        }
    }

    /// Attempt to form a new canonical chain based on the current sync target.
    ///
    /// This is invoked when we successfully downloaded a new block from the network which resulted
    /// in either [BlockStatus::Accepted] or [BlockStatus::Valid].
    ///
    /// Note: This will not succeed if the sync target has changed since the block download request
    /// was issued and the new target is still disconnected and additional missing blocks are
    /// downloaded
    fn try_make_sync_target_canonical(&mut self, inserted: BlockNumHash) {
        if let Some(target) = self.forkchoice_state_tracker.sync_target_state() {
            // optimistically try to make the head of the current FCU target canonical, the sync
            // target might have changed since the block download request was issued
            // (new FCU received)
            match self.blockchain.make_canonical(&target.head_block_hash) {
                Ok(outcome) => {
                    let new_head = outcome.into_header();
                    debug!(target: "consensus::engine", hash=?new_head.hash, number=new_head.number, "canonicalized new head");

                    // we're no longer syncing
                    self.sync_state_updater.update_sync_state(SyncState::Idle);
                    // clear any active block requests
                    self.sync.clear_full_block_requests();

                    // we can update the FCU blocks
                    let _ = self.update_canon_chain(&target);
                }
                Err(err) => {
                    // if we failed to make the FCU's head canonical, because we don't have that
                    // block yet, then we can try to make the inserted block canonical if we know
                    // it's part of the canonical chain: if it's the safe or the finalized block
                    if matches!(
                        err,
                        reth_interfaces::Error::Execution(
                            BlockExecutionError::BlockHashNotFoundInChain { .. }
                        )
                    ) {
                        // if the inserted block is the currently targeted `finalized` or `safe`
                        // block, we will attempt to make them canonical,
                        // because they are also part of the canonical chain and
                        // their missing block range might already be downloaded (buffered).
                        if let Some(target_hash) = ForkchoiceStateHash::find(&target, inserted.hash)
                            .filter(|h| !h.is_head())
                        {
                            let _ = self.blockchain.make_canonical(target_hash.as_ref());
                        }
                    }
                }
            }
        }
    }

    /// Event handler for events emitted by the [EngineSyncController].
    ///
    /// This returns a result to indicate whether the engine future should resolve (fatal error).
    fn on_sync_event(
        &mut self,
        ev: EngineSyncEvent,
    ) -> Option<Result<(), BeaconConsensusEngineError>> {
        match ev {
            EngineSyncEvent::FetchedFullBlock(block) => {
                self.on_downloaded_block(block);
            }
            EngineSyncEvent::PipelineStarted(target) => {
                trace!(target: "consensus::engine", ?target, continuous = target.is_none(), "Started the pipeline");
                self.metrics.pipeline_runs.increment(1);
                self.sync_state_updater.update_sync_state(SyncState::Syncing);
            }
            EngineSyncEvent::PipelineTaskDropped => {
                error!(target: "consensus::engine", "Failed to receive spawned pipeline");
                return Some(Err(BeaconConsensusEngineError::PipelineChannelClosed))
            }
            EngineSyncEvent::PipelineFinished { result, reached_max_block } => {
                trace!(target: "consensus::engine", ?result, ?reached_max_block, "Pipeline finished");
                match result {
                    Ok(ctrl) => {
                        if reached_max_block {
                            // Terminate the sync early if it's reached the maximum user
                            // configured block.
                            return Some(Ok(()))
                        }

                        if let ControlFlow::Unwind { bad_block, .. } = ctrl {
                            trace!(target: "consensus::engine", hash=?bad_block.hash, "Bad block detected in unwind");

                            // update the `invalid_headers` cache with the new invalid headers
                            self.invalid_headers.insert(bad_block);
                            return None
                        }

                        // update the canon chain if continuous is enabled
                        if self.sync.run_pipeline_continuously() {
                            let max_block = ctrl.progress().unwrap_or_default();
                            let max_header = match self.blockchain.sealed_header(max_block) {
                                Ok(header) => match header {
                                    Some(header) => header,
                                    None => {
                                        return Some(Err(Error::Provider(
                                            ProviderError::HeaderNotFound(max_block.into()),
                                        )
                                        .into()))
                                    }
                                },
                                Err(error) => {
                                    error!(target: "consensus::engine", ?error, "Error getting canonical header for continuous sync");
                                    return Some(Err(error.into()))
                                }
                            };
                            self.blockchain.set_canonical_head(max_header);
                        }

                        let sync_target_state = match self
                            .forkchoice_state_tracker
                            .sync_target_state()
                        {
                            Some(current_state) => current_state,
                            None => {
                                // This is only possible if the node was run with `debug.tip`
                                // argument and without CL.
                                warn!(target: "consensus::engine", "No fork choice state available");
                                return None
                            }
                        };

                        // Next, we check if we need to schedule another pipeline run or transition
                        // to live sync via tree.
                        // This can arise if we buffer the forkchoice head, and if the head is an
                        // ancestor of an invalid block.
                        //
                        //  * The forkchoice head could be buffered if it were first sent as a
                        //    `newPayload` request.
                        //
                        // In this case, we won't have the head hash in the database, so we would
                        // set the pipeline sync target to a known-invalid head.
                        //
                        // This is why we check the invalid header cache here.
                        let lowest_buffered_ancestor =
                            self.lowest_buffered_ancestor_or(sync_target_state.head_block_hash);

                        // this inserts the head if the lowest buffered ancestor is invalid
                        if self
                            .check_invalid_ancestor_with_head(
                                lowest_buffered_ancestor,
                                sync_target_state.head_block_hash,
                            )
                            .is_none()
                        {
                            // Update the state and hashes of the blockchain tree if possible.
                            match self.update_tree_on_finished_pipeline(
                                sync_target_state.finalized_block_hash,
                            ) {
                                Ok(synced) => {
                                    if synced {
                                        // we're consider this synced and transition to live sync
                                        self.sync_state_updater.update_sync_state(SyncState::Idle);
                                    } else {
                                        // We don't have the finalized block in the database, so
                                        // we need to run another pipeline.
                                        self.sync.set_pipeline_sync_target(
                                            sync_target_state.finalized_block_hash,
                                        );
                                    }
                                }
                                Err(error) => {
                                    error!(target: "consensus::engine", ?error, "Error restoring blockchain tree state");
                                    return Some(Err(error.into()))
                                }
                            };
                        }
                    }
                    // Any pipeline error at this point is fatal.
                    Err(error) => return Some(Err(error.into())),
                };
            }
        };

        None
    }
}

/// On initialization, the consensus engine will poll the message receiver and return
/// [Poll::Pending] until the first forkchoice update message is received.
///
/// As soon as the consensus engine receives the first forkchoice updated message and updates the
/// local forkchoice state, it will launch the pipeline to sync to the head hash.
/// While the pipeline is syncing, the consensus engine will keep processing messages from the
/// receiver and forwarding them to the blockchain tree.
impl<DB, BT, Client> Future for BeaconConsensusEngine<DB, BT, Client>
where
    DB: Database + Unpin + 'static,
    Client: HeadersClient + BodiesClient + Clone + Unpin + 'static,
    BT: BlockchainTreeEngine
        + BlockProvider
        + CanonChainTracker
        + StageCheckpointReader
        + Unpin
        + 'static,
{
    type Output = Result<(), BeaconConsensusEngineError>;

    fn poll(self: Pin<&mut Self>, cx: &mut Context<'_>) -> Poll<Self::Output> {
        let this = self.get_mut();

        // Process all incoming messages from the CL, these can affect the state of the
        // SyncController, hence they are polled first, and they're also time sensitive.
        loop {
            // If a new pipeline run is pending we poll the sync controller first so that it takes
            // precedence over any FCU messages. This ensures that a queued pipeline run via
            // [EngineSyncController::set_pipeline_sync_target] are processed before any forkchoice
            // updates.
            if this.sync.is_pipeline_sync_pending() {
                // the next event is guaranteed to be a [EngineSyncEvent::PipelineStarted]
                if let Poll::Ready(sync_event) = this.sync.poll(cx) {
                    if let Some(res) = this.on_sync_event(sync_event) {
                        return Poll::Ready(res)
                    }
                }
            }

            // handle next engine message, else exit the loop
            match this.engine_message_rx.poll_next_unpin(cx) {
                Poll::Ready(Some(msg)) => match msg {
                    BeaconEngineMessage::ForkchoiceUpdated { state, payload_attrs, tx } => {
                        if this.on_forkchoice_updated(state, payload_attrs, tx) {
                            return Poll::Ready(Ok(()))
                        }
                    }
                    BeaconEngineMessage::NewPayload { payload, tx } => {
                        this.metrics.new_payload_messages.increment(1);
                        let res = this.on_new_payload(payload);
                        let _ = tx.send(res);
                    }
                    BeaconEngineMessage::TransitionConfigurationExchanged => {
                        this.blockchain.on_transition_configuration_exchanged();
                    }
                    BeaconEngineMessage::EventListener(tx) => {
                        this.listeners.push_listener(tx);
                    }
                },
                Poll::Ready(None) => {
                    unreachable!("Engine holds the a sender to the message channel")
                }
                Poll::Pending => {
                    // no more CL messages to process
                    break
                }
            }
        }

        // drain the sync controller
        while let Poll::Ready(sync_event) = this.sync.poll(cx) {
            if let Some(res) = this.on_sync_event(sync_event) {
                return Poll::Ready(res)
            }
        }

        Poll::Pending
    }
}

/// Keeps track of invalid headers.
struct InvalidHeaderCache {
    /// This maps a header hash to a reference to its invalid ancestor.
    headers: LruMap<H256, Arc<Header>>,
}

impl InvalidHeaderCache {
    fn new(max_length: u32) -> Self {
        Self { headers: LruMap::new(ByLength::new(max_length)) }
    }

    /// Returns the invalid ancestor's header if it exists in the cache.
    fn get(&mut self, hash: &H256) -> Option<&mut Arc<Header>> {
        self.headers.get(hash)
    }

    /// Inserts an invalid block into the cache, with a given invalid ancestor.
    fn insert_with_invalid_ancestor(&mut self, header_hash: H256, invalid_ancestor: Arc<Header>) {
        warn!(target: "consensus::engine", "Bad block with header hash: {:?}, invalid ancestor: {:?}",
        header_hash, invalid_ancestor);
        self.headers.insert(header_hash, invalid_ancestor);
    }

    /// Inserts an invalid ancestor into the map.
    fn insert(&mut self, invalid_ancestor: SealedHeader) {
        let hash = invalid_ancestor.hash;
        let header = invalid_ancestor.unseal();
        warn!(target: "consensus::engine", "Bad block with header hash: {:?}, invalid ancestor: {:?}",
        hash, header);
        self.headers.insert(hash, Arc::new(header));
    }
}

#[cfg(test)]
mod tests {
    use super::*;
    use crate::engine::error::BeaconForkChoiceUpdateError;
    use assert_matches::assert_matches;
    use reth_blockchain_tree::{
        config::BlockchainTreeConfig, externals::TreeExternals, post_state::PostState,
        BlockchainTree, ShareableBlockchainTree,
    };
    use reth_db::mdbx::{test_utils::create_test_rw_db, Env, WriteMap};
    use reth_interfaces::{
        sync::NoopSyncStateUpdater,
        test_utils::{NoopFullBlockClient, TestConsensus},
    };
    use reth_payload_builder::test_utils::spawn_test_payload_service;
    use reth_primitives::{stage::StageCheckpoint, ChainSpec, ChainSpecBuilder, H256, MAINNET};
    use reth_provider::{
        providers::BlockchainProvider, test_utils::TestExecutorFactory, ProviderFactory,
    };
    use reth_stages::{test_utils::TestStages, ExecOutput, PipelineError, StageError};
    use reth_tasks::TokioTaskExecutor;
    use std::{collections::VecDeque, sync::Arc, time::Duration};
    use tokio::sync::{
        oneshot::{self, error::TryRecvError},
        watch,
    };

    type TestBeaconConsensusEngine = BeaconConsensusEngine<
        Arc<Env<WriteMap>>,
        BlockchainProvider<
            Arc<Env<WriteMap>>,
            ShareableBlockchainTree<Arc<Env<WriteMap>>, TestConsensus, TestExecutorFactory>,
        >,
        NoopFullBlockClient,
    >;

    struct TestEnv<DB> {
        db: DB,
        // Keep the tip receiver around, so it's not dropped.
        #[allow(dead_code)]
        tip_rx: watch::Receiver<H256>,
        engine_handle: BeaconConsensusEngineHandle,
    }

    impl<DB> TestEnv<DB> {
        fn new(
            db: DB,
            tip_rx: watch::Receiver<H256>,
            engine_handle: BeaconConsensusEngineHandle,
        ) -> Self {
            Self { db, tip_rx, engine_handle }
        }

        async fn send_new_payload(
            &self,
            payload: ExecutionPayload,
        ) -> Result<PayloadStatus, BeaconOnNewPayloadError> {
            self.engine_handle.new_payload(payload).await
        }

        /// Sends the `ExecutionPayload` message to the consensus engine and retries if the engine
        /// is syncing.
        async fn send_new_payload_retry_on_syncing(
            &self,
            payload: ExecutionPayload,
        ) -> Result<PayloadStatus, BeaconOnNewPayloadError> {
            loop {
                let result = self.send_new_payload(payload.clone()).await?;
                if !result.is_syncing() {
                    return Ok(result)
                }
            }
        }

        async fn send_forkchoice_updated(
            &self,
            state: ForkchoiceState,
        ) -> Result<ForkchoiceUpdated, BeaconForkChoiceUpdateError> {
            self.engine_handle.fork_choice_updated(state, None).await
        }

        /// Sends the `ForkchoiceUpdated` message to the consensus engine and retries if the engine
        /// is syncing.
        async fn send_forkchoice_retry_on_syncing(
            &self,
            state: ForkchoiceState,
        ) -> Result<ForkchoiceUpdated, BeaconForkChoiceUpdateError> {
            loop {
                let result = self.engine_handle.fork_choice_updated(state, None).await?;
                if !result.is_syncing() {
                    return Ok(result)
                }
            }
        }
    }

    struct TestConsensusEngineBuilder {
        chain_spec: Arc<ChainSpec>,
        pipeline_exec_outputs: VecDeque<Result<ExecOutput, StageError>>,
        executor_results: Vec<PostState>,
        pipeline_run_threshold: Option<u64>,
        max_block: Option<BlockNumber>,
    }

    impl TestConsensusEngineBuilder {
        /// Create a new `TestConsensusEngineBuilder` with the given `ChainSpec`.
        fn new(chain_spec: Arc<ChainSpec>) -> Self {
            Self {
                chain_spec,
                pipeline_exec_outputs: VecDeque::new(),
                executor_results: Vec::new(),
                pipeline_run_threshold: None,
                max_block: None,
            }
        }

        /// Set the pipeline execution outputs to use for the test consensus engine.
        fn with_pipeline_exec_outputs(
            mut self,
            pipeline_exec_outputs: VecDeque<Result<ExecOutput, StageError>>,
        ) -> Self {
            self.pipeline_exec_outputs = pipeline_exec_outputs;
            self
        }

        /// Set the executor results to use for the test consensus engine.
        fn with_executor_results(mut self, executor_results: Vec<PostState>) -> Self {
            self.executor_results = executor_results;
            self
        }

        /// Sets the max block for the pipeline to run.
        fn with_max_block(mut self, max_block: BlockNumber) -> Self {
            self.max_block = Some(max_block);
            self
        }

        /// Disables blockchain tree driven sync. This is the same as setting the pipeline run
        /// threshold to 0.
        fn disable_blockchain_tree_sync(mut self) -> Self {
            self.pipeline_run_threshold = Some(0);
            self
        }

        /// Builds the test consensus engine into a `TestConsensusEngine` and `TestEnv`.
        fn build(self) -> (TestBeaconConsensusEngine, TestEnv<Arc<Env<WriteMap>>>) {
            reth_tracing::init_test_tracing();
            let db = create_test_rw_db();
            let consensus = TestConsensus::default();
            let payload_builder = spawn_test_payload_service();

            let executor_factory = TestExecutorFactory::new(self.chain_spec.clone());
            executor_factory.extend(self.executor_results);

            // Setup pipeline
            let (tip_tx, tip_rx) = watch::channel(H256::default());
            let mut pipeline = Pipeline::builder()
                .add_stages(TestStages::new(self.pipeline_exec_outputs, Default::default()))
                .with_tip_sender(tip_tx);

            if let Some(max_block) = self.max_block {
                pipeline = pipeline.with_max_block(max_block);
            }

            let pipeline = pipeline.build(db.clone(), self.chain_spec.clone());

            // Setup blockchain tree
            let externals = TreeExternals::new(
                db.clone(),
                consensus,
                executor_factory,
                self.chain_spec.clone(),
            );
            let config = BlockchainTreeConfig::new(1, 2, 3, 2);
            let (canon_state_notification_sender, _) = tokio::sync::broadcast::channel(3);
            let tree = ShareableBlockchainTree::new(
                BlockchainTree::new(externals, canon_state_notification_sender, config)
                    .expect("failed to create tree"),
            );
            let shareable_db = ProviderFactory::new(db.clone(), self.chain_spec.clone());
            let latest = self.chain_spec.genesis_header().seal_slow();
            let blockchain_provider = BlockchainProvider::with_latest(shareable_db, tree, latest);
            let (mut engine, handle) = BeaconConsensusEngine::new(
                NoopFullBlockClient::default(),
                pipeline,
                blockchain_provider,
                Box::<TokioTaskExecutor>::default(),
                Box::<NoopSyncStateUpdater>::default(),
                None,
                false,
                payload_builder,
                None,
                self.pipeline_run_threshold.unwrap_or(MIN_BLOCKS_FOR_PIPELINE_RUN),
            )
            .expect("failed to create consensus engine");

            if let Some(max_block) = self.max_block {
                engine.sync.set_max_block(max_block)
            }

            (engine, TestEnv::new(db, tip_rx, handle))
        }
    }

    fn spawn_consensus_engine(
        engine: TestBeaconConsensusEngine,
    ) -> oneshot::Receiver<Result<(), BeaconConsensusEngineError>> {
        let (tx, rx) = oneshot::channel();
        tokio::spawn(async move {
            let result = engine.await;
            tx.send(result).expect("failed to forward consensus engine result");
        });
        rx
    }

    // Pipeline error is propagated.
    #[tokio::test]
    async fn pipeline_error_is_propagated() {
        let chain_spec = Arc::new(
            ChainSpecBuilder::default()
                .chain(MAINNET.chain)
                .genesis(MAINNET.genesis.clone())
                .paris_activated()
                .build(),
        );

        let (consensus_engine, env) = TestConsensusEngineBuilder::new(chain_spec.clone())
            .with_pipeline_exec_outputs(VecDeque::from([Err(StageError::ChannelClosed)]))
            .disable_blockchain_tree_sync()
            .with_max_block(1)
            .build();

        let res = spawn_consensus_engine(consensus_engine);

        let _ = env
            .send_forkchoice_updated(ForkchoiceState {
                head_block_hash: H256::random(),
                ..Default::default()
            })
            .await;
        assert_matches!(
            res.await,
            Ok(Err(BeaconConsensusEngineError::Pipeline(n))) if matches!(*n.as_ref(),PipelineError::Stage(StageError::ChannelClosed))
        );
    }

    // Test that the consensus engine is idle until first forkchoice updated is received.
    #[tokio::test]
    async fn is_idle_until_forkchoice_is_set() {
        let chain_spec = Arc::new(
            ChainSpecBuilder::default()
                .chain(MAINNET.chain)
                .genesis(MAINNET.genesis.clone())
                .paris_activated()
                .build(),
        );

        let (consensus_engine, env) = TestConsensusEngineBuilder::new(chain_spec.clone())
            .with_pipeline_exec_outputs(VecDeque::from([Err(StageError::ChannelClosed)]))
            .disable_blockchain_tree_sync()
            .with_max_block(1)
            .build();

        let mut rx = spawn_consensus_engine(consensus_engine);

        // consensus engine is idle
        std::thread::sleep(Duration::from_millis(100));
        assert_matches!(rx.try_recv(), Err(TryRecvError::Empty));

        // consensus engine is still idle
        let _ = env.send_new_payload(SealedBlock::default().into()).await;
        assert_matches!(rx.try_recv(), Err(TryRecvError::Empty));

        // consensus engine receives a forkchoice state and triggers the pipeline
        let _ = env
            .send_forkchoice_updated(ForkchoiceState {
                head_block_hash: H256::random(),
                ..Default::default()
            })
            .await;
        assert_matches!(
            rx.await,
            Ok(Err(BeaconConsensusEngineError::Pipeline(n))) if matches!(*n.as_ref(),PipelineError::Stage(StageError::ChannelClosed))
        );
    }

    // Test that the consensus engine runs the pipeline again if the tree cannot be restored.
    // The consensus engine will propagate the second result (error) only if it runs the pipeline
    // for the second time.
    #[tokio::test]
    async fn runs_pipeline_again_if_tree_not_restored() {
        let chain_spec = Arc::new(
            ChainSpecBuilder::default()
                .chain(MAINNET.chain)
                .genesis(MAINNET.genesis.clone())
                .paris_activated()
                .build(),
        );

        let (consensus_engine, env) = TestConsensusEngineBuilder::new(chain_spec.clone())
            .with_pipeline_exec_outputs(VecDeque::from([
                Ok(ExecOutput { checkpoint: StageCheckpoint::new(1), done: true }),
                Err(StageError::ChannelClosed),
            ]))
            .disable_blockchain_tree_sync()
            .with_max_block(2)
            .build();

        let rx = spawn_consensus_engine(consensus_engine);

        let _ = env
            .send_forkchoice_updated(ForkchoiceState {
                head_block_hash: H256::random(),
                ..Default::default()
            })
            .await;

        assert_matches!(
            rx.await,
            Ok(Err(BeaconConsensusEngineError::Pipeline(n)))  if matches!(*n.as_ref(),PipelineError::Stage(StageError::ChannelClosed))
        );
    }

    #[tokio::test]
    async fn terminates_upon_reaching_max_block() {
        let max_block = 1000;
        let chain_spec = Arc::new(
            ChainSpecBuilder::default()
                .chain(MAINNET.chain)
                .genesis(MAINNET.genesis.clone())
                .paris_activated()
                .build(),
        );

        let (consensus_engine, env) = TestConsensusEngineBuilder::new(chain_spec.clone())
            .with_pipeline_exec_outputs(VecDeque::from([Ok(ExecOutput {
                checkpoint: StageCheckpoint::new(max_block),
                done: true,
            })]))
            .with_max_block(max_block)
            .disable_blockchain_tree_sync()
            .build();

        let rx = spawn_consensus_engine(consensus_engine);

        let _ = env
            .send_forkchoice_updated(ForkchoiceState {
                head_block_hash: H256::random(),
                ..Default::default()
            })
            .await;
        assert_matches!(rx.await, Ok(Ok(())));
    }

    fn insert_blocks<'a, DB: Database>(
        db: &DB,
        chain: Arc<ChainSpec>,
        mut blocks: impl Iterator<Item = &'a SealedBlock>,
    ) {
        let factory = ProviderFactory::new(db, chain);
        let mut provider = factory.provider_rw().unwrap();
        blocks.try_for_each(|b| provider.insert_block(b.clone(), None)).expect("failed to insert");
        provider.commit().unwrap();
    }

    mod fork_choice_updated {
        use super::*;
        use reth_db::{tables, transaction::DbTxMut};
        use reth_interfaces::test_utils::generators::random_block;
        use reth_rpc_types::engine::ForkchoiceUpdateError;

        #[tokio::test]
        async fn empty_head() {
            let chain_spec = Arc::new(
                ChainSpecBuilder::default()
                    .chain(MAINNET.chain)
                    .genesis(MAINNET.genesis.clone())
                    .paris_activated()
                    .build(),
            );

            let (consensus_engine, env) = TestConsensusEngineBuilder::new(chain_spec.clone())
                .with_pipeline_exec_outputs(VecDeque::from([Ok(ExecOutput {
                    checkpoint: StageCheckpoint::new(0),
                    done: true,
                })]))
                .build();

            let mut engine_rx = spawn_consensus_engine(consensus_engine);

            let res = env.send_forkchoice_updated(ForkchoiceState::default()).await;
            assert_matches!(
                res,
                Err(BeaconForkChoiceUpdateError::ForkchoiceUpdateError(
                    ForkchoiceUpdateError::InvalidState
                ))
            );

            assert_matches!(engine_rx.try_recv(), Err(TryRecvError::Empty));
        }

        #[tokio::test]
        async fn valid_forkchoice() {
            let chain_spec = Arc::new(
                ChainSpecBuilder::default()
                    .chain(MAINNET.chain)
                    .genesis(MAINNET.genesis.clone())
                    .paris_activated()
                    .build(),
            );

            let (consensus_engine, env) = TestConsensusEngineBuilder::new(chain_spec.clone())
                .with_pipeline_exec_outputs(VecDeque::from([Ok(ExecOutput {
                    checkpoint: StageCheckpoint::new(0),
                    done: true,
                })]))
                .build();

            let genesis = random_block(0, None, None, Some(0));
            let block1 = random_block(1, Some(genesis.hash), None, Some(0));
            insert_blocks(env.db.as_ref(), chain_spec.clone(), [&genesis, &block1].into_iter());
            env.db
                .update(|tx| {
                    tx.put::<tables::SyncStage>(
                        StageId::Finish.to_string(),
                        StageCheckpoint::new(block1.number),
                    )
                })
                .unwrap()
                .unwrap();

            let mut engine_rx = spawn_consensus_engine(consensus_engine);

            let forkchoice = ForkchoiceState {
                head_block_hash: block1.hash,
                finalized_block_hash: block1.hash,
                ..Default::default()
            };

            let result = env.send_forkchoice_updated(forkchoice).await.unwrap();
            let expected_result = ForkchoiceUpdated::new(PayloadStatus::new(
                PayloadStatusEnum::Valid,
                Some(block1.hash),
            ));
            assert_eq!(result, expected_result);
            assert_matches!(engine_rx.try_recv(), Err(TryRecvError::Empty));
        }

        #[tokio::test]
        async fn unknown_head_hash() {
            let chain_spec = Arc::new(
                ChainSpecBuilder::default()
                    .chain(MAINNET.chain)
                    .genesis(MAINNET.genesis.clone())
                    .paris_activated()
                    .build(),
            );

            let (consensus_engine, env) = TestConsensusEngineBuilder::new(chain_spec.clone())
                .with_pipeline_exec_outputs(VecDeque::from([
                    Ok(ExecOutput { checkpoint: StageCheckpoint::new(0), done: true }),
                    Ok(ExecOutput { checkpoint: StageCheckpoint::new(0), done: true }),
                ]))
                .disable_blockchain_tree_sync()
                .build();

            let genesis = random_block(0, None, None, Some(0));
            let block1 = random_block(1, Some(genesis.hash), None, Some(0));
            insert_blocks(env.db.as_ref(), chain_spec.clone(), [&genesis, &block1].into_iter());

            let mut engine_rx = spawn_consensus_engine(consensus_engine);

            let next_head = random_block(2, Some(block1.hash), None, Some(0));
            let next_forkchoice_state = ForkchoiceState {
                head_block_hash: next_head.hash,
                finalized_block_hash: block1.hash,
                ..Default::default()
            };

            // if we `await` in the assert, the forkchoice will poll after we've inserted the block,
            // and it will return VALID instead of SYNCING
            let invalid_rx = env.send_forkchoice_updated(next_forkchoice_state).await;

            // Insert next head immediately after sending forkchoice update
            insert_blocks(env.db.as_ref(), chain_spec.clone(), [&next_head].into_iter());

            let expected_result = ForkchoiceUpdated::from_status(PayloadStatusEnum::Syncing);
            assert_matches!(invalid_rx, Ok(result) => assert_eq!(result, expected_result));

            let result = env.send_forkchoice_retry_on_syncing(next_forkchoice_state).await.unwrap();
            let expected_result = ForkchoiceUpdated::from_status(PayloadStatusEnum::Valid)
                .with_latest_valid_hash(next_head.hash);
            assert_eq!(result, expected_result);

            assert_matches!(engine_rx.try_recv(), Err(TryRecvError::Empty));
        }

        #[tokio::test]
        async fn unknown_finalized_hash() {
            let chain_spec = Arc::new(
                ChainSpecBuilder::default()
                    .chain(MAINNET.chain)
                    .genesis(MAINNET.genesis.clone())
                    .paris_activated()
                    .build(),
            );

            let (consensus_engine, env) = TestConsensusEngineBuilder::new(chain_spec.clone())
                .with_pipeline_exec_outputs(VecDeque::from([Ok(ExecOutput {
                    checkpoint: StageCheckpoint::new(0),
                    done: true,
                })]))
                .disable_blockchain_tree_sync()
                .build();

            let genesis = random_block(0, None, None, Some(0));
            let block1 = random_block(1, Some(genesis.hash), None, Some(0));
            insert_blocks(env.db.as_ref(), chain_spec.clone(), [&genesis, &block1].into_iter());

            let engine = spawn_consensus_engine(consensus_engine);

            let res = env
                .send_forkchoice_updated(ForkchoiceState {
                    head_block_hash: H256::random(),
                    finalized_block_hash: block1.hash,
                    ..Default::default()
                })
                .await;
            let expected_result = ForkchoiceUpdated::from_status(PayloadStatusEnum::Syncing);
            assert_matches!(res, Ok(result) => assert_eq!(result, expected_result));
            drop(engine);
        }

        #[tokio::test]
        async fn forkchoice_updated_pre_merge() {
            let chain_spec = Arc::new(
                ChainSpecBuilder::default()
                    .chain(MAINNET.chain)
                    .genesis(MAINNET.genesis.clone())
                    .london_activated()
                    .paris_at_ttd(U256::from(3))
                    .build(),
            );

            let (consensus_engine, env) = TestConsensusEngineBuilder::new(chain_spec.clone())
                .with_pipeline_exec_outputs(VecDeque::from([
                    Ok(ExecOutput { checkpoint: StageCheckpoint::new(0), done: true }),
                    Ok(ExecOutput { checkpoint: StageCheckpoint::new(0), done: true }),
                ]))
                .build();

            let genesis = random_block(0, None, None, Some(0));
            let mut block1 = random_block(1, Some(genesis.hash), None, Some(0));
            block1.header.difficulty = U256::from(1);

            // a second pre-merge block
            let mut block2 = random_block(1, Some(genesis.hash), None, Some(0));
            block2.header.difficulty = U256::from(1);

            // a transition block
            let mut block3 = random_block(1, Some(genesis.hash), None, Some(0));
            block3.header.difficulty = U256::from(1);

            insert_blocks(
                env.db.as_ref(),
                chain_spec.clone(),
                [&genesis, &block1, &block2, &block3].into_iter(),
            );

            let _engine = spawn_consensus_engine(consensus_engine);

            let res = env
                .send_forkchoice_updated(ForkchoiceState {
                    head_block_hash: block1.hash,
                    finalized_block_hash: block1.hash,
                    ..Default::default()
                })
                .await;

            assert_matches!(res, Ok(result) => {
                let ForkchoiceUpdated { payload_status, .. } = result;
                assert_matches!(payload_status.status, PayloadStatusEnum::Invalid { .. });
                assert_eq!(payload_status.latest_valid_hash, Some(H256::zero()));
            });
        }

        #[tokio::test]
        async fn forkchoice_updated_invalid_pow() {
            let chain_spec = Arc::new(
                ChainSpecBuilder::default()
                    .chain(MAINNET.chain)
                    .genesis(MAINNET.genesis.clone())
                    .london_activated()
                    .build(),
            );

            let (consensus_engine, env) = TestConsensusEngineBuilder::new(chain_spec.clone())
                .with_pipeline_exec_outputs(VecDeque::from([
                    Ok(ExecOutput { checkpoint: StageCheckpoint::new(0), done: true }),
                    Ok(ExecOutput { checkpoint: StageCheckpoint::new(0), done: true }),
                ]))
                .build();

            let genesis = random_block(0, None, None, Some(0));
            let block1 = random_block(1, Some(genesis.hash), None, Some(0));

            insert_blocks(env.db.as_ref(), chain_spec.clone(), [&genesis, &block1].into_iter());

            let _engine = spawn_consensus_engine(consensus_engine);

            let res = env
                .send_forkchoice_updated(ForkchoiceState {
                    head_block_hash: block1.hash,
                    finalized_block_hash: block1.hash,
                    ..Default::default()
                })
                .await;
            let expected_result = ForkchoiceUpdated::from_status(PayloadStatusEnum::Invalid {
                validation_error: BlockValidationError::BlockPreMerge { hash: block1.hash }
                    .to_string(),
            })
            .with_latest_valid_hash(H256::zero());
            assert_matches!(res, Ok(result) => assert_eq!(result, expected_result));
        }
    }

    mod new_payload {
        use super::*;
        use reth_interfaces::test_utils::generators::random_block;
        use reth_primitives::{Hardfork, U256};
        use reth_provider::test_utils::blocks::BlockChainTestData;

        #[tokio::test]
        async fn new_payload_before_forkchoice() {
            let chain_spec = Arc::new(
                ChainSpecBuilder::default()
                    .chain(MAINNET.chain)
                    .genesis(MAINNET.genesis.clone())
                    .paris_activated()
                    .build(),
            );

            let (consensus_engine, env) = TestConsensusEngineBuilder::new(chain_spec.clone())
                .with_pipeline_exec_outputs(VecDeque::from([Ok(ExecOutput {
                    checkpoint: StageCheckpoint::new(0),
                    done: true,
                })]))
                .build();

            let mut engine_rx = spawn_consensus_engine(consensus_engine);

            // Send new payload
            let res = env.send_new_payload(random_block(0, None, None, Some(0)).into()).await;
            // Invalid, because this is a genesis block
            assert_matches!(res, Ok(result) => assert_matches!(result.status, PayloadStatusEnum::Invalid { .. }));

            // Send new payload
            let res = env.send_new_payload(random_block(1, None, None, Some(0)).into()).await;
            let expected_result = PayloadStatus::from_status(PayloadStatusEnum::Syncing);
            assert_matches!(res, Ok(result) => assert_eq!(result, expected_result));

            assert_matches!(engine_rx.try_recv(), Err(TryRecvError::Empty));
        }

        #[tokio::test]
        async fn payload_known() {
            let chain_spec = Arc::new(
                ChainSpecBuilder::default()
                    .chain(MAINNET.chain)
                    .genesis(MAINNET.genesis.clone())
                    .paris_activated()
                    .build(),
            );

            let (consensus_engine, env) = TestConsensusEngineBuilder::new(chain_spec.clone())
                .with_pipeline_exec_outputs(VecDeque::from([Ok(ExecOutput {
                    checkpoint: StageCheckpoint::new(0),
                    done: true,
                })]))
                .build();

            let genesis = random_block(0, None, None, Some(0));
            let block1 = random_block(1, Some(genesis.hash), None, Some(0));
            let block2 = random_block(2, Some(block1.hash), None, Some(0));
            insert_blocks(
                env.db.as_ref(),
                chain_spec.clone(),
                [&genesis, &block1, &block2].into_iter(),
            );

            let mut engine_rx = spawn_consensus_engine(consensus_engine);

            // Send forkchoice
            let res = env
                .send_forkchoice_updated(ForkchoiceState {
                    head_block_hash: block1.hash,
                    finalized_block_hash: block1.hash,
                    ..Default::default()
                })
                .await;
            let expected_result = PayloadStatus::from_status(PayloadStatusEnum::Valid)
                .with_latest_valid_hash(block1.hash);
            assert_matches!(res, Ok(ForkchoiceUpdated { payload_status, .. }) => assert_eq!(payload_status, expected_result));

            // Send new payload
            let result =
                env.send_new_payload_retry_on_syncing(block2.clone().into()).await.unwrap();
            let expected_result = PayloadStatus::from_status(PayloadStatusEnum::Valid)
                .with_latest_valid_hash(block2.hash);
            assert_eq!(result, expected_result);
            assert_matches!(engine_rx.try_recv(), Err(TryRecvError::Empty));
        }

        #[tokio::test]
        async fn payload_parent_unknown() {
            let chain_spec = Arc::new(
                ChainSpecBuilder::default()
                    .chain(MAINNET.chain)
                    .genesis(MAINNET.genesis.clone())
                    .paris_activated()
                    .build(),
            );

            let (consensus_engine, env) = TestConsensusEngineBuilder::new(chain_spec.clone())
                .with_pipeline_exec_outputs(VecDeque::from([Ok(ExecOutput {
                    checkpoint: StageCheckpoint::new(0),
                    done: true,
                })]))
                .build();

            let genesis = random_block(0, None, None, Some(0));

            insert_blocks(env.db.as_ref(), chain_spec.clone(), [&genesis].into_iter());

            let mut engine_rx = spawn_consensus_engine(consensus_engine);

            // Send forkchoice
            let res = env
                .send_forkchoice_updated(ForkchoiceState {
                    head_block_hash: genesis.hash,
                    finalized_block_hash: genesis.hash,
                    ..Default::default()
                })
                .await;
            let expected_result = PayloadStatus::from_status(PayloadStatusEnum::Valid)
                .with_latest_valid_hash(genesis.hash);
            assert_matches!(res, Ok(ForkchoiceUpdated { payload_status, .. }) => assert_eq!(payload_status, expected_result));

            // Send new payload
            let block = random_block(2, Some(H256::random()), None, Some(0));
            let res = env.send_new_payload(block.into()).await;
            let expected_result = PayloadStatus::from_status(PayloadStatusEnum::Syncing);
            assert_matches!(res, Ok(result) => assert_eq!(result, expected_result));

            assert_matches!(engine_rx.try_recv(), Err(TryRecvError::Empty));
        }

        #[tokio::test]
        async fn payload_pre_merge() {
            let data = BlockChainTestData::default();
            let mut block1 = data.blocks[0].0.block.clone();
            block1.header.difficulty = MAINNET.fork(Hardfork::Paris).ttd().unwrap() - U256::from(1);
            block1 = block1.unseal().seal_slow();
            let (block2, exec_result2) = data.blocks[1].clone();
            let mut block2 = block2.block;
            block2.withdrawals = None;
            block2.header.parent_hash = block1.hash;
            block2.header.base_fee_per_gas = Some(100);
            block2.header.difficulty = U256::ZERO;
            block2 = block2.unseal().seal_slow();

            let chain_spec = Arc::new(
                ChainSpecBuilder::default()
                    .chain(MAINNET.chain)
                    .genesis(MAINNET.genesis.clone())
                    .london_activated()
                    .build(),
            );

            let (consensus_engine, env) = TestConsensusEngineBuilder::new(chain_spec.clone())
                .with_pipeline_exec_outputs(VecDeque::from([Ok(ExecOutput {
                    checkpoint: StageCheckpoint::new(0),
                    done: true,
                })]))
                .with_executor_results(Vec::from([exec_result2]))
                .build();

            insert_blocks(
                env.db.as_ref(),
                chain_spec.clone(),
                [&data.genesis, &block1].into_iter(),
            );

            let mut engine_rx = spawn_consensus_engine(consensus_engine);

            // Send forkchoice
            let res = env
                .send_forkchoice_updated(ForkchoiceState {
                    head_block_hash: block1.hash,
                    finalized_block_hash: block1.hash,
                    ..Default::default()
                })
                .await;

            let expected_result = PayloadStatus::from_status(PayloadStatusEnum::Invalid {
                validation_error: BlockValidationError::BlockPreMerge { hash: block1.hash }
                    .to_string(),
            })
            .with_latest_valid_hash(H256::zero());
            assert_matches!(res, Ok(ForkchoiceUpdated { payload_status, .. }) => assert_eq!(payload_status, expected_result));

            // Send new payload
            let result =
                env.send_new_payload_retry_on_syncing(block2.clone().into()).await.unwrap();

            let expected_result = PayloadStatus::from_status(PayloadStatusEnum::Invalid {
                validation_error: BlockValidationError::BlockPreMerge { hash: block2.hash }
                    .to_string(),
            })
            .with_latest_valid_hash(H256::zero());
            assert_eq!(result, expected_result);

            assert_matches!(engine_rx.try_recv(), Err(TryRecvError::Empty));
        }
    }
}<|MERGE_RESOLUTION|>--- conflicted
+++ resolved
@@ -68,11 +68,7 @@
 
 /// The largest gap for which the tree will be used for sync. See docs for `pipeline_run_threshold`
 /// for more information.
-<<<<<<< HEAD
-pub const MIN_BLOCKS_FOR_PIPELINE_RUN: u64 = 64;
-=======
 pub const MIN_BLOCKS_FOR_PIPELINE_RUN: u64 = 2 * EPOCH_SLOTS;
->>>>>>> a4b27a67
 
 /// A _shareable_ beacon consensus frontend. Used to interact with the spawned beacon consensus
 /// engine.
