--- conflicted
+++ resolved
@@ -39,7 +39,7 @@
 use std::{
     pin::Pin,
     sync::Arc,
-    task::{ready, Context, Poll},
+    task::{Context, Poll},
     time::Instant,
 };
 use tokio::sync::{
@@ -1683,25 +1683,11 @@
         None
     }
 
-<<<<<<< HEAD
     fn on_hook_result(&self, result: PolledHook) -> Result<(), BeaconConsensusEngineError> {
         if let Some(action) = result.action {
             match action {
                 EngineHookAction::UpdateSyncState(state) => {
                     self.sync_state_updater.update_sync_state(state)
-=======
-    fn on_hook_action(&self, action: EngineHookAction) -> Result<(), BeaconConsensusEngineError> {
-        match action {
-            EngineHookAction::UpdateSyncState(state) => {
-                self.sync_state_updater.update_sync_state(state)
-            }
-            // TODO(alexey): always connect buffered blocks if hook had the
-            //  `EngineHookDBAccessLevel::ReadWrite`
-            EngineHookAction::ConnectBufferedBlocks => {
-                if let Err(error) = self.blockchain.connect_buffered_blocks_to_canonical_hashes() {
-                    error!(target: "consensus::engine", ?error, "Error restoring blockchain tree state");
-                    return Err(error.into())
->>>>>>> 80129425
                 }
             }
         }
@@ -1806,18 +1792,12 @@
             // 1. Engine and sync messages are fully drained (both pending)
             // 2. Latest FCU status is not INVALID
             if !this.forkchoice_state_tracker.is_latest_invalid() {
-                let action = ready!(this.hooks.poll_next_hook(
+                if let Poll::Ready(result) = this.hooks.poll_next_hook(
                     cx,
                     EngineContext { tip_block_number: this.blockchain.canonical_tip().number },
                     this.sync.is_pipeline_active(),
-<<<<<<< HEAD
                 )? {
                     this.on_hook_result(result)?;
-=======
-                ))?;
-                if let Err(err) = this.on_hook_action(action) {
-                    return Poll::Ready(Err(err))
->>>>>>> 80129425
                 }
 
                 // ensure we're polling until pending while also checking for new engine messages
