use futures::{Future, FutureExt, StreamExt};
use reth_db::{database::Database, tables, transaction::DbTx};
use reth_interfaces::{
    blockchain_tree::{BlockStatus, BlockchainTreeEngine},
    consensus::ForkchoiceState,
    executor::Error as ExecutorError,
    sync::SyncStateUpdater,
    Error,
};
use reth_miner::PayloadStore;
use reth_primitives::{BlockHash, BlockNumber, Header, SealedBlock, H256};
use reth_rpc_types::engine::{
    ExecutionPayload, ExecutionPayloadEnvelope, ForkchoiceUpdated, PayloadAttributes, PayloadId,
    PayloadStatus, PayloadStatusEnum,
};
use reth_stages::{stages::FINISH, Pipeline};
use reth_tasks::TaskSpawner;
use std::{
    pin::Pin,
    sync::Arc,
    task::{Context, Poll},
};
use tokio::sync::{mpsc::UnboundedReceiver, oneshot};
use tokio_stream::wrappers::UnboundedReceiverStream;
use tracing::*;

mod error;
pub use error::{BeaconEngineError, BeaconEngineResult};

mod message;
pub use message::{BeaconEngineMessage, BeaconEngineSender};

mod pipeline_state;
pub use pipeline_state::PipelineState;

/// The beacon consensus engine is the driver that switches between historical and live sync.
///
/// The beacon consensus engine is itself driven by messages from the Consensus Layer, which are
/// received by Engine API.
///
/// The consensus engine is idle until it receives the first
/// [BeaconEngineMessage::ForkchoiceUpdated] message from the CL which would initiate the sync. At
/// first, the consensus engine would run the [Pipeline] until the latest known block hash.
/// Afterwards, it would attempt to create/restore the [`BlockchainTreeEngine`] from the blocks
/// that are currently available. In case the restoration is successful, the consensus engine would
/// run in a live sync mode, which mean it would solemnly rely on the messages from Engine API to
/// construct the chain forward.
///
/// # Panics
///
/// If the future is polled more than once. Leads to undefined state.
#[must_use = "Future does nothing unless polled"]
pub struct BeaconConsensusEngine<DB, TS, U, BT, P>
where
    DB: Database,
    TS: TaskSpawner,
    U: SyncStateUpdater,
    BT: BlockchainTreeEngine,
    P: PayloadStore,
{
    /// The database handle.
    db: Arc<DB>,
    /// Task spawner for spawning the pipeline.
    task_spawner: TS,
    /// The current state of the pipeline.
    /// Must always be [Some] unless the state is being reevaluated.
    /// The pipeline is used for historical sync by setting the current forkchoice head.
    pipeline_state: Option<PipelineState<DB, U>>,
    /// The blockchain tree used for live sync and reorg tracking.
    blockchain_tree: BT,
    /// The Engine API message receiver.
    message_rx: UnboundedReceiverStream<BeaconEngineMessage>,
    /// Current forkchoice state. The engine must receive the initial state in order to start
    /// syncing.
    forkchoice_state: Option<ForkchoiceState>,
    /// Next action that the engine should take after the pipeline finished running.
    next_action: BeaconEngineAction,
    /// Max block after which the consensus engine would terminate the sync. Used for debugging
    /// purposes.
    max_block: Option<BlockNumber>,
    /// The payload store.
    payload_store: P,
}

impl<DB, TS, U, BT, P> BeaconConsensusEngine<DB, TS, U, BT, P>
where
    DB: Database + Unpin + 'static,
    TS: TaskSpawner,
    U: SyncStateUpdater + 'static,
    BT: BlockchainTreeEngine + 'static,
    P: PayloadStore + 'static,
{
    /// Create new instance of the [BeaconConsensusEngine].
    ///
    /// The `message_rx` receiver is connected to the Engine API and is used to
    /// handle the messages received from the Consensus Layer.
    pub fn new(
        db: Arc<DB>,
        task_spawner: TS,
        pipeline: Pipeline<DB, U>,
        blockchain_tree: BT,
        message_rx: UnboundedReceiver<BeaconEngineMessage>,
        max_block: Option<BlockNumber>,
        payload_store: P,
    ) -> Self {
        Self {
            db,
            task_spawner,
            pipeline_state: Some(PipelineState::Idle(pipeline)),
            blockchain_tree,
            message_rx: UnboundedReceiverStream::new(message_rx),
            forkchoice_state: None,
            next_action: BeaconEngineAction::None,
            max_block,
            payload_store,
        }
    }

    /// Returns `true` if the pipeline is currently idle.
    fn is_pipeline_idle(&self) -> bool {
        self.pipeline_state.as_ref().expect("pipeline state is set").is_idle()
    }

    /// Set next action to [BeaconEngineAction::RunPipeline] to indicate that
    /// consensus engine needs to run the pipeline as soon as it becomes available.
    fn require_pipeline_run(&mut self, target: PipelineTarget) {
        self.next_action = BeaconEngineAction::RunPipeline(target);
    }

    /// Called to resolve chain forks and ensure that the Execution layer is working with the latest
    /// valid chain.
    ///
    /// These responses should adhere to the [Engine API Spec for
    /// `engine_forkchoiceUpdated`](https://github.com/ethereum/execution-apis/blob/main/src/engine/paris.md#specification-1).
    fn on_forkchoice_updated(
        &mut self,
        state: ForkchoiceState,
        attrs: Option<PayloadAttributes>,
    ) -> Result<ForkchoiceUpdated, BeaconEngineError> {
        trace!(target: "consensus::engine", ?state, "Received new forkchoice state");
        if state.head_block_hash.is_zero() {
            return Ok(ForkchoiceUpdated::new(PayloadStatus::from_status(
                PayloadStatusEnum::Invalid {
                    validation_error: BeaconEngineError::ForkchoiceEmptyHead.to_string(),
                },
            )))
        }

        // TODO: check PoW / EIP-3675 terminal block conditions for the fork choice head
        // TODO: ensure validity of the payload (is this satisfied already?)

        let is_first_forkchoice = self.forkchoice_state.is_none();
        self.forkchoice_state = Some(state);
        let status = if self.is_pipeline_idle() {
            match self.blockchain_tree.make_canonical(&state.head_block_hash) {
                Ok(_) => {
                    let head_block_number = self
                        .db
                        .view(|tx| tx.get::<tables::HeaderNumbers>(state.head_block_hash))??
                        .expect("was canonicalized, so it exists");
                    let pipeline_min_progress =
                        FINISH.get_progress(&self.db.tx()?)?.unwrap_or_default();

                    if pipeline_min_progress < head_block_number {
                        self.require_pipeline_run(PipelineTarget::Head);
                    }

                    // get header for further validation
                    let header = self
                        .db
                        .view(|tx| tx.get::<tables::Headers>(head_block_number))??
                        .expect("was canonicalized, so it exists");

                    if let Some(attrs) = attrs {
                        return self.process_payload_attributes(attrs, header, state)
                    }

                    // TODO: most recent valid block in the branch defined by payload and its
                    // ancestors, not necessarily the head <https://github.com/paradigmxyz/reth/issues/2126>
                    PayloadStatus::new(PayloadStatusEnum::Valid, Some(state.head_block_hash))
                }
                Err(error) => {
                    warn!(target: "consensus::engine", ?state, ?error, "Error canonicalizing the head hash");
                    // If this is the first forkchoice received, start downloading from safe block
                    // hash.
                    let target = if is_first_forkchoice && !state.safe_block_hash.is_zero() {
                        PipelineTarget::Safe
                    } else {
                        PipelineTarget::Head
                    };
                    self.require_pipeline_run(target);
                    match error {
                        Error::Execution(error @ ExecutorError::BlockPreMerge { .. }) => {
                            PayloadStatus::from_status(PayloadStatusEnum::Invalid {
                                validation_error: error.to_string(),
                            })
                            .with_latest_valid_hash(H256::zero())
                        }
                        _ => PayloadStatus::from_status(PayloadStatusEnum::Syncing),
                    }
                }
            }
        } else {
            trace!(target: "consensus::engine", "Pipeline is syncing, skipping forkchoice update");
            PayloadStatus::from_status(PayloadStatusEnum::Syncing)
        };

        trace!(target: "consensus::engine", ?state, ?status, "Returning forkchoice status");
        Ok(ForkchoiceUpdated::new(status))
    }

    /// Validates the payload attributes with respect to the header and fork choice state.
    fn process_payload_attributes(
        &self,
        attrs: PayloadAttributes,
        header: Header,
        state: ForkchoiceState,
    ) -> Result<ForkchoiceUpdated, BeaconEngineError> {
        // 7. Client software MUST ensure that payloadAttributes.timestamp is
        //    greater than timestamp of a block referenced by
        //    forkchoiceState.headBlockHash. If this condition isn't held client
        //    software MUST respond with -38003: `Invalid payload attributes` and
        //    MUST NOT begin a payload build process. In such an event, the
        //    forkchoiceState update MUST NOT be rolled back.
        if attrs.timestamp <= header.timestamp.into() {
            return Ok(ForkchoiceUpdated::new(PayloadStatus::from_status(
                PayloadStatusEnum::Invalid {
                    validation_error: BeaconEngineError::InvalidPayloadAttributes.to_string(),
                },
            )))
        }

        // 8. Client software MUST begin a payload build process building on top of
        //    forkchoiceState.headBlockHash and identified via buildProcessId value
        //    if payloadAttributes is not null and the forkchoice state has been
        //    updated successfully. The build process is specified in the Payload
        //    building section.
        let payload_id = self.payload_store.new_payload(header.parent_hash, attrs)?;

        // Client software MUST respond to this method call in the following way:
        // {
        //      payloadStatus: {
        //          status: VALID,
        //          latestValidHash: forkchoiceState.headBlockHash,
        //          validationError: null
        //      },
        //      payloadId: buildProcessId
        // }
        //
        // if the payload is deemed VALID and the build process has begun.
        Ok(ForkchoiceUpdated::new(PayloadStatus::new(
            PayloadStatusEnum::Valid,
            Some(state.head_block_hash),
        ))
        .with_payload_id(payload_id))
    }

    /// Called to receive the execution payload associated with a payload build process.
    pub fn on_get_payload(
        &self,
        payload_id: PayloadId,
    ) -> Result<ExecutionPayloadEnvelope, BeaconEngineError> {
        // TODO: Client software SHOULD stop the updating process when either a call to
        // engine_getPayload with the build process's payloadId is made or SECONDS_PER_SLOT (12s in
        // the Mainnet configuration) have passed since the point in time identified by the
        // timestamp parameter.

        // for now just return the output from the payload store
        match self.payload_store.get_execution_payload(payload_id) {
            Some(payload) => Ok(payload),
            None => Err(BeaconEngineError::UnknownPayload),
        }
    }

    /// When the Consensus layer receives a new block via the consensus gossip protocol,
    /// the transactions in the block are sent to the execution layer in the form of a
    /// [`ExecutionPayload`]. The Execution layer executes the transactions and validates the
    /// state in the block header, then passes validation data back to Consensus layer, that
    /// adds the block to the head of its own blockchain and attests to it. The block is then
    /// broadcast over the consensus p2p network in the form of a "Beacon block".
    ///
    /// These responses should adhere to the [Engine API Spec for
    /// `engine_newPayload`](https://github.com/ethereum/execution-apis/blob/main/src/engine/paris.md#specification).
    fn on_new_payload(
        &mut self,
        payload: ExecutionPayload,
    ) -> Result<PayloadStatus, reth_interfaces::Error> {
        let block_number = payload.block_number.as_u64();
        let block_hash = payload.block_hash;
        trace!(target: "consensus::engine", ?block_hash, block_number, "Received new payload");
        let block = match SealedBlock::try_from(payload) {
            Ok(block) => block,
            Err(error) => {
                error!(target: "consensus::engine", ?block_hash, block_number, ?error, "Invalid payload");
                return Ok(PayloadStatus::from_status(PayloadStatusEnum::InvalidBlockHash {
                    validation_error: error.to_string(),
                }))
            }
        };

        let status = if self.is_pipeline_idle() {
            let block_hash = block.hash;
            match self.blockchain_tree.insert_block(block) {
                Ok(status) => {
                    let latest_valid_hash =
                        matches!(status, BlockStatus::Valid).then_some(block_hash);
                    let status = match status {
                        BlockStatus::Valid => PayloadStatusEnum::Valid,
                        BlockStatus::Accepted => PayloadStatusEnum::Accepted,
                        BlockStatus::Disconnected => PayloadStatusEnum::Syncing,
                    };
                    PayloadStatus::new(status, latest_valid_hash)
                }
                Err(error) => {
                    let latest_valid_hash =
                        matches!(error, Error::Execution(ExecutorError::BlockPreMerge { .. }))
                            .then_some(H256::zero());
                    let status = match error {
                        Error::Execution(ExecutorError::PendingBlockIsInFuture { .. }) => {
                            if let Some(ForkchoiceState { head_block_hash, .. }) =
                                self.forkchoice_state
                            {
                                if self
                                    .db
                                    .view(|tx| tx.get::<tables::HeaderNumbers>(head_block_hash))??
                                    .is_none()
                                {
                                    self.require_pipeline_run(PipelineTarget::Head);
                                }
                            }
                            PayloadStatusEnum::Syncing
                        }
                        error => PayloadStatusEnum::Invalid { validation_error: error.to_string() },
                    };
                    PayloadStatus::new(status, latest_valid_hash)
                }
            }
        } else {
            PayloadStatus::from_status(PayloadStatusEnum::Syncing)
        };
        trace!(target: "consensus::engine", ?block_hash, block_number, ?status, "Returning payload status");
        Ok(status)
    }

    /// Returns the next pipeline state depending on the current value of the next action.
    /// Resets the next action to the default value.
    fn next_pipeline_state(
        &mut self,
        pipeline: Pipeline<DB, U>,
        forkchoice_state: ForkchoiceState,
    ) -> PipelineState<DB, U> {
        let next_action = std::mem::take(&mut self.next_action);
        if let BeaconEngineAction::RunPipeline(target) = next_action {
            let tip = match target {
                PipelineTarget::Head => forkchoice_state.head_block_hash,
                PipelineTarget::Safe => forkchoice_state.safe_block_hash,
            };
            trace!(target: "consensus::engine", ?tip, "Starting the pipeline");
            let (tx, rx) = oneshot::channel();
            let db = self.db.clone();
            self.task_spawner.spawn_critical(
                "pipeline",
                Box::pin(async move {
                    let result = pipeline.run_as_fut(db, tip).await;
                    let _ = tx.send(result);
                }),
            );
            PipelineState::Running(rx)
        } else {
            PipelineState::Idle(pipeline)
        }
    }

    /// Attempt to restore the tree with the finalized block number.
    /// If the finalized block is missing from the database, trigger the pipeline run.
    fn restore_tree_if_possible(
        &mut self,
        finalized_hash: BlockHash,
    ) -> Result<(), reth_interfaces::Error> {
        match self.db.view(|tx| tx.get::<tables::HeaderNumbers>(finalized_hash))?? {
            Some(number) => self.blockchain_tree.restore_canonical_hashes(number)?,
            None => self.require_pipeline_run(PipelineTarget::Head),
        };
        Ok(())
    }

    /// Check if the engine reached max block as specified by `max_block` parameter.
    fn has_reached_max_block(&self, progress: BlockNumber) -> bool {
        if self.max_block.map_or(false, |target| progress >= target) {
            trace!(
                target: "consensus::engine",
                ?progress,
                max_block = ?self.max_block,
                "Consensus engine reached max block."
            );
            true
        } else {
            false
        }
    }
}

/// On initialization, the consensus engine will poll the message receiver and return
/// [Poll::Pending] until the first forkchoice update message is received.
///
/// As soon as the consensus engine receives the first forkchoice updated message and updates the
/// local forkchoice state, it will launch the pipeline to sync to the head hash.
/// While the pipeline is syncing, the consensus engine will keep processing messages from the
/// receiver and forwarding them to the blockchain tree.
impl<DB, TS, U, BT, P> Future for BeaconConsensusEngine<DB, TS, U, BT, P>
where
    DB: Database + Unpin + 'static,
    TS: TaskSpawner + Unpin,
    U: SyncStateUpdater + Unpin + 'static,
    BT: BlockchainTreeEngine + Unpin + 'static,
    P: PayloadStore + Unpin + 'static,
{
    type Output = Result<(), BeaconEngineError>;

    fn poll(self: Pin<&mut Self>, cx: &mut Context<'_>) -> Poll<Self::Output> {
        let this = self.get_mut();

        // Set the next pipeline state.
        loop {
            // Process all incoming messages first.
            while let Poll::Ready(Some(msg)) = this.message_rx.poll_next_unpin(cx) {
                match msg {
                    BeaconEngineMessage::ForkchoiceUpdated { state, payload_attrs, tx } => {
                        let response = match this.on_forkchoice_updated(state, payload_attrs) {
                            Ok(response) => response,
                            Err(error) => {
                                error!(target: "consensus::engine", ?state, ?error, "Error getting forkchoice updated response");
                                return Poll::Ready(Err(error))
                            }
                        };
                        let is_valid_response =
                            matches!(response.payload_status.status, PayloadStatusEnum::Valid);
                        let _ = tx.send(Ok(response));

                        // Terminate the sync early if it's reached the maximum user
                        // configured block.
                        if is_valid_response {
                            let tip_number = this.blockchain_tree.canonical_tip().number;
                            if this.has_reached_max_block(tip_number) {
                                return Poll::Ready(Ok(()))
                            }
                        }
                    }
                    BeaconEngineMessage::NewPayload { payload, tx } => {
                        let response = match this.on_new_payload(payload) {
                            Ok(response) => response,
                            Err(error) => {
                                error!(target: "consensus::engine", ?error, "Error getting new payload response");
                                return Poll::Ready(Err(error.into()))
                            }
                        };
                        let _ = tx.send(Ok(response));
                    }
                    BeaconEngineMessage::GetPayload { payload_id, tx } => {
                        let response = match this.on_get_payload(payload_id) {
                            Ok(response) => response,
                            Err(error) => {
                                error!(target: "consensus::engine", ?error, "Error getting get payload response");
                                return Poll::Ready(Err(error))
                            }
                        };
                        let _ = tx.send(Ok(response));
                    }
                }
            }

            // Lookup the forkchoice state. We can't launch the pipeline without the tip.
            let forkchoice_state = match &this.forkchoice_state {
                Some(state) => *state,
                None => return Poll::Pending,
            };

            let next_state = match this.pipeline_state.take().expect("pipeline state is set") {
                PipelineState::Running(mut fut) => {
                    match fut.poll_unpin(cx) {
                        Poll::Ready(Ok((pipeline, result))) => {
                            if let Err(error) = result {
                                return Poll::Ready(Err(error.into()))
                            }

                            match result {
                                Ok(ctrl) => {
                                    if ctrl.is_unwind() {
                                        this.require_pipeline_run(PipelineTarget::Head);
                                    } else {
                                        // Terminate the sync early if it's reached the maximum user
                                        // configured block.
                                        let minimum_pipeline_progress =
                                            pipeline.minimum_progress().unwrap_or_default();
                                        if this.has_reached_max_block(minimum_pipeline_progress) {
                                            return Poll::Ready(Ok(()))
                                        }
                                    }
                                }
                                // Any pipeline error at this point is fatal.
                                Err(error) => return Poll::Ready(Err(error.into())),
                            };

                            // Update the state and hashes of the blockchain tree if possible
                            if let Err(error) =
                                this.restore_tree_if_possible(forkchoice_state.finalized_block_hash)
                            {
                                error!(target: "consensus::engine", ?error, "Error restoring blockchain tree");
                                return Poll::Ready(Err(error.into()))
                            }

                            // Get next pipeline state.
                            this.next_pipeline_state(pipeline, forkchoice_state)
                        }
                        Poll::Ready(Err(error)) => {
                            error!(target: "consensus::engine", ?error, "Failed to receive pipeline result");
                            return Poll::Ready(Err(BeaconEngineError::PipelineChannelClosed))
                        }
                        Poll::Pending => {
                            this.pipeline_state = Some(PipelineState::Running(fut));
                            return Poll::Pending
                        }
                    }
                }
                PipelineState::Idle(pipeline) => {
                    this.next_pipeline_state(pipeline, forkchoice_state)
                }
            };
            this.pipeline_state = Some(next_state);

            // If the pipeline is idle, break from the loop.
            if this.is_pipeline_idle() {
                return Poll::Pending
            }
        }
    }
}

/// Denotes the next action that the [BeaconConsensusEngine] should take.
#[derive(Debug, Default)]
enum BeaconEngineAction {
    #[default]
    None,
    /// Contains the type of target hash to pass to the pipeline
    RunPipeline(PipelineTarget),
}

/// The target hash to pass to the pipeline.
#[derive(Debug, Default)]
enum PipelineTarget {
    /// Corresponds to the head block hash.
    #[default]
    Head,
    /// Corresponds to the safe block hash.
    Safe,
}

#[cfg(test)]
mod tests {
    use super::*;
    use assert_matches::assert_matches;
    use reth_db::mdbx::{test_utils::create_test_rw_db, Env, WriteMap};
    use reth_executor::{
        blockchain_tree::{
            config::BlockchainTreeConfig, externals::TreeExternals, BlockchainTree,
            ShareableBlockchainTree,
        },
        post_state::PostState,
        test_utils::TestExecutorFactory,
    };
<<<<<<< HEAD
    use reth_interfaces::{sync::NoopSyncStateUpdate, test_utils::TestConsensus};
=======
    use reth_interfaces::{
        events::NewBlockNotificationSink, sync::NoopSyncStateUpdate, test_utils::TestConsensus,
    };
    use reth_miner::TestPayloadStore;
>>>>>>> cf18edb0
    use reth_primitives::{ChainSpec, ChainSpecBuilder, SealedBlockWithSenders, H256, MAINNET};
    use reth_provider::Transaction;
    use reth_stages::{test_utils::TestStages, ExecOutput, PipelineError, StageError};
    use reth_tasks::TokioTaskExecutor;
    use std::{collections::VecDeque, time::Duration};
    use tokio::sync::{
        mpsc::{unbounded_channel, UnboundedSender},
        oneshot::{self, error::TryRecvError},
        watch,
    };

    type TestBeaconConsensusEngine = BeaconConsensusEngine<
        Env<WriteMap>,
        TokioTaskExecutor,
        NoopSyncStateUpdate,
        ShareableBlockchainTree<Arc<Env<WriteMap>>, TestConsensus, TestExecutorFactory>,
        TestPayloadStore,
    >;

    struct TestEnv<DB> {
        db: Arc<DB>,
        // Keep the tip receiver around, so it's not dropped.
        #[allow(dead_code)]
        tip_rx: watch::Receiver<H256>,
        sync_tx: UnboundedSender<BeaconEngineMessage>,
    }

    impl<DB> TestEnv<DB> {
        fn new(
            db: Arc<DB>,
            tip_rx: watch::Receiver<H256>,
            sync_tx: UnboundedSender<BeaconEngineMessage>,
        ) -> Self {
            Self { db, tip_rx, sync_tx }
        }

        fn send_new_payload(
            &self,
            payload: ExecutionPayload,
        ) -> oneshot::Receiver<BeaconEngineResult<PayloadStatus>> {
            let (tx, rx) = oneshot::channel();
            self.sync_tx
                .send(BeaconEngineMessage::NewPayload { payload, tx })
                .expect("failed to send msg");
            rx
        }

        fn send_forkchoice_updated(
            &self,
            state: ForkchoiceState,
        ) -> oneshot::Receiver<BeaconEngineResult<ForkchoiceUpdated>> {
            let (tx, rx) = oneshot::channel();
            self.sync_tx
                .send(BeaconEngineMessage::ForkchoiceUpdated { state, payload_attrs: None, tx })
                .expect("failed to send msg");
            rx
        }
    }

    fn setup_consensus_engine(
        chain_spec: Arc<ChainSpec>,
        pipeline_exec_outputs: VecDeque<Result<ExecOutput, StageError>>,
        executor_results: Vec<PostState>,
    ) -> (TestBeaconConsensusEngine, TestEnv<Env<WriteMap>>) {
        reth_tracing::init_test_tracing();
        let db = create_test_rw_db();
        let consensus = TestConsensus::default();
        let payload_store = TestPayloadStore::default();
        let executor_factory = TestExecutorFactory::new(chain_spec.clone());
        executor_factory.extend(executor_results);

        // Setup pipeline
        let (tip_tx, tip_rx) = watch::channel(H256::default());
        let pipeline = Pipeline::builder()
            .add_stages(TestStages::new(pipeline_exec_outputs, Default::default()))
            .with_tip_sender(tip_tx)
            .build();

        // Setup blockchain tree
        let externals = TreeExternals::new(db.clone(), consensus, executor_factory, chain_spec);
        let config = BlockchainTreeConfig::new(1, 2, 3);
        let (canon_state_notification_sender, _) = tokio::sync::broadcast::channel(3);
        let tree = ShareableBlockchainTree::new(
            BlockchainTree::new(externals, canon_state_notification_sender, config)
                .expect("failed to create tree"),
        );

        let (sync_tx, sync_rx) = unbounded_channel();
        (
            BeaconConsensusEngine::new(
                db.clone(),
                TokioTaskExecutor::default(),
                pipeline,
                tree,
                sync_rx,
                None,
                payload_store,
            ),
            TestEnv::new(db, tip_rx, sync_tx),
        )
    }

    fn spawn_consensus_engine(
        engine: TestBeaconConsensusEngine,
    ) -> oneshot::Receiver<Result<(), BeaconEngineError>> {
        let (tx, rx) = oneshot::channel();
        tokio::spawn(async move {
            let result = engine.await;
            tx.send(result).expect("failed to forward consensus engine result");
        });
        rx
    }

    // Pipeline error is propagated.
    #[tokio::test]
    async fn pipeline_error_is_propagated() {
        let chain_spec = Arc::new(
            ChainSpecBuilder::default()
                .chain(MAINNET.chain)
                .genesis(MAINNET.genesis.clone())
                .paris_activated()
                .build(),
        );
        let (consensus_engine, env) = setup_consensus_engine(
            chain_spec,
            VecDeque::from([Err(StageError::ChannelClosed)]),
            Vec::default(),
        );
        let rx = spawn_consensus_engine(consensus_engine);

        let _ = env
            .send_forkchoice_updated(ForkchoiceState {
                head_block_hash: H256::random(),
                ..Default::default()
            })
            .await;
        assert_matches!(
            rx.await,
            Ok(Err(BeaconEngineError::Pipeline(PipelineError::Stage(StageError::ChannelClosed))))
        );
    }

    // Test that the consensus engine is idle until first forkchoice updated is received.
    #[tokio::test]
    async fn is_idle_until_forkchoice_is_set() {
        let chain_spec = Arc::new(
            ChainSpecBuilder::default()
                .chain(MAINNET.chain)
                .genesis(MAINNET.genesis.clone())
                .paris_activated()
                .build(),
        );
        let (consensus_engine, env) = setup_consensus_engine(
            chain_spec,
            VecDeque::from([Err(StageError::ChannelClosed)]),
            Vec::default(),
        );
        let mut rx = spawn_consensus_engine(consensus_engine);

        // consensus engine is idle
        std::thread::sleep(Duration::from_millis(100));
        assert_matches!(rx.try_recv(), Err(TryRecvError::Empty));

        // consensus engine is still idle
        let _ = env.send_new_payload(SealedBlock::default().into()).await;
        assert_matches!(rx.try_recv(), Err(TryRecvError::Empty));

        // consensus engine receives a forkchoice state and triggers the pipeline
        let _ = env
            .send_forkchoice_updated(ForkchoiceState {
                head_block_hash: H256::random(),
                ..Default::default()
            })
            .await;
        assert_matches!(
            rx.await,
            Ok(Err(BeaconEngineError::Pipeline(PipelineError::Stage(StageError::ChannelClosed))))
        );
    }

    // Test that the consensus engine runs the pipeline again if the tree cannot be restored.
    // The consensus engine will propagate the second result (error) only if it runs the pipeline
    // for the second time.
    #[tokio::test]
    async fn runs_pipeline_again_if_tree_not_restored() {
        let chain_spec = Arc::new(
            ChainSpecBuilder::default()
                .chain(MAINNET.chain)
                .genesis(MAINNET.genesis.clone())
                .paris_activated()
                .build(),
        );
        let (consensus_engine, env) = setup_consensus_engine(
            chain_spec,
            VecDeque::from([
                Ok(ExecOutput { stage_progress: 1, done: true }),
                Err(StageError::ChannelClosed),
            ]),
            Vec::default(),
        );
        let rx = spawn_consensus_engine(consensus_engine);

        let _ = env
            .send_forkchoice_updated(ForkchoiceState {
                head_block_hash: H256::random(),
                ..Default::default()
            })
            .await;

        assert_matches!(
            rx.await,
            Ok(Err(BeaconEngineError::Pipeline(PipelineError::Stage(StageError::ChannelClosed))))
        );
    }

    #[tokio::test]
    async fn terminates_upon_reaching_max_block() {
        let max_block = 1000;
        let chain_spec = Arc::new(
            ChainSpecBuilder::default()
                .chain(MAINNET.chain)
                .genesis(MAINNET.genesis.clone())
                .paris_activated()
                .build(),
        );
        let (mut consensus_engine, env) = setup_consensus_engine(
            chain_spec,
            VecDeque::from([Ok(ExecOutput { stage_progress: max_block, done: true })]),
            Vec::default(),
        );
        consensus_engine.max_block = Some(max_block);
        let rx = spawn_consensus_engine(consensus_engine);

        let _ = env
            .send_forkchoice_updated(ForkchoiceState {
                head_block_hash: H256::random(),
                ..Default::default()
            })
            .await;
        assert_matches!(rx.await, Ok(Ok(())));
    }

    fn insert_blocks<'a, DB: Database>(db: &DB, mut blocks: impl Iterator<Item = &'a SealedBlock>) {
        let mut transaction = Transaction::new(db).unwrap();
        blocks
            .try_for_each(|b| {
                transaction
                    .insert_block(SealedBlockWithSenders::new(b.clone(), Vec::default()).unwrap())
            })
            .expect("failed to insert");
        transaction.commit().unwrap();
    }

    mod fork_choice_updated {
        use super::*;
        use reth_interfaces::test_utils::generators::random_block;

        #[tokio::test]
        async fn empty_head() {
            let chain_spec = Arc::new(
                ChainSpecBuilder::default()
                    .chain(MAINNET.chain)
                    .genesis(MAINNET.genesis.clone())
                    .paris_activated()
                    .build(),
            );
            let (consensus_engine, env) = setup_consensus_engine(
                chain_spec,
                VecDeque::from([Ok(ExecOutput { done: true, stage_progress: 0 })]),
                Vec::default(),
            );

            let mut engine_rx = spawn_consensus_engine(consensus_engine);

            let rx = env.send_forkchoice_updated(ForkchoiceState::default());
            let expected_result = ForkchoiceUpdated::from_status(PayloadStatusEnum::Invalid {
                validation_error: BeaconEngineError::ForkchoiceEmptyHead.to_string(),
            });
            assert_matches!(rx.await, Ok(Ok(result)) => assert_eq!(result, expected_result));

            assert_matches!(engine_rx.try_recv(), Err(TryRecvError::Empty));
        }

        #[tokio::test]
        async fn valid_forkchoice() {
            let chain_spec = Arc::new(
                ChainSpecBuilder::default()
                    .chain(MAINNET.chain)
                    .genesis(MAINNET.genesis.clone())
                    .paris_activated()
                    .build(),
            );
            let (consensus_engine, env) = setup_consensus_engine(
                chain_spec,
                VecDeque::from([Ok(ExecOutput { done: true, stage_progress: 0 })]),
                Vec::default(),
            );

            let genesis = random_block(0, None, None, Some(0));
            let block1 = random_block(1, Some(genesis.hash), None, Some(0));
            insert_blocks(env.db.as_ref(), [&genesis, &block1].into_iter());
            env.db.update(|tx| FINISH.save_progress(tx, block1.number)).unwrap().unwrap();

            let mut engine_rx = spawn_consensus_engine(consensus_engine);

            let forkchoice = ForkchoiceState {
                head_block_hash: block1.hash,
                finalized_block_hash: block1.hash,
                ..Default::default()
            };

            let rx_invalid = env.send_forkchoice_updated(forkchoice);
            let expected_result = ForkchoiceUpdated::from_status(PayloadStatusEnum::Syncing);
            assert_matches!(rx_invalid.await, Ok(Ok(result)) => assert_eq!(result, expected_result));

            let rx_valid = env.send_forkchoice_updated(forkchoice);
            let expected_result = ForkchoiceUpdated::new(PayloadStatus::new(
                PayloadStatusEnum::Valid,
                Some(block1.hash),
            ));
            assert_matches!(rx_valid.await, Ok(Ok(result)) => assert_eq!(result, expected_result));

            assert_matches!(engine_rx.try_recv(), Err(TryRecvError::Empty));
        }

        #[tokio::test]
        async fn unknown_head_hash() {
            let chain_spec = Arc::new(
                ChainSpecBuilder::default()
                    .chain(MAINNET.chain)
                    .genesis(MAINNET.genesis.clone())
                    .paris_activated()
                    .build(),
            );
            let (consensus_engine, env) = setup_consensus_engine(
                chain_spec,
                VecDeque::from([
                    Ok(ExecOutput { done: true, stage_progress: 0 }),
                    Ok(ExecOutput { done: true, stage_progress: 0 }),
                    Ok(ExecOutput { done: true, stage_progress: 0 }),
                ]),
                Vec::default(),
            );

            let genesis = random_block(0, None, None, Some(0));
            let block1 = random_block(1, Some(genesis.hash), None, Some(0));
            insert_blocks(env.db.as_ref(), [&genesis, &block1].into_iter());

            let mut engine_rx = spawn_consensus_engine(consensus_engine);

            let invalid_forkchoice_state = ForkchoiceState {
                head_block_hash: H256::random(),
                finalized_block_hash: block1.hash,
                ..Default::default()
            };

            let rx = env.send_forkchoice_updated(invalid_forkchoice_state);
            let expected_result = ForkchoiceUpdated::from_status(PayloadStatusEnum::Syncing);
            assert_matches!(rx.await, Ok(Ok(result)) => assert_eq!(result, expected_result));

            let rx = env.send_forkchoice_updated(invalid_forkchoice_state);
            let expected_result = ForkchoiceUpdated::from_status(PayloadStatusEnum::Syncing);
            assert_matches!(rx.await, Ok(Ok(result)) => assert_eq!(result, expected_result));

            let rx_valid = env.send_forkchoice_updated(ForkchoiceState {
                head_block_hash: H256::random(),
                finalized_block_hash: block1.hash,
                ..Default::default()
            });
            let expected_result = ForkchoiceUpdated::from_status(PayloadStatusEnum::Syncing);
            assert_matches!(rx_valid.await, Ok(Ok(result)) => assert_eq!(result, expected_result));

            assert_matches!(engine_rx.try_recv(), Err(TryRecvError::Empty));
        }

        #[tokio::test]
        async fn unknown_finalized_hash() {
            let chain_spec = Arc::new(
                ChainSpecBuilder::default()
                    .chain(MAINNET.chain)
                    .genesis(MAINNET.genesis.clone())
                    .paris_activated()
                    .build(),
            );
            let (consensus_engine, env) = setup_consensus_engine(
                chain_spec,
                VecDeque::from([Ok(ExecOutput { done: true, stage_progress: 0 })]),
                Vec::default(),
            );

            let genesis = random_block(0, None, None, Some(0));
            let block1 = random_block(1, Some(genesis.hash), None, Some(0));
            insert_blocks(env.db.as_ref(), [&genesis, &block1].into_iter());

            let _engine = spawn_consensus_engine(consensus_engine);

            let rx = env.send_forkchoice_updated(ForkchoiceState {
                head_block_hash: H256::random(),
                finalized_block_hash: block1.hash,
                ..Default::default()
            });
            let expected_result = ForkchoiceUpdated::from_status(PayloadStatusEnum::Syncing);
            assert_matches!(rx.await, Ok(Ok(result)) => assert_eq!(result, expected_result));
            drop(_engine);
        }

        #[tokio::test]
        async fn forkchoice_updated_invalid_pow() {
            let chain_spec = Arc::new(
                ChainSpecBuilder::default()
                    .chain(MAINNET.chain)
                    .genesis(MAINNET.genesis.clone())
                    .london_activated()
                    .build(),
            );
            let (consensus_engine, env) = setup_consensus_engine(
                chain_spec,
                VecDeque::from([
                    Ok(ExecOutput { done: true, stage_progress: 0 }),
                    Ok(ExecOutput { done: true, stage_progress: 0 }),
                ]),
                Vec::default(),
            );

            let genesis = random_block(0, None, None, Some(0));
            let block1 = random_block(1, Some(genesis.hash), None, Some(0));

            insert_blocks(env.db.as_ref(), [&genesis, &block1].into_iter());

            let _engine = spawn_consensus_engine(consensus_engine);

            let rx = env.send_forkchoice_updated(ForkchoiceState {
                head_block_hash: H256::random(),
                finalized_block_hash: block1.hash,
                ..Default::default()
            });
            let expected_result = ForkchoiceUpdated::from_status(PayloadStatusEnum::Syncing);
            assert_matches!(rx.await, Ok(Ok(result)) => assert_eq!(result, expected_result));

            let rx = env.send_forkchoice_updated(ForkchoiceState {
                head_block_hash: block1.hash,
                finalized_block_hash: block1.hash,
                ..Default::default()
            });
            let expected_result = ForkchoiceUpdated::from_status(PayloadStatusEnum::Invalid {
                validation_error: ExecutorError::BlockPreMerge { hash: block1.hash }.to_string(),
            })
            .with_latest_valid_hash(H256::zero());
            assert_matches!(rx.await, Ok(Ok(result)) => assert_eq!(result, expected_result));
            drop(_engine);
        }
    }

    mod new_payload {
        use super::*;
        use reth_interfaces::{
            executor::Error as ExecutorError, test_utils::generators::random_block,
        };
        use reth_primitives::{Hardfork, U256};
        use reth_provider::test_utils::blocks::BlockChainTestData;

        #[tokio::test]
        async fn new_payload_before_forkchoice() {
            let chain_spec = Arc::new(
                ChainSpecBuilder::default()
                    .chain(MAINNET.chain)
                    .genesis(MAINNET.genesis.clone())
                    .paris_activated()
                    .build(),
            );
            let (consensus_engine, env) = setup_consensus_engine(
                chain_spec,
                VecDeque::from([Ok(ExecOutput { done: true, stage_progress: 0 })]),
                Vec::default(),
            );

            let mut engine_rx = spawn_consensus_engine(consensus_engine);

            // Send new payload
            let rx = env.send_new_payload(random_block(0, None, None, Some(0)).into());
            // Invalid, because this is a genesis block
            assert_matches!(rx.await, Ok(Ok(result)) => assert_matches!(result.status, PayloadStatusEnum::Invalid { .. }));

            // Send new payload
            let rx = env.send_new_payload(random_block(1, None, None, Some(0)).into());
            let expected_result = PayloadStatus::from_status(PayloadStatusEnum::Syncing);
            assert_matches!(rx.await, Ok(Ok(result)) => assert_eq!(result, expected_result));

            assert_matches!(engine_rx.try_recv(), Err(TryRecvError::Empty));
        }

        #[tokio::test]
        async fn payload_known() {
            let chain_spec = Arc::new(
                ChainSpecBuilder::default()
                    .chain(MAINNET.chain)
                    .genesis(MAINNET.genesis.clone())
                    .paris_activated()
                    .build(),
            );
            let (consensus_engine, env) = setup_consensus_engine(
                chain_spec,
                VecDeque::from([Ok(ExecOutput { done: true, stage_progress: 0 })]),
                Vec::default(),
            );

            let genesis = random_block(0, None, None, Some(0));
            let block1 = random_block(1, Some(genesis.hash), None, Some(0));
            let block2 = random_block(2, Some(block1.hash), None, Some(0));
            insert_blocks(env.db.as_ref(), [&genesis, &block1, &block2].into_iter());

            let mut engine_rx = spawn_consensus_engine(consensus_engine);

            // Send forkchoice
            let rx = env.send_forkchoice_updated(ForkchoiceState {
                head_block_hash: block1.hash,
                finalized_block_hash: block1.hash,
                ..Default::default()
            });
            let expected_result =
                ForkchoiceUpdated::new(PayloadStatus::from_status(PayloadStatusEnum::Syncing));
            assert_matches!(rx.await, Ok(Ok(result)) => assert_eq!(result, expected_result));

            // Send new payload
            let rx = env.send_new_payload(block2.clone().into());
            let expected_result = PayloadStatus::from_status(PayloadStatusEnum::Valid)
                .with_latest_valid_hash(block2.hash);
            assert_matches!(rx.await, Ok(Ok(result)) => assert_eq!(result, expected_result));

            assert_matches!(engine_rx.try_recv(), Err(TryRecvError::Empty));
        }

        #[tokio::test]
        async fn payload_parent_unknown() {
            let chain_spec = Arc::new(
                ChainSpecBuilder::default()
                    .chain(MAINNET.chain)
                    .genesis(MAINNET.genesis.clone())
                    .paris_activated()
                    .build(),
            );
            let (consensus_engine, env) = setup_consensus_engine(
                chain_spec,
                VecDeque::from([Ok(ExecOutput { done: true, stage_progress: 0 })]),
                Vec::default(),
            );

            let genesis = random_block(0, None, None, Some(0));

            insert_blocks(env.db.as_ref(), [&genesis].into_iter());

            let mut engine_rx = spawn_consensus_engine(consensus_engine);

            // Send forkchoice
            let rx = env.send_forkchoice_updated(ForkchoiceState {
                head_block_hash: genesis.hash,
                finalized_block_hash: genesis.hash,
                ..Default::default()
            });
            let expected_result =
                ForkchoiceUpdated::new(PayloadStatus::from_status(PayloadStatusEnum::Syncing));
            assert_matches!(rx.await, Ok(Ok(result)) => assert_eq!(result, expected_result));

            // Send new payload
            let block = random_block(2, Some(H256::random()), None, Some(0));
            let rx = env.send_new_payload(block.into());
            let expected_result = PayloadStatus::from_status(PayloadStatusEnum::Syncing);
            assert_matches!(rx.await, Ok(Ok(result)) => assert_eq!(result, expected_result));

            assert_matches!(engine_rx.try_recv(), Err(TryRecvError::Empty));
        }

        #[tokio::test]
        async fn payload_pre_merge() {
            let data = BlockChainTestData::default();
            let mut block1 = data.blocks[0].0.block.clone();
            block1.header.difficulty = MAINNET.fork(Hardfork::Paris).ttd().unwrap() - U256::from(1);
            block1 = block1.unseal().seal_slow();
            let (block2, exec_result2) = data.blocks[1].clone();
            let mut block2 = block2.block;
            block2.withdrawals = None;
            block2.header.parent_hash = block1.hash;
            block2.header.base_fee_per_gas = Some(100);
            block2.header.difficulty = U256::ZERO;
            block2 = block2.unseal().seal_slow();

            let chain_spec = Arc::new(
                ChainSpecBuilder::default()
                    .chain(MAINNET.chain)
                    .genesis(MAINNET.genesis.clone())
                    .london_activated()
                    .build(),
            );
            let (consensus_engine, env) = setup_consensus_engine(
                chain_spec,
                VecDeque::from([Ok(ExecOutput { done: true, stage_progress: 0 })]),
                Vec::from([exec_result2]),
            );

            insert_blocks(env.db.as_ref(), [&data.genesis, &block1].into_iter());

            let mut engine_rx = spawn_consensus_engine(consensus_engine);

            // Send forkchoice
            let rx = env.send_forkchoice_updated(ForkchoiceState {
                head_block_hash: block1.hash,
                finalized_block_hash: block1.hash,
                ..Default::default()
            });
            let expected_result =
                ForkchoiceUpdated::new(PayloadStatus::from_status(PayloadStatusEnum::Syncing));
            assert_matches!(rx.await, Ok(Ok(result)) => assert_eq!(result, expected_result));

            // Send new payload
            let rx = env.send_new_payload(block2.clone().into());
            let expected_result = PayloadStatus::from_status(PayloadStatusEnum::Invalid {
                validation_error: ExecutorError::BlockPreMerge { hash: block2.hash }.to_string(),
            })
            .with_latest_valid_hash(H256::zero());
            assert_matches!(rx.await, Ok(Ok(result)) => assert_eq!(result, expected_result));

            assert_matches!(engine_rx.try_recv(), Err(TryRecvError::Empty));
        }
    }
}<|MERGE_RESOLUTION|>--- conflicted
+++ resolved
@@ -568,14 +568,8 @@
         post_state::PostState,
         test_utils::TestExecutorFactory,
     };
-<<<<<<< HEAD
     use reth_interfaces::{sync::NoopSyncStateUpdate, test_utils::TestConsensus};
-=======
-    use reth_interfaces::{
-        events::NewBlockNotificationSink, sync::NoopSyncStateUpdate, test_utils::TestConsensus,
-    };
     use reth_miner::TestPayloadStore;
->>>>>>> cf18edb0
     use reth_primitives::{ChainSpec, ChainSpecBuilder, SealedBlockWithSenders, H256, MAINNET};
     use reth_provider::Transaction;
     use reth_stages::{test_utils::TestStages, ExecOutput, PipelineError, StageError};
