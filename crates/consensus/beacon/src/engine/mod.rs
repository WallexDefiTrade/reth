--- conflicted
+++ resolved
@@ -3,6 +3,7 @@
         forkchoice::{ForkchoiceStateHash, ForkchoiceStateTracker},
         message::OnForkChoiceUpdated,
         metrics::EngineMetrics,
+        prune::{EnginePruneController, EnginePruneEvent},
     },
     sync::{EngineSyncController, EngineSyncEvent},
 };
@@ -27,6 +28,7 @@
 use reth_provider::{
     BlockReader, BlockSource, CanonChainTracker, ProviderError, StageCheckpointReader,
 };
+use reth_prune::Pruner;
 use reth_rpc_types::engine::{
     ExecutionPayload, PayloadAttributes, PayloadStatus, PayloadStatusEnum, PayloadValidationError,
 };
@@ -59,26 +61,14 @@
 
 mod event;
 pub use event::BeaconConsensusEngineEvent;
+
+mod handle;
+pub use handle::BeaconConsensusEngineHandle;
+
 mod forkchoice;
-<<<<<<< HEAD
+mod metrics;
 pub(crate) mod prune;
 pub(crate) mod sync;
-
-use crate::engine::{
-    forkchoice::{ForkchoiceStateHash, ForkchoiceStateTracker},
-    prune::{EnginePruneController, EnginePruneEvent},
-};
-pub use event::BeaconConsensusEngineEvent;
-use reth_interfaces::blockchain_tree::InsertPayloadOk;
-use reth_primitives::constants::EPOCH_SLOTS;
-use reth_prune::Pruner;
-=======
-mod metrics;
-pub(crate) mod sync;
-
-mod handle;
-pub use handle::BeaconConsensusEngineHandle;
->>>>>>> d35531e7
 
 /// The maximum number of invalid headers that can be tracked by the engine.
 const MAX_INVALID_HEADERS: u32 = 512u32;
