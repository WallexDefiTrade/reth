--- conflicted
+++ resolved
@@ -693,7 +693,6 @@
             self.engine_handle.new_payload(payload).await
         }
 
-<<<<<<< HEAD
         /// Sends the `ExecutionPayload` message to the consensus engine and retries if the engine
         /// is syncing.
         async fn send_new_payload_retry_on_syncing(
@@ -701,21 +700,14 @@
             payload: ExecutionPayload,
         ) -> BeaconEngineResult<PayloadStatus> {
             loop {
-                let (tx, rx) = oneshot::channel();
-                self.sync_tx
-                    .send(BeaconEngineMessage::NewPayload { payload: payload.clone(), tx })
-                    .expect("failed to send msg");
-                let result = rx.await.expect("not closed")?;
+                let result = self.send_new_payload(payload.clone()).await?;
                 if !result.is_syncing() {
                     return Ok(result)
                 }
             }
         }
 
-        fn send_forkchoice_updated(
-=======
         async fn send_forkchoice_updated(
->>>>>>> d1162dbb
             &self,
             state: ForkchoiceState,
         ) -> BeaconEngineResult<ForkchoiceUpdated> {
@@ -729,11 +721,7 @@
             state: ForkchoiceState,
         ) -> BeaconEngineResult<ForkchoiceUpdated> {
             loop {
-                let (tx, rx) = oneshot::channel();
-                self.sync_tx
-                    .send(BeaconEngineMessage::ForkchoiceUpdated { state, payload_attrs: None, tx })
-                    .expect("failed to send msg");
-                let result = rx.await.expect("not closed")?;
+                let result = self.engine_handle.fork_choice_updated(state, None).await?;
                 if !result.is_syncing() {
                     return Ok(result)
                 }
@@ -994,22 +982,12 @@
             let expected_result = ForkchoiceUpdated::from_status(PayloadStatusEnum::Syncing);
             assert_matches!(rx_invalid.await, Ok(result) => assert_eq!(result, expected_result));
 
-<<<<<<< HEAD
             let result = env.send_forkchoice_retry_on_syncing(forkchoice).await.unwrap();
-
-=======
-            let res = env.send_forkchoice_updated(forkchoice);
->>>>>>> d1162dbb
             let expected_result = ForkchoiceUpdated::new(PayloadStatus::new(
                 PayloadStatusEnum::Valid,
                 Some(block1.hash),
             ));
-<<<<<<< HEAD
             assert_eq!(result, expected_result);
-=======
-            assert_matches!(res.await, Ok(result) => assert_eq!(result, expected_result));
->>>>>>> d1162dbb
-
             assert_matches!(engine_rx.try_recv(), Err(TryRecvError::Empty));
         }
 
@@ -1055,11 +1033,7 @@
             let result = env.send_forkchoice_retry_on_syncing(next_forkchoice_state).await.unwrap();
             let expected_result = ForkchoiceUpdated::from_status(PayloadStatusEnum::Valid)
                 .with_latest_valid_hash(next_head.hash);
-<<<<<<< HEAD
             assert_eq!(result, expected_result);
-=======
-            assert_matches!(valid_rx.await, Ok(result) => assert_eq!(result, expected_result));
->>>>>>> d1162dbb
 
             assert_matches!(engine_rx.try_recv(), Err(TryRecvError::Empty));
         }
@@ -1130,37 +1104,22 @@
                 })
                 .await;
             let expected_result = ForkchoiceUpdated::from_status(PayloadStatusEnum::Syncing);
-<<<<<<< HEAD
-            assert_matches!(rx.await, Ok(Ok(result)) => assert_eq!(result, expected_result));
+            assert_matches!(res, Ok(result) => assert_eq!(result, expected_result));
 
             let result = env
                 .send_forkchoice_retry_on_syncing(ForkchoiceState {
-=======
-            assert_matches!(res, Ok(result) => assert_eq!(result, expected_result));
-
-            let res = env
-                .send_forkchoice_updated(ForkchoiceState {
->>>>>>> d1162dbb
                     head_block_hash: block1.hash,
                     finalized_block_hash: block1.hash,
                     ..Default::default()
                 })
-<<<<<<< HEAD
                 .await
                 .unwrap();
-=======
-                .await;
->>>>>>> d1162dbb
             let expected_result = ForkchoiceUpdated::from_status(PayloadStatusEnum::Invalid {
                 validation_error: ExecutorError::BlockPreMerge { hash: block1.hash }.to_string(),
             })
             .with_latest_valid_hash(H256::zero());
-<<<<<<< HEAD
 
             assert_eq!(result, expected_result);
-=======
-            assert_matches!(res, Ok(result) => assert_eq!(result, expected_result));
->>>>>>> d1162dbb
         }
     }
 
@@ -1237,19 +1196,11 @@
             assert_matches!(res, Ok(result) => assert_eq!(result, expected_result));
 
             // Send new payload
-<<<<<<< HEAD
             let result =
                 env.send_new_payload_retry_on_syncing(block2.clone().into()).await.unwrap();
             let expected_result = PayloadStatus::from_status(PayloadStatusEnum::Valid)
                 .with_latest_valid_hash(block2.hash);
             assert_eq!(result, expected_result);
-=======
-            let res = env.send_new_payload(block2.clone().into()).await;
-            let expected_result = PayloadStatus::from_status(PayloadStatusEnum::Valid)
-                .with_latest_valid_hash(block2.hash);
-            assert_matches!(res, Ok(result) => assert_eq!(result, expected_result));
-
->>>>>>> d1162dbb
             assert_matches!(engine_rx.try_recv(), Err(TryRecvError::Empty));
         }
 
@@ -1288,12 +1239,7 @@
 
             // Send new payload
             let block = random_block(2, Some(H256::random()), None, Some(0));
-<<<<<<< HEAD
-            let rx = env.send_new_payload(block.into());
-
-=======
             let res = env.send_new_payload(block.into()).await;
->>>>>>> d1162dbb
             let expected_result = PayloadStatus::from_status(PayloadStatusEnum::Syncing);
             assert_matches!(res, Ok(result) => assert_eq!(result, expected_result));
 
@@ -1344,22 +1290,14 @@
             assert_matches!(res, Ok(result) => assert_eq!(result, expected_result));
 
             // Send new payload
-<<<<<<< HEAD
             let result =
                 env.send_new_payload_retry_on_syncing(block2.clone().into()).await.unwrap();
 
-=======
-            let res = env.send_new_payload(block2.clone().into()).await;
->>>>>>> d1162dbb
             let expected_result = PayloadStatus::from_status(PayloadStatusEnum::Invalid {
                 validation_error: ExecutorError::BlockPreMerge { hash: block2.hash }.to_string(),
             })
             .with_latest_valid_hash(H256::zero());
-<<<<<<< HEAD
             assert_eq!(result, expected_result);
-=======
-            assert_matches!(res, Ok(result) => assert_eq!(result, expected_result));
->>>>>>> d1162dbb
 
             assert_matches!(engine_rx.try_recv(), Err(TryRecvError::Empty));
         }
