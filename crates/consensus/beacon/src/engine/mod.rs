use futures::{stream::BoxStream, Future, StreamExt};
use reth_blockchain_tree_api::{
    error::{BlockchainTreeError, CanonicalError, InsertBlockError, InsertBlockErrorKind},
    BlockStatus, BlockValidationKind, BlockchainTreeEngine, CanonicalOutcome, InsertPayloadOk,
};
use reth_db::database::Database;
use reth_engine_primitives::{EngineTypes, PayloadAttributes, PayloadBuilderAttributes};
use reth_errors::{BlockValidationError, ProviderResult, RethError, RethResult};
use reth_network_p2p::{
    bodies::client::BodiesClient,
    headers::client::HeadersClient,
    sync::{NetworkSyncUpdater, SyncState},
};
use reth_payload_builder::PayloadBuilderHandle;
use reth_payload_validator::ExecutionPayloadValidator;
use reth_primitives::{
    constants::EPOCH_SLOTS,
    stage::{PipelineTarget, StageId},
    BlockNumHash, BlockNumber, Head, Header, SealedBlock, SealedHeader, B256,
};
use reth_provider::{
    BlockIdReader, BlockReader, BlockSource, CanonChainTracker, ChainSpecProvider, ProviderError,
    StageCheckpointReader,
};
use reth_rpc_types::engine::{
    CancunPayloadFields, ExecutionPayload, ForkchoiceState, PayloadStatus, PayloadStatusEnum,
    PayloadValidationError,
};
use reth_stages_api::{ControlFlow, Pipeline};
use reth_tasks::TaskSpawner;
use reth_tokio_util::EventSender;
use std::{
    pin::Pin,
    sync::Arc,
    task::{Context, Poll},
    time::{Duration, Instant},
};
use tokio::sync::{
    mpsc::{self, UnboundedSender},
    oneshot,
};
use tokio_stream::wrappers::UnboundedReceiverStream;
use tracing::*;

mod message;
pub use message::{BeaconEngineMessage, OnForkChoiceUpdated};

mod error;
pub use error::{
    BeaconConsensusEngineError, BeaconEngineResult, BeaconForkChoiceUpdateError,
    BeaconOnNewPayloadError,
};

mod invalid_headers;
use invalid_headers::InvalidHeaderCache;

mod event;
pub use event::{BeaconConsensusEngineEvent, ConsensusEngineLiveSyncProgress};

mod handle;
pub use handle::BeaconConsensusEngineHandle;

mod forkchoice;
pub use forkchoice::ForkchoiceStatus;
use forkchoice::{ForkchoiceStateHash, ForkchoiceStateTracker};

mod metrics;
use metrics::EngineMetrics;

pub(crate) mod sync;
use sync::{EngineSyncController, EngineSyncEvent};

/// Hooks for running during the main loop of
/// [consensus engine][`crate::engine::BeaconConsensusEngine`].
pub mod hooks;
use hooks::{EngineHookContext, EngineHookEvent, EngineHooks, EngineHooksController, PolledHook};

#[cfg(test)]
pub mod test_utils;

/// The maximum number of invalid headers that can be tracked by the engine.
const MAX_INVALID_HEADERS: u32 = 512u32;

/// The largest gap for which the tree will be used for sync. See docs for `pipeline_run_threshold`
/// for more information.
///
/// This is the default threshold, the distance to the head that the tree will be used for sync.
/// If the distance exceeds this threshold, the pipeline will be used for sync.
pub const MIN_BLOCKS_FOR_PIPELINE_RUN: u64 = EPOCH_SLOTS;

/// The beacon consensus engine is the driver that switches between historical and live sync.
///
/// The beacon consensus engine is itself driven by messages from the Consensus Layer, which are
/// received by Engine API (JSON-RPC).
///
/// The consensus engine is idle until it receives the first
/// [BeaconEngineMessage::ForkchoiceUpdated] message from the CL which would initiate the sync. At
/// first, the consensus engine would run the [Pipeline] until the latest known block hash.
/// Afterward, it would attempt to create/restore the [`BlockchainTreeEngine`] from the blocks
/// that are currently available. In case the restoration is successful, the consensus engine would
/// run in a live sync mode, populating the [`BlockchainTreeEngine`] with new blocks as they arrive
/// via engine API and downloading any missing blocks from the network to fill potential gaps.
///
/// The consensus engine has two data input sources:
///
/// ## New Payload (`engine_newPayloadV{}`)
///
/// The engine receives new payloads from the CL. If the payload is connected to the canonical
/// chain, it will be fully validated added to a chain in the [BlockchainTreeEngine]: `VALID`
///
/// If the payload's chain is disconnected (at least 1 block is missing) then it will be buffered:
/// `SYNCING` ([BlockStatus::Disconnected]).
///
/// ## Forkchoice Update (FCU) (`engine_forkchoiceUpdatedV{}`)
///
/// This contains the latest forkchoice state and the payload attributes. The engine will attempt to
/// make a new canonical chain based on the `head_hash` of the update and trigger payload building
/// if the `payload_attrs` are present and the FCU is `VALID`.
///
/// The `head_hash` forms a chain by walking backwards from the `head_hash` towards the canonical
/// blocks of the chain.
///
/// Making a new canonical chain can result in the following relevant outcomes:
///
/// ### The chain is connected
///
/// All blocks of the `head_hash`'s chain are present in the [BlockchainTreeEngine] and are
/// committed to the canonical chain. This also includes reorgs.
///
/// ### The chain is disconnected
///
/// In this case the [BlockchainTreeEngine] doesn't know how the new chain connects to the existing
/// canonical chain. It could be a simple commit (new blocks extend the current head) or a re-org
/// that requires unwinding the canonical chain.
///
/// This further distinguishes between two variants:
///
/// #### `head_hash`'s block exists
///
/// The `head_hash`'s block was already received/downloaded, but at least one block is missing to
/// form a _connected_ chain. The engine will attempt to download the missing blocks from the
/// network by walking backwards (`parent_hash`), and then try to make the block canonical as soon
/// as the chain becomes connected.
///
/// However, it still can be the case that the chain and the FCU is `INVALID`.
///
/// #### `head_hash` block is missing
///
/// This is similar to the previous case, but the `head_hash`'s block is missing. At which point the
/// engine doesn't know where the new head will point to: new chain could be a re-org or a simple
/// commit. The engine will download the missing head first and then proceed as in the previous
/// case.
///
/// # Panics
///
/// If the future is polled more than once. Leads to undefined state.
#[must_use = "Future does nothing unless polled"]
#[allow(missing_debug_implementations)]
pub struct BeaconConsensusEngine<DB, BT, Client, EngineT>
where
    DB: Database,
    Client: HeadersClient + BodiesClient,
    BT: BlockchainTreeEngine
        + BlockReader
        + BlockIdReader
        + CanonChainTracker
        + StageCheckpointReader,
    EngineT: EngineTypes,
{
    /// Controls syncing triggered by engine updates.
    sync: EngineSyncController<DB, Client>,
    /// The type we can use to query both the database and the blockchain tree.
    blockchain: BT,
    /// Used for emitting updates about whether the engine is syncing or not.
    sync_state_updater: Box<dyn NetworkSyncUpdater>,
    /// The Engine API message receiver.
    engine_message_stream: BoxStream<'static, BeaconEngineMessage<EngineT>>,
    /// A clone of the handle
    handle: BeaconConsensusEngineHandle<EngineT>,
    /// Tracks the received forkchoice state updates received by the CL.
    forkchoice_state_tracker: ForkchoiceStateTracker,
    /// The payload store.
    payload_builder: PayloadBuilderHandle<EngineT>,
    /// Validator for execution payloads
    payload_validator: ExecutionPayloadValidator,
    /// Current blockchain tree action.
    blockchain_tree_action: Option<BlockchainTreeAction<EngineT>>,
    /// Tracks the header of invalid payloads that were rejected by the engine because they're
    /// invalid.
    invalid_headers: InvalidHeaderCache,
    /// After downloading a block corresponding to a recent forkchoice update, the engine will
    /// check whether or not we can connect the block to the current canonical chain. If we can't,
    /// we need to download and execute the missing parents of that block.
    ///
    /// When the block can't be connected, its block number will be compared to the canonical head,
    /// resulting in a heuristic for the number of missing blocks, or the size of the gap between
    /// the new block and the canonical head.
    ///
    /// If the gap is larger than this threshold, the engine will download and execute the missing
    /// blocks using the pipeline. Otherwise, the engine, sync controller, and blockchain tree will
    /// be used to download and execute the missing blocks.
    pipeline_run_threshold: u64,
    hooks: EngineHooksController,
    /// Sender for engine events.
    event_sender: EventSender<BeaconConsensusEngineEvent>,
    /// Consensus engine metrics.
    metrics: EngineMetrics,
}

impl<DB, BT, Client, EngineT> BeaconConsensusEngine<DB, BT, Client, EngineT>
where
    DB: Database + Unpin + 'static,
    BT: BlockchainTreeEngine
        + BlockReader
        + BlockIdReader
        + CanonChainTracker
        + StageCheckpointReader
        + ChainSpecProvider
        + 'static,
    Client: HeadersClient + BodiesClient + Clone + Unpin + 'static,
    EngineT: EngineTypes + Unpin + 'static,
{
    /// Create a new instance of the [BeaconConsensusEngine].
    #[allow(clippy::too_many_arguments)]
    pub fn new(
        client: Client,
        pipeline: Pipeline<DB>,
        blockchain: BT,
        task_spawner: Box<dyn TaskSpawner>,
        sync_state_updater: Box<dyn NetworkSyncUpdater>,
        max_block: Option<BlockNumber>,
        run_pipeline_continuously: bool,
        payload_builder: PayloadBuilderHandle<EngineT>,
        target: Option<B256>,
        pipeline_run_threshold: u64,
        hooks: EngineHooks,
    ) -> RethResult<(Self, BeaconConsensusEngineHandle<EngineT>)> {
        let (to_engine, rx) = mpsc::unbounded_channel();
        Self::with_channel(
            client,
            pipeline,
            blockchain,
            task_spawner,
            sync_state_updater,
            max_block,
            run_pipeline_continuously,
            payload_builder,
            target,
            pipeline_run_threshold,
            to_engine,
            Box::pin(UnboundedReceiverStream::from(rx)),
            hooks,
        )
    }

    /// Create a new instance of the [BeaconConsensusEngine] using the given channel to configure
    /// the [BeaconEngineMessage] communication channel.
    ///
    /// By default the engine is started with idle pipeline.
    /// The pipeline can be launched immediately in one of the following ways descending in
    /// priority:
    /// - Explicit [Option::Some] target block hash provided via a constructor argument.
    /// - The process was previously interrupted amidst the pipeline run. This is checked by
    ///   comparing the checkpoints of the first ([StageId::Headers]) and last ([StageId::Finish])
    ///   stages. In this case, the latest available header in the database is used as the target.
    ///
    /// Propagates any database related error.
    #[allow(clippy::too_many_arguments)]
    pub fn with_channel(
        client: Client,
        pipeline: Pipeline<DB>,
        blockchain: BT,
        task_spawner: Box<dyn TaskSpawner>,
        sync_state_updater: Box<dyn NetworkSyncUpdater>,
        max_block: Option<BlockNumber>,
        run_pipeline_continuously: bool,
        payload_builder: PayloadBuilderHandle<EngineT>,
        target: Option<B256>,
        pipeline_run_threshold: u64,
        to_engine: UnboundedSender<BeaconEngineMessage<EngineT>>,
        engine_message_stream: BoxStream<'static, BeaconEngineMessage<EngineT>>,
        hooks: EngineHooks,
    ) -> RethResult<(Self, BeaconConsensusEngineHandle<EngineT>)> {
        let event_sender = EventSender::default();
        let handle = BeaconConsensusEngineHandle::new(to_engine, event_sender.clone());
        let sync = EngineSyncController::new(
            pipeline,
            client,
            task_spawner.clone(),
            run_pipeline_continuously,
            max_block,
            blockchain.chain_spec(),
            event_sender.clone(),
        );
        let mut this = Self {
            sync,
            payload_validator: ExecutionPayloadValidator::new(blockchain.chain_spec()),
            blockchain,
            sync_state_updater,
            engine_message_stream,
            handle: handle.clone(),
            forkchoice_state_tracker: Default::default(),
            payload_builder,
            invalid_headers: InvalidHeaderCache::new(MAX_INVALID_HEADERS),
            blockchain_tree_action: None,
            pipeline_run_threshold,
            hooks: EngineHooksController::new(hooks),
            event_sender,
            metrics: EngineMetrics::default(),
        };

        let maybe_pipeline_target = match target {
            // Provided target always takes precedence.
            target @ Some(_) => target,
            None => this.check_pipeline_consistency()?,
        };

        if let Some(target) = maybe_pipeline_target {
            this.sync.set_pipeline_sync_target(target.into());
        }

        Ok((this, handle))
    }

    /// Returns current [EngineHookContext] that's used for polling engine hooks.
    fn current_engine_hook_context(&self) -> RethResult<EngineHookContext> {
        Ok(EngineHookContext {
            tip_block_number: self.blockchain.canonical_tip().number,
            finalized_block_number: self
                .blockchain
                .finalized_block_number()
                .map_err(RethError::Provider)?,
        })
    }

    /// Pre-validate forkchoice update and check whether it can be processed.
    ///
    /// This method returns the update outcome if validation fails or
    /// the node is syncing and the update cannot be processed at the moment.
    fn pre_validate_forkchoice_update(
        &mut self,
        state: ForkchoiceState,
    ) -> Option<OnForkChoiceUpdated> {
        if state.head_block_hash.is_zero() {
            return Some(OnForkChoiceUpdated::invalid_state());
        }

        // check if the new head hash is connected to any ancestor that we previously marked as
        // invalid
        let lowest_buffered_ancestor_fcu = self.lowest_buffered_ancestor_or(state.head_block_hash);
        if let Some(status) = self.check_invalid_ancestor(lowest_buffered_ancestor_fcu) {
            return Some(OnForkChoiceUpdated::with_invalid(status));
        }

        if self.sync.is_pipeline_active() {
            // We can only process new forkchoice updates if the pipeline is idle, since it requires
            // exclusive access to the database
            trace!(target: "consensus::engine", "Pipeline is syncing, skipping forkchoice update");
            return Some(OnForkChoiceUpdated::syncing());
        }

        if let Some(hook) = self.hooks.active_db_write_hook() {
            // We can only process new forkchoice updates if no hook with db write is running,
            // since it requires exclusive access to the database
            warn!(
                target: "consensus::engine",
                hook = %hook.name(),
                head_block_hash = ?state.head_block_hash,
                safe_block_hash = ?state.safe_block_hash,
                finalized_block_hash = ?state.finalized_block_hash,
                "Hook is in progress, skipping forkchoice update. \
                This may affect the performance of your node as a validator."
            );
            return Some(OnForkChoiceUpdated::syncing());
        }

        None
    }

    /// Process the result of attempting to make forkchoice state head hash canonical.
    ///
    /// # Returns
    ///
    /// A forkchoice state update outcome or fatal error.
    fn on_forkchoice_updated_make_canonical_result(
        &mut self,
        state: ForkchoiceState,
        mut attrs: Option<EngineT::PayloadAttributes>,
        make_canonical_result: Result<CanonicalOutcome, CanonicalError>,
        elapsed: Duration,
    ) -> Result<OnForkChoiceUpdated, CanonicalError> {
        match make_canonical_result {
            Ok(outcome) => {
                let should_update_head = match &outcome {
                    CanonicalOutcome::AlreadyCanonical { head, header } => {
                        self.on_head_already_canonical(head, header, &mut attrs)
                    }
                    CanonicalOutcome::Committed { head } => {
                        // new VALID update that moved the canonical chain forward
                        debug!(target: "consensus::engine", hash=?state.head_block_hash, number=head.number, "Canonicalized new head");
                        true
                    }
                };

                if should_update_head {
                    let head = outcome.header();
                    let _ = self.update_head(head.clone());
                    self.event_sender.notify(BeaconConsensusEngineEvent::CanonicalChainCommitted(
                        Box::new(head.clone()),
                        elapsed,
                    ));
                }

                // Validate that the forkchoice state is consistent.
                let on_updated = if let Some(invalid_fcu_response) =
                    self.ensure_consistent_forkchoice_state(state)?
                {
                    trace!(target: "consensus::engine", ?state, "Forkchoice state is inconsistent");
                    invalid_fcu_response
                } else if let Some(attrs) = attrs {
                    // the CL requested to build a new payload on top of this new VALID head
                    let head = outcome.into_header().unseal();
                    self.process_payload_attributes(attrs, head, state)
                } else {
                    OnForkChoiceUpdated::valid(PayloadStatus::new(
                        PayloadStatusEnum::Valid,
                        Some(state.head_block_hash),
                    ))
                };
                Ok(on_updated)
            }
            Err(err) => {
                if err.is_fatal() {
                    error!(target: "consensus::engine", %err, "Encountered fatal error");
                    Err(err)
                } else {
                    Ok(OnForkChoiceUpdated::valid(
                        self.on_failed_canonical_forkchoice_update(&state, err),
                    ))
                }
            }
        }
    }

    /// Invoked when head hash references a `VALID` block that is already canonical.
    ///
    /// Returns `true` if the head needs to be updated.
    fn on_head_already_canonical(
        &self,
        head: &BlockNumHash,
        header: &SealedHeader,
        attrs: &mut Option<EngineT::PayloadAttributes>,
    ) -> bool {
        // On Optimism, the proposers are allowed to reorg their own chain at will.
        #[cfg(feature = "optimism")]
        if self.blockchain.chain_spec().is_optimism() {
            debug!(
                target: "consensus::engine",
                fcu_head_num=?header.number,
                current_head_num=?head.number,
                "[Optimism] Allowing beacon reorg to old head"
            );
            return true;
        }

        // 2. Client software MAY skip an update of the forkchoice state and MUST NOT begin a
        //    payload build process if `forkchoiceState.headBlockHash` references a `VALID` ancestor
        //    of the head of canonical chain, i.e. the ancestor passed payload validation process
        //    and deemed `VALID`. In the case of such an event, client software MUST return
        //    `{payloadStatus: {status: VALID, latestValidHash: forkchoiceState.headBlockHash,
        //    validationError: null}, payloadId: null}`
        if head != &header.num_hash() {
            attrs.take();
        }

        debug!(
            target: "consensus::engine",
            fcu_head_num=?header.number,
            current_head_num=?head.number,
            "Ignoring beacon update to old head"
        );
        false
    }

    /// Invoked when we receive a new forkchoice update message. Calls into the blockchain tree
    /// to resolve chain forks and ensure that the Execution Layer is working with the latest valid
    /// chain.
    ///
    /// These responses should adhere to the [Engine API Spec for
    /// `engine_forkchoiceUpdated`](https://github.com/ethereum/execution-apis/blob/main/src/engine/paris.md#specification-1).
    ///
    /// Returns an error if an internal error occurred like a database error.
    fn on_forkchoice_updated(
        &mut self,
        state: ForkchoiceState,
        attrs: Option<EngineT::PayloadAttributes>,
        tx: oneshot::Sender<RethResult<OnForkChoiceUpdated>>,
    ) {
        self.metrics.forkchoice_updated_messages.increment(1);
        self.blockchain.on_forkchoice_update_received(&state);
        trace!(target: "consensus::engine", ?state, "Received new forkchoice state update");

        if let Some(on_updated) = self.pre_validate_forkchoice_update(state) {
            // Pre-validate forkchoice state update and return if it's invalid
            // or cannot be processed at the moment.
            self.on_forkchoice_updated_status(state, on_updated, tx);
        } else {
            let previous_action = self
                .blockchain_tree_action
                .replace(BlockchainTreeAction::MakeForkchoiceHeadCanonical { state, attrs, tx });
            debug_assert!(previous_action.is_none(), "Pre-existing action found");
        }
    }

    /// Called after the forkchoice update status has been resolved.
    /// Depending on the outcome, the method updates the sync state and notifies the listeners
    /// about new processed FCU.
    fn on_forkchoice_updated_status(
        &mut self,
        state: ForkchoiceState,
        on_updated: OnForkChoiceUpdated,
        tx: oneshot::Sender<RethResult<OnForkChoiceUpdated>>,
    ) {
        // send the response to the CL ASAP
        let status = on_updated.forkchoice_status();
        let _ = tx.send(Ok(on_updated));

        // update the forkchoice state tracker
        self.forkchoice_state_tracker.set_latest(state, status);

        match status {
            ForkchoiceStatus::Invalid => {}
            ForkchoiceStatus::Valid => {
                // FCU head is valid, we're no longer syncing
                self.sync_state_updater.update_sync_state(SyncState::Idle);
                // node's fully synced, clear active download requests
                self.sync.clear_block_download_requests();
            }
            ForkchoiceStatus::Syncing => {
                // we're syncing
                self.sync_state_updater.update_sync_state(SyncState::Syncing);
            }
        }

        // notify listeners about new processed FCU
        self.event_sender.notify(BeaconConsensusEngineEvent::ForkchoiceUpdated(state, status));
    }

    /// Check if the pipeline is consistent (all stages have the checkpoint block numbers no less
    /// than the checkpoint of the first stage).
    ///
    /// This will return the pipeline target if:
    ///  * the pipeline was interrupted during its previous run
    ///  * a new stage was added
    ///  * stage data was dropped manually through `reth stage drop ...`
    ///
    /// # Returns
    ///
    /// A target block hash if the pipeline is inconsistent, otherwise `None`.
    fn check_pipeline_consistency(&self) -> RethResult<Option<B256>> {
        // If no target was provided, check if the stages are congruent - check if the
        // checkpoint of the last stage matches the checkpoint of the first.
        let first_stage_checkpoint = self
            .blockchain
            .get_stage_checkpoint(*StageId::ALL.first().unwrap())?
            .unwrap_or_default()
            .block_number;

        // Skip the first stage as we've already retrieved it and comparing all other checkpoints
        // against it.
        for stage_id in StageId::ALL.iter().skip(1) {
            let stage_checkpoint =
                self.blockchain.get_stage_checkpoint(*stage_id)?.unwrap_or_default().block_number;

            // If the checkpoint of any stage is less than the checkpoint of the first stage,
            // retrieve and return the block hash of the latest header and use it as the target.
            if stage_checkpoint < first_stage_checkpoint {
                debug!(
                    target: "consensus::engine",
                    first_stage_checkpoint,
                    inconsistent_stage_id = %stage_id,
                    inconsistent_stage_checkpoint = stage_checkpoint,
                    "Pipeline sync progress is inconsistent"
                );
                return Ok(self.blockchain.block_hash(first_stage_checkpoint)?);
            }
        }

        Ok(None)
    }

    /// Returns a new [`BeaconConsensusEngineHandle`] that can be cloned and shared.
    ///
    /// The [`BeaconConsensusEngineHandle`] can be used to interact with this
    /// [`BeaconConsensusEngine`]
    pub fn handle(&self) -> BeaconConsensusEngineHandle<EngineT> {
        self.handle.clone()
    }

    /// Returns true if the distance from the local tip to the block is greater than the configured
    /// threshold.
    ///
    /// If the `local_tip` is greater than the `block`, then this will return false.
    #[inline]
    fn exceeds_pipeline_run_threshold(&self, local_tip: u64, block: u64) -> bool {
        block > local_tip && block - local_tip > self.pipeline_run_threshold
    }

    /// Returns the finalized hash to sync to if the distance from the local tip to the block is
    /// greater than the configured threshold and we're not synced to the finalized block yet
    /// yet (if we've seen that block already).
    ///
    /// If this is invoked after a new block has been downloaded, the downloaded block could be the
    /// (missing) finalized block.
    fn can_pipeline_sync_to_finalized(
        &self,
        canonical_tip_num: u64,
        target_block_number: u64,
        downloaded_block: Option<BlockNumHash>,
    ) -> Option<B256> {
        let sync_target_state = self.forkchoice_state_tracker.sync_target_state();

        // check if the distance exceeds the threshold for pipeline sync
        let mut exceeds_pipeline_run_threshold =
            self.exceeds_pipeline_run_threshold(canonical_tip_num, target_block_number);

        // check if the downloaded block is the tracked finalized block
        if let Some(ref buffered_finalized) = sync_target_state
            .as_ref()
            .and_then(|state| self.blockchain.buffered_header_by_hash(state.finalized_block_hash))
        {
            // if we have buffered the finalized block, we should check how far
            // we're off
            exceeds_pipeline_run_threshold =
                self.exceeds_pipeline_run_threshold(canonical_tip_num, buffered_finalized.number);
        }

        // If this is invoked after we downloaded a block we can check if this block is the
        // finalized block
        if let (Some(downloaded_block), Some(ref state)) = (downloaded_block, sync_target_state) {
            if downloaded_block.hash == state.finalized_block_hash {
                // we downloaded the finalized block
                exceeds_pipeline_run_threshold =
                    self.exceeds_pipeline_run_threshold(canonical_tip_num, downloaded_block.number);
            }
        }

        // if the number of missing blocks is greater than the max, run the
        // pipeline
        if exceeds_pipeline_run_threshold {
            if let Some(state) = sync_target_state {
                // if we have already canonicalized the finalized block, we should
                // skip the pipeline run
                match self.blockchain.header_by_hash_or_number(state.finalized_block_hash.into()) {
                    Err(err) => {
                        warn!(target: "consensus::engine", %err, "Failed to get finalized block header");
                    }
                    Ok(None) => {
                        // ensure the finalized block is known (not the zero hash)
                        if !state.finalized_block_hash.is_zero() {
                            // we don't have the block yet and the distance exceeds the allowed
                            // threshold
                            return Some(state.finalized_block_hash);
                        }

                        // OPTIMISTIC SYNCING
                        //
                        // It can happen when the node is doing an
                        // optimistic sync, where the CL has no knowledge of the finalized hash,
                        // but is expecting the EL to sync as high
                        // as possible before finalizing.
                        //
                        // This usually doesn't happen on ETH mainnet since CLs use the more
                        // secure checkpoint syncing.
                        //
                        // However, optimism chains will do this. The risk of a reorg is however
                        // low.
                        debug!(target: "consensus::engine", hash=?state.head_block_hash, "Setting head hash as an optimistic pipeline target.");
                        return Some(state.head_block_hash);
                    }
                    Ok(Some(_)) => {
                        // we're fully synced to the finalized block
                        // but we want to continue downloading the missing parent
                    }
                }
            }
        }

        None
    }

    /// Returns how far the local tip is from the given block. If the local tip is at the same
    /// height or its block number is greater than the given block, this returns None.
    #[inline]
    fn distance_from_local_tip(&self, local_tip: u64, block: u64) -> Option<u64> {
        if block > local_tip {
            Some(block - local_tip)
        } else {
            None
        }
    }

    /// If validation fails, the response MUST contain the latest valid hash:
    ///
    ///   - The block hash of the ancestor of the invalid payload satisfying the following two
    ///     conditions:
    ///     - It is fully validated and deemed VALID
    ///     - Any other ancestor of the invalid payload with a higher blockNumber is INVALID
    ///   - 0x0000000000000000000000000000000000000000000000000000000000000000 if the above
    ///     conditions are satisfied by a PoW block.
    ///   - null if client software cannot determine the ancestor of the invalid payload satisfying
    ///     the above conditions.
    fn latest_valid_hash_for_invalid_payload(
        &mut self,
        parent_hash: B256,
        insert_err: Option<&InsertBlockErrorKind>,
    ) -> Option<B256> {
        // check pre merge block error
        if insert_err.map(|err| err.is_block_pre_merge()).unwrap_or_default() {
            return Some(B256::ZERO);
        }

        // Check if parent exists in side chain or in canonical chain.
        // TODO: handle find_block_by_hash errors.
        if matches!(self.blockchain.find_block_by_hash(parent_hash, BlockSource::Any), Ok(Some(_)))
        {
            Some(parent_hash)
        } else {
            // iterate over ancestors in the invalid cache
            // until we encounter the first valid ancestor
            let mut current_hash = parent_hash;
            let mut current_header = self.invalid_headers.get(&current_hash);
            while let Some(header) = current_header {
                current_hash = header.parent_hash;
                current_header = self.invalid_headers.get(&current_hash);

                // If current_header is None, then the current_hash does not have an invalid
                // ancestor in the cache, check its presence in blockchain tree
                if current_header.is_none() &&
                    matches!(
                        // TODO: handle find_block_by_hash errors.
                        self.blockchain.find_block_by_hash(current_hash, BlockSource::Any),
                        Ok(Some(_))
                    )
                {
                    return Some(current_hash);
                }
            }
            None
        }
    }

    /// Prepares the invalid payload response for the given hash, checking the
    /// database for the parent hash and populating the payload status with the latest valid hash
    /// according to the engine api spec.
    fn prepare_invalid_response(&mut self, mut parent_hash: B256) -> PayloadStatus {
        // Edge case: the `latestValid` field is the zero hash if the parent block is the terminal
        // PoW block, which we need to identify by looking at the parent's block difficulty
        if let Ok(Some(parent)) = self.blockchain.header_by_hash_or_number(parent_hash.into()) {
            if !parent.is_zero_difficulty() {
                parent_hash = B256::ZERO;
            }
        }

        let valid_parent_hash =
            self.latest_valid_hash_for_invalid_payload(parent_hash, None).unwrap_or_default();
        PayloadStatus::from_status(PayloadStatusEnum::Invalid {
            validation_error: PayloadValidationError::LinksToRejectedPayload.to_string(),
        })
        .with_latest_valid_hash(valid_parent_hash)
    }

    /// Checks if the given `check` hash points to an invalid header, inserting the given `head`
    /// block into the invalid header cache if the `check` hash has a known invalid ancestor.
    ///
    /// Returns a payload status response according to the engine API spec if the block is known to
    /// be invalid.
    fn check_invalid_ancestor_with_head(
        &mut self,
        check: B256,
        head: B256,
    ) -> Option<PayloadStatus> {
        // check if the check hash was previously marked as invalid
        let header = self.invalid_headers.get(&check)?;

        // populate the latest valid hash field
        let status = self.prepare_invalid_response(header.parent_hash);

        // insert the head block into the invalid header cache
        self.invalid_headers.insert_with_invalid_ancestor(head, header);

        Some(status)
    }

    /// Checks if the given `head` points to an invalid header, which requires a specific response
    /// to a forkchoice update.
    fn check_invalid_ancestor(&mut self, head: B256) -> Option<PayloadStatus> {
        // check if the head was previously marked as invalid
        let header = self.invalid_headers.get(&head)?;

        // populate the latest valid hash field
        Some(self.prepare_invalid_response(header.parent_hash))
    }

    /// Record latency metrics for one call to make a block canonical
    /// Takes start time of the call and result of the make canonical call
    ///
    /// Handles cases for error, already canonical and committed blocks
    fn record_make_canonical_latency(
        &self,
        start: Instant,
        outcome: &Result<CanonicalOutcome, CanonicalError>,
    ) -> Duration {
        let elapsed = start.elapsed();
        self.metrics.make_canonical_latency.record(elapsed);
        match outcome {
            Ok(CanonicalOutcome::AlreadyCanonical { .. }) => {
                self.metrics.make_canonical_already_canonical_latency.record(elapsed)
            }
            Ok(CanonicalOutcome::Committed { .. }) => {
                self.metrics.make_canonical_committed_latency.record(elapsed)
            }
            Err(_) => self.metrics.make_canonical_error_latency.record(elapsed),
        }
        elapsed
    }

    /// Ensures that the given forkchoice state is consistent, assuming the head block has been
    /// made canonical.
    ///
    /// If the forkchoice state is consistent, this will return Ok(None). Otherwise, this will
    /// return an instance of [OnForkChoiceUpdated] that is INVALID.
    ///
    /// This also updates the safe and finalized blocks in the [CanonChainTracker], if they are
    /// consistent with the head block.
    fn ensure_consistent_forkchoice_state(
        &self,
        state: ForkchoiceState,
    ) -> ProviderResult<Option<OnForkChoiceUpdated>> {
        // Ensure that the finalized block, if not zero, is known and in the canonical chain
        // after the head block is canonicalized.
        //
        // This ensures that the finalized block is consistent with the head block, i.e. the
        // finalized block is an ancestor of the head block.
        if !state.finalized_block_hash.is_zero() &&
            !self.blockchain.is_canonical(state.finalized_block_hash)?
        {
            return Ok(Some(OnForkChoiceUpdated::invalid_state()));
        }

        // Finalized block is consistent, so update it in the canon chain tracker.
        self.update_finalized_block(state.finalized_block_hash)?;

        // Also ensure that the safe block, if not zero, is known and in the canonical chain
        // after the head block is canonicalized.
        //
        // This ensures that the safe block is consistent with the head block, i.e. the safe
        // block is an ancestor of the head block.
        if !state.safe_block_hash.is_zero() &&
            !self.blockchain.is_canonical(state.safe_block_hash)?
        {
            return Ok(Some(OnForkChoiceUpdated::invalid_state()));
        }

        // Safe block is consistent, so update it in the canon chain tracker.
        self.update_safe_block(state.safe_block_hash)?;

        Ok(None)
    }

    /// Sets the state of the canon chain tracker based to the given head.
    ///
    /// This expects the given head to be the new canonical head.
    ///
    /// Additionally, updates the head used for p2p handshakes.
    ///
    /// This also updates the tracked safe and finalized blocks, and should be called before
    /// returning a VALID forkchoice update response
    fn update_canon_chain(&self, head: SealedHeader, update: &ForkchoiceState) -> RethResult<()> {
        self.update_head(head)?;
        self.update_finalized_block(update.finalized_block_hash)?;
        self.update_safe_block(update.safe_block_hash)?;
        Ok(())
    }

    /// Updates the state of the canon chain tracker based on the given head.
    ///
    /// This expects the given head to be the new canonical head.
    /// Additionally, updates the head used for p2p handshakes.
    ///
    /// This should be called before returning a VALID forkchoice update response
    #[inline]
    fn update_head(&self, head: SealedHeader) -> RethResult<()> {
        let mut head_block = Head {
            number: head.number,
            hash: head.hash(),
            difficulty: head.difficulty,
            timestamp: head.timestamp,
            // NOTE: this will be set later
            total_difficulty: Default::default(),
        };

        // we update the tracked header first
        self.blockchain.set_canonical_head(head);

        head_block.total_difficulty =
            self.blockchain.header_td_by_number(head_block.number)?.ok_or_else(|| {
                RethError::Provider(ProviderError::TotalDifficultyNotFound(head_block.number))
            })?;
        self.sync_state_updater.update_status(head_block);

        Ok(())
    }

    /// Updates the tracked safe block if we have it
    ///
    /// Returns an error if the block is not found.
    #[inline]
    fn update_safe_block(&self, safe_block_hash: B256) -> ProviderResult<()> {
        if !safe_block_hash.is_zero() {
            if self.blockchain.safe_block_hash()? == Some(safe_block_hash) {
                // nothing to update
                return Ok(());
            }

            let safe = self
                .blockchain
                .find_block_by_hash(safe_block_hash, BlockSource::Any)?
                .ok_or_else(|| ProviderError::UnknownBlockHash(safe_block_hash))?;
            self.blockchain.set_safe(safe.header.seal(safe_block_hash));
        }
        Ok(())
    }

    /// Updates the tracked finalized block if we have it
    ///
    /// Returns an error if the block is not found.
    #[inline]
    fn update_finalized_block(&self, finalized_block_hash: B256) -> ProviderResult<()> {
        if !finalized_block_hash.is_zero() {
            if self.blockchain.finalized_block_hash()? == Some(finalized_block_hash) {
                // nothing to update
                return Ok(());
            }

            let finalized = self
                .blockchain
                .find_block_by_hash(finalized_block_hash, BlockSource::Any)?
                .ok_or_else(|| ProviderError::UnknownBlockHash(finalized_block_hash))?;
            self.blockchain.finalize_block(finalized.number);
            self.blockchain.set_finalized(finalized.header.seal(finalized_block_hash));
        }
        Ok(())
    }

    /// Handler for a failed a forkchoice update due to a canonicalization error.
    ///
    /// This will determine if the state's head is invalid, and if so, return immediately.
    ///
    /// If the newest head is not invalid, then this will trigger a new pipeline run to sync the gap
    ///
    /// See [Self::on_forkchoice_updated] and [BlockchainTreeEngine::make_canonical].
    fn on_failed_canonical_forkchoice_update(
        &mut self,
        state: &ForkchoiceState,
        error: CanonicalError,
    ) -> PayloadStatus {
        debug_assert!(self.sync.is_pipeline_idle(), "pipeline must be idle");

        // check if the new head was previously invalidated, if so then we deem this FCU
        // as invalid
        if let Some(invalid_ancestor) = self.check_invalid_ancestor(state.head_block_hash) {
            warn!(target: "consensus::engine", %error, ?state, ?invalid_ancestor, head=?state.head_block_hash, "Failed to canonicalize the head hash, head is also considered invalid");
            debug!(target: "consensus::engine", head=?state.head_block_hash, current_error=%error, "Head was previously marked as invalid");
            return invalid_ancestor;
        }

        match &error {
            CanonicalError::Validation(BlockValidationError::BlockPreMerge { .. }) => {
                warn!(target: "consensus::engine", %error, ?state, "Failed to canonicalize the head hash");
                return PayloadStatus::from_status(PayloadStatusEnum::Invalid {
                    validation_error: error.to_string(),
                })
                .with_latest_valid_hash(B256::ZERO);
            }
            CanonicalError::BlockchainTree(BlockchainTreeError::BlockHashNotFoundInChain {
                ..
            }) => {
                // This just means we couldn't find the block when attempting to make it canonical,
                // so we should not warn the user, since this will result in us attempting to sync
                // to a new target and is considered normal operation during sync
            }
            CanonicalError::OptimisticTargetRevert(block_number) => {
                self.sync.set_pipeline_sync_target(PipelineTarget::Unwind(*block_number));
                return PayloadStatus::from_status(PayloadStatusEnum::Syncing);
            }
            _ => {
                warn!(target: "consensus::engine", %error, ?state, "Failed to canonicalize the head hash");
                // TODO(mattsse) better error handling before attempting to sync (FCU could be
                // invalid): only trigger sync if we can't determine whether the FCU is invalid
            }
        }

        // we assume the FCU is valid and at least the head is missing,
        // so we need to start syncing to it
        //
        // find the appropriate target to sync to, if we don't have the safe block hash then we
        // start syncing to the safe block via pipeline first
        let target = if self.forkchoice_state_tracker.is_empty() &&
            // check that safe block is valid and missing
            !state.safe_block_hash.is_zero() &&
            self.blockchain.block_number(state.safe_block_hash).ok().flatten().is_none()
        {
            state.safe_block_hash
        } else {
            state.head_block_hash
        };

        // we need to first check the buffer for the target and its ancestors
        let target = self.lowest_buffered_ancestor_or(target);

        // if the threshold is zero, we should not download the block first, and just use the
        // pipeline. Otherwise we use the tree to insert the block first
        if self.pipeline_run_threshold == 0 {
            // use the pipeline to sync to the target
            trace!(target: "consensus::engine", %target, "Triggering pipeline run to sync missing ancestors of the new head");
            self.sync.set_pipeline_sync_target(target.into());
        } else {
            // trigger a full block download for missing hash, or the parent of its lowest buffered
            // ancestor
            trace!(target: "consensus::engine", request=%target, "Triggering full block download for missing ancestors of the new head");
            self.sync.download_full_block(target);
        }

        debug!(target: "consensus::engine", %target, "Syncing to new target");
        PayloadStatus::from_status(PayloadStatusEnum::Syncing)
    }

    /// Return the parent hash of the lowest buffered ancestor for the requested block, if there
    /// are any buffered ancestors. If there are no buffered ancestors, and the block itself does
    /// not exist in the buffer, this returns the hash that is passed in.
    ///
    /// Returns the parent hash of the block itself if the block is buffered and has no other
    /// buffered ancestors.
    fn lowest_buffered_ancestor_or(&self, hash: B256) -> B256 {
        self.blockchain
            .lowest_buffered_ancestor(hash)
            .map(|block| block.parent_hash)
            .unwrap_or_else(|| hash)
    }

    /// When the Consensus layer receives a new block via the consensus gossip protocol,
    /// the transactions in the block are sent to the execution layer in the form of a
    /// [`ExecutionPayload`]. The Execution layer executes the transactions and validates the
    /// state in the block header, then passes validation data back to Consensus layer, that
    /// adds the block to the head of its own blockchain and attests to it. The block is then
    /// broadcast over the consensus p2p network in the form of a "Beacon block".
    ///
    /// These responses should adhere to the [Engine API Spec for
    /// `engine_newPayload`](https://github.com/ethereum/execution-apis/blob/main/src/engine/paris.md#specification).
    ///
    /// This returns a [`PayloadStatus`] that represents the outcome of a processed new payload and
    /// returns an error if an internal error occurred.
    #[instrument(level = "trace", skip(self, payload, cancun_fields), fields(block_hash = ?payload.block_hash(), block_number = %payload.block_number(), is_pipeline_idle = %self.sync.is_pipeline_idle()), target = "consensus::engine")]
    fn on_new_payload(
        &mut self,
        payload: ExecutionPayload,
        cancun_fields: Option<CancunPayloadFields>,
        tx: oneshot::Sender<Result<PayloadStatus, BeaconOnNewPayloadError>>,
    ) {
        self.metrics.new_payload_messages.increment(1);

        let block = match self.ensure_well_formed_payload(payload, cancun_fields) {
            Ok(block) => block,
            Err(status) => {
                let _ = tx.send(Ok(status));
                return;
            }
        };

        let mut lowest_buffered_ancestor = self.lowest_buffered_ancestor_or(block.hash());
        if lowest_buffered_ancestor == block.hash() {
            lowest_buffered_ancestor = block.parent_hash;
        }

        // now check the block itself
        if let Some(status) =
            self.check_invalid_ancestor_with_head(lowest_buffered_ancestor, block.hash())
        {
            let _ = tx.send(Ok(status));
            return;
        }

        let previous_action = self
            .blockchain_tree_action
            .replace(BlockchainTreeAction::InsertNewPayload { block, tx });
        debug_assert!(previous_action.is_none(), "Pre-existing action found");
    }

    /// Ensures that the given payload does not violate any consensus rules that concern the block's
    /// layout, like:
    ///    - missing or invalid base fee
    ///    - invalid extra data
    ///    - invalid transactions
    ///    - incorrect hash
    ///    - the versioned hashes passed with the payload do not exactly match transaction versioned
    ///      hashes
    ///    - the block does not contain blob transactions if it is pre-cancun
    ///
    /// This validates the following engine API rule:
    ///
    /// 3. Given the expected array of blob versioned hashes client software **MUST** run its
    ///    validation by taking the following steps:
    ///
    ///   1. Obtain the actual array by concatenating blob versioned hashes lists
    ///      (`tx.blob_versioned_hashes`) of each [blob
    ///      transaction](https://eips.ethereum.org/EIPS/eip-4844#new-transaction-type) included
    ///      in the payload, respecting the order of inclusion. If the payload has no blob
    ///      transactions the expected array **MUST** be `[]`.
    ///
    ///   2. Return `{status: INVALID, latestValidHash: null, validationError: errorMessage | null}`
    ///      if the expected and the actual arrays don't match.
    ///
    /// This validation **MUST** be instantly run in all cases even during active sync process.
    fn ensure_well_formed_payload(
        &mut self,
        payload: ExecutionPayload,
        cancun_fields: Option<CancunPayloadFields>,
    ) -> Result<SealedBlock, PayloadStatus> {
        let parent_hash = payload.parent_hash();

        match self.payload_validator.ensure_well_formed_payload(payload, cancun_fields.into()) {
            Ok(block) => Ok(block),
            Err(error) => {
                error!(target: "consensus::engine", %error, "Invalid payload");
                // we need to convert the error to a payload status (response to the CL)

                let latest_valid_hash =
                    if error.is_block_hash_mismatch() || error.is_invalid_versioned_hashes() {
                        // Engine-API rules:
                        // > `latestValidHash: null` if the blockHash validation has failed (<https://github.com/ethereum/execution-apis/blob/fe8e13c288c592ec154ce25c534e26cb7ce0530d/src/engine/shanghai.md?plain=1#L113>)
                        // > `latestValidHash: null` if the expected and the actual arrays don't match (<https://github.com/ethereum/execution-apis/blob/fe8e13c288c592ec154ce25c534e26cb7ce0530d/src/engine/cancun.md?plain=1#L103>)
                        None
                    } else {
                        self.latest_valid_hash_for_invalid_payload(parent_hash, None)
                    };

                let status = PayloadStatusEnum::from(error);
                Err(PayloadStatus::new(status, latest_valid_hash))
            }
        }
    }

    /// Validates the payload attributes with respect to the header and fork choice state.
    ///
    /// Note: At this point, the fork choice update is considered to be VALID, however, we can still
    /// return an error if the payload attributes are invalid.
    fn process_payload_attributes(
        &self,
        attrs: EngineT::PayloadAttributes,
        head: Header,
        state: ForkchoiceState,
    ) -> OnForkChoiceUpdated {
        // 7. Client software MUST ensure that payloadAttributes.timestamp is greater than timestamp
        //    of a block referenced by forkchoiceState.headBlockHash. If this condition isn't held
        //    client software MUST respond with -38003: `Invalid payload attributes` and MUST NOT
        //    begin a payload build process. In such an event, the forkchoiceState update MUST NOT
        //    be rolled back.
        if attrs.timestamp() <= head.timestamp {
            return OnForkChoiceUpdated::invalid_payload_attributes();
        }

        // 8. Client software MUST begin a payload build process building on top of
        //    forkchoiceState.headBlockHash and identified via buildProcessId value if
        //    payloadAttributes is not null and the forkchoice state has been updated successfully.
        //    The build process is specified in the Payload building section.
        match <EngineT::PayloadBuilderAttributes as PayloadBuilderAttributes>::try_new(
            state.head_block_hash,
            attrs,
        ) {
            Ok(attributes) => {
                // send the payload to the builder and return the receiver for the pending payload
                // id, initiating payload job is handled asynchronously
                let pending_payload_id = self.payload_builder.send_new_payload(attributes);

                // Client software MUST respond to this method call in the following way:
                // {
                //      payloadStatus: {
                //          status: VALID,
                //          latestValidHash: forkchoiceState.headBlockHash,
                //          validationError: null
                //      },
                //      payloadId: buildProcessId
                // }
                //
                // if the payload is deemed VALID and the build process has begun.
                OnForkChoiceUpdated::updated_with_pending_payload_id(
                    PayloadStatus::new(PayloadStatusEnum::Valid, Some(state.head_block_hash)),
                    pending_payload_id,
                )
            }
            Err(_) => OnForkChoiceUpdated::invalid_payload_attributes(),
        }
    }

    /// When the pipeline is active, the tree is unable to commit any additional blocks since the
    /// pipeline holds exclusive access to the database.
    ///
    /// In this scenario we buffer the payload in the tree if the payload is valid, once the
    /// pipeline is finished, the tree is then able to also use the buffered payloads to commit to a
    /// (newer) canonical chain.
    ///
    /// This will return `SYNCING` if the block was buffered successfully, and an error if an error
    /// occurred while buffering the block.
    #[instrument(level = "trace", skip_all, target = "consensus::engine", ret)]
    fn try_buffer_payload(
        &mut self,
        block: SealedBlock,
    ) -> Result<PayloadStatus, InsertBlockError> {
        self.blockchain.buffer_block_without_senders(block)?;
        Ok(PayloadStatus::from_status(PayloadStatusEnum::Syncing))
    }

    /// Attempts to insert a new payload into the tree.
    ///
    /// Caution: This expects that the pipeline is idle.
    #[instrument(level = "trace", skip_all, target = "consensus::engine", ret)]
    fn try_insert_new_payload(
        &mut self,
        block: SealedBlock,
    ) -> Result<PayloadStatus, InsertBlockError> {
        debug_assert!(self.sync.is_pipeline_idle(), "pipeline must be idle");

        let block_hash = block.hash();
        let start = Instant::now();
        let status = self
            .blockchain
            .insert_block_without_senders(block.clone(), BlockValidationKind::Exhaustive)?;

        let elapsed = start.elapsed();
        let mut latest_valid_hash = None;
        let block = Arc::new(block);
        let status = match status {
            InsertPayloadOk::Inserted(BlockStatus::Valid(attachment)) => {
                latest_valid_hash = Some(block_hash);
                let event = if attachment.is_canonical() {
                    BeaconConsensusEngineEvent::CanonicalBlockAdded(block, elapsed)
                } else {
                    BeaconConsensusEngineEvent::ForkBlockAdded(block)
                };
                self.event_sender.notify(event);
                PayloadStatusEnum::Valid
            }
            InsertPayloadOk::AlreadySeen(BlockStatus::Valid(_)) => {
                latest_valid_hash = Some(block_hash);
                PayloadStatusEnum::Valid
            }
            InsertPayloadOk::Inserted(BlockStatus::Disconnected { .. }) |
            InsertPayloadOk::AlreadySeen(BlockStatus::Disconnected { .. }) => {
                // check if the block's parent is already marked as invalid
                if let Some(status) =
                    self.check_invalid_ancestor_with_head(block.parent_hash, block.hash())
                {
                    return Ok(status);
                }

                // not known to be invalid, but we don't know anything else
                PayloadStatusEnum::Syncing
            }
        };
        Ok(PayloadStatus::new(status, latest_valid_hash))
    }

<<<<<<< HEAD
    /// Invoked if we successfully downloaded a new block from the network.
    ///
    /// This will attempt to insert the block into the tree.
    ///
    /// There are several scenarios:
    ///
    /// ## [BlockStatus::Valid]
    ///
    /// The block is connected to the current canonical chain and is valid.
    /// If the block is an ancestor of the current forkchoice head, then we can try again to make
    /// the chain canonical.
    ///
    /// ## [BlockStatus::Disconnected]
    ///
    /// The block is not connected to the canonical chain, and we need to download the missing
    /// parent first.
    ///
    /// ## Insert Error
    ///
    /// If the insertion into the tree failed, then the block was well-formed (valid hash), but its
    /// chain is invalid, which means the FCU that triggered the download is invalid. Here we can
    /// stop because there's nothing to do here and the engine needs to wait for another FCU.
    fn on_downloaded_block(&mut self, block: SealedBlock) {
        let downloaded_num_hash = block.num_hash();
        trace!(target: "consensus::engine", hash=?block.hash(), number=%block.number, "Downloaded full block");
        // check if the block's parent is already marked as invalid
        if self.check_invalid_ancestor_with_head(block.parent_hash, block.hash()).is_some() {
            // can skip this invalid block
            return;
        }

        match self
            .blockchain
            .insert_block_without_senders(block, BlockValidationKind::SkipStateRootValidation)
        {
            Ok(status) => {
                match status {
                    InsertPayloadOk::Inserted(BlockStatus::Valid(_)) => {
                        // block is connected to the canonical chain and is valid.
                        // if it's not connected to current canonical head, the state root
                        // has not been validated.
                        if let Err((hash, error)) =
                            self.try_make_sync_target_canonical(downloaded_num_hash)
                        {
                            if error.is_fatal() {
                                error!(target: "consensus::engine", %error, "Encountered fatal error while making sync target canonical: {:?}, {:?}", error, hash);
                            } else if !error.is_block_hash_not_found() {
                                debug!(
                                    target: "consensus::engine",
                                    "Unexpected error while making sync target canonical: {:?}, {:?}",
                                    error,
                                    hash
                                )
                            }
                        }
                    }
                    InsertPayloadOk::Inserted(BlockStatus::Disconnected {
                        missing_ancestor: missing_parent,
                    }) => {
                        // block is not connected to the canonical head, we need to download its
                        // missing branch first
                        self.on_disconnected_block(downloaded_num_hash, missing_parent);
                    }
                    _ => (),
                }
            }
            Err(err) => {
                warn!(target: "consensus::engine", %err, "Failed to insert downloaded block");
                if err.kind().is_invalid_block() {
                    let (block, err) = err.split();
                    warn!(target: "consensus::engine", invalid_number=?block.number, invalid_hash=?block.hash(), %err, "Marking block as invalid");

                    self.invalid_headers.insert(block.header);
                }
            }
        }
    }

=======
>>>>>>> 7262d08f
    /// This handles downloaded blocks that are shown to be disconnected from the canonical chain.
    ///
    /// This mainly compares the missing parent of the downloaded block with the current canonical
    /// tip, and decides whether or not the pipeline should be run.
    ///
    /// The canonical tip is compared to the missing parent using `exceeds_pipeline_run_threshold`,
    /// which returns true if the missing parent is sufficiently ahead of the canonical tip. If so,
    /// the pipeline is run. Otherwise, we need to insert blocks using the blockchain tree, and
    /// must download blocks outside of the pipeline. In this case, the distance is used to
    /// determine how many blocks we should download at once.
    fn on_disconnected_block(
        &mut self,
        downloaded_block: BlockNumHash,
        missing_parent: BlockNumHash,
        head: BlockNumHash,
    ) {
        // compare the missing parent with the canonical tip
        if let Some(target) = self.can_pipeline_sync_to_finalized(
            head.number,
            missing_parent.number,
            Some(downloaded_block),
        ) {
            // we don't have the block yet and the distance exceeds the allowed
            // threshold
            self.sync.set_pipeline_sync_target(target.into());
            // we can exit early here because the pipeline will take care of syncing
            return;
        }

        // continue downloading the missing parent
        //
        // this happens if either:
        //  * the missing parent block num < canonical tip num
        //    * this case represents a missing block on a fork that is shorter than the canonical
        //      chain
        //  * the missing parent block num >= canonical tip num, but the number of missing blocks is
        //    less than the pipeline threshold
        //    * this case represents a potentially long range of blocks to download and execute
        if let Some(distance) = self.distance_from_local_tip(head.number, missing_parent.number) {
            self.sync.download_block_range(missing_parent.hash, distance)
        } else {
            // This happens when the missing parent is on an outdated
            // sidechain
            self.sync.download_full_block(missing_parent.hash);
        }
    }

    /// Attempt to form a new canonical chain based on the current sync target.
    ///
    /// This is invoked when we successfully __downloaded__ a new block from the network which
    /// resulted in [BlockStatus::Valid].
    ///
    /// Note: This will not succeed if the sync target has changed since the block download request
    /// was issued and the new target is still disconnected and additional missing blocks are
    /// downloaded
    fn try_make_sync_target_canonical(
        &mut self,
        inserted: BlockNumHash,
    ) -> Result<(), (B256, CanonicalError)> {
        let Some(target) = self.forkchoice_state_tracker.sync_target_state() else { return Ok(()) };

        // optimistically try to make the head of the current FCU target canonical, the sync
        // target might have changed since the block download request was issued
        // (new FCU received)
        let start = Instant::now();
        let make_canonical_result = self.blockchain.make_canonical(target.head_block_hash);
        let elapsed = self.record_make_canonical_latency(start, &make_canonical_result);
        match make_canonical_result {
            Ok(outcome) => {
                if let CanonicalOutcome::Committed { head } = &outcome {
                    self.event_sender.notify(BeaconConsensusEngineEvent::CanonicalChainCommitted(
                        Box::new(head.clone()),
                        elapsed,
                    ));
                }

                let new_head = outcome.into_header();
                debug!(target: "consensus::engine", hash=?new_head.hash(), number=new_head.number, "Canonicalized new head");

                // we can update the FCU blocks
                if let Err(err) = self.update_canon_chain(new_head, &target) {
                    debug!(target: "consensus::engine", ?err, ?target, "Failed to update the canonical chain tracker");
                }

                // we're no longer syncing
                self.sync_state_updater.update_sync_state(SyncState::Idle);

                // clear any active block requests
                self.sync.clear_block_download_requests();
                Ok(())
            }
            Err(err) => {
                // if we failed to make the FCU's head canonical, because we don't have that
                // block yet, then we can try to make the inserted block canonical if we know
                // it's part of the canonical chain: if it's the safe or the finalized block
                if err.is_block_hash_not_found() {
                    // if the inserted block is the currently targeted `finalized` or `safe`
                    // block, we will attempt to make them canonical,
                    // because they are also part of the canonical chain and
                    // their missing block range might already be downloaded (buffered).
                    if let Some(target_hash) =
                        ForkchoiceStateHash::find(&target, inserted.hash).filter(|h| !h.is_head())
                    {
                        // TODO: do not ignore this
                        let _ = self.blockchain.make_canonical(*target_hash.as_ref());
                    }
                } else if let Some(block_number) = err.optimistic_revert_block_number() {
                    self.sync.set_pipeline_sync_target(PipelineTarget::Unwind(block_number));
                }

                Err((target.head_block_hash, err))
            }
        }
    }

    /// Event handler for events emitted by the [EngineSyncController].
    ///
    /// This returns a result to indicate whether the engine future should resolve (fatal error).
    fn on_sync_event(
        &mut self,
        event: EngineSyncEvent,
    ) -> Result<EngineEventOutcome, BeaconConsensusEngineError> {
        let outcome = match event {
            EngineSyncEvent::FetchedFullBlock(block) => {
                trace!(target: "consensus::engine", hash=?block.hash(), number=%block.number, "Downloaded full block");
                // Insert block only if the block's parent is not marked as invalid
                if self.check_invalid_ancestor_with_head(block.parent_hash, block.hash()).is_none()
                {
                    let previous_action = self
                        .blockchain_tree_action
                        .replace(BlockchainTreeAction::InsertDownloadedPayload { block });
                    debug_assert!(previous_action.is_none(), "Pre-existing action found");
                }
                EngineEventOutcome::Processed
            }
            EngineSyncEvent::PipelineStarted(target) => {
                trace!(target: "consensus::engine", ?target, continuous = target.is_none(), "Started the pipeline");
                self.metrics.pipeline_runs.increment(1);
                self.sync_state_updater.update_sync_state(SyncState::Syncing);
                EngineEventOutcome::Processed
            }
            EngineSyncEvent::PipelineFinished { result, reached_max_block } => {
                trace!(target: "consensus::engine", ?result, ?reached_max_block, "Pipeline finished");
                // Any pipeline error at this point is fatal.
                let ctrl = result?;
                if reached_max_block {
                    // Terminate the sync early if it's reached the maximum user-configured block.
                    EngineEventOutcome::ReachedMaxBlock
                } else {
                    self.on_pipeline_outcome(ctrl)?;
                    EngineEventOutcome::Processed
                }
            }
            EngineSyncEvent::PipelineTaskDropped => {
                error!(target: "consensus::engine", "Failed to receive spawned pipeline");
                return Err(BeaconConsensusEngineError::PipelineChannelClosed);
            }
        };

        Ok(outcome)
    }

    /// Invoked when the pipeline has successfully finished.
    ///
    /// Updates the internal sync state depending on the pipeline configuration,
    /// the outcome of the pipeline run and the last observed forkchoice state.
    fn on_pipeline_outcome(&mut self, ctrl: ControlFlow) -> RethResult<()> {
        // Pipeline unwound, memorize the invalid block and wait for CL for next sync target.
        if let ControlFlow::Unwind { bad_block, .. } = ctrl {
            warn!(target: "consensus::engine", invalid_hash=?bad_block.hash(), invalid_number=?bad_block.number, "Bad block detected in unwind");
            // update the `invalid_headers` cache with the new invalid header
            self.invalid_headers.insert(*bad_block);
            return Ok(());
        }

        // update the canon chain if continuous is enabled
        if self.sync.run_pipeline_continuously() {
            self.set_canonical_head(ctrl.block_number().unwrap_or_default())?;
        }

        let sync_target_state = match self.forkchoice_state_tracker.sync_target_state() {
            Some(current_state) => current_state,
            None => {
                // This is only possible if the node was run with `debug.tip`
                // argument and without CL.
                warn!(target: "consensus::engine", "No fork choice state available");
                return Ok(());
            }
        };

        if sync_target_state.finalized_block_hash.is_zero() {
            self.set_canonical_head(ctrl.block_number().unwrap_or_default())?;
            self.blockchain.update_block_hashes_and_clear_buffered()?;
            self.blockchain.connect_buffered_blocks_to_canonical_hashes()?;
            // We are on an optimistic syncing process, better to wait for the next FCU to handle
            return Ok(());
        }

        // Next, we check if we need to schedule another pipeline run or transition
        // to live sync via tree.
        // This can arise if we buffer the forkchoice head, and if the head is an
        // ancestor of an invalid block.
        //
        //  * The forkchoice head could be buffered if it were first sent as a `newPayload` request.
        //
        // In this case, we won't have the head hash in the database, so we would
        // set the pipeline sync target to a known-invalid head.
        //
        // This is why we check the invalid header cache here.
        let lowest_buffered_ancestor =
            self.lowest_buffered_ancestor_or(sync_target_state.head_block_hash);

        // this inserts the head into invalid headers cache
        // if the lowest buffered ancestor is invalid
        if self
            .check_invalid_ancestor_with_head(
                lowest_buffered_ancestor,
                sync_target_state.head_block_hash,
            )
            .is_some()
        {
            warn!(
                target: "consensus::engine",
                invalid_ancestor = %lowest_buffered_ancestor,
                head = %sync_target_state.head_block_hash,
                "Current head has an invalid ancestor"
            );
            return Ok(());
        }

        // get the block number of the finalized block, if we have it
        let newest_finalized = self
            .blockchain
            .buffered_header_by_hash(sync_target_state.finalized_block_hash)
            .map(|header| header.number);

        // The block number that the pipeline finished at - if the progress or newest
        // finalized is None then we can't check the distance anyways.
        //
        // If both are Some, we perform another distance check and return the desired
        // pipeline target
        let pipeline_target =
            ctrl.block_number().zip(newest_finalized).and_then(|(progress, finalized_number)| {
                // Determines whether or not we should run the pipeline again, in case
                // the new gap is large enough to warrant
                // running the pipeline.
                self.can_pipeline_sync_to_finalized(progress, finalized_number, None)
            });

        // If the distance is large enough, we should run the pipeline again to prevent
        // the tree update from executing too many blocks and blocking.
        if let Some(target) = pipeline_target {
            // run the pipeline to the target since the distance is sufficient
            self.sync.set_pipeline_sync_target(target.into());
        } else if let Some(number) =
            self.blockchain.block_number(sync_target_state.finalized_block_hash)?
        {
            // Finalized block is in the database, attempt to restore the tree with
            // the most recent canonical hashes.
            self.blockchain.connect_buffered_blocks_to_canonical_hashes_and_finalize(number).inspect_err(|error| {
                error!(target: "consensus::engine", %error, "Error restoring blockchain tree state");
            })?;
        } else {
            // We don't have the finalized block in the database, so we need to
            // trigger another pipeline run.
            self.sync.set_pipeline_sync_target(sync_target_state.finalized_block_hash.into());
        }

        Ok(())
    }

    fn set_canonical_head(&self, max_block: BlockNumber) -> RethResult<()> {
        let max_header = self.blockchain.sealed_header(max_block)
        .inspect_err(|error| {
            error!(target: "consensus::engine", %error, "Error getting canonical header for continuous sync");
        })?
        .ok_or_else(|| ProviderError::HeaderNotFound(max_block.into()))?;
        self.blockchain.set_canonical_head(max_header);

        Ok(())
    }

    fn on_hook_result(&self, polled_hook: PolledHook) -> Result<(), BeaconConsensusEngineError> {
        if let EngineHookEvent::Finished(Err(error)) = &polled_hook.event {
            error!(
                target: "consensus::engine",
                name = %polled_hook.name,
                ?error,
                "Hook finished with error"
            )
        }

        if polled_hook.db_access_level.is_read_write() {
            match polled_hook.event {
                EngineHookEvent::NotReady => {}
                EngineHookEvent::Started => {
                    // If the hook has read-write access to the database, it means that the engine
                    // can't process any FCU messages from CL. To prevent CL from sending us
                    // unneeded updates, we need to respond `true` on `eth_syncing` request.
                    self.sync_state_updater.update_sync_state(SyncState::Syncing)
                }
                EngineHookEvent::Finished(_) => {
                    // Hook with read-write access to the database has finished running, so engine
                    // can process new FCU messages from CL again. It's safe to
                    // return `false` on `eth_syncing` request.
                    self.sync_state_updater.update_sync_state(SyncState::Idle);
                    // If the hook had read-write access to the database, it means that the engine
                    // may have accumulated some buffered blocks.
                    if let Err(error) =
                        self.blockchain.connect_buffered_blocks_to_canonical_hashes()
                    {
                        error!(target: "consensus::engine", %error, "Error connecting buffered blocks to canonical hashes on hook result");
<<<<<<< HEAD
                        return Err(error.into());
=======
                        return Err(RethError::Canonical(error).into())
>>>>>>> 7262d08f
                    }
                }
            }
        }

        Ok(())
    }

    /// Process the next set blockchain tree action.
    /// The handler might set next blockchain tree action to perform,
    /// so the state change should be handled accordingly.
    fn on_blockchain_tree_action(
        &mut self,
        action: BlockchainTreeAction<EngineT>,
    ) -> RethResult<EngineEventOutcome> {
        match action {
            BlockchainTreeAction::MakeForkchoiceHeadCanonical { state, attrs, tx } => {
                let start = Instant::now();
                let result = self.blockchain.make_canonical(state.head_block_hash);
                let elapsed = self.record_make_canonical_latency(start, &result);
                match self
                    .on_forkchoice_updated_make_canonical_result(state, attrs, result, elapsed)
                {
                    Ok(on_updated) => {
                        trace!(target: "consensus::engine", status = ?on_updated, ?state, "Returning forkchoice status");
                        let fcu_status = on_updated.forkchoice_status();
                        self.on_forkchoice_updated_status(state, on_updated, tx);

                        if fcu_status.is_valid() {
                            let tip_number = self.blockchain.canonical_tip().number;
                            if self.sync.has_reached_max_block(tip_number) {
                                // Terminate the sync early if it's reached
                                // the maximum user configured block.
                                return Ok(EngineEventOutcome::ReachedMaxBlock);
                            }
                        }
                    }
                    Err(error) => {
                        let _ = tx.send(Err(RethError::Canonical(error.clone())));
                        if error.is_fatal() {
                            return Err(RethError::Canonical(error));
                        }
                    }
                };
            }
            BlockchainTreeAction::InsertNewPayload { block, tx } => {
                let block_hash = block.hash();
                let block_num_hash = block.num_hash();
                let result = if self.sync.is_pipeline_idle() {
                    // we can only insert new payloads if the pipeline is _not_ running, because it
                    // holds exclusive access to the database
                    self.try_insert_new_payload(block)
                } else {
                    self.try_buffer_payload(block)
                };

                let status = match result {
                    Ok(status) => status,
                    Err(error) => {
                        warn!(target: "consensus::engine", %error, "Error while processing payload");

                        let (block, error) = error.split();
                        if !error.is_invalid_block() {
                            // TODO: revise if any error should be considered fatal at this point.
                            let _ =
                                tx.send(Err(BeaconOnNewPayloadError::Internal(Box::new(error))));
                            return Ok(EngineEventOutcome::Processed);
                        }

                        // If the error was due to an invalid payload, the payload is added to the
                        // invalid headers cache and `Ok` with [PayloadStatusEnum::Invalid] is
                        // returned.
                        warn!(target: "consensus::engine", invalid_hash=?block.hash(), invalid_number=?block.number, %error, "Invalid block error on new payload");
                        let latest_valid_hash = self
                            .latest_valid_hash_for_invalid_payload(block.parent_hash, Some(&error));
                        // keep track of the invalid header
                        self.invalid_headers.insert(block.header);
                        PayloadStatus::new(
                            PayloadStatusEnum::Invalid { validation_error: error.to_string() },
                            latest_valid_hash,
                        )
                    }
                };

                if status.is_valid() {
                    if let Some(target) = self.forkchoice_state_tracker.sync_target_state() {
                        // if we're currently syncing and the inserted block is the targeted
                        // FCU head block, we can try to make it canonical.
                        if block_hash == target.head_block_hash {
                            let previous_action = self.blockchain_tree_action.replace(
                                BlockchainTreeAction::MakeNewPayloadCanonical {
                                    payload_num_hash: block_num_hash,
                                    status,
                                    tx,
                                },
                            );
                            debug_assert!(previous_action.is_none(), "Pre-existing action found");
                            return Ok(EngineEventOutcome::Processed);
                        }
                    }
                    // block was successfully inserted, so we can cancel the full block
                    // request, if any exists
                    self.sync.cancel_full_block_request(block_hash);
                }

                trace!(target: "consensus::engine", ?status, "Returning payload status");
                let _ = tx.send(Ok(status));
            }
            BlockchainTreeAction::MakeNewPayloadCanonical { payload_num_hash, status, tx } => {
                let status = match self.try_make_sync_target_canonical(payload_num_hash) {
                    Ok(()) => status,
                    Err((_hash, error)) => {
                        if error.is_fatal() {
                            let response =
                                Err(BeaconOnNewPayloadError::Internal(Box::new(error.clone())));
                            let _ = tx.send(response);
                            return Err(RethError::Canonical(error));
                        } else if error.optimistic_revert_block_number().is_some() {
                            // engine already set the pipeline unwind target on
                            // `try_make_sync_target_canonical`
                            PayloadStatus::from_status(PayloadStatusEnum::Syncing)
                        } else {
                            // If we could not make the sync target block canonical,
                            // we should return the error as an invalid payload status.
                            PayloadStatus::new(
                                PayloadStatusEnum::Invalid { validation_error: error.to_string() },
                                // TODO: return a proper latest valid hash
                                // See: <https://github.com/paradigmxyz/reth/issues/7146>
                                self.forkchoice_state_tracker.last_valid_head(),
                            )
                        }
                    }
                };

                trace!(target: "consensus::engine", ?status, "Returning payload status");
                let _ = tx.send(Ok(status));
            }

            BlockchainTreeAction::InsertDownloadedPayload { block } => {
                let downloaded_num_hash = block.num_hash();
                match self.blockchain.insert_block_without_senders(
                    block,
                    BlockValidationKind::SkipStateRootValidation,
                ) {
                    Ok(status) => {
                        match status {
                            InsertPayloadOk::Inserted(BlockStatus::Valid(_)) => {
                                // block is connected to the canonical chain and is valid.
                                // if it's not connected to current canonical head, the state root
                                // has not been validated.
                                if let Err((hash, error)) =
                                    self.try_make_sync_target_canonical(downloaded_num_hash)
                                {
                                    if error.is_fatal() {
                                        error!(target: "consensus::engine", %error, "Encountered fatal error while making sync target canonical: {:?}, {:?}", error, hash);
                                    } else if !error.is_block_hash_not_found() {
                                        debug!(
                                            target: "consensus::engine",
                                            "Unexpected error while making sync target canonical: {:?}, {:?}",
                                            error,
                                            hash
                                        )
                                    }
                                }
                            }
                            InsertPayloadOk::Inserted(BlockStatus::Disconnected {
                                head,
                                missing_ancestor: missing_parent,
                            }) => {
                                // block is not connected to the canonical head, we need to download
                                // its missing branch first
                                self.on_disconnected_block(
                                    downloaded_num_hash,
                                    missing_parent,
                                    head,
                                );
                            }
                            _ => (),
                        }
                    }
                    Err(err) => {
                        warn!(target: "consensus::engine", %err, "Failed to insert downloaded block");
                        if err.kind().is_invalid_block() {
                            let (block, err) = err.split();
                            warn!(target: "consensus::engine", invalid_number=?block.number, invalid_hash=?block.hash(), %err, "Marking block as invalid");

                            self.invalid_headers.insert(block.header);
                        }
                    }
                }
            }
        };
        Ok(EngineEventOutcome::Processed)
    }
}

/// On initialization, the consensus engine will poll the message receiver and return
/// [Poll::Pending] until the first forkchoice update message is received.
///
/// As soon as the consensus engine receives the first forkchoice updated message and updates the
/// local forkchoice state, it will launch the pipeline to sync to the head hash.
/// While the pipeline is syncing, the consensus engine will keep processing messages from the
/// receiver and forwarding them to the blockchain tree.
impl<DB, BT, Client, EngineT> Future for BeaconConsensusEngine<DB, BT, Client, EngineT>
where
    DB: Database + Unpin + 'static,
    Client: HeadersClient + BodiesClient + Clone + Unpin + 'static,
    BT: BlockchainTreeEngine
        + BlockReader
        + BlockIdReader
        + CanonChainTracker
        + StageCheckpointReader
        + ChainSpecProvider
        + Unpin
        + 'static,
    EngineT: EngineTypes + Unpin + 'static,
{
    type Output = Result<(), BeaconConsensusEngineError>;

    fn poll(self: Pin<&mut Self>, cx: &mut Context<'_>) -> Poll<Self::Output> {
        let this = self.get_mut();

        // Control loop that advances the state
        'main: loop {
            // Poll a running hook with db write access (if any) and CL messages first, draining
            // both and then proceeding to polling other parts such as SyncController and hooks.
            loop {
                // Poll a running hook with db write access first, as we will not be able to process
                // any engine messages until it's finished.
                if let Poll::Ready(result) =
                    this.hooks.poll_active_db_write_hook(cx, this.current_engine_hook_context()?)?
                {
                    this.on_hook_result(result)?;
                    continue;
                }

                // Process any blockchain tree action result as set forth during engine message
                // processing.
                if let Some(action) = this.blockchain_tree_action.take() {
                    match this.on_blockchain_tree_action(action) {
                        Ok(EngineEventOutcome::Processed) => {}
                        Ok(EngineEventOutcome::ReachedMaxBlock) => return Poll::Ready(Ok(())),
                        Err(error) => {
                            error!(target: "consensus::engine", %error, "Encountered fatal error");
                            return Poll::Ready(Err(error.into()));
                        }
                    };

                    // Blockchain tree action handler might set next action to take.
                    continue;
                }

                // Process one incoming message from the CL. We don't drain the messages right away,
                // because we want to sneak a polling of running hook in between them.
                //
                // These messages can affect the state of the SyncController and they're also time
                // sensitive, hence they are polled first.
                if let Poll::Ready(Some(msg)) = this.engine_message_stream.poll_next_unpin(cx) {
                    match msg {
                        BeaconEngineMessage::ForkchoiceUpdated { state, payload_attrs, tx } => {
                            this.on_forkchoice_updated(state, payload_attrs, tx);
                        }
                        BeaconEngineMessage::NewPayload { payload, cancun_fields, tx } => {
                            this.on_new_payload(payload, cancun_fields, tx);
                        }
                        BeaconEngineMessage::TransitionConfigurationExchanged => {
                            this.blockchain.on_transition_configuration_exchanged();
                        }
                    }
                    continue;
                }

                // Both running hook with db write access and engine messages are pending,
                // proceed to other polls
                break;
            }

            // process sync events if any
            if let Poll::Ready(sync_event) = this.sync.poll(cx) {
                match this.on_sync_event(sync_event)? {
                    // Sync event was successfully processed
                    EngineEventOutcome::Processed => (),
                    // Max block has been reached, exit the engine loop
                    EngineEventOutcome::ReachedMaxBlock => return Poll::Ready(Ok(())),
                }

                // this could have taken a while, so we start the next cycle to handle any new
                // engine messages
                continue 'main;
            }

            // at this point, all engine messages and sync events are fully drained

            // Poll next hook if all conditions are met:
            // 1. Engine and sync messages are fully drained (both pending)
            // 2. Latest FCU status is not INVALID
            if !this.forkchoice_state_tracker.is_latest_invalid() {
                if let Poll::Ready(result) = this.hooks.poll_next_hook(
                    cx,
                    this.current_engine_hook_context()?,
                    this.sync.is_pipeline_active(),
                )? {
                    this.on_hook_result(result)?;

                    // ensure we're polling until pending while also checking for new engine
                    // messages before polling the next hook
                    continue 'main;
                }
            }

            // incoming engine messages and sync events are drained, so we can yield back
            // control
            return Poll::Pending;
        }
    }
}

enum BlockchainTreeAction<EngineT: EngineTypes> {
    MakeForkchoiceHeadCanonical {
        state: ForkchoiceState,
        attrs: Option<EngineT::PayloadAttributes>,
        tx: oneshot::Sender<RethResult<OnForkChoiceUpdated>>,
    },
    InsertNewPayload {
        block: SealedBlock,
        tx: oneshot::Sender<Result<PayloadStatus, BeaconOnNewPayloadError>>,
    },
    MakeNewPayloadCanonical {
        payload_num_hash: BlockNumHash,
        status: PayloadStatus,
        tx: oneshot::Sender<Result<PayloadStatus, BeaconOnNewPayloadError>>,
    },
    /// Action to insert a new block that we successfully downloaded from the network.
    /// There are several outcomes for inserting a downloaded block into the tree:
    ///
    /// ## [BlockStatus::Valid]
    ///
    /// The block is connected to the current canonical chain and is valid.
    /// If the block is an ancestor of the current forkchoice head, then we can try again to
    /// make the chain canonical.
    ///
    /// ## [BlockStatus::Disconnected]
    ///
    /// The block is not connected to the canonical chain, and we need to download the
    /// missing parent first.
    ///
    /// ## Insert Error
    ///
    /// If the insertion into the tree failed, then the block was well-formed (valid hash),
    /// but its chain is invalid, which means the FCU that triggered the
    /// download is invalid. Here we can stop because there's nothing to do here
    /// and the engine needs to wait for another FCU.
    InsertDownloadedPayload { block: SealedBlock },
}

/// Represents outcomes of processing an engine event
#[derive(Debug)]
enum EngineEventOutcome {
    /// Engine event was processed successfully, engine should continue.
    Processed,
    /// Engine event was processed successfully and reached max block.
    ReachedMaxBlock,
}

#[cfg(test)]
mod tests {
    use super::*;
    use crate::{
        test_utils::{spawn_consensus_engine, TestConsensusEngineBuilder},
        BeaconForkChoiceUpdateError,
    };
    use assert_matches::assert_matches;
    use reth_primitives::{stage::StageCheckpoint, ChainSpecBuilder, MAINNET};
    use reth_provider::{BlockWriter, ProviderFactory};
    use reth_rpc_types::engine::{ForkchoiceState, ForkchoiceUpdated, PayloadStatus};
    use reth_rpc_types_compat::engine::payload::block_to_payload_v1;
    use reth_stages::{ExecOutput, PipelineError, StageError};
    use reth_testing_utils::generators::{self, Rng};
    use std::{collections::VecDeque, sync::Arc};
    use tokio::sync::oneshot::error::TryRecvError;

    // Pipeline error is propagated.
    #[tokio::test]
    async fn pipeline_error_is_propagated() {
        let mut rng = generators::rng();
        let chain_spec = Arc::new(
            ChainSpecBuilder::default()
                .chain(MAINNET.chain)
                .genesis(MAINNET.genesis.clone())
                .paris_activated()
                .build(),
        );

        let (consensus_engine, env) = TestConsensusEngineBuilder::new(chain_spec.clone())
            .with_pipeline_exec_outputs(VecDeque::from([Err(StageError::ChannelClosed)]))
            .disable_blockchain_tree_sync()
            .with_max_block(1)
            .build();

        let res = spawn_consensus_engine(consensus_engine);

        let _ = env
            .send_forkchoice_updated(ForkchoiceState {
                head_block_hash: rng.gen(),
                ..Default::default()
            })
            .await;
        assert_matches!(
            res.await,
            Ok(Err(BeaconConsensusEngineError::Pipeline(n))) if matches!(*n.as_ref(),PipelineError::Stage(StageError::ChannelClosed))
        );
    }

    // Test that the consensus engine is idle until first forkchoice updated is received.
    #[tokio::test]
    async fn is_idle_until_forkchoice_is_set() {
        let mut rng = generators::rng();
        let chain_spec = Arc::new(
            ChainSpecBuilder::default()
                .chain(MAINNET.chain)
                .genesis(MAINNET.genesis.clone())
                .paris_activated()
                .build(),
        );

        let (consensus_engine, env) = TestConsensusEngineBuilder::new(chain_spec.clone())
            .with_pipeline_exec_outputs(VecDeque::from([Err(StageError::ChannelClosed)]))
            .disable_blockchain_tree_sync()
            .with_max_block(1)
            .build();

        let mut rx = spawn_consensus_engine(consensus_engine);

        // consensus engine is idle
        tokio::time::sleep(Duration::from_millis(100)).await;
        assert_matches!(rx.try_recv(), Err(TryRecvError::Empty));

        // consensus engine is still idle because no FCUs were received
        let _ = env.send_new_payload(block_to_payload_v1(SealedBlock::default()), None).await;

        assert_matches!(rx.try_recv(), Err(TryRecvError::Empty));

        // consensus engine is still idle because pruning is running
        let _ = env
            .send_forkchoice_updated(ForkchoiceState {
                head_block_hash: rng.gen(),
                ..Default::default()
            })
            .await;
        assert_matches!(rx.try_recv(), Err(TryRecvError::Empty));

        // consensus engine receives a forkchoice state and triggers the pipeline when pruning is
        // finished
        loop {
            match rx.try_recv() {
                Ok(result) => {
                    assert_matches!(
                        result,
                        Err(BeaconConsensusEngineError::Pipeline(n)) if matches!(*n.as_ref(), PipelineError::Stage(StageError::ChannelClosed))
                    );
                    break;
                }
                Err(TryRecvError::Empty) => {
                    let _ = env
                        .send_forkchoice_updated(ForkchoiceState {
                            head_block_hash: rng.gen(),
                            ..Default::default()
                        })
                        .await;
                }
                Err(err) => panic!("receive error: {err}"),
            }
        }
    }

    // Test that the consensus engine runs the pipeline again if the tree cannot be restored.
    // The consensus engine will propagate the second result (error) only if it runs the pipeline
    // for the second time.
    #[tokio::test]
    async fn runs_pipeline_again_if_tree_not_restored() {
        let mut rng = generators::rng();
        let chain_spec = Arc::new(
            ChainSpecBuilder::default()
                .chain(MAINNET.chain)
                .genesis(MAINNET.genesis.clone())
                .paris_activated()
                .build(),
        );

        let (consensus_engine, env) = TestConsensusEngineBuilder::new(chain_spec.clone())
            .with_pipeline_exec_outputs(VecDeque::from([
                Ok(ExecOutput { checkpoint: StageCheckpoint::new(1), done: true }),
                Err(StageError::ChannelClosed),
            ]))
            .disable_blockchain_tree_sync()
            .with_max_block(2)
            .build();

        let rx = spawn_consensus_engine(consensus_engine);

        let _ = env
            .send_forkchoice_updated(ForkchoiceState {
                head_block_hash: rng.gen(),
                finalized_block_hash: rng.gen(),
                ..Default::default()
            })
            .await;

        assert_matches!(
            rx.await,
            Ok(Err(BeaconConsensusEngineError::Pipeline(n)))  if matches!(*n.as_ref(),PipelineError::Stage(StageError::ChannelClosed))
        );
    }

    #[tokio::test]
    async fn terminates_upon_reaching_max_block() {
        let mut rng = generators::rng();
        let max_block = 1000;
        let chain_spec = Arc::new(
            ChainSpecBuilder::default()
                .chain(MAINNET.chain)
                .genesis(MAINNET.genesis.clone())
                .paris_activated()
                .build(),
        );

        let (consensus_engine, env) = TestConsensusEngineBuilder::new(chain_spec.clone())
            .with_pipeline_exec_outputs(VecDeque::from([Ok(ExecOutput {
                checkpoint: StageCheckpoint::new(max_block),
                done: true,
            })]))
            .with_max_block(max_block)
            .disable_blockchain_tree_sync()
            .build();

        let rx = spawn_consensus_engine(consensus_engine);

        let _ = env
            .send_forkchoice_updated(ForkchoiceState {
                head_block_hash: rng.gen(),
                ..Default::default()
            })
            .await;
        assert_matches!(rx.await, Ok(Ok(())));
    }

    fn insert_blocks<'a, DB: Database>(
        provider_factory: ProviderFactory<DB>,
        mut blocks: impl Iterator<Item = &'a SealedBlock>,
    ) {
        let provider = provider_factory.provider_rw().unwrap();
        blocks
            .try_for_each(|b| {
                provider
                    .insert_block(
                        b.clone().try_seal_with_senders().expect("invalid tx signature in block"),
                        None,
                    )
                    .map(|_| ())
            })
            .expect("failed to insert");
        provider.commit().unwrap();
    }

    mod fork_choice_updated {
        use super::*;
        use reth_db::{tables, test_utils::create_test_static_files_dir, transaction::DbTxMut};
        use reth_primitives::U256;
        use reth_rpc_types::engine::ForkchoiceUpdateError;
        use reth_testing_utils::generators::random_block;

        #[tokio::test]
        async fn empty_head() {
            let chain_spec = Arc::new(
                ChainSpecBuilder::default()
                    .chain(MAINNET.chain)
                    .genesis(MAINNET.genesis.clone())
                    .paris_activated()
                    .build(),
            );

            let (consensus_engine, env) = TestConsensusEngineBuilder::new(chain_spec.clone())
                .with_pipeline_exec_outputs(VecDeque::from([Ok(ExecOutput {
                    checkpoint: StageCheckpoint::new(0),
                    done: true,
                })]))
                .build();

            let mut engine_rx = spawn_consensus_engine(consensus_engine);

            let res = env.send_forkchoice_updated(ForkchoiceState::default()).await;
            assert_matches!(
                res,
                Err(BeaconForkChoiceUpdateError::ForkchoiceUpdateError(
                    ForkchoiceUpdateError::InvalidState
                ))
            );

            assert_matches!(engine_rx.try_recv(), Err(TryRecvError::Empty));
        }

        #[tokio::test]
        async fn valid_forkchoice() {
            let mut rng = generators::rng();
            let chain_spec = Arc::new(
                ChainSpecBuilder::default()
                    .chain(MAINNET.chain)
                    .genesis(MAINNET.genesis.clone())
                    .paris_activated()
                    .build(),
            );

            let (consensus_engine, env) = TestConsensusEngineBuilder::new(chain_spec.clone())
                .with_pipeline_exec_outputs(VecDeque::from([Ok(ExecOutput {
                    checkpoint: StageCheckpoint::new(0),
                    done: true,
                })]))
                .build();

            let genesis = random_block(&mut rng, 0, None, None, Some(0));
            let block1 = random_block(&mut rng, 1, Some(genesis.hash()), None, Some(0));
            let (_static_dir, static_dir_path) = create_test_static_files_dir();

            insert_blocks(
                ProviderFactory::new(env.db.as_ref(), chain_spec.clone(), static_dir_path)
                    .expect("create provider factory with static_files"),
                [&genesis, &block1].into_iter(),
            );
            env.db
                .update(|tx| {
                    tx.put::<tables::StageCheckpoints>(
                        StageId::Finish.to_string(),
                        StageCheckpoint::new(block1.number),
                    )
                })
                .unwrap()
                .unwrap();

            let mut engine_rx = spawn_consensus_engine(consensus_engine);

            let forkchoice = ForkchoiceState {
                head_block_hash: block1.hash(),
                finalized_block_hash: block1.hash(),
                ..Default::default()
            };

            let result = env.send_forkchoice_updated(forkchoice).await.unwrap();
            let expected_result = ForkchoiceUpdated::new(PayloadStatus::new(
                PayloadStatusEnum::Valid,
                Some(block1.hash()),
            ));
            assert_eq!(result, expected_result);
            assert_matches!(engine_rx.try_recv(), Err(TryRecvError::Empty));
        }

        #[tokio::test]
        async fn unknown_head_hash() {
            let mut rng = generators::rng();

            let chain_spec = Arc::new(
                ChainSpecBuilder::default()
                    .chain(MAINNET.chain)
                    .genesis(MAINNET.genesis.clone())
                    .paris_activated()
                    .build(),
            );

            let (consensus_engine, env) = TestConsensusEngineBuilder::new(chain_spec.clone())
                .with_pipeline_exec_outputs(VecDeque::from([
                    Ok(ExecOutput { checkpoint: StageCheckpoint::new(0), done: true }),
                    Ok(ExecOutput { checkpoint: StageCheckpoint::new(0), done: true }),
                ]))
                .disable_blockchain_tree_sync()
                .build();

            let genesis = random_block(&mut rng, 0, None, None, Some(0));
            let block1 = random_block(&mut rng, 1, Some(genesis.hash()), None, Some(0));

            let (_static_dir, static_dir_path) = create_test_static_files_dir();

            insert_blocks(
                ProviderFactory::new(env.db.as_ref(), chain_spec.clone(), static_dir_path)
                    .expect("create provider factory with static_files"),
                [&genesis, &block1].into_iter(),
            );

            let mut engine_rx = spawn_consensus_engine(consensus_engine);

            let next_head = random_block(&mut rng, 2, Some(block1.hash()), None, Some(0));
            let next_forkchoice_state = ForkchoiceState {
                head_block_hash: next_head.hash(),
                finalized_block_hash: block1.hash(),
                ..Default::default()
            };

            // if we `await` in the assert, the forkchoice will poll after we've inserted the block,
            // and it will return VALID instead of SYNCING
            let invalid_rx = env.send_forkchoice_updated(next_forkchoice_state).await;
            let (_static_dir, static_dir_path) = create_test_static_files_dir();

            // Insert next head immediately after sending forkchoice update
            insert_blocks(
                ProviderFactory::new(env.db.as_ref(), chain_spec.clone(), static_dir_path)
                    .expect("create provider factory with static_files"),
                [&next_head].into_iter(),
            );

            let expected_result = ForkchoiceUpdated::from_status(PayloadStatusEnum::Syncing);
            assert_matches!(invalid_rx, Ok(result) => assert_eq!(result, expected_result));

            let result = env.send_forkchoice_retry_on_syncing(next_forkchoice_state).await.unwrap();
            let expected_result = ForkchoiceUpdated::from_status(PayloadStatusEnum::Valid)
                .with_latest_valid_hash(next_head.hash());
            assert_eq!(result, expected_result);

            assert_matches!(engine_rx.try_recv(), Err(TryRecvError::Empty));
        }

        #[tokio::test]
        async fn unknown_finalized_hash() {
            let mut rng = generators::rng();
            let chain_spec = Arc::new(
                ChainSpecBuilder::default()
                    .chain(MAINNET.chain)
                    .genesis(MAINNET.genesis.clone())
                    .paris_activated()
                    .build(),
            );

            let (consensus_engine, env) = TestConsensusEngineBuilder::new(chain_spec.clone())
                .with_pipeline_exec_outputs(VecDeque::from([Ok(ExecOutput {
                    checkpoint: StageCheckpoint::new(0),
                    done: true,
                })]))
                .disable_blockchain_tree_sync()
                .build();

            let genesis = random_block(&mut rng, 0, None, None, Some(0));
            let block1 = random_block(&mut rng, 1, Some(genesis.hash()), None, Some(0));

            let (_static_dir, static_dir_path) = create_test_static_files_dir();

            insert_blocks(
                ProviderFactory::new(env.db.as_ref(), chain_spec.clone(), static_dir_path)
                    .expect("create provider factory with static_files"),
                [&genesis, &block1].into_iter(),
            );

            let engine = spawn_consensus_engine(consensus_engine);

            let res = env
                .send_forkchoice_updated(ForkchoiceState {
                    head_block_hash: rng.gen(),
                    finalized_block_hash: block1.hash(),
                    ..Default::default()
                })
                .await;
            let expected_result = ForkchoiceUpdated::from_status(PayloadStatusEnum::Syncing);
            assert_matches!(res, Ok(result) => assert_eq!(result, expected_result));
            drop(engine);
        }

        #[tokio::test]
        async fn forkchoice_updated_pre_merge() {
            let mut rng = generators::rng();
            let chain_spec = Arc::new(
                ChainSpecBuilder::default()
                    .chain(MAINNET.chain)
                    .genesis(MAINNET.genesis.clone())
                    .london_activated()
                    .paris_at_ttd(U256::from(3))
                    .build(),
            );

            let (consensus_engine, env) = TestConsensusEngineBuilder::new(chain_spec.clone())
                .with_pipeline_exec_outputs(VecDeque::from([
                    Ok(ExecOutput { checkpoint: StageCheckpoint::new(0), done: true }),
                    Ok(ExecOutput { checkpoint: StageCheckpoint::new(0), done: true }),
                ]))
                .build();

            let genesis = random_block(&mut rng, 0, None, None, Some(0));
            let mut block1 = random_block(&mut rng, 1, Some(genesis.hash()), None, Some(0));
            block1.header.set_difficulty(U256::from(1));

            // a second pre-merge block
            let mut block2 = random_block(&mut rng, 1, Some(genesis.hash()), None, Some(0));
            block2.header.set_difficulty(U256::from(1));

            // a transition block
            let mut block3 = random_block(&mut rng, 1, Some(genesis.hash()), None, Some(0));
            block3.header.set_difficulty(U256::from(1));

            let (_static_dir, static_dir_path) = create_test_static_files_dir();
            insert_blocks(
                ProviderFactory::new(env.db.as_ref(), chain_spec.clone(), static_dir_path)
                    .expect("create provider factory with static_files"),
                [&genesis, &block1, &block2, &block3].into_iter(),
            );

            let _engine = spawn_consensus_engine(consensus_engine);

            let res = env
                .send_forkchoice_updated(ForkchoiceState {
                    head_block_hash: block1.hash(),
                    finalized_block_hash: block1.hash(),
                    ..Default::default()
                })
                .await;

            assert_matches!(res, Ok(result) => {
                let ForkchoiceUpdated { payload_status, .. } = result;
                assert_matches!(payload_status.status, PayloadStatusEnum::Invalid { .. });
                assert_eq!(payload_status.latest_valid_hash, Some(B256::ZERO));
            });
        }

        #[tokio::test]
        async fn forkchoice_updated_invalid_pow() {
            let mut rng = generators::rng();
            let chain_spec = Arc::new(
                ChainSpecBuilder::default()
                    .chain(MAINNET.chain)
                    .genesis(MAINNET.genesis.clone())
                    .london_activated()
                    .build(),
            );

            let (consensus_engine, env) = TestConsensusEngineBuilder::new(chain_spec.clone())
                .with_pipeline_exec_outputs(VecDeque::from([
                    Ok(ExecOutput { checkpoint: StageCheckpoint::new(0), done: true }),
                    Ok(ExecOutput { checkpoint: StageCheckpoint::new(0), done: true }),
                ]))
                .build();

            let genesis = random_block(&mut rng, 0, None, None, Some(0));
            let block1 = random_block(&mut rng, 1, Some(genesis.hash()), None, Some(0));

            let (_temp_dir, temp_dir_path) = create_test_static_files_dir();

            insert_blocks(
                ProviderFactory::new(env.db.as_ref(), chain_spec.clone(), temp_dir_path)
                    .expect("create provider factory with static_files"),
                [&genesis, &block1].into_iter(),
            );

            let _engine = spawn_consensus_engine(consensus_engine);

            let res = env
                .send_forkchoice_updated(ForkchoiceState {
                    head_block_hash: block1.hash(),
                    finalized_block_hash: block1.hash(),
                    ..Default::default()
                })
                .await;
            let expected_result = ForkchoiceUpdated::from_status(PayloadStatusEnum::Invalid {
                validation_error: BlockValidationError::BlockPreMerge { hash: block1.hash() }
                    .to_string(),
            })
            .with_latest_valid_hash(B256::ZERO);
            assert_matches!(res, Ok(result) => assert_eq!(result, expected_result));
        }
    }

    mod new_payload {
        use super::*;
        use reth_db::test_utils::create_test_static_files_dir;
        use reth_primitives::{genesis::Genesis, Hardfork, U256};
        use reth_provider::test_utils::blocks::BlockchainTestData;
        use reth_testing_utils::{generators::random_block, GenesisAllocator};

        #[tokio::test]
        async fn new_payload_before_forkchoice() {
            let mut rng = generators::rng();
            let chain_spec = Arc::new(
                ChainSpecBuilder::default()
                    .chain(MAINNET.chain)
                    .genesis(MAINNET.genesis.clone())
                    .paris_activated()
                    .build(),
            );

            let (consensus_engine, env) = TestConsensusEngineBuilder::new(chain_spec.clone())
                .with_pipeline_exec_outputs(VecDeque::from([Ok(ExecOutput {
                    checkpoint: StageCheckpoint::new(0),
                    done: true,
                })]))
                .build();

            let mut engine_rx = spawn_consensus_engine(consensus_engine);

            // Send new payload
            let res = env
                .send_new_payload(
                    block_to_payload_v1(random_block(&mut rng, 0, None, None, Some(0))),
                    None,
                )
                .await;

            // Invalid, because this is a genesis block
            assert_matches!(res, Ok(result) => assert_matches!(result.status, PayloadStatusEnum::Invalid { .. }));

            // Send new payload
            let res = env
                .send_new_payload(
                    block_to_payload_v1(random_block(&mut rng, 1, None, None, Some(0))),
                    None,
                )
                .await;

            let expected_result = PayloadStatus::from_status(PayloadStatusEnum::Syncing);
            assert_matches!(res, Ok(result) => assert_eq!(result, expected_result));

            assert_matches!(engine_rx.try_recv(), Err(TryRecvError::Empty));
        }

        #[tokio::test]
        async fn payload_known() {
            let mut rng = generators::rng();
            let chain_spec = Arc::new(
                ChainSpecBuilder::default()
                    .chain(MAINNET.chain)
                    .genesis(MAINNET.genesis.clone())
                    .paris_activated()
                    .build(),
            );

            let (consensus_engine, env) = TestConsensusEngineBuilder::new(chain_spec.clone())
                .with_pipeline_exec_outputs(VecDeque::from([Ok(ExecOutput {
                    checkpoint: StageCheckpoint::new(0),
                    done: true,
                })]))
                .build();

            let genesis = random_block(&mut rng, 0, None, None, Some(0));
            let block1 = random_block(&mut rng, 1, Some(genesis.hash()), None, Some(0));
            let block2 = random_block(&mut rng, 2, Some(block1.hash()), None, Some(0));

            let (_static_dir, static_dir_path) = create_test_static_files_dir();
            insert_blocks(
                ProviderFactory::new(env.db.as_ref(), chain_spec.clone(), static_dir_path)
                    .expect("create provider factory with static_files"),
                [&genesis, &block1, &block2].into_iter(),
            );

            let mut engine_rx = spawn_consensus_engine(consensus_engine);

            // Send forkchoice
            let res = env
                .send_forkchoice_updated(ForkchoiceState {
                    head_block_hash: block1.hash(),
                    finalized_block_hash: block1.hash(),
                    ..Default::default()
                })
                .await;
            let expected_result = PayloadStatus::from_status(PayloadStatusEnum::Valid)
                .with_latest_valid_hash(block1.hash());
            assert_matches!(res, Ok(ForkchoiceUpdated { payload_status, .. }) => assert_eq!(payload_status, expected_result));

            // Send new payload
            let result = env
                .send_new_payload_retry_on_syncing(block_to_payload_v1(block2.clone()), None)
                .await
                .unwrap();

            let expected_result = PayloadStatus::from_status(PayloadStatusEnum::Valid)
                .with_latest_valid_hash(block2.hash());
            assert_eq!(result, expected_result);
            assert_matches!(engine_rx.try_recv(), Err(TryRecvError::Empty));
        }

        #[tokio::test]
        async fn simple_validate_block() {
            let mut rng = generators::rng();
            let amount = U256::from(1000000000000000000u64);
            let mut allocator = GenesisAllocator::default().with_rng(&mut rng);
            for _ in 0..16 {
                // add 16 new accounts
                allocator.new_funded_account(amount);
            }

            let alloc = allocator.build();

            let genesis = Genesis::default().extend_accounts(alloc);

            let chain_spec = Arc::new(
                ChainSpecBuilder::default()
                    .chain(MAINNET.chain)
                    .genesis(genesis)
                    .shanghai_activated()
                    .build(),
            );

            let (consensus_engine, env) = TestConsensusEngineBuilder::new(chain_spec.clone())
                .with_real_pipeline()
                .with_real_executor()
                .with_real_consensus()
                .build();

            let genesis =
                SealedBlock { header: chain_spec.sealed_genesis_header(), ..Default::default() };
            let block1 = random_block(&mut rng, 1, Some(chain_spec.genesis_hash()), None, Some(0));

            // TODO: add transactions that transfer from the alloc accounts, generating the new
            // block tx and state root

            let (_static_dir, static_dir_path) = create_test_static_files_dir();

            insert_blocks(
                ProviderFactory::new(env.db.as_ref(), chain_spec.clone(), static_dir_path)
                    .expect("create provider factory with static_files"),
                [&genesis, &block1].into_iter(),
            );

            let mut engine_rx = spawn_consensus_engine(consensus_engine);

            // Send forkchoice
            let res = env
                .send_forkchoice_updated(ForkchoiceState {
                    head_block_hash: block1.hash(),
                    finalized_block_hash: block1.hash(),
                    ..Default::default()
                })
                .await;
            let expected_result = PayloadStatus::from_status(PayloadStatusEnum::Valid)
                .with_latest_valid_hash(block1.hash());
            assert_matches!(res, Ok(ForkchoiceUpdated { payload_status, .. }) => assert_eq!(payload_status, expected_result));
            assert_matches!(engine_rx.try_recv(), Err(TryRecvError::Empty));
        }

        #[tokio::test]
        async fn payload_parent_unknown() {
            let mut rng = generators::rng();
            let chain_spec = Arc::new(
                ChainSpecBuilder::default()
                    .chain(MAINNET.chain)
                    .genesis(MAINNET.genesis.clone())
                    .paris_activated()
                    .build(),
            );

            let (consensus_engine, env) = TestConsensusEngineBuilder::new(chain_spec.clone())
                .with_pipeline_exec_outputs(VecDeque::from([Ok(ExecOutput {
                    checkpoint: StageCheckpoint::new(0),
                    done: true,
                })]))
                .build();

            let genesis = random_block(&mut rng, 0, None, None, Some(0));

            let (_static_dir, static_dir_path) = create_test_static_files_dir();

            insert_blocks(
                ProviderFactory::new(env.db.as_ref(), chain_spec.clone(), static_dir_path)
                    .expect("create provider factory with static_files"),
                [&genesis].into_iter(),
            );

            let mut engine_rx = spawn_consensus_engine(consensus_engine);

            // Send forkchoice
            let res = env
                .send_forkchoice_updated(ForkchoiceState {
                    head_block_hash: genesis.hash(),
                    finalized_block_hash: genesis.hash(),
                    ..Default::default()
                })
                .await;
            let expected_result = PayloadStatus::from_status(PayloadStatusEnum::Valid)
                .with_latest_valid_hash(genesis.hash());
            assert_matches!(res, Ok(ForkchoiceUpdated { payload_status, .. }) => assert_eq!(payload_status, expected_result));

            // Send new payload
            let parent = rng.gen();
            let block = random_block(&mut rng, 2, Some(parent), None, Some(0));
            let res = env.send_new_payload(block_to_payload_v1(block), None).await;
            let expected_result = PayloadStatus::from_status(PayloadStatusEnum::Syncing);
            assert_matches!(res, Ok(result) => assert_eq!(result, expected_result));

            assert_matches!(engine_rx.try_recv(), Err(TryRecvError::Empty));
        }

        #[tokio::test]
        async fn payload_pre_merge() {
            let data = BlockchainTestData::default();
            let mut block1 = data.blocks[0].0.block.clone();
            block1
                .header
                .set_difficulty(MAINNET.fork(Hardfork::Paris).ttd().unwrap() - U256::from(1));
            block1 = block1.unseal().seal_slow();
            let (block2, exec_result2) = data.blocks[1].clone();
            let mut block2 = block2.unseal().block;
            block2.withdrawals = None;
            block2.header.parent_hash = block1.hash();
            block2.header.base_fee_per_gas = Some(100);
            block2.header.difficulty = U256::ZERO;
            let block2 = block2.clone().seal_slow();

            let chain_spec = Arc::new(
                ChainSpecBuilder::default()
                    .chain(MAINNET.chain)
                    .genesis(MAINNET.genesis.clone())
                    .london_activated()
                    .build(),
            );

            let (consensus_engine, env) = TestConsensusEngineBuilder::new(chain_spec.clone())
                .with_pipeline_exec_outputs(VecDeque::from([Ok(ExecOutput {
                    checkpoint: StageCheckpoint::new(0),
                    done: true,
                })]))
                .with_executor_results(Vec::from([exec_result2]))
                .build();

            let (_static_dir, static_dir_path) = create_test_static_files_dir();

            insert_blocks(
                ProviderFactory::new(env.db.as_ref(), chain_spec.clone(), static_dir_path)
                    .expect("create provider factory with static_files"),
                [&data.genesis, &block1].into_iter(),
            );

            let mut engine_rx = spawn_consensus_engine(consensus_engine);

            // Send forkchoice
            let res = env
                .send_forkchoice_updated(ForkchoiceState {
                    head_block_hash: block1.hash(),
                    finalized_block_hash: block1.hash(),
                    ..Default::default()
                })
                .await;

            let expected_result = PayloadStatus::from_status(PayloadStatusEnum::Invalid {
                validation_error: BlockValidationError::BlockPreMerge { hash: block1.hash() }
                    .to_string(),
            })
            .with_latest_valid_hash(B256::ZERO);
            assert_matches!(res, Ok(ForkchoiceUpdated { payload_status, .. }) => assert_eq!(payload_status, expected_result));

            // Send new payload
            let result = env
                .send_new_payload_retry_on_syncing(block_to_payload_v1(block2.clone()), None)
                .await
                .unwrap();

            let expected_result = PayloadStatus::from_status(PayloadStatusEnum::Invalid {
                validation_error: BlockValidationError::BlockPreMerge { hash: block2.hash() }
                    .to_string(),
            })
            .with_latest_valid_hash(B256::ZERO);
            assert_eq!(result, expected_result);

            assert_matches!(engine_rx.try_recv(), Err(TryRecvError::Empty));
        }
    }
}<|MERGE_RESOLUTION|>--- conflicted
+++ resolved
@@ -342,21 +342,21 @@
         state: ForkchoiceState,
     ) -> Option<OnForkChoiceUpdated> {
         if state.head_block_hash.is_zero() {
-            return Some(OnForkChoiceUpdated::invalid_state());
+            return Some(OnForkChoiceUpdated::invalid_state())
         }
 
         // check if the new head hash is connected to any ancestor that we previously marked as
         // invalid
         let lowest_buffered_ancestor_fcu = self.lowest_buffered_ancestor_or(state.head_block_hash);
         if let Some(status) = self.check_invalid_ancestor(lowest_buffered_ancestor_fcu) {
-            return Some(OnForkChoiceUpdated::with_invalid(status));
+            return Some(OnForkChoiceUpdated::with_invalid(status))
         }
 
         if self.sync.is_pipeline_active() {
             // We can only process new forkchoice updates if the pipeline is idle, since it requires
             // exclusive access to the database
             trace!(target: "consensus::engine", "Pipeline is syncing, skipping forkchoice update");
-            return Some(OnForkChoiceUpdated::syncing());
+            return Some(OnForkChoiceUpdated::syncing())
         }
 
         if let Some(hook) = self.hooks.active_db_write_hook() {
@@ -371,7 +371,7 @@
                 "Hook is in progress, skipping forkchoice update. \
                 This may affect the performance of your node as a validator."
             );
-            return Some(OnForkChoiceUpdated::syncing());
+            return Some(OnForkChoiceUpdated::syncing())
         }
 
         None
@@ -460,7 +460,7 @@
                 current_head_num=?head.number,
                 "[Optimism] Allowing beacon reorg to old head"
             );
-            return true;
+            return true
         }
 
         // 2. Client software MAY skip an update of the forkchoice state and MUST NOT begin a
@@ -582,7 +582,7 @@
                     inconsistent_stage_checkpoint = stage_checkpoint,
                     "Pipeline sync progress is inconsistent"
                 );
-                return Ok(self.blockchain.block_hash(first_stage_checkpoint)?);
+                return Ok(self.blockchain.block_hash(first_stage_checkpoint)?)
             }
         }
 
@@ -660,7 +660,7 @@
                         if !state.finalized_block_hash.is_zero() {
                             // we don't have the block yet and the distance exceeds the allowed
                             // threshold
-                            return Some(state.finalized_block_hash);
+                            return Some(state.finalized_block_hash)
                         }
 
                         // OPTIMISTIC SYNCING
@@ -676,7 +676,7 @@
                         // However, optimism chains will do this. The risk of a reorg is however
                         // low.
                         debug!(target: "consensus::engine", hash=?state.head_block_hash, "Setting head hash as an optimistic pipeline target.");
-                        return Some(state.head_block_hash);
+                        return Some(state.head_block_hash)
                     }
                     Ok(Some(_)) => {
                         // we're fully synced to the finalized block
@@ -717,7 +717,7 @@
     ) -> Option<B256> {
         // check pre merge block error
         if insert_err.map(|err| err.is_block_pre_merge()).unwrap_or_default() {
-            return Some(B256::ZERO);
+            return Some(B256::ZERO)
         }
 
         // Check if parent exists in side chain or in canonical chain.
@@ -743,7 +743,7 @@
                         Ok(Some(_))
                     )
                 {
-                    return Some(current_hash);
+                    return Some(current_hash)
                 }
             }
             None
@@ -845,7 +845,7 @@
         if !state.finalized_block_hash.is_zero() &&
             !self.blockchain.is_canonical(state.finalized_block_hash)?
         {
-            return Ok(Some(OnForkChoiceUpdated::invalid_state()));
+            return Ok(Some(OnForkChoiceUpdated::invalid_state()))
         }
 
         // Finalized block is consistent, so update it in the canon chain tracker.
@@ -859,7 +859,7 @@
         if !state.safe_block_hash.is_zero() &&
             !self.blockchain.is_canonical(state.safe_block_hash)?
         {
-            return Ok(Some(OnForkChoiceUpdated::invalid_state()));
+            return Ok(Some(OnForkChoiceUpdated::invalid_state()))
         }
 
         // Safe block is consistent, so update it in the canon chain tracker.
@@ -920,7 +920,7 @@
         if !safe_block_hash.is_zero() {
             if self.blockchain.safe_block_hash()? == Some(safe_block_hash) {
                 // nothing to update
-                return Ok(());
+                return Ok(())
             }
 
             let safe = self
@@ -940,7 +940,7 @@
         if !finalized_block_hash.is_zero() {
             if self.blockchain.finalized_block_hash()? == Some(finalized_block_hash) {
                 // nothing to update
-                return Ok(());
+                return Ok(())
             }
 
             let finalized = self
@@ -972,7 +972,7 @@
         if let Some(invalid_ancestor) = self.check_invalid_ancestor(state.head_block_hash) {
             warn!(target: "consensus::engine", %error, ?state, ?invalid_ancestor, head=?state.head_block_hash, "Failed to canonicalize the head hash, head is also considered invalid");
             debug!(target: "consensus::engine", head=?state.head_block_hash, current_error=%error, "Head was previously marked as invalid");
-            return invalid_ancestor;
+            return invalid_ancestor
         }
 
         match &error {
@@ -981,7 +981,7 @@
                 return PayloadStatus::from_status(PayloadStatusEnum::Invalid {
                     validation_error: error.to_string(),
                 })
-                .with_latest_valid_hash(B256::ZERO);
+                .with_latest_valid_hash(B256::ZERO)
             }
             CanonicalError::BlockchainTree(BlockchainTreeError::BlockHashNotFoundInChain {
                 ..
@@ -992,7 +992,7 @@
             }
             CanonicalError::OptimisticTargetRevert(block_number) => {
                 self.sync.set_pipeline_sync_target(PipelineTarget::Unwind(*block_number));
-                return PayloadStatus::from_status(PayloadStatusEnum::Syncing);
+                return PayloadStatus::from_status(PayloadStatusEnum::Syncing)
             }
             _ => {
                 warn!(target: "consensus::engine", %error, ?state, "Failed to canonicalize the head hash");
@@ -1074,7 +1074,7 @@
             Ok(block) => block,
             Err(status) => {
                 let _ = tx.send(Ok(status));
-                return;
+                return
             }
         };
 
@@ -1088,7 +1088,7 @@
             self.check_invalid_ancestor_with_head(lowest_buffered_ancestor, block.hash())
         {
             let _ = tx.send(Ok(status));
-            return;
+            return
         }
 
         let previous_action = self
@@ -1167,7 +1167,7 @@
         //    begin a payload build process. In such an event, the forkchoiceState update MUST NOT
         //    be rolled back.
         if attrs.timestamp() <= head.timestamp {
-            return OnForkChoiceUpdated::invalid_payload_attributes();
+            return OnForkChoiceUpdated::invalid_payload_attributes()
         }
 
         // 8. Client software MUST begin a payload build process building on top of
@@ -1261,7 +1261,7 @@
                 if let Some(status) =
                     self.check_invalid_ancestor_with_head(block.parent_hash, block.hash())
                 {
-                    return Ok(status);
+                    return Ok(status)
                 }
 
                 // not known to be invalid, but we don't know anything else
@@ -1271,87 +1271,6 @@
         Ok(PayloadStatus::new(status, latest_valid_hash))
     }
 
-<<<<<<< HEAD
-    /// Invoked if we successfully downloaded a new block from the network.
-    ///
-    /// This will attempt to insert the block into the tree.
-    ///
-    /// There are several scenarios:
-    ///
-    /// ## [BlockStatus::Valid]
-    ///
-    /// The block is connected to the current canonical chain and is valid.
-    /// If the block is an ancestor of the current forkchoice head, then we can try again to make
-    /// the chain canonical.
-    ///
-    /// ## [BlockStatus::Disconnected]
-    ///
-    /// The block is not connected to the canonical chain, and we need to download the missing
-    /// parent first.
-    ///
-    /// ## Insert Error
-    ///
-    /// If the insertion into the tree failed, then the block was well-formed (valid hash), but its
-    /// chain is invalid, which means the FCU that triggered the download is invalid. Here we can
-    /// stop because there's nothing to do here and the engine needs to wait for another FCU.
-    fn on_downloaded_block(&mut self, block: SealedBlock) {
-        let downloaded_num_hash = block.num_hash();
-        trace!(target: "consensus::engine", hash=?block.hash(), number=%block.number, "Downloaded full block");
-        // check if the block's parent is already marked as invalid
-        if self.check_invalid_ancestor_with_head(block.parent_hash, block.hash()).is_some() {
-            // can skip this invalid block
-            return;
-        }
-
-        match self
-            .blockchain
-            .insert_block_without_senders(block, BlockValidationKind::SkipStateRootValidation)
-        {
-            Ok(status) => {
-                match status {
-                    InsertPayloadOk::Inserted(BlockStatus::Valid(_)) => {
-                        // block is connected to the canonical chain and is valid.
-                        // if it's not connected to current canonical head, the state root
-                        // has not been validated.
-                        if let Err((hash, error)) =
-                            self.try_make_sync_target_canonical(downloaded_num_hash)
-                        {
-                            if error.is_fatal() {
-                                error!(target: "consensus::engine", %error, "Encountered fatal error while making sync target canonical: {:?}, {:?}", error, hash);
-                            } else if !error.is_block_hash_not_found() {
-                                debug!(
-                                    target: "consensus::engine",
-                                    "Unexpected error while making sync target canonical: {:?}, {:?}",
-                                    error,
-                                    hash
-                                )
-                            }
-                        }
-                    }
-                    InsertPayloadOk::Inserted(BlockStatus::Disconnected {
-                        missing_ancestor: missing_parent,
-                    }) => {
-                        // block is not connected to the canonical head, we need to download its
-                        // missing branch first
-                        self.on_disconnected_block(downloaded_num_hash, missing_parent);
-                    }
-                    _ => (),
-                }
-            }
-            Err(err) => {
-                warn!(target: "consensus::engine", %err, "Failed to insert downloaded block");
-                if err.kind().is_invalid_block() {
-                    let (block, err) = err.split();
-                    warn!(target: "consensus::engine", invalid_number=?block.number, invalid_hash=?block.hash(), %err, "Marking block as invalid");
-
-                    self.invalid_headers.insert(block.header);
-                }
-            }
-        }
-    }
-
-=======
->>>>>>> 7262d08f
     /// This handles downloaded blocks that are shown to be disconnected from the canonical chain.
     ///
     /// This mainly compares the missing parent of the downloaded block with the current canonical
@@ -1378,7 +1297,7 @@
             // threshold
             self.sync.set_pipeline_sync_target(target.into());
             // we can exit early here because the pipeline will take care of syncing
-            return;
+            return
         }
 
         // continue downloading the missing parent
@@ -1507,7 +1426,7 @@
             }
             EngineSyncEvent::PipelineTaskDropped => {
                 error!(target: "consensus::engine", "Failed to receive spawned pipeline");
-                return Err(BeaconConsensusEngineError::PipelineChannelClosed);
+                return Err(BeaconConsensusEngineError::PipelineChannelClosed)
             }
         };
 
@@ -1524,7 +1443,7 @@
             warn!(target: "consensus::engine", invalid_hash=?bad_block.hash(), invalid_number=?bad_block.number, "Bad block detected in unwind");
             // update the `invalid_headers` cache with the new invalid header
             self.invalid_headers.insert(*bad_block);
-            return Ok(());
+            return Ok(())
         }
 
         // update the canon chain if continuous is enabled
@@ -1538,7 +1457,7 @@
                 // This is only possible if the node was run with `debug.tip`
                 // argument and without CL.
                 warn!(target: "consensus::engine", "No fork choice state available");
-                return Ok(());
+                return Ok(())
             }
         };
 
@@ -1547,7 +1466,7 @@
             self.blockchain.update_block_hashes_and_clear_buffered()?;
             self.blockchain.connect_buffered_blocks_to_canonical_hashes()?;
             // We are on an optimistic syncing process, better to wait for the next FCU to handle
-            return Ok(());
+            return Ok(())
         }
 
         // Next, we check if we need to schedule another pipeline run or transition
@@ -1579,7 +1498,7 @@
                 head = %sync_target_state.head_block_hash,
                 "Current head has an invalid ancestor"
             );
-            return Ok(());
+            return Ok(())
         }
 
         // get the block number of the finalized block, if we have it
@@ -1664,11 +1583,7 @@
                         self.blockchain.connect_buffered_blocks_to_canonical_hashes()
                     {
                         error!(target: "consensus::engine", %error, "Error connecting buffered blocks to canonical hashes on hook result");
-<<<<<<< HEAD
-                        return Err(error.into());
-=======
                         return Err(RethError::Canonical(error).into())
->>>>>>> 7262d08f
                     }
                 }
             }
@@ -1702,14 +1617,14 @@
                             if self.sync.has_reached_max_block(tip_number) {
                                 // Terminate the sync early if it's reached
                                 // the maximum user configured block.
-                                return Ok(EngineEventOutcome::ReachedMaxBlock);
+                                return Ok(EngineEventOutcome::ReachedMaxBlock)
                             }
                         }
                     }
                     Err(error) => {
                         let _ = tx.send(Err(RethError::Canonical(error.clone())));
                         if error.is_fatal() {
-                            return Err(RethError::Canonical(error));
+                            return Err(RethError::Canonical(error))
                         }
                     }
                 };
@@ -1735,7 +1650,7 @@
                             // TODO: revise if any error should be considered fatal at this point.
                             let _ =
                                 tx.send(Err(BeaconOnNewPayloadError::Internal(Box::new(error))));
-                            return Ok(EngineEventOutcome::Processed);
+                            return Ok(EngineEventOutcome::Processed)
                         }
 
                         // If the error was due to an invalid payload, the payload is added to the
@@ -1766,7 +1681,7 @@
                                 },
                             );
                             debug_assert!(previous_action.is_none(), "Pre-existing action found");
-                            return Ok(EngineEventOutcome::Processed);
+                            return Ok(EngineEventOutcome::Processed)
                         }
                     }
                     // block was successfully inserted, so we can cancel the full block
@@ -1785,7 +1700,7 @@
                             let response =
                                 Err(BeaconOnNewPayloadError::Internal(Box::new(error.clone())));
                             let _ = tx.send(response);
-                            return Err(RethError::Canonical(error));
+                            return Err(RethError::Canonical(error))
                         } else if error.optimistic_revert_block_number().is_some() {
                             // engine already set the pipeline unwind target on
                             // `try_make_sync_target_canonical`
@@ -1902,7 +1817,7 @@
                     this.hooks.poll_active_db_write_hook(cx, this.current_engine_hook_context()?)?
                 {
                     this.on_hook_result(result)?;
-                    continue;
+                    continue
                 }
 
                 // Process any blockchain tree action result as set forth during engine message
@@ -1913,12 +1828,12 @@
                         Ok(EngineEventOutcome::ReachedMaxBlock) => return Poll::Ready(Ok(())),
                         Err(error) => {
                             error!(target: "consensus::engine", %error, "Encountered fatal error");
-                            return Poll::Ready(Err(error.into()));
+                            return Poll::Ready(Err(error.into()))
                         }
                     };
 
                     // Blockchain tree action handler might set next action to take.
-                    continue;
+                    continue
                 }
 
                 // Process one incoming message from the CL. We don't drain the messages right away,
@@ -1938,12 +1853,12 @@
                             this.blockchain.on_transition_configuration_exchanged();
                         }
                     }
-                    continue;
+                    continue
                 }
 
                 // Both running hook with db write access and engine messages are pending,
                 // proceed to other polls
-                break;
+                break
             }
 
             // process sync events if any
@@ -1957,7 +1872,7 @@
 
                 // this could have taken a while, so we start the next cycle to handle any new
                 // engine messages
-                continue 'main;
+                continue 'main
             }
 
             // at this point, all engine messages and sync events are fully drained
@@ -1975,13 +1890,13 @@
 
                     // ensure we're polling until pending while also checking for new engine
                     // messages before polling the next hook
-                    continue 'main;
+                    continue 'main
                 }
             }
 
             // incoming engine messages and sync events are drained, so we can yield back
             // control
-            return Poll::Pending;
+            return Poll::Pending
         }
     }
 }
@@ -2129,7 +2044,7 @@
                         result,
                         Err(BeaconConsensusEngineError::Pipeline(n)) if matches!(*n.as_ref(), PipelineError::Stage(StageError::ChannelClosed))
                     );
-                    break;
+                    break
                 }
                 Err(TryRecvError::Empty) => {
                     let _ = env
