--- conflicted
+++ resolved
@@ -25,12 +25,8 @@
 reth-prune.workspace = true
 reth-snapshot.workspace = true
 reth-tokio-util.workspace = true
-<<<<<<< HEAD
-alloy-chains.workspace = true
-=======
 reth-node-api.workspace = true
 
->>>>>>> 49621631
 # async
 tokio = { workspace = true, features = ["sync"] }
 tokio-stream.workspace = true
