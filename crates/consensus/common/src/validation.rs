//! Collection of methods for block validation.
use reth_interfaces::{consensus::ConsensusError, RethResult};
use reth_primitives::{
    constants::{
        self,
        eip4844::{DATA_GAS_PER_BLOB, MAX_DATA_GAS_PER_BLOCK},
    },
    eip4844::calculate_excess_blob_gas,
    BlockNumber, ChainSpec, Hardfork, Header, InvalidTransactionError, SealedBlock, SealedHeader,
    Transaction, TransactionSignedEcRecovered, TxEip1559, TxEip2930, TxEip4844, TxLegacy,
};
use reth_provider::{AccountReader, HeaderProvider, WithdrawalsProvider};
use std::collections::{hash_map::Entry, HashMap};

/// Validate header standalone
pub fn validate_header_standalone(
    header: &SealedHeader,
    chain_spec: &ChainSpec,
) -> Result<(), ConsensusError> {
    // Gas used needs to be less then gas limit. Gas used is going to be check after execution.
    if header.gas_used > header.gas_limit {
        return Err(ConsensusError::HeaderGasUsedExceedsGasLimit {
            gas_used: header.gas_used,
            gas_limit: header.gas_limit,
        })
    }

    // Check if base fee is set.
    if chain_spec.fork(Hardfork::London).active_at_block(header.number) &&
        header.base_fee_per_gas.is_none()
    {
        return Err(ConsensusError::BaseFeeMissing)
    }

    // EIP-4895: Beacon chain push withdrawals as operations
    if chain_spec.fork(Hardfork::Shanghai).active_at_timestamp(header.timestamp) &&
        header.withdrawals_root.is_none()
    {
        return Err(ConsensusError::WithdrawalsRootMissing)
    } else if !chain_spec.fork(Hardfork::Shanghai).active_at_timestamp(header.timestamp) &&
        header.withdrawals_root.is_some()
    {
        return Err(ConsensusError::WithdrawalsRootUnexpected)
    }

    // Ensures that EIP-4844 fields are valid once cancun is active.
    if chain_spec.fork(Hardfork::Cancun).active_at_timestamp(header.timestamp) {
        validate_4844_header_standalone(header)?;
    } else if header.blob_gas_used.is_some() {
        return Err(ConsensusError::BlobGasUsedUnexpected)
    } else if header.excess_blob_gas.is_some() {
        return Err(ConsensusError::ExcessBlobGasUnexpected)
    } else if header.parent_beacon_block_root.is_some() {
        return Err(ConsensusError::ParentBeaconBlockRootUnexpected)
    }

    Ok(())
}

/// Validate a transaction in regards to a block header.
///
/// The only parameter from the header that affects the transaction is `base_fee`.
pub fn validate_transaction_regarding_header(
    transaction: &Transaction,
    chain_spec: &ChainSpec,
    at_block_number: BlockNumber,
    base_fee: Option<u64>,
) -> Result<(), ConsensusError> {
    let chain_id = match transaction {
        Transaction::Legacy(TxLegacy { chain_id, .. }) => {
            // EIP-155: Simple replay attack protection: https://eips.ethereum.org/EIPS/eip-155
            if chain_spec.fork(Hardfork::SpuriousDragon).active_at_block(at_block_number) &&
                chain_id.is_some()
            {
                return Err(InvalidTransactionError::OldLegacyChainId.into())
            }
            *chain_id
        }
        Transaction::Eip2930(TxEip2930 { chain_id, .. }) => {
            // EIP-2930: Optional access lists: https://eips.ethereum.org/EIPS/eip-2930 (New transaction type)
            if !chain_spec.fork(Hardfork::Berlin).active_at_block(at_block_number) {
                return Err(InvalidTransactionError::Eip2930Disabled.into())
            }
            Some(*chain_id)
        }
        Transaction::Eip1559(TxEip1559 {
            chain_id,
            max_fee_per_gas,
            max_priority_fee_per_gas,
            ..
        }) => {
            // EIP-1559: Fee market change for ETH 1.0 chain https://eips.ethereum.org/EIPS/eip-1559
            if !chain_spec.fork(Hardfork::Berlin).active_at_block(at_block_number) {
                return Err(InvalidTransactionError::Eip1559Disabled.into())
            }

            // EIP-1559: add more constraints to the tx validation
            // https://github.com/ethereum/EIPs/pull/3594
            if max_priority_fee_per_gas > max_fee_per_gas {
                return Err(InvalidTransactionError::TipAboveFeeCap.into())
            }

            Some(*chain_id)
        }
        Transaction::Eip4844(TxEip4844 {
            chain_id,
            max_fee_per_gas,
            max_priority_fee_per_gas,
            ..
        }) => {
            // EIP-1559: add more constraints to the tx validation
            // https://github.com/ethereum/EIPs/pull/3594
            if max_priority_fee_per_gas > max_fee_per_gas {
                return Err(InvalidTransactionError::TipAboveFeeCap.into())
            }

            Some(*chain_id)
        }
    };
    if let Some(chain_id) = chain_id {
        if chain_id != chain_spec.chain().id() {
            return Err(InvalidTransactionError::ChainIdMismatch.into())
        }
    }
    // Check basefee and few checks that are related to that.
    // https://github.com/ethereum/EIPs/pull/3594
    if let Some(base_fee_per_gas) = base_fee {
        if transaction.max_fee_per_gas() < base_fee_per_gas as u128 {
            return Err(InvalidTransactionError::FeeCapTooLow.into())
        }
    }

    Ok(())
}

/// Iterate over all transactions, validate them against each other and against the block.
/// There is no gas check done as [REVM](https://github.com/bluealloy/revm/blob/fd0108381799662098b7ab2c429ea719d6dfbf28/crates/revm/src/evm_impl.rs#L113-L131) already checks that.
pub fn validate_all_transaction_regarding_block_and_nonces<
    'a,
    Provider: HeaderProvider + AccountReader,
>(
    transactions: impl Iterator<Item = &'a TransactionSignedEcRecovered>,
    header: &Header,
    provider: Provider,
    chain_spec: &ChainSpec,
) -> RethResult<()> {
    let mut account_nonces = HashMap::new();

    for transaction in transactions {
        validate_transaction_regarding_header(
            transaction,
            chain_spec,
            header.number,
            header.base_fee_per_gas,
        )?;

        // Get nonce, if there is previous transaction from same sender we need
        // to take that nonce.
        let nonce = match account_nonces.entry(transaction.signer()) {
            Entry::Occupied(mut entry) => {
                let nonce = *entry.get();
                *entry.get_mut() += 1;
                nonce
            }
            Entry::Vacant(entry) => {
                let account = provider.basic_account(transaction.signer())?.unwrap_or_default();
                // Signer account shouldn't have bytecode. Presence of bytecode means this is a
                // smartcontract.
                if account.has_bytecode() {
                    return Err(ConsensusError::from(
                        InvalidTransactionError::SignerAccountHasBytecode,
                    )
                    .into())
                }
                let nonce = account.nonce;
                entry.insert(account.nonce + 1);
                nonce
            }
        };

        // check nonce
        if transaction.nonce() != nonce {
            return Err(ConsensusError::from(InvalidTransactionError::NonceNotConsistent).into())
        }
    }

    Ok(())
}

/// Validate a block without regard for state:
///
/// - Compares the ommer hash in the block header to the block body
/// - Compares the transactions root in the block header to the block body
/// - Pre-execution transaction validation
/// - (Optionally) Compares the receipts root in the block header to the block body
pub fn validate_block_standalone(
    block: &SealedBlock,
    chain_spec: &ChainSpec,
) -> Result<(), ConsensusError> {
    // Check ommers hash
    // TODO(onbjerg): This should probably be accessible directly on [Block]
    let ommers_hash = reth_primitives::proofs::calculate_ommers_root(&block.ommers);
    if block.header.ommers_hash != ommers_hash {
        return Err(ConsensusError::BodyOmmersHashDiff {
            got: ommers_hash,
            expected: block.header.ommers_hash,
        })
    }

    // Check transaction root
    // TODO(onbjerg): This should probably be accessible directly on [Block]
    let transaction_root = reth_primitives::proofs::calculate_transaction_root(&block.body);
    if block.header.transactions_root != transaction_root {
        return Err(ConsensusError::BodyTransactionRootDiff {
            got: transaction_root,
            expected: block.header.transactions_root,
        })
    }

    // EIP-4895: Beacon chain push withdrawals as operations
    if chain_spec.fork(Hardfork::Shanghai).active_at_timestamp(block.timestamp) {
        let withdrawals =
            block.withdrawals.as_ref().ok_or(ConsensusError::BodyWithdrawalsMissing)?;
        let withdrawals_root = reth_primitives::proofs::calculate_withdrawals_root(withdrawals);
        let header_withdrawals_root =
            block.withdrawals_root.as_ref().ok_or(ConsensusError::WithdrawalsRootMissing)?;
        if withdrawals_root != *header_withdrawals_root {
            return Err(ConsensusError::BodyWithdrawalsRootDiff {
                got: withdrawals_root,
                expected: *header_withdrawals_root,
            })
        }

        // Validate that withdrawal index is monotonically increasing within a block.
        if let Some(first) = withdrawals.first() {
            let mut prev_index = first.index;
            for withdrawal in withdrawals.iter().skip(1) {
                let expected = prev_index + 1;
                if expected != withdrawal.index {
                    return Err(ConsensusError::WithdrawalIndexInvalid {
                        got: withdrawal.index,
                        expected,
                    })
                }
                prev_index = withdrawal.index;
            }
        }
    }

    // EIP-4844: Shard Blob Transactions
    if chain_spec.is_cancun_activated_at_timestamp(block.timestamp) {
        // Check that the blob gas used in the header matches the sum of the blob gas used by each
        // blob tx
        let header_blob_gas_used = block.blob_gas_used.ok_or(ConsensusError::BlobGasUsedMissing)?;
        let total_blob_gas = block.blob_gas_used();
        if total_blob_gas != header_blob_gas_used {
            return Err(ConsensusError::BlobGasUsedDiff {
                header_blob_gas_used,
                expected_blob_gas_used: total_blob_gas,
            })
        }
    }

    Ok(())
}

/// Validate block in regards to parent
pub fn validate_header_regarding_parent(
    parent: &SealedHeader,
    child: &SealedHeader,
    chain_spec: &ChainSpec,
) -> Result<(), ConsensusError> {
    // Parent number is consistent.
    if parent.number + 1 != child.number {
        return Err(ConsensusError::ParentBlockNumberMismatch {
            parent_block_number: parent.number,
            block_number: child.number,
        })
    }

    if parent.hash != child.parent_hash {
        return Err(ConsensusError::ParentHashMismatch {
            expected_parent_hash: parent.hash,
            got_parent_hash: child.parent_hash,
        })
    }

    // timestamp in past check
    if child.timestamp <= parent.timestamp {
        return Err(ConsensusError::TimestampIsInPast {
            parent_timestamp: parent.timestamp,
            timestamp: child.timestamp,
        })
    }

    // TODO Check difficulty increment between parent and child
    // Ace age did increment it by some formula that we need to follow.

    let mut parent_gas_limit = parent.gas_limit;

    // By consensus, gas_limit is multiplied by elasticity (*2) on
    // on exact block that hardfork happens.
    if chain_spec.fork(Hardfork::London).transitions_at_block(child.number) {
        parent_gas_limit = parent.gas_limit * chain_spec.base_fee_params.elasticity_multiplier;
    }

    // Check gas limit, max diff between child/parent gas_limit should be  max_diff=parent_gas/1024
    if child.gas_limit > parent_gas_limit {
        if child.gas_limit - parent_gas_limit >= parent_gas_limit / 1024 {
            return Err(ConsensusError::GasLimitInvalidIncrease {
                parent_gas_limit,
                child_gas_limit: child.gas_limit,
            })
        }
    } else if parent_gas_limit - child.gas_limit >= parent_gas_limit / 1024 {
        return Err(ConsensusError::GasLimitInvalidDecrease {
            parent_gas_limit,
            child_gas_limit: child.gas_limit,
        })
    }

    // EIP-1559 check base fee
    if chain_spec.fork(Hardfork::London).active_at_block(child.number) {
        let base_fee = child.base_fee_per_gas.ok_or(ConsensusError::BaseFeeMissing)?;

        let expected_base_fee =
            if chain_spec.fork(Hardfork::London).transitions_at_block(child.number) {
                constants::EIP1559_INITIAL_BASE_FEE
            } else {
                // This BaseFeeMissing will not happen as previous blocks are checked to have them.
                parent
                    .next_block_base_fee(chain_spec.base_fee_params)
                    .ok_or(ConsensusError::BaseFeeMissing)?
            };
        if expected_base_fee != base_fee {
            return Err(ConsensusError::BaseFeeDiff { expected: expected_base_fee, got: base_fee })
        }
    }

    // ensure that the blob gas fields for this block
    if chain_spec.fork(Hardfork::Cancun).active_at_timestamp(child.timestamp) {
        validate_4844_header_with_parent(parent, child)?;
    }

    Ok(())
}

/// Validate block in regards to chain (parent)
///
/// Checks:
///  If we already know the block.
///  If parent is known
///  If withdrawals are valid
///
/// Returns parent block header
pub fn validate_block_regarding_chain<PROV: HeaderProvider + WithdrawalsProvider>(
    block: &SealedBlock,
    provider: &PROV,
) -> RethResult<SealedHeader> {
    let hash = block.header.hash();

    // Check if block is known.
    if provider.is_known(&hash)? {
        return Err(ConsensusError::BlockKnown { hash, number: block.header.number }.into())
    }

    // Check if parent is known.
    let parent = provider
        .header(&block.parent_hash)?
        .ok_or(ConsensusError::ParentUnknown { hash: block.parent_hash })?;

    // Check if withdrawals are valid.
    if let Some(withdrawals) = &block.withdrawals {
        if !withdrawals.is_empty() {
            let latest_withdrawal = provider.latest_withdrawal()?;
            match latest_withdrawal {
                Some(withdrawal) => {
                    if withdrawal.index + 1 != withdrawals.first().unwrap().index {
                        return Err(ConsensusError::WithdrawalIndexInvalid {
                            got: withdrawals.first().unwrap().index,
                            expected: withdrawal.index + 1,
                        }
                        .into())
                    }
                }
                None => {
                    if withdrawals.first().unwrap().index != 0 {
                        return Err(ConsensusError::WithdrawalIndexInvalid {
                            got: withdrawals.first().unwrap().index,
                            expected: 0,
                        }
                        .into())
                    }
                }
            }
        }
    }

    // Return parent header.
    Ok(parent.seal(block.parent_hash))
}

/// Full validation of block before execution.
pub fn full_validation<Provider: HeaderProvider + AccountReader + WithdrawalsProvider>(
    block: &SealedBlock,
    provider: Provider,
    chain_spec: &ChainSpec,
) -> RethResult<()> {
    validate_header_standalone(&block.header, chain_spec)?;
    validate_block_standalone(block, chain_spec)?;
    let parent = validate_block_regarding_chain(block, &provider)?;
    validate_header_regarding_parent(&parent, &block.header, chain_spec)?;

    // NOTE: depending on the need of the stages, recovery could be done in different place.
    let transactions = block
        .body
        .iter()
        .map(|tx| tx.try_ecrecovered().ok_or(ConsensusError::TransactionSignerRecoveryError))
        .collect::<Result<Vec<_>, _>>()?;

    validate_all_transaction_regarding_block_and_nonces(
        transactions.iter(),
        &block.header,
        provider,
        chain_spec,
    )?;
    Ok(())
}

/// Validates that the EIP-4844 header fields are correct with respect to the parent block. This
/// ensures that the `blob_gas_used` and `excess_blob_gas` fields exist in the child header, and
/// that the `excess_blob_gas` field matches the expected `excess_blob_gas` calculated from the
/// parent header fields.
pub fn validate_4844_header_with_parent(
    parent: &SealedHeader,
    child: &SealedHeader,
) -> Result<(), ConsensusError> {
    // From [EIP-4844](https://eips.ethereum.org/EIPS/eip-4844#header-extension):
    //
    // > For the first post-fork block, both parent.blob_gas_used and parent.excess_blob_gas
    // > are evaluated as 0.
    //
    // This means in the first post-fork block, calculate_excess_blob_gas will return 0.
    let parent_blob_gas_used = parent.blob_gas_used.unwrap_or(0);
    let parent_excess_blob_gas = parent.excess_blob_gas.unwrap_or(0);

    if child.blob_gas_used.is_none() {
        return Err(ConsensusError::BlobGasUsedMissing)
    }
    let excess_blob_gas = child.excess_blob_gas.ok_or(ConsensusError::ExcessBlobGasMissing)?;

    let expected_excess_blob_gas =
        calculate_excess_blob_gas(parent_excess_blob_gas, parent_blob_gas_used);
    if expected_excess_blob_gas != excess_blob_gas {
        return Err(ConsensusError::ExcessBlobGasDiff {
            expected: expected_excess_blob_gas,
            got: excess_blob_gas,
            parent_excess_blob_gas,
            parent_blob_gas_used,
        })
    }

    Ok(())
}

/// Validates that the EIP-4844 header fields exist and conform to the spec. This ensures that:
///
///  * `blob_gas_used` exists as a header field
///  * `excess_blob_gas` exists as a header field
///  * `parent_beacon_block_root` exists as a header field
///  * `blob_gas_used` is less than or equal to `MAX_DATA_GAS_PER_BLOCK`
///  * `blob_gas_used` is a multiple of `DATA_GAS_PER_BLOB`
pub fn validate_4844_header_standalone(header: &SealedHeader) -> Result<(), ConsensusError> {
    let blob_gas_used = header.blob_gas_used.ok_or(ConsensusError::BlobGasUsedMissing)?;

    if header.excess_blob_gas.is_none() {
        return Err(ConsensusError::ExcessBlobGasMissing)
    }

    if header.parent_beacon_block_root.is_none() {
        return Err(ConsensusError::ParentBeaconBlockRootMissing)
    }

    if blob_gas_used > MAX_DATA_GAS_PER_BLOCK {
        return Err(ConsensusError::BlobGasUsedExceedsMaxBlobGasPerBlock {
            blob_gas_used,
            max_blob_gas_per_block: MAX_DATA_GAS_PER_BLOCK,
        })
    }

    if blob_gas_used % DATA_GAS_PER_BLOB != 0 {
        return Err(ConsensusError::BlobGasUsedNotMultipleOfBlobGasPerBlob {
            blob_gas_used,
            blob_gas_per_blob: DATA_GAS_PER_BLOB,
        })
    }

    Ok(())
}

#[cfg(test)]
mod tests {
    use super::*;
    use assert_matches::assert_matches;
    use mockall::mock;
<<<<<<< HEAD
    use reth_interfaces::{
        test_utils::generators::{self, Rng},
        Error::Consensus,
        Result,
    };
=======
    use reth_interfaces::{RethError::Consensus, RethResult};
>>>>>>> 5c3d7d0b
    use reth_primitives::{
        constants::eip4844::DATA_GAS_PER_BLOB, hex_literal::hex, proofs, Account, Address,
        BlockBody, BlockHash, BlockHashOrNumber, Bytes, ChainSpecBuilder, Header, Signature,
        TransactionKind, TransactionSigned, Withdrawal, MAINNET, U256,
    };
    use std::ops::RangeBounds;

    mock! {
        WithdrawalsProvider {}

        impl WithdrawalsProvider for WithdrawalsProvider {
            fn latest_withdrawal(&self) -> RethResult<Option<Withdrawal>> ;

            fn withdrawals_by_block(
                &self,
                _id: BlockHashOrNumber,
                _timestamp: u64,
            ) -> RethResult<Option<Vec<Withdrawal>>> ;
        }
    }

    struct Provider {
        is_known: bool,
        parent: Option<Header>,
        account: Option<Account>,
        withdrawals_provider: MockWithdrawalsProvider,
    }

    impl Provider {
        /// New provider with parent
        fn new(parent: Option<Header>) -> Self {
            Self {
                is_known: false,
                parent,
                account: None,
                withdrawals_provider: MockWithdrawalsProvider::new(),
            }
        }
        /// New provider where is_known is always true
        fn new_known() -> Self {
            Self {
                is_known: true,
                parent: None,
                account: None,
                withdrawals_provider: MockWithdrawalsProvider::new(),
            }
        }
    }

    impl AccountReader for Provider {
        fn basic_account(&self, _address: Address) -> RethResult<Option<Account>> {
            Ok(self.account)
        }
    }

    impl HeaderProvider for Provider {
        fn is_known(&self, _block_hash: &BlockHash) -> RethResult<bool> {
            Ok(self.is_known)
        }

        fn header(&self, _block_number: &BlockHash) -> RethResult<Option<Header>> {
            Ok(self.parent.clone())
        }

        fn header_by_number(&self, _num: u64) -> RethResult<Option<Header>> {
            Ok(self.parent.clone())
        }

        fn header_td(&self, _hash: &BlockHash) -> RethResult<Option<U256>> {
            Ok(None)
        }

        fn header_td_by_number(&self, _number: BlockNumber) -> RethResult<Option<U256>> {
            Ok(None)
        }

        fn headers_range(&self, _range: impl RangeBounds<BlockNumber>) -> RethResult<Vec<Header>> {
            Ok(vec![])
        }

        fn sealed_headers_range(
            &self,
            _range: impl RangeBounds<BlockNumber>,
        ) -> RethResult<Vec<SealedHeader>> {
            Ok(vec![])
        }

        fn sealed_header(&self, _block_number: BlockNumber) -> RethResult<Option<SealedHeader>> {
            Ok(None)
        }
    }

    impl WithdrawalsProvider for Provider {
        fn withdrawals_by_block(
            &self,
            _id: BlockHashOrNumber,
            _timestamp: u64,
        ) -> RethResult<Option<Vec<Withdrawal>>> {
            self.withdrawals_provider.withdrawals_by_block(_id, _timestamp)
        }

        fn latest_withdrawal(&self) -> RethResult<Option<Withdrawal>> {
            self.withdrawals_provider.latest_withdrawal()
        }
    }

    fn mock_tx(nonce: u64) -> TransactionSignedEcRecovered {
        let request = Transaction::Eip2930(TxEip2930 {
            chain_id: 1u64,
            nonce,
            gas_price: 0x28f000fff,
            gas_limit: 10,
            to: TransactionKind::Call(Address::default()),
            value: 3,
            input: Bytes::from(vec![1, 2]),
            access_list: Default::default(),
        });

        let signature = Signature { odd_y_parity: true, r: U256::default(), s: U256::default() };

        let tx = TransactionSigned::from_transaction_and_signature(request, signature);
        let signer = Address::ZERO;
        TransactionSignedEcRecovered::from_signed_transaction(tx, signer)
    }

    fn mock_blob_tx(nonce: u64, num_blobs: usize) -> TransactionSigned {
        let mut rng = generators::rng();
        let request = Transaction::Eip4844(TxEip4844 {
            chain_id: 1u64,
            nonce,
            max_fee_per_gas: 0x28f000fff,
            max_priority_fee_per_gas: 0x28f000fff,
            max_fee_per_blob_gas: 0x7,
            gas_limit: 10,
            to: TransactionKind::Call(Address::default()),
            value: 3,
            input: Bytes::from(vec![1, 2]),
            access_list: Default::default(),
            blob_versioned_hashes: std::iter::repeat_with(|| rng.gen()).take(num_blobs).collect(),
        });

        let signature = Signature { odd_y_parity: true, r: U256::default(), s: U256::default() };

        TransactionSigned::from_transaction_and_signature(request, signature)
    }

    /// got test block
    fn mock_block() -> (SealedBlock, Header) {
        // https://etherscan.io/block/15867168 where transaction root and receipts root are cleared
        // empty merkle tree: 0x56e81f171bcc55a6ff8345e692c0f86e5b48e01b996cadc001622fb5e363b421

        let header = Header {
            parent_hash: hex!("859fad46e75d9be177c2584843501f2270c7e5231711e90848290d12d7c6dcdd").into(),
            ommers_hash: hex!("1dcc4de8dec75d7aab85b567b6ccd41ad312451b948a7413f0a142fd40d49347").into(),
            beneficiary: hex!("4675c7e5baafbffbca748158becba61ef3b0a263").into(),
            state_root: hex!("8337403406e368b3e40411138f4868f79f6d835825d55fd0c2f6e17b1a3948e9").into(),
            transactions_root: hex!("56e81f171bcc55a6ff8345e692c0f86e5b48e01b996cadc001622fb5e363b421").into(),
            receipts_root: hex!("56e81f171bcc55a6ff8345e692c0f86e5b48e01b996cadc001622fb5e363b421").into(),
            logs_bloom: hex!("002400000000004000220000800002000000000000000000000000000000100000000000000000100000000000000021020000000800000006000000002100040000000c0004000000000008000008200000000000000000000000008000000001040000020000020000002000000800000002000020000000022010000000000000010002001000000000020200000000000001000200880000004000000900020000000000020000000040000000000000000000000000000080000000000001000002000000000000012000200020000000000000001000000000000020000010321400000000100000000000000000000000000000400000000000000000").into(),
            difficulty: U256::ZERO, // total difficulty: 0xc70d815d562d3cfa955).into(),
            number: 0xf21d20,
            gas_limit: 0x1c9c380,
            gas_used: 0x6e813,
            timestamp: 0x635f9657,
            extra_data: hex!("")[..].into(),
            mix_hash: hex!("0000000000000000000000000000000000000000000000000000000000000000").into(),
            nonce: 0x0000000000000000,
            base_fee_per_gas: 0x28f0001df.into(),
            withdrawals_root: None,
            blob_gas_used: None,
            excess_blob_gas: None,
            parent_beacon_block_root: None,
        };
        // size: 0x9b5

        let mut parent = header.clone();
        parent.gas_used = 17763076;
        parent.gas_limit = 30000000;
        parent.base_fee_per_gas = Some(0x28041f7f5);
        parent.number -= 1;
        parent.timestamp -= 1;

        let ommers = Vec::new();
        let body = Vec::new();

        (SealedBlock { header: header.seal_slow(), body, ommers, withdrawals: None }, parent)
    }

    #[test]
    fn sanity_check() {
        let (block, parent) = mock_block();
        let provider = Provider::new(Some(parent));

        assert_eq!(full_validation(&block, provider, &MAINNET), Ok(()), "Validation should pass");
    }

    #[test]
    fn validate_known_block() {
        let (block, _) = mock_block();
        let provider = Provider::new_known();

        assert_eq!(
            full_validation(&block, provider, &MAINNET),
            Err(ConsensusError::BlockKnown { hash: block.hash(), number: block.number }.into()),
            "Should fail with error"
        );
    }

    #[test]
    fn sanity_tx_nonce_check() {
        let (block, _) = mock_block();
        let tx1 = mock_tx(0);
        let tx2 = mock_tx(1);
        let provider = Provider::new_known();

        let txs = vec![tx1, tx2];
        validate_all_transaction_regarding_block_and_nonces(
            txs.iter(),
            &block.header,
            provider,
            &MAINNET,
        )
        .expect("To Pass");
    }

    #[test]
    fn nonce_gap_in_first_transaction() {
        let (block, _) = mock_block();
        let tx1 = mock_tx(1);
        let provider = Provider::new_known();

        let txs = vec![tx1];
        assert_eq!(
            validate_all_transaction_regarding_block_and_nonces(
                txs.iter(),
                &block.header,
                provider,
                &MAINNET,
            ),
            Err(ConsensusError::from(InvalidTransactionError::NonceNotConsistent).into())
        )
    }

    #[test]
    fn nonce_gap_on_second_tx_from_same_signer() {
        let (block, _) = mock_block();
        let tx1 = mock_tx(0);
        let tx2 = mock_tx(3);
        let provider = Provider::new_known();

        let txs = vec![tx1, tx2];
        assert_eq!(
            validate_all_transaction_regarding_block_and_nonces(
                txs.iter(),
                &block.header,
                provider,
                &MAINNET,
            ),
            Err(ConsensusError::from(InvalidTransactionError::NonceNotConsistent).into())
        );
    }

    #[test]
    fn valid_withdrawal_index() {
        let chain_spec = ChainSpecBuilder::mainnet().shanghai_activated().build();

        let create_block_with_withdrawals = |indexes: &[u64]| {
            let withdrawals = indexes
                .iter()
                .map(|idx| Withdrawal { index: *idx, ..Default::default() })
                .collect::<Vec<_>>();
            SealedBlock {
                header: Header {
                    withdrawals_root: Some(proofs::calculate_withdrawals_root(&withdrawals)),
                    ..Default::default()
                }
                .seal_slow(),
                withdrawals: Some(withdrawals),
                ..Default::default()
            }
        };

        // Single withdrawal
        let block = create_block_with_withdrawals(&[1]);
        assert_eq!(validate_block_standalone(&block, &chain_spec), Ok(()));

        // Multiple increasing withdrawals
        let block = create_block_with_withdrawals(&[1, 2, 3]);
        assert_eq!(validate_block_standalone(&block, &chain_spec), Ok(()));
        let block = create_block_with_withdrawals(&[5, 6, 7, 8, 9]);
        assert_eq!(validate_block_standalone(&block, &chain_spec), Ok(()));

        // Invalid withdrawal index
        let block = create_block_with_withdrawals(&[100, 102]);
        assert_matches!(
            validate_block_standalone(&block, &chain_spec),
            Err(ConsensusError::WithdrawalIndexInvalid { .. })
        );
        let block = create_block_with_withdrawals(&[5, 6, 7, 9]);
        assert_matches!(
            validate_block_standalone(&block, &chain_spec),
            Err(ConsensusError::WithdrawalIndexInvalid { .. })
        );

        let (_, parent) = mock_block();
        let mut provider = Provider::new(Some(parent.clone()));
        // Withdrawal index should be 0 if there are no withdrawals in the chain
        let block = create_block_with_withdrawals(&[1, 2, 3]);
        provider.withdrawals_provider.expect_latest_withdrawal().return_const(Ok(None));
        assert_matches!(
            validate_block_regarding_chain(&block, &provider),
            Err(Consensus(ConsensusError::WithdrawalIndexInvalid { got: 1, expected: 0 }))
        );
        let block = create_block_with_withdrawals(&[0, 1, 2]);
        let res = validate_block_regarding_chain(&block, &provider);
        assert!(res.is_ok());

        // Withdrawal index should be the last withdrawal index + 1
        let mut provider = Provider::new(Some(parent));
        let block = create_block_with_withdrawals(&[4, 5, 6]);
        provider
            .withdrawals_provider
            .expect_latest_withdrawal()
            .return_const(Ok(Some(Withdrawal { index: 2, ..Default::default() })));
        assert_matches!(
            validate_block_regarding_chain(&block, &provider),
            Err(Consensus(ConsensusError::WithdrawalIndexInvalid { got: 4, expected: 3 }))
        );

        let block = create_block_with_withdrawals(&[3, 4, 5]);
        provider
            .withdrawals_provider
            .expect_latest_withdrawal()
            .return_const(Ok(Some(Withdrawal { index: 2, ..Default::default() })));
        let res = validate_block_regarding_chain(&block, &provider);
        assert!(res.is_ok());
    }

    #[test]
    fn shanghai_block_zero_withdrawals() {
        // ensures that if shanghai is activated, and we include a block with a withdrawals root,
        // that the header is valid
        let chain_spec = ChainSpecBuilder::mainnet().shanghai_activated().build();

        let header = Header {
            base_fee_per_gas: Some(1337u64),
            withdrawals_root: Some(proofs::calculate_withdrawals_root(&[])),
            ..Default::default()
        }
        .seal_slow();

        assert_eq!(validate_header_standalone(&header, &chain_spec), Ok(()));
    }

    #[test]
    fn cancun_block_incorrect_blob_gas_used() {
        let chain_spec = ChainSpecBuilder::mainnet().cancun_activated().build();

        // create a tx with 10 blobs
        let transaction = mock_blob_tx(1, 10);

        let header = Header {
            base_fee_per_gas: Some(1337u64),
            withdrawals_root: Some(proofs::calculate_withdrawals_root(&[])),
            blob_gas_used: Some(1),
            transactions_root: proofs::calculate_transaction_root(&[transaction.clone()]),
            ..Default::default()
        }
        .seal_slow();

        let body = BlockBody {
            transactions: vec![transaction],
            ommers: vec![],
            withdrawals: Some(vec![]),
        };

        let block = SealedBlock::new(header, body);

        // 10 blobs times the blob gas per blob
        let expected_blob_gas_used = 10 * DATA_GAS_PER_BLOB;

        // validate blob, it should fail blob gas used validation
        assert_eq!(
            validate_block_standalone(&block, &chain_spec),
            Err(ConsensusError::BlobGasUsedDiff {
                header_blob_gas_used: 1,
                expected_blob_gas_used
            })
        );
    }
}<|MERGE_RESOLUTION|>--- conflicted
+++ resolved
@@ -503,15 +503,11 @@
     use super::*;
     use assert_matches::assert_matches;
     use mockall::mock;
-<<<<<<< HEAD
     use reth_interfaces::{
         test_utils::generators::{self, Rng},
-        Error::Consensus,
-        Result,
+        RethError::Consensus,
+        RethResult,
     };
-=======
-    use reth_interfaces::{RethError::Consensus, RethResult};
->>>>>>> 5c3d7d0b
     use reth_primitives::{
         constants::eip4844::DATA_GAS_PER_BLOB, hex_literal::hex, proofs, Account, Address,
         BlockBody, BlockHash, BlockHashOrNumber, Bytes, ChainSpecBuilder, Header, Signature,
