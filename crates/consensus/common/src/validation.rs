//! Collection of methods for block validation.
use reth_interfaces::{consensus::ConsensusError, RethResult};
use reth_primitives::{
    constants::{
        self,
        eip4844::{DATA_GAS_PER_BLOB, MAX_DATA_GAS_PER_BLOCK},
    },
    eip4844::calculate_excess_blob_gas,
    BlockNumber, ChainSpec, Hardfork, Header, InvalidTransactionError, SealedBlock, SealedHeader,
    Transaction, TransactionSignedEcRecovered, TxEip1559, TxEip2930, TxEip4844, TxLegacy,
};
use reth_provider::{AccountReader, HeaderProvider, WithdrawalsProvider};
use std::collections::{hash_map::Entry, HashMap};

/// Validate header standalone
pub fn validate_header_standalone(
    header: &SealedHeader,
    chain_spec: &ChainSpec,
) -> Result<(), ConsensusError> {
    // Gas used needs to be less then gas limit. Gas used is going to be check after execution.
    if header.gas_used > header.gas_limit {
        return Err(ConsensusError::HeaderGasUsedExceedsGasLimit {
            gas_used: header.gas_used,
            gas_limit: header.gas_limit,
        });
    }

    // Check if base fee is set.
    if chain_spec.fork(Hardfork::London).active_at_block(header.number) &&
        header.base_fee_per_gas.is_none()
    {
        return Err(ConsensusError::BaseFeeMissing);
    }

    let wd_root_missing = header.withdrawals_root.is_none() && !chain_spec.is_optimism();

    // EIP-4895: Beacon chain push withdrawals as operations
    if chain_spec.fork(Hardfork::Shanghai).active_at_timestamp(header.timestamp) && wd_root_missing
    {
        return Err(ConsensusError::WithdrawalsRootMissing);
    } else if !chain_spec.fork(Hardfork::Shanghai).active_at_timestamp(header.timestamp) &&
        header.withdrawals_root.is_some()
    {
        return Err(ConsensusError::WithdrawalsRootUnexpected);
    }

    // Ensures that EIP-4844 fields are valid once cancun is active.
    if chain_spec.fork(Hardfork::Cancun).active_at_timestamp(header.timestamp) {
        validate_4844_header_standalone(header)?;
    } else if header.blob_gas_used.is_some() {
        return Err(ConsensusError::BlobGasUsedUnexpected);
    } else if header.excess_blob_gas.is_some() {
        return Err(ConsensusError::ExcessBlobGasUnexpected);
    } else if header.parent_beacon_block_root.is_some() {
        return Err(ConsensusError::ParentBeaconBlockRootUnexpected);
    }

    Ok(())
}

/// Validate a transaction in regards to a block header.
///
/// The only parameter from the header that affects the transaction is `base_fee`.
pub fn validate_transaction_regarding_header(
    transaction: &Transaction,
    chain_spec: &ChainSpec,
    at_block_number: BlockNumber,
    base_fee: Option<u64>,
) -> Result<(), ConsensusError> {
    let chain_id = match transaction {
        Transaction::Legacy(TxLegacy { chain_id, .. }) => {
            // EIP-155: Simple replay attack protection: https://eips.ethereum.org/EIPS/eip-155
            if chain_spec.fork(Hardfork::SpuriousDragon).active_at_block(at_block_number) &&
                chain_id.is_some()
            {
                return Err(InvalidTransactionError::OldLegacyChainId.into());
            }
            *chain_id
        }
        Transaction::Eip2930(TxEip2930 { chain_id, .. }) => {
            // EIP-2930: Optional access lists: https://eips.ethereum.org/EIPS/eip-2930 (New transaction type)
            if !chain_spec.fork(Hardfork::Berlin).active_at_block(at_block_number) {
                return Err(InvalidTransactionError::Eip2930Disabled.into());
            }
            Some(*chain_id)
        }
        Transaction::Eip1559(TxEip1559 {
            chain_id,
            max_fee_per_gas,
            max_priority_fee_per_gas,
            ..
        }) => {
            // EIP-1559: Fee market change for ETH 1.0 chain https://eips.ethereum.org/EIPS/eip-1559
            if !chain_spec.fork(Hardfork::Berlin).active_at_block(at_block_number) {
                return Err(InvalidTransactionError::Eip1559Disabled.into());
            }

            // EIP-1559: add more constraints to the tx validation
            // https://github.com/ethereum/EIPs/pull/3594
            if max_priority_fee_per_gas > max_fee_per_gas {
                return Err(InvalidTransactionError::TipAboveFeeCap.into());
            }

            Some(*chain_id)
        }
        Transaction::Eip4844(TxEip4844 {
            chain_id,
            max_fee_per_gas,
            max_priority_fee_per_gas,
            ..
        }) => {
            // EIP-1559: add more constraints to the tx validation
            // https://github.com/ethereum/EIPs/pull/3594
            if max_priority_fee_per_gas > max_fee_per_gas {
                return Err(InvalidTransactionError::TipAboveFeeCap.into());
            }

            Some(*chain_id)
        }
        #[cfg(feature = "optimism")]
        Transaction::Deposit(_) => None,
    };
    if let Some(chain_id) = chain_id {
        if chain_id != chain_spec.chain().id() {
            return Err(InvalidTransactionError::ChainIdMismatch.into());
        }
    }
    // Check basefee and few checks that are related to that.
    // https://github.com/ethereum/EIPs/pull/3594
    if let Some(base_fee_per_gas) = base_fee {
        if transaction.max_fee_per_gas() < base_fee_per_gas as u128 {
            return Err(InvalidTransactionError::FeeCapTooLow.into());
        }
    }

    Ok(())
}

/// Iterate over all transactions, validate them against each other and against the block.
/// There is no gas check done as [REVM](https://github.com/bluealloy/revm/blob/fd0108381799662098b7ab2c429ea719d6dfbf28/crates/revm/src/evm_impl.rs#L113-L131) already checks that.
pub fn validate_all_transaction_regarding_block_and_nonces<
    'a,
    Provider: HeaderProvider + AccountReader,
>(
    transactions: impl Iterator<Item = &'a TransactionSignedEcRecovered>,
    header: &Header,
    provider: Provider,
    chain_spec: &ChainSpec,
) -> RethResult<()> {
    let mut account_nonces = HashMap::new();

    for transaction in transactions {
        validate_transaction_regarding_header(
            transaction,
            chain_spec,
            header.number,
            header.base_fee_per_gas,
        )?;

        // Get nonce, if there is previous transaction from same sender we need
        // to take that nonce.
        let nonce = match account_nonces.entry(transaction.signer()) {
            Entry::Occupied(mut entry) => {
                let nonce = *entry.get();
                *entry.get_mut() += 1;
                nonce
            }
            Entry::Vacant(entry) => {
                let account = provider.basic_account(transaction.signer())?.unwrap_or_default();
                // Signer account shouldn't have bytecode. Presence of bytecode means this is a
                // smartcontract.
                if account.has_bytecode() {
                    return Err(ConsensusError::from(
                        InvalidTransactionError::SignerAccountHasBytecode,
                    )
                    .into());
                }
                let nonce = account.nonce;
                entry.insert(account.nonce + 1);
                nonce
            }
        };

        // check nonce
        if transaction.nonce() != nonce {
            return Err(ConsensusError::from(InvalidTransactionError::NonceNotConsistent).into());
        }
    }

    Ok(())
}

/// Validate a block without regard for state:
///
/// - Compares the ommer hash in the block header to the block body
/// - Compares the transactions root in the block header to the block body
/// - Pre-execution transaction validation
/// - (Optionally) Compares the receipts root in the block header to the block body
pub fn validate_block_standalone(
    block: &SealedBlock,
    chain_spec: &ChainSpec,
) -> Result<(), ConsensusError> {
    // Check ommers hash
    let ommers_hash = reth_primitives::proofs::calculate_ommers_root(&block.ommers);
    if block.header.ommers_hash != ommers_hash {
        return Err(ConsensusError::BodyOmmersHashDiff {
            got: ommers_hash,
            expected: block.header.ommers_hash,
        });
    }

    // Check transaction root
    // TODO(onbjerg): This should probably be accessible directly on [Block]
    let transaction_root = reth_primitives::proofs::calculate_transaction_root(&block.body);
    if block.header.transactions_root != transaction_root {
        return Err(ConsensusError::BodyTransactionRootDiff {
            got: transaction_root,
            expected: block.header.transactions_root,
        });
    }

    // EIP-4895: Beacon chain push withdrawals as operations
    if chain_spec.fork(Hardfork::Shanghai).active_at_timestamp(block.timestamp) {
        let withdrawals =
            block.withdrawals.as_ref().ok_or(ConsensusError::BodyWithdrawalsMissing)?;
        let withdrawals_root = reth_primitives::proofs::calculate_withdrawals_root(withdrawals);
        let header_withdrawals_root =
            block.withdrawals_root.as_ref().ok_or(ConsensusError::WithdrawalsRootMissing)?;
        if withdrawals_root != *header_withdrawals_root {
            return Err(ConsensusError::BodyWithdrawalsRootDiff {
                got: withdrawals_root,
                expected: *header_withdrawals_root,
            });
        }
    }

    // EIP-4844: Shard Blob Transactions
    if chain_spec.is_cancun_active_at_timestamp(block.timestamp) {
        // Check that the blob gas used in the header matches the sum of the blob gas used by each
        // blob tx
        let header_blob_gas_used = block.blob_gas_used.ok_or(ConsensusError::BlobGasUsedMissing)?;
        let total_blob_gas = block.blob_gas_used();
        if total_blob_gas != header_blob_gas_used {
            return Err(ConsensusError::BlobGasUsedDiff {
                header_blob_gas_used,
                expected_blob_gas_used: total_blob_gas,
            });
        }
    }

    Ok(())
}

// Check gas limit, max diff between child/parent gas_limit should be  max_diff=parent_gas/1024
// On Optimism, the gas limit can adjust instantly, so we skip this check if the optimism
// flag is enabled in the chainspec.
#[inline(always)]
fn check_gas_limit(
    parent: &SealedHeader,
    child: &SealedHeader,
    chain_spec: &ChainSpec,
) -> Result<(), ConsensusError> {
    let mut parent_gas_limit = parent.gas_limit;

    // By consensus, gas_limit is multiplied by elasticity (*2) on
    // on exact block that hardfork happens.
    if chain_spec.fork(Hardfork::London).transitions_at_block(child.number) {
        parent_gas_limit = parent.gas_limit * chain_spec.base_fee_params.elasticity_multiplier;
    }

    if child.gas_limit > parent_gas_limit {
        if child.gas_limit - parent_gas_limit >= parent_gas_limit / 1024 {
            return Err(ConsensusError::GasLimitInvalidIncrease {
                parent_gas_limit,
                child_gas_limit: child.gas_limit,
            });
        }
    } else if parent_gas_limit - child.gas_limit >= parent_gas_limit / 1024 {
        return Err(ConsensusError::GasLimitInvalidDecrease {
            parent_gas_limit,
            child_gas_limit: child.gas_limit,
        });
    }

    Ok(())
}

/// Validate block in regards to parent
pub fn validate_header_regarding_parent(
    parent: &SealedHeader,
    child: &SealedHeader,
    chain_spec: &ChainSpec,
) -> Result<(), ConsensusError> {
    // Parent number is consistent.
    if parent.number + 1 != child.number {
        return Err(ConsensusError::ParentBlockNumberMismatch {
            parent_block_number: parent.number,
            block_number: child.number,
        });
    }

    if parent.hash != child.parent_hash {
        return Err(ConsensusError::ParentHashMismatch {
            expected_parent_hash: parent.hash,
            got_parent_hash: child.parent_hash,
        });
    }

    // timestamp in past check
    if child.timestamp <= parent.timestamp {
        return Err(ConsensusError::TimestampIsInPast {
            parent_timestamp: parent.timestamp,
            timestamp: child.timestamp,
        });
    }

    // TODO Check difficulty increment between parent and child
    // Ace age did increment it by some formula that we need to follow.

<<<<<<< HEAD
    // Check gas limit, max diff between child/parent gas_limit should be  max_diff=parent_gas/1024
    // On Optimism, the gas limit can adjust instantly, so we skip this check if the optimism
    // flag is enabled in the chainspec.
    #[inline(always)]
    fn check_gas_limit(
        parent: &SealedHeader,
        child: &SealedHeader,
        chain_spec: &ChainSpec,
    ) -> Result<(), ConsensusError> {
        let mut parent_gas_limit = parent.gas_limit;

        // By consensus, gas_limit is multiplied by elasticity (*2) on
        // on exact block that hardfork happens.
        if chain_spec.fork(Hardfork::London).transitions_at_block(child.number) {
            parent_gas_limit = parent.gas_limit * chain_spec.base_fee_params.elasticity_multiplier;
        }

        if child.gas_limit > parent_gas_limit {
            if child.gas_limit - parent_gas_limit >= parent_gas_limit / 1024 {
                return Err(ConsensusError::GasLimitInvalidIncrease {
                    parent_gas_limit,
                    child_gas_limit: child.gas_limit,
                })
            }
        } else if parent_gas_limit - child.gas_limit >= parent_gas_limit / 1024 {
            return Err(ConsensusError::GasLimitInvalidDecrease {
                parent_gas_limit,
                child_gas_limit: child.gas_limit,
            })
        }

        Ok(())
    }

    if !chain_spec.is_optimism() {
=======
    #[cfg(not(feature = "optimism"))]
    check_gas_limit(parent, child, chain_spec)?;

    #[cfg(feature = "optimism")]
    if !chain_spec.optimism {
>>>>>>> a150662a
        check_gas_limit(parent, child, chain_spec)?;
    }

    // EIP-1559 check base fee
    if chain_spec.fork(Hardfork::London).active_at_block(child.number) {
        let base_fee = child.base_fee_per_gas.ok_or(ConsensusError::BaseFeeMissing)?;

        let expected_base_fee =
            if chain_spec.fork(Hardfork::London).transitions_at_block(child.number) {
                constants::EIP1559_INITIAL_BASE_FEE
            } else {
                // This BaseFeeMissing will not happen as previous blocks are checked to have them.
                parent
                    .next_block_base_fee(chain_spec.base_fee_params)
                    .ok_or(ConsensusError::BaseFeeMissing)?
            };
        if expected_base_fee != base_fee {
            return Err(ConsensusError::BaseFeeDiff { expected: expected_base_fee, got: base_fee });
        }
    }

    // ensure that the blob gas fields for this block
    if chain_spec.fork(Hardfork::Cancun).active_at_timestamp(child.timestamp) {
        validate_4844_header_with_parent(parent, child)?;
    }

    Ok(())
}

/// Validate block in regards to chain (parent)
///
/// Checks:
///  If we already know the block.
///  If parent is known
///
/// Returns parent block header
pub fn validate_block_regarding_chain<PROV: HeaderProvider + WithdrawalsProvider>(
    block: &SealedBlock,
    provider: &PROV,
) -> RethResult<SealedHeader> {
    let hash = block.header.hash();

    // Check if block is known.
    if provider.is_known(&hash)? {
        return Err(ConsensusError::BlockKnown { hash, number: block.header.number }.into());
    }

    // Check if parent is known.
    let parent = provider
        .header(&block.parent_hash)?
        .ok_or(ConsensusError::ParentUnknown { hash: block.parent_hash })?;

    // Return parent header.
    Ok(parent.seal(block.parent_hash))
}

/// Full validation of block before execution.
pub fn full_validation<Provider: HeaderProvider + AccountReader + WithdrawalsProvider>(
    block: &SealedBlock,
    provider: Provider,
    chain_spec: &ChainSpec,
) -> RethResult<()> {
    validate_header_standalone(&block.header, chain_spec)?;
    validate_block_standalone(block, chain_spec)?;
    let parent = validate_block_regarding_chain(block, &provider)?;
    validate_header_regarding_parent(&parent, &block.header, chain_spec)?;

    // NOTE: depending on the need of the stages, recovery could be done in different place.
    let transactions = block
        .body
        .iter()
        .map(|tx| tx.try_ecrecovered().ok_or(ConsensusError::TransactionSignerRecoveryError))
        .collect::<Result<Vec<_>, _>>()?;

    validate_all_transaction_regarding_block_and_nonces(
        transactions.iter(),
        &block.header,
        provider,
        chain_spec,
    )?;
    Ok(())
}

/// Validates that the EIP-4844 header fields are correct with respect to the parent block. This
/// ensures that the `blob_gas_used` and `excess_blob_gas` fields exist in the child header, and
/// that the `excess_blob_gas` field matches the expected `excess_blob_gas` calculated from the
/// parent header fields.
pub fn validate_4844_header_with_parent(
    parent: &SealedHeader,
    child: &SealedHeader,
) -> Result<(), ConsensusError> {
    // From [EIP-4844](https://eips.ethereum.org/EIPS/eip-4844#header-extension):
    //
    // > For the first post-fork block, both parent.blob_gas_used and parent.excess_blob_gas
    // > are evaluated as 0.
    //
    // This means in the first post-fork block, calculate_excess_blob_gas will return 0.
    let parent_blob_gas_used = parent.blob_gas_used.unwrap_or(0);
    let parent_excess_blob_gas = parent.excess_blob_gas.unwrap_or(0);

    if child.blob_gas_used.is_none() {
        return Err(ConsensusError::BlobGasUsedMissing);
    }
    let excess_blob_gas = child.excess_blob_gas.ok_or(ConsensusError::ExcessBlobGasMissing)?;

    let expected_excess_blob_gas =
        calculate_excess_blob_gas(parent_excess_blob_gas, parent_blob_gas_used);
    if expected_excess_blob_gas != excess_blob_gas {
        return Err(ConsensusError::ExcessBlobGasDiff {
            expected: expected_excess_blob_gas,
            got: excess_blob_gas,
            parent_excess_blob_gas,
            parent_blob_gas_used,
        });
    }

    Ok(())
}

/// Validates that the EIP-4844 header fields exist and conform to the spec. This ensures that:
///
///  * `blob_gas_used` exists as a header field
///  * `excess_blob_gas` exists as a header field
///  * `parent_beacon_block_root` exists as a header field
///  * `blob_gas_used` is less than or equal to `MAX_DATA_GAS_PER_BLOCK`
///  * `blob_gas_used` is a multiple of `DATA_GAS_PER_BLOB`
pub fn validate_4844_header_standalone(header: &SealedHeader) -> Result<(), ConsensusError> {
    let blob_gas_used = header.blob_gas_used.ok_or(ConsensusError::BlobGasUsedMissing)?;

    if header.excess_blob_gas.is_none() {
        return Err(ConsensusError::ExcessBlobGasMissing);
    }

    if header.parent_beacon_block_root.is_none() {
        return Err(ConsensusError::ParentBeaconBlockRootMissing);
    }

    if blob_gas_used > MAX_DATA_GAS_PER_BLOCK {
        return Err(ConsensusError::BlobGasUsedExceedsMaxBlobGasPerBlock {
            blob_gas_used,
            max_blob_gas_per_block: MAX_DATA_GAS_PER_BLOCK,
        });
    }

    if blob_gas_used % DATA_GAS_PER_BLOB != 0 {
        return Err(ConsensusError::BlobGasUsedNotMultipleOfBlobGasPerBlob {
            blob_gas_used,
            blob_gas_per_blob: DATA_GAS_PER_BLOB,
        });
    }

    Ok(())
}

#[cfg(test)]
mod tests {
    use super::*;
    use mockall::mock;
    use reth_interfaces::{
        test_utils::generators::{self, Rng},
        RethResult,
    };
    use reth_primitives::{
        constants::eip4844::DATA_GAS_PER_BLOB, hex_literal::hex, proofs, Account, Address,
        BlockBody, BlockHash, BlockHashOrNumber, Bytes, ChainSpecBuilder, Header, Signature,
        TransactionKind, TransactionSigned, Withdrawal, MAINNET, U256,
    };
    use std::ops::RangeBounds;

    mock! {
        WithdrawalsProvider {}

        impl WithdrawalsProvider for WithdrawalsProvider {
            fn latest_withdrawal(&self) -> RethResult<Option<Withdrawal>> ;

            fn withdrawals_by_block(
                &self,
                _id: BlockHashOrNumber,
                _timestamp: u64,
            ) -> RethResult<Option<Vec<Withdrawal>>> ;
        }
    }

    struct Provider {
        is_known: bool,
        parent: Option<Header>,
        account: Option<Account>,
        withdrawals_provider: MockWithdrawalsProvider,
    }

    impl Provider {
        /// New provider with parent
        fn new(parent: Option<Header>) -> Self {
            Self {
                is_known: false,
                parent,
                account: None,
                withdrawals_provider: MockWithdrawalsProvider::new(),
            }
        }
        /// New provider where is_known is always true
        fn new_known() -> Self {
            Self {
                is_known: true,
                parent: None,
                account: None,
                withdrawals_provider: MockWithdrawalsProvider::new(),
            }
        }
    }

    impl AccountReader for Provider {
        fn basic_account(&self, _address: Address) -> RethResult<Option<Account>> {
            Ok(self.account)
        }
    }

    impl HeaderProvider for Provider {
        fn is_known(&self, _block_hash: &BlockHash) -> RethResult<bool> {
            Ok(self.is_known)
        }

        fn header(&self, _block_number: &BlockHash) -> RethResult<Option<Header>> {
            Ok(self.parent.clone())
        }

        fn header_by_number(&self, _num: u64) -> RethResult<Option<Header>> {
            Ok(self.parent.clone())
        }

        fn header_td(&self, _hash: &BlockHash) -> RethResult<Option<U256>> {
            Ok(None)
        }

        fn header_td_by_number(&self, _number: BlockNumber) -> RethResult<Option<U256>> {
            Ok(None)
        }

        fn headers_range(&self, _range: impl RangeBounds<BlockNumber>) -> RethResult<Vec<Header>> {
            Ok(vec![])
        }

        fn sealed_headers_range(
            &self,
            _range: impl RangeBounds<BlockNumber>,
        ) -> RethResult<Vec<SealedHeader>> {
            Ok(vec![])
        }

        fn sealed_header(&self, _block_number: BlockNumber) -> RethResult<Option<SealedHeader>> {
            Ok(None)
        }
    }

    impl WithdrawalsProvider for Provider {
        fn withdrawals_by_block(
            &self,
            _id: BlockHashOrNumber,
            _timestamp: u64,
        ) -> RethResult<Option<Vec<Withdrawal>>> {
            self.withdrawals_provider.withdrawals_by_block(_id, _timestamp)
        }

        fn latest_withdrawal(&self) -> RethResult<Option<Withdrawal>> {
            self.withdrawals_provider.latest_withdrawal()
        }
    }

    fn mock_tx(nonce: u64) -> TransactionSignedEcRecovered {
        let request = Transaction::Eip2930(TxEip2930 {
            chain_id: 1u64,
            nonce,
            gas_price: 0x28f000fff,
            gas_limit: 10,
            to: TransactionKind::Call(Address::default()),
            value: 3_u64.into(),
            input: Bytes::from(vec![1, 2]),
            access_list: Default::default(),
        });

        let signature = Signature { odd_y_parity: true, r: U256::default(), s: U256::default() };

        let tx = TransactionSigned::from_transaction_and_signature(request, signature);
        let signer = Address::ZERO;
        TransactionSignedEcRecovered::from_signed_transaction(tx, signer)
    }

    fn mock_blob_tx(nonce: u64, num_blobs: usize) -> TransactionSigned {
        let mut rng = generators::rng();
        let request = Transaction::Eip4844(TxEip4844 {
            chain_id: 1u64,
            nonce,
            max_fee_per_gas: 0x28f000fff,
            max_priority_fee_per_gas: 0x28f000fff,
            max_fee_per_blob_gas: 0x7,
            gas_limit: 10,
            to: TransactionKind::Call(Address::default()),
            value: 3_u64.into(),
            input: Bytes::from(vec![1, 2]),
            access_list: Default::default(),
            blob_versioned_hashes: std::iter::repeat_with(|| rng.gen()).take(num_blobs).collect(),
        });

        let signature = Signature { odd_y_parity: true, r: U256::default(), s: U256::default() };

        TransactionSigned::from_transaction_and_signature(request, signature)
    }

    /// got test block
    fn mock_block() -> (SealedBlock, Header) {
        // https://etherscan.io/block/15867168 where transaction root and receipts root are cleared
        // empty merkle tree: 0x56e81f171bcc55a6ff8345e692c0f86e5b48e01b996cadc001622fb5e363b421

        let header = Header {
            parent_hash: hex!("859fad46e75d9be177c2584843501f2270c7e5231711e90848290d12d7c6dcdd").into(),
            ommers_hash: hex!("1dcc4de8dec75d7aab85b567b6ccd41ad312451b948a7413f0a142fd40d49347").into(),
            beneficiary: hex!("4675c7e5baafbffbca748158becba61ef3b0a263").into(),
            state_root: hex!("8337403406e368b3e40411138f4868f79f6d835825d55fd0c2f6e17b1a3948e9").into(),
            transactions_root: hex!("56e81f171bcc55a6ff8345e692c0f86e5b48e01b996cadc001622fb5e363b421").into(),
            receipts_root: hex!("56e81f171bcc55a6ff8345e692c0f86e5b48e01b996cadc001622fb5e363b421").into(),
            logs_bloom: hex!("002400000000004000220000800002000000000000000000000000000000100000000000000000100000000000000021020000000800000006000000002100040000000c0004000000000008000008200000000000000000000000008000000001040000020000020000002000000800000002000020000000022010000000000000010002001000000000020200000000000001000200880000004000000900020000000000020000000040000000000000000000000000000080000000000001000002000000000000012000200020000000000000001000000000000020000010321400000000100000000000000000000000000000400000000000000000").into(),
            difficulty: U256::ZERO, // total difficulty: 0xc70d815d562d3cfa955).into(),
            number: 0xf21d20,
            gas_limit: 0x1c9c380,
            gas_used: 0x6e813,
            timestamp: 0x635f9657,
            extra_data: hex!("")[..].into(),
            mix_hash: hex!("0000000000000000000000000000000000000000000000000000000000000000").into(),
            nonce: 0x0000000000000000,
            base_fee_per_gas: 0x28f0001df.into(),
            withdrawals_root: None,
            blob_gas_used: None,
            excess_blob_gas: None,
            parent_beacon_block_root: None,
        };
        // size: 0x9b5

        let mut parent = header.clone();
        parent.gas_used = 17763076;
        parent.gas_limit = 30000000;
        parent.base_fee_per_gas = Some(0x28041f7f5);
        parent.number -= 1;
        parent.timestamp -= 1;

        let ommers = Vec::new();
        let body = Vec::new();

        (SealedBlock { header: header.seal_slow(), body, ommers, withdrawals: None }, parent)
    }

    #[test]
    fn sanity_check() {
        let (block, parent) = mock_block();
        let provider = Provider::new(Some(parent));

        assert_eq!(full_validation(&block, provider, &MAINNET), Ok(()), "Validation should pass");
    }

    #[test]
    fn validate_known_block() {
        let (block, _) = mock_block();
        let provider = Provider::new_known();

        assert_eq!(
            full_validation(&block, provider, &MAINNET),
            Err(ConsensusError::BlockKnown { hash: block.hash(), number: block.number }.into()),
            "Should fail with error"
        );
    }

    #[test]
    fn sanity_tx_nonce_check() {
        let (block, _) = mock_block();
        let tx1 = mock_tx(0);
        let tx2 = mock_tx(1);
        let provider = Provider::new_known();

        let txs = vec![tx1, tx2];
        validate_all_transaction_regarding_block_and_nonces(
            txs.iter(),
            &block.header,
            provider,
            &MAINNET,
        )
        .expect("To Pass");
    }

    #[test]
    fn nonce_gap_in_first_transaction() {
        let (block, _) = mock_block();
        let tx1 = mock_tx(1);
        let provider = Provider::new_known();

        let txs = vec![tx1];
        assert_eq!(
            validate_all_transaction_regarding_block_and_nonces(
                txs.iter(),
                &block.header,
                provider,
                &MAINNET,
            ),
            Err(ConsensusError::from(InvalidTransactionError::NonceNotConsistent).into())
        )
    }

    #[test]
    fn nonce_gap_on_second_tx_from_same_signer() {
        let (block, _) = mock_block();
        let tx1 = mock_tx(0);
        let tx2 = mock_tx(3);
        let provider = Provider::new_known();

        let txs = vec![tx1, tx2];
        assert_eq!(
            validate_all_transaction_regarding_block_and_nonces(
                txs.iter(),
                &block.header,
                provider,
                &MAINNET,
            ),
            Err(ConsensusError::from(InvalidTransactionError::NonceNotConsistent).into())
        );
    }

    #[test]
    fn valid_withdrawal_index() {
        let chain_spec = ChainSpecBuilder::mainnet().shanghai_activated().build();

        let create_block_with_withdrawals = |indexes: &[u64]| {
            let withdrawals = indexes
                .iter()
                .map(|idx| Withdrawal { index: *idx, ..Default::default() })
                .collect::<Vec<_>>();
            SealedBlock {
                header: Header {
                    withdrawals_root: Some(proofs::calculate_withdrawals_root(&withdrawals)),
                    ..Default::default()
                }
                .seal_slow(),
                withdrawals: Some(withdrawals),
                ..Default::default()
            }
        };

        // Single withdrawal
        let block = create_block_with_withdrawals(&[1]);
        assert_eq!(validate_block_standalone(&block, &chain_spec), Ok(()));

        // Multiple increasing withdrawals
        let block = create_block_with_withdrawals(&[1, 2, 3]);
        assert_eq!(validate_block_standalone(&block, &chain_spec), Ok(()));
        let block = create_block_with_withdrawals(&[5, 6, 7, 8, 9]);
        assert_eq!(validate_block_standalone(&block, &chain_spec), Ok(()));

        let (_, parent) = mock_block();
        let provider = Provider::new(Some(parent.clone()));
        let block = create_block_with_withdrawals(&[0, 1, 2]);
        let res = validate_block_regarding_chain(&block, &provider);
        assert!(res.is_ok());

        // Withdrawal index should be the last withdrawal index + 1
        let mut provider = Provider::new(Some(parent));
        let block = create_block_with_withdrawals(&[3, 4, 5]);
        provider
            .withdrawals_provider
            .expect_latest_withdrawal()
            .return_const(Ok(Some(Withdrawal { index: 2, ..Default::default() })));
        let res = validate_block_regarding_chain(&block, &provider);
        assert!(res.is_ok());
    }

    #[test]
    fn shanghai_block_zero_withdrawals() {
        // ensures that if shanghai is activated, and we include a block with a withdrawals root,
        // that the header is valid
        let chain_spec = ChainSpecBuilder::mainnet().shanghai_activated().build();

        let header = Header {
            base_fee_per_gas: Some(1337u64),
            withdrawals_root: Some(proofs::calculate_withdrawals_root(&[])),
            ..Default::default()
        }
        .seal_slow();

        assert_eq!(validate_header_standalone(&header, &chain_spec), Ok(()));
    }

    #[test]
    fn cancun_block_incorrect_blob_gas_used() {
        let chain_spec = ChainSpecBuilder::mainnet().cancun_activated().build();

        // create a tx with 10 blobs
        let transaction = mock_blob_tx(1, 10);

        let header = Header {
            base_fee_per_gas: Some(1337u64),
            withdrawals_root: Some(proofs::calculate_withdrawals_root(&[])),
            blob_gas_used: Some(1),
            transactions_root: proofs::calculate_transaction_root(&[transaction.clone()]),
            ..Default::default()
        }
        .seal_slow();

        let body = BlockBody {
            transactions: vec![transaction],
            ommers: vec![],
            withdrawals: Some(vec![]),
        };

        let block = SealedBlock::new(header, body);

        // 10 blobs times the blob gas per blob
        let expected_blob_gas_used = 10 * DATA_GAS_PER_BLOB;

        // validate blob, it should fail blob gas used validation
        assert_eq!(
            validate_block_standalone(&block, &chain_spec),
            Err(ConsensusError::BlobGasUsedDiff {
                header_blob_gas_used: 1,
                expected_blob_gas_used
            })
        );
    }
}<|MERGE_RESOLUTION|>--- conflicted
+++ resolved
@@ -22,14 +22,14 @@
         return Err(ConsensusError::HeaderGasUsedExceedsGasLimit {
             gas_used: header.gas_used,
             gas_limit: header.gas_limit,
-        });
+        })
     }
 
     // Check if base fee is set.
     if chain_spec.fork(Hardfork::London).active_at_block(header.number) &&
         header.base_fee_per_gas.is_none()
     {
-        return Err(ConsensusError::BaseFeeMissing);
+        return Err(ConsensusError::BaseFeeMissing)
     }
 
     let wd_root_missing = header.withdrawals_root.is_none() && !chain_spec.is_optimism();
@@ -37,22 +37,22 @@
     // EIP-4895: Beacon chain push withdrawals as operations
     if chain_spec.fork(Hardfork::Shanghai).active_at_timestamp(header.timestamp) && wd_root_missing
     {
-        return Err(ConsensusError::WithdrawalsRootMissing);
+        return Err(ConsensusError::WithdrawalsRootMissing)
     } else if !chain_spec.fork(Hardfork::Shanghai).active_at_timestamp(header.timestamp) &&
         header.withdrawals_root.is_some()
     {
-        return Err(ConsensusError::WithdrawalsRootUnexpected);
+        return Err(ConsensusError::WithdrawalsRootUnexpected)
     }
 
     // Ensures that EIP-4844 fields are valid once cancun is active.
     if chain_spec.fork(Hardfork::Cancun).active_at_timestamp(header.timestamp) {
         validate_4844_header_standalone(header)?;
     } else if header.blob_gas_used.is_some() {
-        return Err(ConsensusError::BlobGasUsedUnexpected);
+        return Err(ConsensusError::BlobGasUsedUnexpected)
     } else if header.excess_blob_gas.is_some() {
-        return Err(ConsensusError::ExcessBlobGasUnexpected);
+        return Err(ConsensusError::ExcessBlobGasUnexpected)
     } else if header.parent_beacon_block_root.is_some() {
-        return Err(ConsensusError::ParentBeaconBlockRootUnexpected);
+        return Err(ConsensusError::ParentBeaconBlockRootUnexpected)
     }
 
     Ok(())
@@ -73,14 +73,14 @@
             if chain_spec.fork(Hardfork::SpuriousDragon).active_at_block(at_block_number) &&
                 chain_id.is_some()
             {
-                return Err(InvalidTransactionError::OldLegacyChainId.into());
+                return Err(InvalidTransactionError::OldLegacyChainId.into())
             }
             *chain_id
         }
         Transaction::Eip2930(TxEip2930 { chain_id, .. }) => {
             // EIP-2930: Optional access lists: https://eips.ethereum.org/EIPS/eip-2930 (New transaction type)
             if !chain_spec.fork(Hardfork::Berlin).active_at_block(at_block_number) {
-                return Err(InvalidTransactionError::Eip2930Disabled.into());
+                return Err(InvalidTransactionError::Eip2930Disabled.into())
             }
             Some(*chain_id)
         }
@@ -92,13 +92,13 @@
         }) => {
             // EIP-1559: Fee market change for ETH 1.0 chain https://eips.ethereum.org/EIPS/eip-1559
             if !chain_spec.fork(Hardfork::Berlin).active_at_block(at_block_number) {
-                return Err(InvalidTransactionError::Eip1559Disabled.into());
+                return Err(InvalidTransactionError::Eip1559Disabled.into())
             }
 
             // EIP-1559: add more constraints to the tx validation
             // https://github.com/ethereum/EIPs/pull/3594
             if max_priority_fee_per_gas > max_fee_per_gas {
-                return Err(InvalidTransactionError::TipAboveFeeCap.into());
+                return Err(InvalidTransactionError::TipAboveFeeCap.into())
             }
 
             Some(*chain_id)
@@ -112,7 +112,7 @@
             // EIP-1559: add more constraints to the tx validation
             // https://github.com/ethereum/EIPs/pull/3594
             if max_priority_fee_per_gas > max_fee_per_gas {
-                return Err(InvalidTransactionError::TipAboveFeeCap.into());
+                return Err(InvalidTransactionError::TipAboveFeeCap.into())
             }
 
             Some(*chain_id)
@@ -122,14 +122,14 @@
     };
     if let Some(chain_id) = chain_id {
         if chain_id != chain_spec.chain().id() {
-            return Err(InvalidTransactionError::ChainIdMismatch.into());
+            return Err(InvalidTransactionError::ChainIdMismatch.into())
         }
     }
     // Check basefee and few checks that are related to that.
     // https://github.com/ethereum/EIPs/pull/3594
     if let Some(base_fee_per_gas) = base_fee {
         if transaction.max_fee_per_gas() < base_fee_per_gas as u128 {
-            return Err(InvalidTransactionError::FeeCapTooLow.into());
+            return Err(InvalidTransactionError::FeeCapTooLow.into())
         }
     }
 
@@ -173,7 +173,7 @@
                     return Err(ConsensusError::from(
                         InvalidTransactionError::SignerAccountHasBytecode,
                     )
-                    .into());
+                    .into())
                 }
                 let nonce = account.nonce;
                 entry.insert(account.nonce + 1);
@@ -183,7 +183,7 @@
 
         // check nonce
         if transaction.nonce() != nonce {
-            return Err(ConsensusError::from(InvalidTransactionError::NonceNotConsistent).into());
+            return Err(ConsensusError::from(InvalidTransactionError::NonceNotConsistent).into())
         }
     }
 
@@ -206,7 +206,7 @@
         return Err(ConsensusError::BodyOmmersHashDiff {
             got: ommers_hash,
             expected: block.header.ommers_hash,
-        });
+        })
     }
 
     // Check transaction root
@@ -216,7 +216,7 @@
         return Err(ConsensusError::BodyTransactionRootDiff {
             got: transaction_root,
             expected: block.header.transactions_root,
-        });
+        })
     }
 
     // EIP-4895: Beacon chain push withdrawals as operations
@@ -230,7 +230,7 @@
             return Err(ConsensusError::BodyWithdrawalsRootDiff {
                 got: withdrawals_root,
                 expected: *header_withdrawals_root,
-            });
+            })
         }
     }
 
@@ -244,7 +244,7 @@
             return Err(ConsensusError::BlobGasUsedDiff {
                 header_blob_gas_used,
                 expected_blob_gas_used: total_blob_gas,
-            });
+            })
         }
     }
 
@@ -253,8 +253,9 @@
 
 // Check gas limit, max diff between child/parent gas_limit should be  max_diff=parent_gas/1024
 // On Optimism, the gas limit can adjust instantly, so we skip this check if the optimism
-// flag is enabled in the chainspec.
+// feature flag is enabled.
 #[inline(always)]
+#[cfg(not(feature = "optimism"))]
 fn check_gas_limit(
     parent: &SealedHeader,
     child: &SealedHeader,
@@ -273,13 +274,13 @@
             return Err(ConsensusError::GasLimitInvalidIncrease {
                 parent_gas_limit,
                 child_gas_limit: child.gas_limit,
-            });
+            })
         }
     } else if parent_gas_limit - child.gas_limit >= parent_gas_limit / 1024 {
         return Err(ConsensusError::GasLimitInvalidDecrease {
             parent_gas_limit,
             child_gas_limit: child.gas_limit,
-        });
+        })
     }
 
     Ok(())
@@ -296,14 +297,14 @@
         return Err(ConsensusError::ParentBlockNumberMismatch {
             parent_block_number: parent.number,
             block_number: child.number,
-        });
+        })
     }
 
     if parent.hash != child.parent_hash {
         return Err(ConsensusError::ParentHashMismatch {
             expected_parent_hash: parent.hash,
             got_parent_hash: child.parent_hash,
-        });
+        })
     }
 
     // timestamp in past check
@@ -311,56 +312,19 @@
         return Err(ConsensusError::TimestampIsInPast {
             parent_timestamp: parent.timestamp,
             timestamp: child.timestamp,
-        });
+        })
     }
 
     // TODO Check difficulty increment between parent and child
     // Ace age did increment it by some formula that we need to follow.
 
-<<<<<<< HEAD
-    // Check gas limit, max diff between child/parent gas_limit should be  max_diff=parent_gas/1024
-    // On Optimism, the gas limit can adjust instantly, so we skip this check if the optimism
-    // flag is enabled in the chainspec.
-    #[inline(always)]
-    fn check_gas_limit(
-        parent: &SealedHeader,
-        child: &SealedHeader,
-        chain_spec: &ChainSpec,
-    ) -> Result<(), ConsensusError> {
-        let mut parent_gas_limit = parent.gas_limit;
-
-        // By consensus, gas_limit is multiplied by elasticity (*2) on
-        // on exact block that hardfork happens.
-        if chain_spec.fork(Hardfork::London).transitions_at_block(child.number) {
-            parent_gas_limit = parent.gas_limit * chain_spec.base_fee_params.elasticity_multiplier;
-        }
-
-        if child.gas_limit > parent_gas_limit {
-            if child.gas_limit - parent_gas_limit >= parent_gas_limit / 1024 {
-                return Err(ConsensusError::GasLimitInvalidIncrease {
-                    parent_gas_limit,
-                    child_gas_limit: child.gas_limit,
-                })
-            }
-        } else if parent_gas_limit - child.gas_limit >= parent_gas_limit / 1024 {
-            return Err(ConsensusError::GasLimitInvalidDecrease {
-                parent_gas_limit,
-                child_gas_limit: child.gas_limit,
-            })
-        }
-
-        Ok(())
-    }
-
-    if !chain_spec.is_optimism() {
-=======
-    #[cfg(not(feature = "optimism"))]
-    check_gas_limit(parent, child, chain_spec)?;
-
-    #[cfg(feature = "optimism")]
-    if !chain_spec.optimism {
->>>>>>> a150662a
-        check_gas_limit(parent, child, chain_spec)?;
+    cfg_if::cfg_if! {
+        if #[cfg(feature = "optimism")] {
+            // On Optimism, the gas limit can adjust instantly, so we skip this check if the optimism
+            // flag is enabled in the chainspec.
+        } else {
+            check_gas_limit(parent, child, chain_spec)?;
+        }
     }
 
     // EIP-1559 check base fee
@@ -377,7 +341,7 @@
                     .ok_or(ConsensusError::BaseFeeMissing)?
             };
         if expected_base_fee != base_fee {
-            return Err(ConsensusError::BaseFeeDiff { expected: expected_base_fee, got: base_fee });
+            return Err(ConsensusError::BaseFeeDiff { expected: expected_base_fee, got: base_fee })
         }
     }
 
@@ -404,7 +368,7 @@
 
     // Check if block is known.
     if provider.is_known(&hash)? {
-        return Err(ConsensusError::BlockKnown { hash, number: block.header.number }.into());
+        return Err(ConsensusError::BlockKnown { hash, number: block.header.number }.into())
     }
 
     // Check if parent is known.
@@ -461,7 +425,7 @@
     let parent_excess_blob_gas = parent.excess_blob_gas.unwrap_or(0);
 
     if child.blob_gas_used.is_none() {
-        return Err(ConsensusError::BlobGasUsedMissing);
+        return Err(ConsensusError::BlobGasUsedMissing)
     }
     let excess_blob_gas = child.excess_blob_gas.ok_or(ConsensusError::ExcessBlobGasMissing)?;
 
@@ -473,7 +437,7 @@
             got: excess_blob_gas,
             parent_excess_blob_gas,
             parent_blob_gas_used,
-        });
+        })
     }
 
     Ok(())
@@ -490,25 +454,25 @@
     let blob_gas_used = header.blob_gas_used.ok_or(ConsensusError::BlobGasUsedMissing)?;
 
     if header.excess_blob_gas.is_none() {
-        return Err(ConsensusError::ExcessBlobGasMissing);
+        return Err(ConsensusError::ExcessBlobGasMissing)
     }
 
     if header.parent_beacon_block_root.is_none() {
-        return Err(ConsensusError::ParentBeaconBlockRootMissing);
+        return Err(ConsensusError::ParentBeaconBlockRootMissing)
     }
 
     if blob_gas_used > MAX_DATA_GAS_PER_BLOCK {
         return Err(ConsensusError::BlobGasUsedExceedsMaxBlobGasPerBlock {
             blob_gas_used,
             max_blob_gas_per_block: MAX_DATA_GAS_PER_BLOCK,
-        });
+        })
     }
 
     if blob_gas_used % DATA_GAS_PER_BLOB != 0 {
         return Err(ConsensusError::BlobGasUsedNotMultipleOfBlobGasPerBlob {
             blob_gas_used,
             blob_gas_per_blob: DATA_GAS_PER_BLOB,
-        });
+        })
     }
 
     Ok(())
