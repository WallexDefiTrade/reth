--- conflicted
+++ resolved
@@ -14,11 +14,9 @@
 # reth
 reth-consensus-common.workspace = true
 reth-primitives.workspace = true
-<<<<<<< HEAD
 reth-net-p2p.workspace = true
-=======
 reth-consensus.workspace = true
->>>>>>> b3db4cf5
+
 
 [features]
 optimism = ["reth-primitives/optimism"]