use crate::{segments::SegmentSet, Pruner};
use reth_chainspec::MAINNET;
use reth_config::PruneConfig;
use reth_db_api::database::Database;
use reth_exex_types::FinishedExExHeight;
use reth_provider::{ProviderFactory, StaticFileProviderFactory};
use reth_prune_types::PruneModes;
use std::time::Duration;
use tokio::sync::watch;

/// Contains the information required to build a pruner
#[derive(Debug, Clone)]
pub struct PrunerBuilder {
    /// Minimum pruning interval measured in blocks.
    block_interval: usize,
    /// Pruning configuration for every part of the data that can be pruned.
    segments: PruneModes,
    /// The delete limit for pruner, per run.
    delete_limit: usize,
    /// Time a pruner job can run before timing out.
    timeout: Option<Duration>,
    /// The finished height of all `ExEx`'s.
    finished_exex_height: watch::Receiver<FinishedExExHeight>,
}

impl PrunerBuilder {
    /// Default timeout for a prune run.
    pub const DEFAULT_TIMEOUT: Duration = Duration::from_millis(100);

    /// Creates a new [`PrunerBuilder`] from the given [`PruneConfig`].
    pub fn new(pruner_config: PruneConfig) -> Self {
        Self::default()
            .block_interval(pruner_config.block_interval)
            .segments(pruner_config.segments)
    }

    /// Sets the minimum pruning interval measured in blocks.
    pub const fn block_interval(mut self, block_interval: usize) -> Self {
        self.block_interval = block_interval;
        self
    }

    /// Sets the configuration for every part of the data that can be pruned.
    pub fn segments(mut self, segments: PruneModes) -> Self {
        self.segments = segments;
        self
    }

    /// Sets the delete limit for pruner, per run.
    pub const fn delete_limit(mut self, prune_delete_limit: usize) -> Self {
        self.delete_limit = prune_delete_limit;
        self
    }

    /// Sets the timeout for pruner, per run.
    ///
    /// CAUTION: Account and Storage History prune segments treat this timeout as a soft limit,
    /// meaning they can go beyond it.
    pub const fn timeout(mut self, timeout: Duration) -> Self {
        self.timeout = Some(timeout);
        self
    }

    /// Sets the receiver for the finished height of all `ExEx`'s.
    pub fn finished_exex_height(
        mut self,
        finished_exex_height: watch::Receiver<FinishedExExHeight>,
    ) -> Self {
        self.finished_exex_height = finished_exex_height;
        self
    }

<<<<<<< HEAD
    /// Builds a [Pruner] from the current configuration.
    pub fn build<DB: Database>(self, provider_factory: ProviderFactory<DB>) -> Pruner<DB> {
        let segments = SegmentSet::<DB>::from_components(
            provider_factory.static_file_provider(),
            self.segments,
        );
=======
    /// Builds a [Pruner] from the current configuration with the given provider factory.
    pub fn build_with_provider_factory<DB: Database>(
        self,
        provider_factory: ProviderFactory<DB>,
    ) -> Pruner<DB, ProviderFactory<DB>> {
        let segments = SegmentSet::<DB>::from_prune_modes(self.segments);
>>>>>>> df9cb81e

        Pruner::<_, ProviderFactory<DB>>::new(
            provider_factory,
            segments.into_vec(),
            self.block_interval,
            self.delete_limit,
            self.timeout,
            self.finished_exex_height,
        )
    }

    /// Builds a [Pruner] from the current configuration.
    pub fn build<DB: Database>(self) -> Pruner<DB, ()> {
        let segments = SegmentSet::<DB>::from_prune_modes(self.segments);

        Pruner::<_, ()>::new(
            segments.into_vec(),
            self.block_interval,
            self.delete_limit,
            self.timeout,
            self.finished_exex_height,
        )
    }
}

impl Default for PrunerBuilder {
    fn default() -> Self {
        Self {
            block_interval: 5,
            segments: PruneModes::none(),
            delete_limit: MAINNET.prune_delete_limit,
            timeout: None,
            finished_exex_height: watch::channel(FinishedExExHeight::NoExExs).1,
        }
    }
}<|MERGE_RESOLUTION|>--- conflicted
+++ resolved
@@ -3,7 +3,7 @@
 use reth_config::PruneConfig;
 use reth_db_api::database::Database;
 use reth_exex_types::FinishedExExHeight;
-use reth_provider::{ProviderFactory, StaticFileProviderFactory};
+use reth_provider::{providers::StaticFileProvider, ProviderFactory, StaticFileProviderFactory};
 use reth_prune_types::PruneModes;
 use std::time::Duration;
 use tokio::sync::watch;
@@ -70,21 +70,15 @@
         self
     }
 
-<<<<<<< HEAD
-    /// Builds a [Pruner] from the current configuration.
-    pub fn build<DB: Database>(self, provider_factory: ProviderFactory<DB>) -> Pruner<DB> {
-        let segments = SegmentSet::<DB>::from_components(
-            provider_factory.static_file_provider(),
-            self.segments,
-        );
-=======
     /// Builds a [Pruner] from the current configuration with the given provider factory.
     pub fn build_with_provider_factory<DB: Database>(
         self,
         provider_factory: ProviderFactory<DB>,
     ) -> Pruner<DB, ProviderFactory<DB>> {
-        let segments = SegmentSet::<DB>::from_prune_modes(self.segments);
->>>>>>> df9cb81e
+        let segments = SegmentSet::<DB>::from_components(
+            provider_factory.static_file_provider(),
+            self.segments,
+        );
 
         Pruner::<_, ProviderFactory<DB>>::new(
             provider_factory,
@@ -96,9 +90,9 @@
         )
     }
 
-    /// Builds a [Pruner] from the current configuration.
-    pub fn build<DB: Database>(self) -> Pruner<DB, ()> {
-        let segments = SegmentSet::<DB>::from_prune_modes(self.segments);
+    /// Builds a [Pruner] from the current configuration with the given static file provider.
+    pub fn build<DB: Database>(self, static_file_provider: StaticFileProvider) -> Pruner<DB, ()> {
+        let segments = SegmentSet::<DB>::from_components(static_file_provider, self.segments);
 
         Pruner::<_, ()>::new(
             segments.into_vec(),
