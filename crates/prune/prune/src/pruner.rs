--- conflicted
+++ resolved
@@ -8,12 +8,7 @@
 use reth_db_api::database::Database;
 use reth_exex_types::FinishedExExHeight;
 use reth_provider::{DatabaseProviderRW, ProviderFactory, PruneCheckpointReader};
-<<<<<<< HEAD
 use reth_prune_types::{PruneLimiter, PruneProgress, PruneSegment};
-=======
-use reth_prune_types::{PruneLimiter, PruneMode, PruneProgress, PrunePurpose, PruneSegment};
-use reth_static_file_types::StaticFileSegment;
->>>>>>> df9cb81e
 use reth_tokio_util::{EventSender, EventStream};
 use std::time::{Duration, Instant};
 use tokio::sync::watch;
@@ -171,15 +166,6 @@
         tip_block_number: BlockNumber,
         limiter: &mut PruneLimiter,
     ) -> Result<(PrunerStats, usize, PruneProgress), PrunerError> {
-<<<<<<< HEAD
-=======
-        let static_file_segments = self.static_file_segments(provider);
-        let segments = static_file_segments
-            .iter()
-            .map(|segment| (segment, PrunePurpose::StaticFile))
-            .chain(self.segments.iter().map(|segment| (segment, PrunePurpose::User)));
-
->>>>>>> df9cb81e
         let mut stats = PrunerStats::new();
         let mut pruned = 0;
         let mut progress = PruneProgress::Finished;
@@ -254,39 +240,6 @@
         Ok((stats, pruned, progress))
     }
 
-<<<<<<< HEAD
-=======
-    /// Returns pre-configured segments that needs to be pruned according to the highest
-    /// `static_files` for [`PruneSegment::Transactions`], [`PruneSegment::Headers`] and
-    /// [`PruneSegment::Receipts`].
-    fn static_file_segments(&self, provider: &DatabaseProviderRW<DB>) -> Vec<Box<dyn Segment<DB>>> {
-        let mut segments = Vec::<Box<dyn Segment<DB>>>::new();
-
-        let static_file_provider = provider.static_file_provider();
-
-        if let Some(to_block) =
-            static_file_provider.get_highest_static_file_block(StaticFileSegment::Transactions)
-        {
-            segments
-                .push(Box::new(segments::Transactions::new(PruneMode::before_inclusive(to_block))))
-        }
-
-        if let Some(to_block) =
-            static_file_provider.get_highest_static_file_block(StaticFileSegment::Headers)
-        {
-            segments.push(Box::new(segments::Headers::new(PruneMode::before_inclusive(to_block))))
-        }
-
-        if let Some(to_block) =
-            static_file_provider.get_highest_static_file_block(StaticFileSegment::Receipts)
-        {
-            segments.push(Box::new(segments::Receipts::new(PruneMode::before_inclusive(to_block))))
-        }
-
-        segments
-    }
-
->>>>>>> df9cb81e
     /// Returns `true` if the pruning is needed at the provided tip block number.
     /// This determined by the check against minimum pruning interval and last pruned block number.
     pub fn is_pruning_needed(&self, tip_block_number: BlockNumber) -> bool {
