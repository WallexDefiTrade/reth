--- conflicted
+++ resolved
@@ -1524,18 +1524,13 @@
         let tx = TestTransaction::default();
         let mut rng = generators::rng();
 
-<<<<<<< HEAD
         let tip = 20000;
         let blocks = [
-            random_block_range(&mut rng, 0..=100, H256::zero(), 1..5),
-            random_block_range(&mut rng, (100 + 1)..=(tip - 100), H256::zero(), 0..1),
-            random_block_range(&mut rng, (tip - 100 + 1)..=tip, H256::zero(), 1..5),
+            random_block_range(&mut rng, 0..=100, B256::ZERO, 1..5),
+            random_block_range(&mut rng, (100 + 1)..=(tip - 100), B256::ZERO, 0..1),
+            random_block_range(&mut rng, (tip - 100 + 1)..=tip, B256::ZERO, 1..5),
         ]
         .concat();
-=======
-        let tip = 300;
-        let blocks = random_block_range(&mut rng, 0..=tip, B256::ZERO, 1..5);
->>>>>>> 486b289c
         tx.insert_blocks(blocks.iter(), None).expect("insert blocks");
 
         let mut receipts = Vec::new();
