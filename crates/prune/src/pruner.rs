--- conflicted
+++ resolved
@@ -120,30 +120,22 @@
             );
 
             let part_start = Instant::now();
-<<<<<<< HEAD
             let part = parts::Receipts {};
             let output = part.prune(&provider, PruneInput { to_block, delete_limit })?;
             if let Some(checkpoint) = output.checkpoint {
                 part.save_checkpoint(&provider, checkpoint.as_prune_checkpoint(prune_mode))?;
             }
-=======
-            let (part_progress, deleted) =
-                self.prune_receipts(&provider, to_block, prune_mode, delete_limit)?;
->>>>>>> b257d394
             self.metrics
                 .get_prune_part_metrics(PrunePart::Receipts)
                 .duration_seconds
                 .record(part_start.elapsed());
 
-<<<<<<< HEAD
             done = done && output.done;
             delete_limit = delete_limit.saturating_sub(output.pruned);
-            parts.insert(PrunePart::Receipts, (output.done, output.pruned));
-=======
-            done = done && part_progress.is_finished();
-            delete_limit = delete_limit.saturating_sub(deleted);
-            parts.insert(PrunePart::Receipts, (part_progress, deleted));
->>>>>>> b257d394
+            parts.insert(
+                PrunePart::Receipts,
+                (PrunePartProgress::from_done(output.done), output.pruned),
+            );
         } else {
             trace!(target: "pruner", prune_part = ?PrunePart::Receipts, "No target block to prune");
         }
@@ -398,62 +390,6 @@
         Ok(Some(range))
     }
 
-<<<<<<< HEAD
-=======
-    /// Prune receipts up to the provided block, inclusive, respecting the batch size.
-    #[instrument(level = "trace", skip(self, provider), target = "pruner")]
-    fn prune_receipts(
-        &self,
-        provider: &DatabaseProviderRW<'_, DB>,
-        to_block: BlockNumber,
-        prune_mode: PruneMode,
-        delete_limit: usize,
-    ) -> PrunePartResult {
-        let tx_range = match self.get_next_tx_num_range_from_checkpoint(
-            provider,
-            PrunePart::Receipts,
-            to_block,
-        )? {
-            Some(range) => range,
-            None => {
-                trace!(target: "pruner", "No receipts to prune");
-                return Ok((PrunePartProgress::Finished, 0))
-            }
-        };
-        let tx_range_end = *tx_range.end();
-
-        let mut last_pruned_transaction = tx_range_end;
-        let (deleted, done) = provider.prune_table_with_range::<tables::Receipts>(
-            tx_range,
-            delete_limit,
-            |_| false,
-            |row| last_pruned_transaction = row.0,
-        )?;
-        trace!(target: "pruner", %deleted, %done, "Pruned receipts");
-
-        let last_pruned_block = provider
-            .transaction_block(last_pruned_transaction)?
-            .ok_or(PrunerError::InconsistentData("Block for transaction is not found"))?
-            // If there's more receipts to prune, set the checkpoint block number to previous,
-            // so we could finish pruning its receipts on the next run.
-            .checked_sub(if done { 0 } else { 1 });
-
-        let prune_checkpoint = PruneCheckpoint {
-            block_number: last_pruned_block,
-            tx_number: Some(last_pruned_transaction),
-            prune_mode,
-        };
-
-        provider.save_prune_checkpoint(PrunePart::Receipts, prune_checkpoint)?;
-
-        // `PrunePart::Receipts` overrides `PrunePart::ContractLogs`, so we can preemptively
-        // limit their pruning start point.
-        provider.save_prune_checkpoint(PrunePart::ContractLogs, prune_checkpoint)?;
-
-        Ok((PrunePartProgress::from_done(done), deleted))
-    }
-
->>>>>>> b257d394
     /// Prune receipts up to the provided block, inclusive, by filtering logs. Works as in inclusion
     /// list, and removes every receipt not belonging to it. Respects the batch size.
     #[instrument(level = "trace", skip(self, provider), target = "pruner")]
@@ -1036,108 +972,6 @@
     }
 
     #[test]
-<<<<<<< HEAD
-=======
-    fn prune_receipts() {
-        let tx = TestTransaction::default();
-        let mut rng = generators::rng();
-
-        let blocks = random_block_range(&mut rng, 1..=10, B256::ZERO, 2..3);
-        tx.insert_blocks(blocks.iter(), None).expect("insert blocks");
-
-        let mut receipts = Vec::new();
-        for block in &blocks {
-            for transaction in &block.body {
-                receipts
-                    .push((receipts.len() as u64, random_receipt(&mut rng, transaction, Some(0))));
-            }
-        }
-        tx.insert_receipts(receipts.clone()).expect("insert receipts");
-
-        assert_eq!(
-            tx.table::<tables::Transactions>().unwrap().len(),
-            blocks.iter().map(|block| block.body.len()).sum::<usize>()
-        );
-        assert_eq!(
-            tx.table::<tables::Transactions>().unwrap().len(),
-            tx.table::<tables::Receipts>().unwrap().len()
-        );
-
-        let test_prune = |to_block: BlockNumber, expected_result: (PrunePartProgress, usize)| {
-            let prune_mode = PruneMode::Before(to_block);
-            let pruner = Pruner::new(
-                tx.inner_raw(),
-                MAINNET.clone(),
-                1,
-                PruneModes { receipts: Some(prune_mode), ..Default::default() },
-                // Less than total amount of receipts to prune to test the batching logic
-                10,
-                watch::channel(None).1,
-            );
-
-            let next_tx_number_to_prune = tx
-                .inner()
-                .get_prune_checkpoint(PrunePart::Receipts)
-                .unwrap()
-                .and_then(|checkpoint| checkpoint.tx_number)
-                .map(|tx_number| tx_number + 1)
-                .unwrap_or_default();
-
-            let last_pruned_tx_number = blocks
-                .iter()
-                .take(to_block as usize)
-                .map(|block| block.body.len())
-                .sum::<usize>()
-                .min(next_tx_number_to_prune as usize + pruner.delete_limit)
-                .sub(1);
-
-            let last_pruned_block_number = blocks
-                .iter()
-                .fold_while((0, 0), |(_, mut tx_count), block| {
-                    tx_count += block.body.len();
-
-                    if tx_count > last_pruned_tx_number {
-                        Done((block.number, tx_count))
-                    } else {
-                        Continue((block.number, tx_count))
-                    }
-                })
-                .into_inner()
-                .0;
-
-            let provider = tx.inner_rw();
-            let result =
-                pruner.prune_receipts(&provider, to_block, prune_mode, pruner.delete_limit);
-            provider.commit().expect("commit");
-
-            assert_matches!(result, Ok(_));
-            let result = result.unwrap();
-            assert_eq!(result, expected_result);
-
-            let last_pruned_block_number =
-                last_pruned_block_number.checked_sub(if result.0.is_finished() { 0 } else { 1 });
-
-            assert_eq!(
-                tx.table::<tables::Receipts>().unwrap().len(),
-                receipts.len() - (last_pruned_tx_number + 1)
-            );
-            assert_eq!(
-                tx.inner().get_prune_checkpoint(PrunePart::Receipts).unwrap(),
-                Some(PruneCheckpoint {
-                    block_number: last_pruned_block_number,
-                    tx_number: Some(last_pruned_tx_number as TxNumber),
-                    prune_mode
-                })
-            );
-        };
-
-        test_prune(6, (PrunePartProgress::HasMoreData, 10));
-        test_prune(6, (PrunePartProgress::Finished, 2));
-        test_prune(10, (PrunePartProgress::Finished, 8));
-    }
-
-    #[test]
->>>>>>> b257d394
     fn prune_transaction_lookup() {
         let tx = TestTransaction::default();
         let mut rng = generators::rng();
