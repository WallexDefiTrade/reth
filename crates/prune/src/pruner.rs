//! Support for pruning.

use crate::{Metrics, PrunerError};
use rayon::prelude::*;
use reth_db::{
    abstraction::cursor::{DbCursorRO, DbCursorRW},
    database::Database,
    models::{storage_sharded_key::StorageShardedKey, BlockNumberAddress, ShardedKey},
    table::Table,
    tables,
    transaction::DbTxMut,
    BlockNumberList,
};
use reth_primitives::{
    BlockNumber, ChainSpec, PruneCheckpoint, PruneMode, PruneModes, PrunePart, TxNumber,
};
use reth_provider::{
    BlockReader, DatabaseProviderRW, ProviderFactory, PruneCheckpointReader, PruneCheckpointWriter,
    TransactionsProvider,
};
use std::{ops::RangeInclusive, sync::Arc, time::Instant};
use tracing::{debug, instrument, trace};

/// Result of [Pruner::run] execution
pub type PrunerResult = Result<(), PrunerError>;

/// The pipeline type itself with the result of [Pruner::run]
pub type PrunerWithResult<DB> = (Pruner<DB>, PrunerResult);

pub struct BatchSizes {
    receipts: usize,
    transaction_lookup: usize,
    transaction_senders: usize,
    account_history: usize,
    storage_history: usize,
}

impl Default for BatchSizes {
    fn default() -> Self {
        Self {
            receipts: 10000,
            transaction_lookup: 10000,
            transaction_senders: 10000,
            account_history: 10000,
            storage_history: 10000,
        }
    }
}

/// Pruning routine. Main pruning logic happens in [Pruner::run].
pub struct Pruner<DB> {
    metrics: Metrics,
    provider_factory: ProviderFactory<DB>,
    /// Minimum pruning interval measured in blocks. All prune parts are checked and, if needed,
    /// pruned, when the chain advances by the specified number of blocks.
    min_block_interval: u64,
    /// Last pruned block number. Used in conjunction with `min_block_interval` to determine
    /// when the pruning needs to be initiated.
    last_pruned_block_number: Option<BlockNumber>,
    modes: PruneModes,
    batch_sizes: BatchSizes,
}

impl<DB: Database> Pruner<DB> {
    /// Creates a new [Pruner].
    pub fn new(
        db: DB,
        chain_spec: Arc<ChainSpec>,
        min_block_interval: u64,
        modes: PruneModes,
        batch_sizes: BatchSizes,
    ) -> Self {
        Self {
            metrics: Metrics::default(),
            provider_factory: ProviderFactory::new(db, chain_spec),
            min_block_interval,
            last_pruned_block_number: None,
            modes,
            batch_sizes,
        }
    }

    /// Run the pruner
    pub fn run(&mut self, tip_block_number: BlockNumber) -> PrunerResult {
        trace!(
            target: "pruner",
            %tip_block_number,
            "Pruner started"
        );
        let start = Instant::now();

        let provider = self.provider_factory.provider_rw()?;

        if let Some((to_block, prune_mode)) =
            self.modes.prune_target_block_receipts(tip_block_number)
        {
            let part_start = Instant::now();
            self.prune_receipts(&provider, to_block, prune_mode)?;
            self.metrics
                .get_prune_part_metrics(PrunePart::Receipts)
                .duration_seconds
                .record(part_start.elapsed())
        }

        if let Some((to_block, prune_mode)) =
            self.modes.prune_target_block_transaction_lookup(tip_block_number)
        {
            let part_start = Instant::now();
            self.prune_transaction_lookup(&provider, to_block, prune_mode)?;
            self.metrics
                .get_prune_part_metrics(PrunePart::TransactionLookup)
                .duration_seconds
                .record(part_start.elapsed())
        }

        if let Some((to_block, prune_mode)) =
            self.modes.prune_target_block_sender_recovery(tip_block_number)?
        {
            let part_start = Instant::now();
            self.prune_transaction_senders(&provider, to_block, prune_mode)?;
            self.metrics
                .get_prune_part_metrics(PrunePart::SenderRecovery)
                .duration_seconds
                .record(part_start.elapsed())
        }

        if let Some((to_block, prune_mode)) =
            self.modes.prune_target_block_account_history(tip_block_number)?
        {
            let part_start = Instant::now();
            self.prune_account_history(&provider, to_block, prune_mode)?;
            self.metrics
                .get_prune_part_metrics(PrunePart::AccountHistory)
                .duration_seconds
                .record(part_start.elapsed())
        }

        if let Some((to_block, prune_mode)) =
            self.modes.prune_target_block_storage_history(tip_block_number)?
        {
            let part_start = Instant::now();
            self.prune_storage_history(&provider, to_block, prune_mode)?;
            self.metrics
                .get_prune_part_metrics(PrunePart::StorageHistory)
                .duration_seconds
                .record(part_start.elapsed())
        }

        provider.commit()?;
        self.last_pruned_block_number = Some(tip_block_number);

        let elapsed = start.elapsed();
        self.metrics.pruner.duration_seconds.record(elapsed);

        trace!(
            target: "pruner",
            %tip_block_number,
            ?elapsed,
            "Pruner finished"
        );
        Ok(())
    }

    /// Returns `true` if the pruning is needed at the provided tip block number.
    /// This determined by the check against minimum pruning interval and last pruned block number.
    pub fn is_pruning_needed(&self, tip_block_number: BlockNumber) -> bool {
        if self.last_pruned_block_number.map_or(true, |last_pruned_block_number| {
            // Saturating subtraction is needed for the case when the chain was reverted, meaning
            // current block number might be less than the previously pruned block number. If
            // that's the case, no pruning is needed as outdated data is also reverted.
            tip_block_number.saturating_sub(last_pruned_block_number) >= self.min_block_interval
        }) {
            debug!(
                target: "pruner",
                last_pruned_block_number = ?self.last_pruned_block_number,
                %tip_block_number,
                "Minimum pruning interval reached"
            );
            true
        } else {
            false
        }
    }

    /// Get next inclusive tx number range to prune according to the checkpoint and `to_block` block
    /// number.
    ///
    /// To get the range start:
    /// 1. If checkpoint exists, get next block body and return its first tx number.
    /// 2. If checkpoint doesn't exist, return 0.
    ///
    /// To get the range end: get last tx number for the provided `to_block`.
    fn get_next_tx_num_range_from_checkpoint(
        &self,
        provider: &DatabaseProviderRW<'_, DB>,
        prune_part: PrunePart,
        to_block: BlockNumber,
    ) -> reth_interfaces::Result<Option<RangeInclusive<TxNumber>>> {
        let from_block_number = provider
            .get_prune_checkpoint(prune_part)?
            // Checkpoint exists, prune from the next block after the highest pruned one
            .map(|checkpoint| checkpoint.block_number + 1)
            // No checkpoint exists, prune from genesis
            .unwrap_or(0);

        // Get first transaction
        let from_tx_num =
            provider.block_body_indices(from_block_number)?.map(|body| body.first_tx_num);
        // If no block body index is found, the DB is either corrupted or we've already pruned up to
        // the latest block, so there's no thing to prune now.
        let Some(from_tx_num) = from_tx_num else { return Ok(None) };

        let to_tx_num = match provider.block_body_indices(to_block)? {
            Some(body) => body,
            None => return Ok(None),
        }
        .last_tx_num();

        Ok(Some(from_tx_num..=to_tx_num))
    }

    /// Prune receipts up to the provided block, inclusive.
    #[instrument(level = "trace", skip(self, provider), target = "pruner")]
    fn prune_receipts(
        &self,
        provider: &DatabaseProviderRW<'_, DB>,
        to_block: BlockNumber,
        prune_mode: PruneMode,
    ) -> PrunerResult {
        let range = match self.get_next_tx_num_range_from_checkpoint(
            provider,
            PrunePart::Receipts,
            to_block,
        )? {
            Some(range) => range,
            None => {
                trace!(target: "pruner", "No receipts to prune");
                return Ok(())
            }
        };

<<<<<<< HEAD
        provider.prune_table_in_batches::<tables::Receipts, _>(
            range,
            self.batch_sizes.receipts,
            |receipts| {
                trace!(
                    target: "pruner",
                    %receipts,
=======
        let mut processed = 0;
        provider.prune_table_with_iterator_in_batches::<tables::Receipts>(
            range,
            self.batch_sizes.receipts,
            |rows| {
                processed += rows;
                trace!(
                    target: "pruner",
                    %rows,
                    progress = format!("{:.1}%", 100.0 * processed as f64 / total as f64),
>>>>>>> aaf2d2cf
                    "Pruned receipts"
                );
            },
        )?;

        provider.save_prune_checkpoint(
            PrunePart::Receipts,
            PruneCheckpoint { block_number: to_block, prune_mode },
        )?;

        Ok(())
    }

    /// Prune transaction lookup entries up to the provided block, inclusive.
    #[instrument(level = "trace", skip(self, provider), target = "pruner")]
    fn prune_transaction_lookup(
        &self,
        provider: &DatabaseProviderRW<'_, DB>,
        to_block: BlockNumber,
        prune_mode: PruneMode,
    ) -> PrunerResult {
        let range = match self.get_next_tx_num_range_from_checkpoint(
            provider,
            PrunePart::TransactionLookup,
            to_block,
        )? {
            Some(range) => range,
            None => {
                trace!(target: "pruner", "No transaction lookup entries to prune");
                return Ok(())
            }
        };
        let last_tx_num = *range.end();

        for i in range.step_by(self.batch_sizes.transaction_lookup) {
            // The `min` ensures that the transaction range doesn't exceed the last transaction
            // number. `last_tx_num + 1` is used to include the last transaction in the range.
            let tx_range = i..(i + self.batch_sizes.transaction_lookup as u64).min(last_tx_num + 1);

            // Retrieve transactions in the range and calculate their hashes in parallel
            let mut hashes = provider
                .transactions_by_tx_range(tx_range.clone())?
                .into_par_iter()
                .map(|transaction| transaction.hash())
                .collect::<Vec<_>>();

            // Number of transactions retrieved from the database should match the tx range count
            let tx_count = tx_range.clone().count();
            if hashes.len() != tx_count {
                return Err(PrunerError::InconsistentData(
                    "Unexpected number of transaction hashes retrieved by transaction number range",
                ))
            }

            // Pre-sort hashes to prune them in order
<<<<<<< HEAD
            hashes.sort();

            provider.prune_table_in_batches::<tables::TxHashNumber, _>(
                hashes,
                self.batch_sizes.transaction_lookup,
                |entries| {
                    trace!(
                        target: "pruner",
                        %entries,
                        "Pruned transaction lookup"
                    );
                },
            )?;
=======
            hashes.sort_unstable();

            let rows = provider.prune_table_with_iterator::<tables::TxHashNumber>(hashes)?;
            processed += rows;
            trace!(
                target: "pruner",
                %rows,
                progress = format!("{:.1}%", 100.0 * processed as f64 / total as f64),
                "Pruned transaction lookup"
            );
>>>>>>> aaf2d2cf
        }

        provider.save_prune_checkpoint(
            PrunePart::TransactionLookup,
            PruneCheckpoint { block_number: to_block, prune_mode },
        )?;

        Ok(())
    }

    /// Prune transaction senders up to the provided block, inclusive.
    #[instrument(level = "trace", skip(self, provider), target = "pruner")]
    fn prune_transaction_senders(
        &self,
        provider: &DatabaseProviderRW<'_, DB>,
        to_block: BlockNumber,
        prune_mode: PruneMode,
    ) -> PrunerResult {
        let range = match self.get_next_tx_num_range_from_checkpoint(
            provider,
            PrunePart::SenderRecovery,
            to_block,
        )? {
            Some(range) => range,
            None => {
                trace!(target: "pruner", "No transaction senders to prune");
                return Ok(())
            }
        };
        let total = range.clone().count();

        let mut processed = 0;
        provider.prune_table_with_range_in_batches::<tables::TxSenders>(
            range,
            self.batch_sizes.transaction_senders,
            |rows, _| {
                processed += rows;
                trace!(
                    target: "pruner",
                    %rows,
                    progress = format!("{:.1}%", 100.0 * processed as f64 / total as f64),
                    "Pruned transaction senders"
                );
            },
        )?;

        provider.save_prune_checkpoint(
            PrunePart::SenderRecovery,
            PruneCheckpoint { block_number: to_block, prune_mode },
        )?;

        Ok(())
    }

    /// Prune account history up to the provided block, inclusive.
    #[instrument(level = "trace", skip(self, provider), target = "pruner")]
    fn prune_account_history(
        &self,
        provider: &DatabaseProviderRW<'_, DB>,
        to_block: BlockNumber,
        prune_mode: PruneMode,
    ) -> PrunerResult {
        let from_block = provider
            .get_prune_checkpoint(PrunePart::AccountHistory)?
            .map(|checkpoint| checkpoint.block_number + 1)
            .unwrap_or_default();
        let range = from_block..=to_block;
        let total = range.clone().count();

        provider.prune_table_with_range_in_batches::<tables::AccountChangeSet>(
            range,
            self.batch_sizes.account_history,
            |keys, rows| {
                trace!(
                    target: "pruner",
                    %keys,
                    %rows,
                    progress = format!("{:.1}%", 100.0 * keys as f64 / total as f64),
                    "Pruned account history (changesets)"
                );
            },
        )?;

        self.prune_history_indices::<tables::AccountHistory, _>(
            provider,
            to_block,
            |a, b| a.key == b.key,
            |key| ShardedKey::last(key.key),
            self.batch_sizes.account_history,
            |rows| {
                trace!(
                    target: "pruner",
                    rows,
                    "Pruned account history (indices)"
                );
            },
        )?;

        provider.save_prune_checkpoint(
            PrunePart::AccountHistory,
            PruneCheckpoint { block_number: to_block, prune_mode },
        )?;

        Ok(())
    }

    /// Prune storage history up to the provided block, inclusive.
    #[instrument(level = "trace", skip(self, provider), target = "pruner")]
    fn prune_storage_history(
        &self,
        provider: &DatabaseProviderRW<'_, DB>,
        to_block: BlockNumber,
        prune_mode: PruneMode,
    ) -> PrunerResult {
        let from_block = provider
            .get_prune_checkpoint(PrunePart::StorageHistory)?
            .map(|checkpoint| checkpoint.block_number + 1)
            .unwrap_or_default();
        let block_range = from_block..=to_block;
        let range = BlockNumberAddress::range(block_range);

        provider.prune_table_with_range_in_batches::<tables::StorageChangeSet>(
            range,
            self.batch_sizes.storage_history,
            |keys, rows| {
                trace!(
                    target: "pruner",
                    %keys,
                    %rows,
                    "Pruned storage history (changesets)"
                );
            },
        )?;

        self.prune_history_indices::<tables::StorageHistory, _>(
            provider,
            to_block,
            |a, b| a.address == b.address && a.sharded_key.key == b.sharded_key.key,
            |key| StorageShardedKey::last(key.address, key.sharded_key.key),
            self.batch_sizes.storage_history,
            |rows| {
                trace!(
                    target: "pruner",
                    rows,
                    "Pruned storage history (indices)"
                );
            },
        )?;

        provider.save_prune_checkpoint(
            PrunePart::StorageHistory,
            PruneCheckpoint { block_number: to_block, prune_mode },
        )?;

        Ok(())
    }

    /// Prune history indices up to the provided block, inclusive.
    fn prune_history_indices<T, SK>(
        &self,
        provider: &DatabaseProviderRW<'_, DB>,
        to_block: BlockNumber,
        key_matches: impl Fn(&T::Key, &T::Key) -> bool,
        last_key: impl Fn(&T::Key) -> T::Key,
        batch_size: usize,
        batch_callback: impl Fn(usize),
    ) -> PrunerResult
    where
        T: Table<Value = BlockNumberList>,
        T::Key: AsRef<ShardedKey<SK>>,
    {
        let mut processed = 0;
        let mut cursor = provider.tx_ref().cursor_write::<T>()?;
        // Prune history table:
        // 1. If the shard has `highest_block_number` less than or equal to the target block number
        // for pruning, delete the shard completely.
        // 2. If the shard has `highest_block_number` greater than the target block number for
        // pruning, filter block numbers inside the shard which are less than the target
        // block number for pruning.
        while let Some(result) = cursor.next()? {
            let (key, blocks): (T::Key, BlockNumberList) = result;

            if key.as_ref().highest_block_number <= to_block {
                // If shard consists only of block numbers less than the target one, delete shard
                // completely.
                cursor.delete_current()?;
                if key.as_ref().highest_block_number == to_block {
                    // Shard contains only block numbers up to the target one, so we can skip to the
                    // next sharded key. It is guaranteed that further shards for this sharded key
                    // will not contain the target block number, as it's in this shard.
                    cursor.seek_exact(last_key(&key))?;
                }
            } else {
                // Shard contains block numbers that are higher than the target one, so we need to
                // filter it. It is guaranteed that further shards for this sharded key will not
                // contain the target block number, as it's in this shard.
                let new_blocks = blocks
                    .iter(0)
                    .skip_while(|block| *block <= to_block as usize)
                    .collect::<Vec<_>>();

                if blocks.len() != new_blocks.len() {
                    // If there were blocks less than or equal to the target one
                    // (so the shard has changed), update the shard.
                    if new_blocks.is_empty() {
                        // If there are no more blocks in this shard, we need to remove it, as empty
                        // shards are not allowed.
                        if key.as_ref().highest_block_number == u64::MAX {
                            // If current shard is the last shard for this sharded key, replace it
                            // with the previous shard.
                            if let Some(prev_value) = cursor
                                .prev()?
                                .filter(|(prev_key, _)| key_matches(prev_key, &key))
                                .map(|(_, prev_value)| prev_value)
                            {
                                cursor.delete_current()?;
                                // Upsert will replace the last shard for this sharded key with the
                                // previous value
                                cursor.upsert(key.clone(), prev_value)?;
                            } else {
                                // If there's no previous shard for this sharded key,
                                // just delete last shard completely.
                                cursor.delete_current()?;
                            }
                        } else {
                            // If current shard is not the last shard for this sharded key,
                            // just delete it.
                            cursor.delete_current()?;
                        }
                    } else {
                        cursor.upsert(key.clone(), BlockNumberList::new_pre_sorted(new_blocks))?;
                    }
                }

                // Jump to the next address
                cursor.seek_exact(last_key(&key))?;
            }

            processed += 1;

            if processed % batch_size == 0 {
                batch_callback(batch_size);
            }
        }

        if processed % batch_size != 0 {
            batch_callback(processed % batch_size);
        }

        Ok(())
    }
}

#[cfg(test)]
mod tests {
    use crate::{pruner::BatchSizes, Pruner};
    use assert_matches::assert_matches;
    use reth_db::{tables, test_utils::create_test_rw_db, BlockNumberList};
    use reth_interfaces::test_utils::{
        generators,
        generators::{
            random_block_range, random_changeset_range, random_eoa_account_range, random_receipt,
        },
    };
    use reth_primitives::{
        BlockNumber, PruneCheckpoint, PruneMode, PruneModes, PrunePart, H256, MAINNET,
    };
    use reth_provider::PruneCheckpointReader;
    use reth_stages::test_utils::TestTransaction;
    use std::{collections::BTreeMap, ops::AddAssign};

    #[test]
    fn is_pruning_needed() {
        let db = create_test_rw_db();
        let pruner =
            Pruner::new(db, MAINNET.clone(), 5, PruneModes::default(), BatchSizes::default());

        // No last pruned block number was set before
        let first_block_number = 1;
        assert!(pruner.is_pruning_needed(first_block_number));

        // Delta is not less than min block interval
        let second_block_number = first_block_number + pruner.min_block_interval;
        assert!(pruner.is_pruning_needed(second_block_number));

        // Delta is less than min block interval
        let third_block_number = second_block_number;
        assert!(pruner.is_pruning_needed(third_block_number));
    }

    #[test]
    fn prune_receipts() {
        let tx = TestTransaction::default();
        let mut rng = generators::rng();

        let blocks = random_block_range(&mut rng, 0..=100, H256::zero(), 0..10);
        tx.insert_blocks(blocks.iter(), None).expect("insert blocks");

        let mut receipts = Vec::new();
        for block in &blocks {
            for transaction in &block.body {
                receipts
                    .push((receipts.len() as u64, random_receipt(&mut rng, transaction, Some(0))));
            }
        }
        tx.insert_receipts(receipts).expect("insert receipts");

        assert_eq!(
            tx.table::<tables::Transactions>().unwrap().len(),
            blocks.iter().map(|block| block.body.len()).sum::<usize>()
        );
        assert_eq!(
            tx.table::<tables::Transactions>().unwrap().len(),
            tx.table::<tables::Receipts>().unwrap().len()
        );

        let test_prune = |to_block: BlockNumber| {
            let prune_mode = PruneMode::Before(to_block);
            let pruner = Pruner::new(
                tx.inner_raw(),
                MAINNET.clone(),
                5,
                PruneModes { receipts: Some(prune_mode), ..Default::default() },
                BatchSizes {
                    // Less than total amount of blocks to prune to test the batching logic
                    receipts: 10,
                    ..Default::default()
                },
            );

            let provider = tx.inner_rw();
            assert_matches!(pruner.prune_receipts(&provider, to_block, prune_mode), Ok(()));
            provider.commit().expect("commit");

            assert_eq!(
                tx.table::<tables::Receipts>().unwrap().len(),
                blocks[to_block as usize + 1..].iter().map(|block| block.body.len()).sum::<usize>()
            );
            assert_eq!(
                tx.inner().get_prune_checkpoint(PrunePart::Receipts).unwrap(),
                Some(PruneCheckpoint { block_number: to_block, prune_mode })
            );
        };

        // Pruning first time ever, no previous checkpoint is present
        test_prune(10);
        // Prune second time, previous checkpoint is present, should continue pruning from where
        // ended last time
        test_prune(20);
    }

    #[test]
    fn prune_transaction_lookup() {
        let tx = TestTransaction::default();
        let mut rng = generators::rng();

        let blocks = random_block_range(&mut rng, 0..=100, H256::zero(), 0..10);
        tx.insert_blocks(blocks.iter(), None).expect("insert blocks");

        let mut tx_hash_numbers = Vec::new();
        for block in &blocks {
            for transaction in &block.body {
                tx_hash_numbers.push((transaction.hash, tx_hash_numbers.len() as u64));
            }
        }
        tx.insert_tx_hash_numbers(tx_hash_numbers).expect("insert tx hash numbers");

        assert_eq!(
            tx.table::<tables::Transactions>().unwrap().len(),
            blocks.iter().map(|block| block.body.len()).sum::<usize>()
        );
        assert_eq!(
            tx.table::<tables::Transactions>().unwrap().len(),
            tx.table::<tables::TxHashNumber>().unwrap().len()
        );

        let test_prune = |to_block: BlockNumber| {
            let prune_mode = PruneMode::Before(to_block);
            let pruner = Pruner::new(
                tx.inner_raw(),
                MAINNET.clone(),
                5,
                PruneModes { transaction_lookup: Some(prune_mode), ..Default::default() },
                BatchSizes {
                    // Less than total amount of blocks to prune to test the batching logic
                    transaction_lookup: 10,
                    ..Default::default()
                },
            );

            let provider = tx.inner_rw();
            assert_matches!(
                pruner.prune_transaction_lookup(&provider, to_block, prune_mode),
                Ok(())
            );
            provider.commit().expect("commit");

            assert_eq!(
                tx.table::<tables::TxHashNumber>().unwrap().len(),
                blocks[to_block as usize + 1..].iter().map(|block| block.body.len()).sum::<usize>()
            );
            assert_eq!(
                tx.inner().get_prune_checkpoint(PrunePart::TransactionLookup).unwrap(),
                Some(PruneCheckpoint { block_number: to_block, prune_mode })
            );
        };

        // Pruning first time ever, no previous checkpoint is present
        test_prune(10);
        // Prune second time, previous checkpoint is present, should continue pruning from where
        // ended last time
        test_prune(20);
    }

    #[test]
    fn prune_transaction_senders() {
        let tx = TestTransaction::default();
        let mut rng = generators::rng();

        let blocks = random_block_range(&mut rng, 0..=100, H256::zero(), 0..10);
        tx.insert_blocks(blocks.iter(), None).expect("insert blocks");

        let mut transaction_senders = Vec::new();
        for block in &blocks {
            for transaction in &block.body {
                transaction_senders.push((
                    transaction_senders.len() as u64,
                    transaction.recover_signer().expect("recover signer"),
                ));
            }
        }
        tx.insert_transaction_senders(transaction_senders).expect("insert transaction senders");

        assert_eq!(
            tx.table::<tables::Transactions>().unwrap().len(),
            blocks.iter().map(|block| block.body.len()).sum::<usize>()
        );
        assert_eq!(
            tx.table::<tables::Transactions>().unwrap().len(),
            tx.table::<tables::TxSenders>().unwrap().len()
        );

        let test_prune = |to_block: BlockNumber| {
            let prune_mode = PruneMode::Before(to_block);
            let pruner = Pruner::new(
                tx.inner_raw(),
                MAINNET.clone(),
                5,
                PruneModes { sender_recovery: Some(prune_mode), ..Default::default() },
                BatchSizes {
                    // Less than total amount of blocks to prune to test the batching logic
                    transaction_senders: 10,
                    ..Default::default()
                },
            );

            let provider = tx.inner_rw();
            assert_matches!(
                pruner.prune_transaction_senders(&provider, to_block, prune_mode),
                Ok(())
            );
            provider.commit().expect("commit");

            assert_eq!(
                tx.table::<tables::TxSenders>().unwrap().len(),
                blocks[to_block as usize + 1..].iter().map(|block| block.body.len()).sum::<usize>()
            );
            assert_eq!(
                tx.inner().get_prune_checkpoint(PrunePart::SenderRecovery).unwrap(),
                Some(PruneCheckpoint { block_number: to_block, prune_mode })
            );
        };

        // Pruning first time ever, no previous checkpoint is present
        test_prune(10);
        // Prune second time, previous checkpoint is present, should continue pruning from where
        // ended last time
        test_prune(20);
    }

    #[test]
    fn prune_account_history() {
        let tx = TestTransaction::default();
        let mut rng = generators::rng();

        let block_num = 7000;
        let blocks = random_block_range(&mut rng, 0..=block_num, H256::zero(), 0..1);
        tx.insert_blocks(blocks.iter(), None).expect("insert blocks");

        let accounts =
            random_eoa_account_range(&mut rng, 0..3).into_iter().collect::<BTreeMap<_, _>>();

        let (changesets, _) = random_changeset_range(
            &mut rng,
            blocks.iter(),
            accounts.into_iter().map(|(addr, acc)| (addr, (acc, Vec::new()))),
            0..0,
            0..0,
        );
        tx.insert_changesets(changesets.clone(), None).expect("insert changesets");
        tx.insert_history(changesets.clone(), None).expect("insert history");

        let account_occurrences = tx.table::<tables::AccountHistory>().unwrap().into_iter().fold(
            BTreeMap::<_, usize>::new(),
            |mut map, (key, _)| {
                map.entry(key.key).or_default().add_assign(1);
                map
            },
        );
        assert!(account_occurrences.into_iter().any(|(_, occurrences)| occurrences > 1));

        assert_eq!(
            tx.table::<tables::AccountChangeSet>().unwrap().len(),
            changesets.iter().flatten().count()
        );

        let original_shards = tx.table::<tables::AccountHistory>().unwrap();

        let test_prune = |to_block: BlockNumber| {
            let prune_mode = PruneMode::Before(to_block);
            let pruner = Pruner::new(
                tx.inner_raw(),
                MAINNET.clone(),
                5,
                PruneModes { account_history: Some(prune_mode), ..Default::default() },
                BatchSizes {
                    // Less than total amount of blocks to prune to test the batching logic
                    account_history: 10,
                    ..Default::default()
                },
            );

            let provider = tx.inner_rw();
            assert_matches!(pruner.prune_account_history(&provider, to_block, prune_mode), Ok(()));
            provider.commit().expect("commit");

            assert_eq!(
                tx.table::<tables::AccountChangeSet>().unwrap().len(),
                changesets[to_block as usize + 1..].iter().flatten().count()
            );

            let actual_shards = tx.table::<tables::AccountHistory>().unwrap();

            let expected_shards = original_shards
                .iter()
                .filter(|(key, _)| key.highest_block_number > to_block)
                .map(|(key, blocks)| {
                    let new_blocks = blocks
                        .iter(0)
                        .skip_while(|block| *block <= to_block as usize)
                        .collect::<Vec<_>>();
                    (key.clone(), BlockNumberList::new_pre_sorted(new_blocks))
                })
                .collect::<Vec<_>>();

            assert_eq!(actual_shards, expected_shards);

            assert_eq!(
                tx.inner().get_prune_checkpoint(PrunePart::AccountHistory).unwrap(),
                Some(PruneCheckpoint { block_number: to_block, prune_mode })
            );
        };

        // Prune first time: no previous checkpoint is present
        test_prune(3000);
        // Prune second time: previous checkpoint is present, should continue pruning from where
        // ended last time
        test_prune(4500);
    }

    #[test]
    fn prune_storage_history() {
        let tx = TestTransaction::default();
        let mut rng = generators::rng();

        let block_num = 7000;
        let blocks = random_block_range(&mut rng, 0..=block_num, H256::zero(), 0..1);
        tx.insert_blocks(blocks.iter(), None).expect("insert blocks");

        let accounts =
            random_eoa_account_range(&mut rng, 0..3).into_iter().collect::<BTreeMap<_, _>>();

        let (changesets, _) = random_changeset_range(
            &mut rng,
            blocks.iter(),
            accounts.into_iter().map(|(addr, acc)| (addr, (acc, Vec::new()))),
            1..2,
            1..2,
        );
        tx.insert_changesets(changesets.clone(), None).expect("insert changesets");
        tx.insert_history(changesets.clone(), None).expect("insert history");

        let storage_occurences = tx.table::<tables::StorageHistory>().unwrap().into_iter().fold(
            BTreeMap::<_, usize>::new(),
            |mut map, (key, _)| {
                map.entry((key.address, key.sharded_key.key)).or_default().add_assign(1);
                map
            },
        );
        assert!(storage_occurences.into_iter().any(|(_, occurrences)| occurrences > 1));

        assert_eq!(
            tx.table::<tables::StorageChangeSet>().unwrap().len(),
            changesets.iter().flatten().flat_map(|(_, _, entries)| entries).count()
        );

        let original_shards = tx.table::<tables::StorageHistory>().unwrap();

        let test_prune = |to_block: BlockNumber| {
            let prune_mode = PruneMode::Before(to_block);
            let pruner = Pruner::new(
                tx.inner_raw(),
                MAINNET.clone(),
                5,
                PruneModes { storage_history: Some(prune_mode), ..Default::default() },
                BatchSizes {
                    // Less than total amount of blocks to prune to test the batching logic
                    storage_history: 10,
                    ..Default::default()
                },
            );

            let provider = tx.inner_rw();
            assert_matches!(pruner.prune_storage_history(&provider, to_block, prune_mode), Ok(()));
            provider.commit().expect("commit");

            assert_eq!(
                tx.table::<tables::StorageChangeSet>().unwrap().len(),
                changesets[to_block as usize + 1..]
                    .iter()
                    .flatten()
                    .flat_map(|(_, _, entries)| entries)
                    .count()
            );

            let actual_shards = tx.table::<tables::StorageHistory>().unwrap();

            let expected_shards = original_shards
                .iter()
                .filter(|(key, _)| key.sharded_key.highest_block_number > to_block)
                .map(|(key, blocks)| {
                    let new_blocks = blocks
                        .iter(0)
                        .skip_while(|block| *block <= to_block as usize)
                        .collect::<Vec<_>>();
                    (key.clone(), BlockNumberList::new_pre_sorted(new_blocks))
                })
                .collect::<Vec<_>>();

            assert_eq!(actual_shards, expected_shards);

            assert_eq!(
                tx.inner().get_prune_checkpoint(PrunePart::StorageHistory).unwrap(),
                Some(PruneCheckpoint { block_number: to_block, prune_mode })
            );
        };

        // Prune first time: no previous checkpoint is present
        test_prune(3000);
        // Prune second time: previous checkpoint is present, should continue pruning from where
        // ended last time
        test_prune(4500);
    }
}<|MERGE_RESOLUTION|>--- conflicted
+++ resolved
@@ -239,15 +239,6 @@
             }
         };
 
-<<<<<<< HEAD
-        provider.prune_table_in_batches::<tables::Receipts, _>(
-            range,
-            self.batch_sizes.receipts,
-            |receipts| {
-                trace!(
-                    target: "pruner",
-                    %receipts,
-=======
         let mut processed = 0;
         provider.prune_table_with_iterator_in_batches::<tables::Receipts>(
             range,
@@ -258,7 +249,6 @@
                     target: "pruner",
                     %rows,
                     progress = format!("{:.1}%", 100.0 * processed as f64 / total as f64),
->>>>>>> aaf2d2cf
                     "Pruned receipts"
                 );
             },
@@ -314,22 +304,7 @@
             }
 
             // Pre-sort hashes to prune them in order
-<<<<<<< HEAD
             hashes.sort();
-
-            provider.prune_table_in_batches::<tables::TxHashNumber, _>(
-                hashes,
-                self.batch_sizes.transaction_lookup,
-                |entries| {
-                    trace!(
-                        target: "pruner",
-                        %entries,
-                        "Pruned transaction lookup"
-                    );
-                },
-            )?;
-=======
-            hashes.sort_unstable();
 
             let rows = provider.prune_table_with_iterator::<tables::TxHashNumber>(hashes)?;
             processed += rows;
@@ -339,7 +314,6 @@
                 progress = format!("{:.1}%", 100.0 * processed as f64 / total as f64),
                 "Pruned transaction lookup"
             );
->>>>>>> aaf2d2cf
         }
 
         provider.save_prune_checkpoint(
