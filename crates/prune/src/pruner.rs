//! Support for pruning.

use crate::{Metrics, PrunerError};
use rayon::prelude::*;
use reth_db::{
    abstraction::cursor::{DbCursorRO, DbCursorRW},
    database::Database,
    models::{storage_sharded_key::StorageShardedKey, BlockNumberAddress, ShardedKey},
    table::Table,
    tables,
    transaction::DbTxMut,
    BlockNumberList,
};
use reth_primitives::{
    BlockNumber, ChainSpec, PruneBatchSizes, PruneCheckpoint, PruneMode, PruneModes, PrunePart,
    TxNumber, MINIMUM_PRUNING_DISTANCE,
};
use reth_provider::{
    BlockReader, DatabaseProviderRW, ProviderFactory, PruneCheckpointReader, PruneCheckpointWriter,
    TransactionsProvider,
};
use std::{ops::RangeInclusive, sync::Arc, time::Instant};
use tracing::{debug, error, instrument, trace};

/// Result of [Pruner::run] execution.
///
/// Returns `true` if pruning has been completed up to the target block,
/// and `false` if there's more data to prune in further runs.
pub type PrunerResult = Result<bool, PrunerError>;

/// The pruner type itself with the result of [Pruner::run]
pub type PrunerWithResult<DB> = (Pruner<DB>, PrunerResult);

/// Pruning routine. Main pruning logic happens in [Pruner::run].
pub struct Pruner<DB> {
    metrics: Metrics,
    provider_factory: ProviderFactory<DB>,
    /// Minimum pruning interval measured in blocks. All prune parts are checked and, if needed,
    /// pruned, when the chain advances by the specified number of blocks.
    min_block_interval: usize,
    /// Last pruned block number. Used in conjunction with `min_block_interval` to determine
    /// when the pruning needs to be initiated.
    last_pruned_block_number: Option<BlockNumber>,
    modes: PruneModes,
    /// Maximum entries to prune per block, per prune part.
    batch_sizes: PruneBatchSizes,
}

impl<DB: Database> Pruner<DB> {
    /// Creates a new [Pruner].
    pub fn new(
        db: DB,
        chain_spec: Arc<ChainSpec>,
        min_block_interval: usize,
        modes: PruneModes,
        batch_sizes: PruneBatchSizes,
    ) -> Self {
        Self {
            metrics: Metrics::default(),
            provider_factory: ProviderFactory::new(db, chain_spec),
            min_block_interval,
            last_pruned_block_number: None,
            modes,
            batch_sizes,
        }
    }

    /// Run the pruner
    pub fn run(&mut self, tip_block_number: BlockNumber) -> PrunerResult {
        if tip_block_number == 0 {
            self.last_pruned_block_number = Some(tip_block_number);

            trace!(target: "pruner", %tip_block_number, "Nothing to prune yet");
            return Ok(true)
        }

        trace!(target: "pruner", %tip_block_number, "Pruner started");
        let start = Instant::now();

        let provider = self.provider_factory.provider_rw()?;

        let mut done = true;

        if let Some((to_block, prune_mode)) =
            self.modes.prune_target_block_receipts(tip_block_number)?
        {
            trace!(
                target: "pruner",
                prune_part = ?PrunePart::Receipts,
                %to_block,
                ?prune_mode,
                "Got target block to prune"
            );

            let part_start = Instant::now();
            let part_done = self.prune_receipts(&provider, to_block, prune_mode)?;
            done = done && part_done;
            self.metrics
                .get_prune_part_metrics(PrunePart::Receipts)
                .duration_seconds
                .record(part_start.elapsed())
        } else {
            trace!(target: "pruner", prune_part = ?PrunePart::Receipts, "No target block to prune");
        }

        if !self.modes.contract_logs_filter.is_empty() {
            let part_start = Instant::now();
            let part_done = self.prune_receipts_by_logs(&provider, tip_block_number)?;
            done = done && part_done;
            self.metrics
                .get_prune_part_metrics(PrunePart::ContractLogs)
                .duration_seconds
                .record(part_start.elapsed())
        } else {
            trace!(target: "pruner", prune_part = ?PrunePart::ContractLogs, "No filter to prune");
        }

        if let Some((to_block, prune_mode)) =
            self.modes.prune_target_block_transaction_lookup(tip_block_number)?
        {
            trace!(
                target: "pruner",
                prune_part = ?PrunePart::TransactionLookup,
                %to_block,
                ?prune_mode,
                "Got target block to prune"
            );

            let part_start = Instant::now();
            let part_done = self.prune_transaction_lookup(&provider, to_block, prune_mode)?;
            done = done && part_done;
            self.metrics
                .get_prune_part_metrics(PrunePart::TransactionLookup)
                .duration_seconds
                .record(part_start.elapsed())
        } else {
            trace!(
                target: "pruner",
                prune_part = ?PrunePart::TransactionLookup,
                "No target block to prune"
            );
        }

        if let Some((to_block, prune_mode)) =
            self.modes.prune_target_block_sender_recovery(tip_block_number)?
        {
            trace!(
                target: "pruner",
                prune_part = ?PrunePart::SenderRecovery,
                %to_block,
                ?prune_mode,
                "Got target block to prune"
            );

            let part_start = Instant::now();
            let part_done = self.prune_transaction_senders(&provider, to_block, prune_mode)?;
            done = done && part_done;
            self.metrics
                .get_prune_part_metrics(PrunePart::SenderRecovery)
                .duration_seconds
                .record(part_start.elapsed())
        } else {
            trace!(
                target: "pruner",
                prune_part = ?PrunePart::SenderRecovery,
                "No target block to prune"
            );
        }

        if let Some((to_block, prune_mode)) =
            self.modes.prune_target_block_account_history(tip_block_number)?
        {
            trace!(
                target: "pruner",
                prune_part = ?PrunePart::AccountHistory,
                %to_block,
                ?prune_mode,
                "Got target block to prune"
            );

            let part_start = Instant::now();
            let part_done = self.prune_account_history(&provider, to_block, prune_mode)?;
            done = done && part_done;
            self.metrics
                .get_prune_part_metrics(PrunePart::AccountHistory)
                .duration_seconds
                .record(part_start.elapsed())
        } else {
            trace!(
                target: "pruner",
                prune_part = ?PrunePart::AccountHistory,
                "No target block to prune"
            );
        }

        if let Some((to_block, prune_mode)) =
            self.modes.prune_target_block_storage_history(tip_block_number)?
        {
            trace!(
                target: "pruner",
                prune_part = ?PrunePart::StorageHistory,
                %to_block,
                ?prune_mode,
                "Got target block to prune"
            );

            let part_start = Instant::now();
            let part_done = self.prune_storage_history(&provider, to_block, prune_mode)?;
            done = done && part_done;
            self.metrics
                .get_prune_part_metrics(PrunePart::StorageHistory)
                .duration_seconds
                .record(part_start.elapsed())
        } else {
            trace!(
                target: "pruner",
                prune_part = ?PrunePart::StorageHistory,
                "No target block to prune"
            );
        }

        provider.commit()?;
        self.last_pruned_block_number = Some(tip_block_number);

        let elapsed = start.elapsed();
        self.metrics.duration_seconds.record(elapsed);

        trace!(target: "pruner", %tip_block_number, ?elapsed, "Pruner finished");
        Ok(done)
    }

    /// Returns `true` if the pruning is needed at the provided tip block number.
    /// This determined by the check against minimum pruning interval and last pruned block number.
    pub fn is_pruning_needed(&self, tip_block_number: BlockNumber) -> bool {
        if self.last_pruned_block_number.map_or(true, |last_pruned_block_number| {
            // Saturating subtraction is needed for the case when the chain was reverted, meaning
            // current block number might be less than the previously pruned block number. If
            // that's the case, no pruning is needed as outdated data is also reverted.
            tip_block_number.saturating_sub(last_pruned_block_number) >=
                self.min_block_interval as u64
        }) {
            debug!(
                target: "pruner",
                last_pruned_block_number = ?self.last_pruned_block_number,
                %tip_block_number,
                "Minimum pruning interval reached"
            );
            true
        } else {
            false
        }
    }

    /// Get next inclusive block range to prune according to the checkpoint, `to_block` block
    /// number and `limit`.
    ///
    /// To get the range start (`from_block`):
    /// 1. If checkpoint exists, use next block.
    /// 2. If checkpoint doesn't exist, use block 0.
    ///
    /// To get the range end: use block `to_block`.
    fn get_next_block_range_from_checkpoint(
        &self,
        provider: &DatabaseProviderRW<'_, DB>,
        prune_part: PrunePart,
        to_block: BlockNumber,
    ) -> reth_interfaces::Result<Option<RangeInclusive<BlockNumber>>> {
        let from_block = provider
            .get_prune_checkpoint(prune_part)?
            .and_then(|checkpoint| checkpoint.block_number)
            // Checkpoint exists, prune from the next block after the highest pruned one
            .map(|block_number| block_number + 1)
            // No checkpoint exists, prune from genesis
            .unwrap_or(0);

        let range = from_block..=to_block;
        if range.is_empty() {
            return Ok(None)
        }

        Ok(Some(range))
    }

    /// Get next inclusive tx number range to prune according to the checkpoint and `to_block` block
    /// number.
    ///
    /// To get the range start:
    /// 1. If checkpoint exists, get next block body and return its first tx number.
    /// 2. If checkpoint doesn't exist, return 0.
    ///
    /// To get the range end: get last tx number for the provided `to_block`.
    fn get_next_tx_num_range_from_checkpoint(
        &self,
        provider: &DatabaseProviderRW<'_, DB>,
        prune_part: PrunePart,
        to_block: BlockNumber,
    ) -> reth_interfaces::Result<Option<RangeInclusive<TxNumber>>> {
        let from_tx_number = provider
            .get_prune_checkpoint(prune_part)?
            // Checkpoint exists, prune from the next transaction after the highest pruned one
            .and_then(|checkpoint| match checkpoint.tx_number {
                Some(tx_number) => Some(tx_number + 1),
                _ => {
                    error!(target: "pruner", %prune_part, ?checkpoint, "Expected transaction number in prune checkpoint, found None");
                    None
                },
            })
            // No checkpoint exists, prune from genesis
            .unwrap_or(0);

        let to_tx_number = match provider.block_body_indices(to_block)? {
            Some(body) => body,
            None => return Ok(None),
        }
        .last_tx_num();

        let range = from_tx_number..=to_tx_number;
        if range.is_empty() {
            return Ok(None)
        }

        Ok(Some(range))
    }

    /// Prune receipts up to the provided block, inclusive, respecting the batch size.
    #[instrument(level = "trace", skip(self, provider), target = "pruner")]
    fn prune_receipts(
        &self,
        provider: &DatabaseProviderRW<'_, DB>,
        to_block: BlockNumber,
        prune_mode: PruneMode,
    ) -> PrunerResult {
        let tx_range = match self.get_next_tx_num_range_from_checkpoint(
            provider,
            PrunePart::Receipts,
            to_block,
        )? {
            Some(range) => range,
            None => {
                trace!(target: "pruner", "No receipts to prune");
                return Ok(true)
            }
        };
        let tx_range_end = *tx_range.end();

        let mut last_pruned_transaction = tx_range_end;
        let (deleted, done) = provider.prune_table_with_range::<tables::Receipts>(
            tx_range,
            self.batch_sizes.receipts(self.min_block_interval),
            |_| false,
            |row| last_pruned_transaction = row.0,
        )?;
        trace!(target: "pruner", %deleted, %done, "Pruned receipts");

        let last_pruned_block = provider
            .transaction_block(last_pruned_transaction)?
            .ok_or(PrunerError::InconsistentData("Block for transaction is not found"))?
            // If there's more receipts to prune, set the checkpoint block number to previous,
            // so we could finish pruning its receipts on the next run.
            .checked_sub(if done { 0 } else { 1 });

        let prune_checkpoint = PruneCheckpoint {
            block_number: last_pruned_block,
            tx_number: Some(last_pruned_transaction),
            prune_mode,
        };

        provider.save_prune_checkpoint(PrunePart::Receipts, prune_checkpoint)?;

        // `PrunePart::Receipts` overrides `PrunePart::ContractLogs`, so we can preemptively
        // limit their pruning start point.
        provider.save_prune_checkpoint(PrunePart::ContractLogs, prune_checkpoint)?;

        Ok(done)
    }

    /// Prune receipts up to the provided block, inclusive, by filtering logs. Works as in inclusion
    /// list, and removes every receipt not belonging to it. Respects the batch size.
    #[instrument(level = "trace", skip(self, provider), target = "pruner")]
    fn prune_receipts_by_logs(
        &self,
        provider: &DatabaseProviderRW<'_, DB>,
        tip_block_number: BlockNumber,
    ) -> PrunerResult {
        // Contract log filtering removes every receipt possible except the ones in the list. So,
        // for the other receipts it's as if they had a `PruneMode::Distance()` of 128.
        let to_block = PruneMode::Distance(MINIMUM_PRUNING_DISTANCE)
            .prune_target_block(
                tip_block_number,
                MINIMUM_PRUNING_DISTANCE,
                PrunePart::ContractLogs,
            )?
            .map(|(bn, _)| bn)
            .unwrap_or_default();

        // Get status checkpoint from latest run
        let mut last_pruned_block = provider
            .get_prune_checkpoint(PrunePart::ContractLogs)?
            .and_then(|checkpoint| checkpoint.block_number);

        let initial_last_pruned_block = last_pruned_block;

        let mut from_tx_number = match initial_last_pruned_block {
            Some(block) => provider
                .block_body_indices(block)?
                .map(|block| block.last_tx_num() + 1)
                .unwrap_or(0),
            None => 0,
        };

        // Figure out what receipts have already been pruned, so we can have an accurate
        // `address_filter`
        let address_filter =
            self.modes.contract_logs_filter.group_by_block(tip_block_number, last_pruned_block)?;

        // Splits all transactions in different block ranges. Each block range will have its own
        // filter address list and will check it while going through the table
        //
        // Example:
        // For an `address_filter` such as:
        // { block9: [a1, a2], block20: [a3, a4, a5] }
        //
        // The following structures will be created in the exact order as showed:
        // `block_ranges`: [
        //    (block0, block8, 0 addresses),
        //    (block9, block19, 2 addresses),
        //    (block20, to_block, 5 addresses)
        //  ]
        // `filtered_addresses`: [a1, a2, a3, a4, a5]
        //
        // The first range will delete all receipts between block0 - block8
        // The second range will delete all receipts between block9 - 19, except the ones with
        //     emitter logs from these addresses: [a1, a2].
        // The third range will delete all receipts between block20 - to_block, except the ones with
        //     emitter logs from these addresses: [a1, a2, a3, a4, a5]
        let mut block_ranges = vec![];
        let mut blocks_iter = address_filter.iter().peekable();
        let mut filtered_addresses = vec![];

        while let Some((start_block, addresses)) = blocks_iter.next() {
            filtered_addresses.extend_from_slice(addresses);

            // This will clear all receipts before the first  appearance of a contract log or since
            // the block after the last pruned one.
            if block_ranges.is_empty() {
                let init = last_pruned_block.map(|b| b + 1).unwrap_or_default();
                if init < *start_block {
                    block_ranges.push((init, *start_block - 1, 0));
                }
            }

            let end_block =
                blocks_iter.peek().map(|(next_block, _)| *next_block - 1).unwrap_or(to_block);

            // Addresses in lower block ranges, are still included in the inclusion list for future
            // ranges.
            block_ranges.push((*start_block, end_block, filtered_addresses.len()));
        }

        trace!(
            target: "pruner",
            ?block_ranges,
            ?filtered_addresses,
            "Calculated block ranges and filtered addresses",
        );

        let mut limit = self.batch_sizes.receipts(self.min_block_interval);
        let mut done = true;
        let mut last_pruned_transaction = None;
        for (start_block, end_block, num_addresses) in block_ranges {
            let block_range = start_block..=end_block;

            // Calculate the transaction range from this block range
            let tx_range_end = match provider.block_body_indices(end_block)? {
                Some(body) => body.last_tx_num(),
                None => {
                    trace!(
                        target: "pruner",
                        ?block_range,
                        "No receipts to prune."
                    );
                    continue
                }
            };
            let tx_range = from_tx_number..=tx_range_end;

            // Delete receipts, except the ones in the inclusion list
            let mut last_skipped_transaction = 0;
            let deleted;
            (deleted, done) = provider.prune_table_with_range::<tables::Receipts>(
                tx_range,
                limit,
                |(tx_num, receipt)| {
                    let skip = num_addresses > 0 &&
                        receipt.logs.iter().any(|log| {
                            filtered_addresses[..num_addresses].contains(&&log.address)
                        });

                    if skip {
                        last_skipped_transaction = *tx_num;
                    }
                    skip
                },
                |row| last_pruned_transaction = Some(row.0),
            )?;
            trace!(target: "pruner", %deleted, %done, ?block_range, "Pruned receipts");

            limit = limit.saturating_sub(deleted);

            // For accurate checkpoints we need to know that we have checked every transaction.
            // Example: we reached the end of the range, and the last receipt is supposed to skip
            // its deletion.
            last_pruned_transaction =
                Some(last_pruned_transaction.unwrap_or_default().max(last_skipped_transaction));
            last_pruned_block = Some(
                provider
                    .transaction_block(last_pruned_transaction.expect("qed"))?
                    .ok_or(PrunerError::InconsistentData("Block for transaction is not found"))?
                    // If there's more receipts to prune, set the checkpoint block number to
                    // previous, so we could finish pruning its receipts on the
                    // next run.
                    .saturating_sub(if done { 0 } else { 1 }),
            );

            if limit == 0 {
                done &= end_block == to_block;
                break
            }

            from_tx_number = last_pruned_transaction.expect("qed") + 1;
        }

        // If there are contracts using `PruneMode::Distance(_)` there will be receipts before
        // `to_block` that become eligible to be pruned in future runs. Therefore, our checkpoint is
        // not actually `to_block`, but the `lowest_block_with_distance` from any contract.
        // This ensures that in future pruner runs we can prune all these receipts between the
        // previous `lowest_block_with_distance` and the new one using
        // `get_next_tx_num_range_from_checkpoint`.
        //
        // Only applies if we were able to prune everything intended for this run, otherwise the
        // checkpoing is the `last_pruned_block`.
        let prune_mode_block = self
            .modes
            .contract_logs_filter
            .lowest_block_with_distance(tip_block_number, initial_last_pruned_block)?
            .unwrap_or(to_block);

        provider.save_prune_checkpoint(
            PrunePart::ContractLogs,
            PruneCheckpoint {
                block_number: Some(prune_mode_block.min(last_pruned_block.unwrap_or(u64::MAX))),
                tx_number: last_pruned_transaction,
                prune_mode: PruneMode::Before(prune_mode_block),
            },
        )?;
        Ok(done)
    }

    /// Prune transaction lookup entries up to the provided block, inclusive, respecting the batch
    /// size.
    #[instrument(level = "trace", skip(self, provider), target = "pruner")]
    fn prune_transaction_lookup(
        &self,
        provider: &DatabaseProviderRW<'_, DB>,
        to_block: BlockNumber,
        prune_mode: PruneMode,
    ) -> PrunerResult {
        let (start, end) = match self.get_next_tx_num_range_from_checkpoint(
            provider,
            PrunePart::TransactionLookup,
            to_block,
        )? {
            Some(range) => range,
            None => {
                trace!(target: "pruner", "No transaction lookup entries to prune");
                return Ok(true)
            }
        }
        .into_inner();
        let tx_range = start..=
            (end.min(
                start + self.batch_sizes.transaction_lookup(self.min_block_interval) as u64 - 1,
            ));
        let tx_range_end = *tx_range.end();

        // Retrieve transactions in the range and calculate their hashes in parallel
        let hashes = provider
            .transactions_by_tx_range(tx_range.clone())?
            .into_par_iter()
            .map(|transaction| transaction.hash())
            .collect::<Vec<_>>();

        // Number of transactions retrieved from the database should match the tx range count
        let tx_count = tx_range.clone().count();
        if hashes.len() != tx_count {
            return Err(PrunerError::InconsistentData(
                "Unexpected number of transaction hashes retrieved by transaction number range",
            ))
        }

        let mut last_pruned_transaction = tx_range_end;
        let (deleted, done) = provider.prune_table_with_iterator::<tables::TxHashNumber>(
            hashes,
            self.batch_sizes.transaction_lookup(self.min_block_interval),
            |row| last_pruned_transaction = row.1,
        )?;
        trace!(target: "pruner", %deleted, %done, "Pruned transaction lookup");

        let last_pruned_block = provider
            .transaction_block(last_pruned_transaction)?
            .ok_or(PrunerError::InconsistentData("Block for transaction is not found"))?
            // If there's more transaction lookup entries to prune, set the checkpoint block number
            // to previous, so we could finish pruning its transaction lookup entries on the next
            // run.
            .checked_sub(if done { 0 } else { 1 });

        provider.save_prune_checkpoint(
            PrunePart::TransactionLookup,
            PruneCheckpoint {
                block_number: last_pruned_block,
                tx_number: Some(last_pruned_transaction),
                prune_mode,
            },
        )?;

        Ok(done)
    }

    /// Prune transaction senders up to the provided block, inclusive.
    #[instrument(level = "trace", skip(self, provider), target = "pruner")]
    fn prune_transaction_senders(
        &self,
        provider: &DatabaseProviderRW<'_, DB>,
        to_block: BlockNumber,
        prune_mode: PruneMode,
    ) -> PrunerResult {
        let tx_range = match self.get_next_tx_num_range_from_checkpoint(
            provider,
            PrunePart::SenderRecovery,
            to_block,
        )? {
            Some(range) => range,
            None => {
                trace!(target: "pruner", "No transaction senders to prune");
                return Ok(true)
            }
        };
        let tx_range_end = *tx_range.end();

        let mut last_pruned_transaction = tx_range_end;
        let (deleted, done) = provider.prune_table_with_range::<tables::TxSenders>(
            tx_range,
            self.batch_sizes.transaction_senders(self.min_block_interval),
            |_| false,
            |row| last_pruned_transaction = row.0,
        )?;
        trace!(target: "pruner", %deleted, %done, "Pruned transaction senders");

        let last_pruned_block = provider
            .transaction_block(last_pruned_transaction)?
            .ok_or(PrunerError::InconsistentData("Block for transaction is not found"))?
            // If there's more transaction senders to prune, set the checkpoint block number to
            // previous, so we could finish pruning its transaction senders on the next run.
            .checked_sub(if done { 0 } else { 1 });

        provider.save_prune_checkpoint(
            PrunePart::SenderRecovery,
            PruneCheckpoint {
                block_number: last_pruned_block,
                tx_number: Some(last_pruned_transaction),
                prune_mode,
            },
        )?;

        Ok(done)
    }

    /// Prune account history up to the provided block, inclusive.
    #[instrument(level = "trace", skip(self, provider), target = "pruner")]
    fn prune_account_history(
        &self,
        provider: &DatabaseProviderRW<'_, DB>,
        to_block: BlockNumber,
        prune_mode: PruneMode,
    ) -> PrunerResult {
        let range = match self.get_next_block_range_from_checkpoint(
            provider,
            PrunePart::AccountHistory,
            to_block,
        )? {
            Some(range) => range,
            None => {
                trace!(target: "pruner", "No account history to prune");
                return Ok(true)
            }
        };
        let range_end = *range.end();

        let mut last_changeset_pruned_block = None;
        let (rows, done) = provider.prune_table_with_range::<tables::AccountChangeSet>(
            range,
            self.batch_sizes.account_history(self.min_block_interval),
            |_| false,
            |row| last_changeset_pruned_block = Some(row.0),
        )?;
        trace!(target: "pruner", %rows, %done, "Pruned account history (changesets)");

        let last_changeset_pruned_block = last_changeset_pruned_block
            // If there's more account account changesets to prune, set the checkpoint block number
            // to previous, so we could finish pruning its account changesets on the next run.
            .map(|block_number| if done { block_number } else { block_number.saturating_sub(1) })
            .unwrap_or(range_end);

        let (processed, deleted) = self.prune_history_indices::<tables::AccountHistory, _>(
            provider,
            last_changeset_pruned_block,
            |a, b| a.key == b.key,
            |key| ShardedKey::last(key.key),
        )?;
        trace!(target: "pruner", %processed, %deleted, %done, "Pruned account history (history)" );

        provider.save_prune_checkpoint(
            PrunePart::AccountHistory,
            PruneCheckpoint {
                block_number: Some(last_changeset_pruned_block),
                tx_number: None,
                prune_mode,
            },
        )?;

        Ok(done)
    }

    /// Prune storage history up to the provided block, inclusive.
    #[instrument(level = "trace", skip(self, provider), target = "pruner")]
    fn prune_storage_history(
        &self,
        provider: &DatabaseProviderRW<'_, DB>,
        to_block: BlockNumber,
        prune_mode: PruneMode,
    ) -> PrunerResult {
        let range = match self.get_next_block_range_from_checkpoint(
            provider,
            PrunePart::StorageHistory,
            to_block,
        )? {
            Some(range) => range,
            None => {
                trace!(target: "pruner", "No storage history to prune");
                return Ok(true)
            }
        };
        let range_end = *range.end();

        let mut last_changeset_pruned_block = None;
        let (rows, done) = provider.prune_table_with_range::<tables::StorageChangeSet>(
            BlockNumberAddress::range(range),
            self.batch_sizes.storage_history(self.min_block_interval),
            |_| false,
            |row| last_changeset_pruned_block = Some(row.0.block_number()),
        )?;
        trace!(target: "pruner", %rows, %done, "Pruned storage history (changesets)");

        let last_changeset_pruned_block = last_changeset_pruned_block
            // If there's more account storage changesets to prune, set the checkpoint block number
            // to previous, so we could finish pruning its storage changesets on the next run.
            .map(|block_number| if done { block_number } else { block_number.saturating_sub(1) })
            .unwrap_or(range_end);

        let (processed, deleted) = self.prune_history_indices::<tables::StorageHistory, _>(
            provider,
            last_changeset_pruned_block,
            |a, b| a.address == b.address && a.sharded_key.key == b.sharded_key.key,
            |key| StorageShardedKey::last(key.address, key.sharded_key.key),
        )?;
        trace!(target: "pruner", %processed, %deleted, %done, "Pruned storage history (history)" );

        provider.save_prune_checkpoint(
            PrunePart::StorageHistory,
            PruneCheckpoint {
                block_number: Some(last_changeset_pruned_block),
                tx_number: None,
                prune_mode,
            },
        )?;

        Ok(done)
    }

    /// Prune history indices up to the provided block, inclusive.
    ///
    /// Returns total number of processed (walked) and deleted entities.
    fn prune_history_indices<T, SK>(
        &self,
        provider: &DatabaseProviderRW<'_, DB>,
        to_block: BlockNumber,
        key_matches: impl Fn(&T::Key, &T::Key) -> bool,
        last_key: impl Fn(&T::Key) -> T::Key,
    ) -> Result<(usize, usize), PrunerError>
    where
        T: Table<Value = BlockNumberList>,
        T::Key: AsRef<ShardedKey<SK>>,
    {
        let mut processed = 0;
        let mut deleted = 0;
        let mut cursor = provider.tx_ref().cursor_write::<T>()?;

        // Prune history table:
        // 1. If the shard has `highest_block_number` less than or equal to the target block number
        // for pruning, delete the shard completely.
        // 2. If the shard has `highest_block_number` greater than the target block number for
        // pruning, filter block numbers inside the shard which are less than the target
        // block number for pruning.
        while let Some(result) = cursor.next()? {
            let (key, blocks): (T::Key, BlockNumberList) = result;

            // If shard consists only of block numbers less than the target one, delete shard
            // completely.
            if key.as_ref().highest_block_number <= to_block {
                cursor.delete_current()?;
                deleted += 1;
                if key.as_ref().highest_block_number == to_block {
                    // Shard contains only block numbers up to the target one, so we can skip to
                    // the last shard for this key. It is guaranteed that further shards for this
                    // sharded key will not contain the target block number, as it's in this shard.
                    cursor.seek_exact(last_key(&key))?;
                }
            }
            // Shard contains block numbers that are higher than the target one, so we need to
            // filter it. It is guaranteed that further shards for this sharded key will not
            // contain the target block number, as it's in this shard.
            else {
                let new_blocks = blocks
                    .iter(0)
                    .skip_while(|block| *block <= to_block as usize)
                    .collect::<Vec<_>>();

                // If there were blocks less than or equal to the target one
                // (so the shard has changed), update the shard.
                if blocks.len() != new_blocks.len() {
                    // If there are no more blocks in this shard, we need to remove it, as empty
                    // shards are not allowed.
                    if new_blocks.is_empty() {
                        if key.as_ref().highest_block_number == u64::MAX {
                            let prev_row = cursor.prev()?;
                            match prev_row {
                                // If current shard is the last shard for the sharded key that
                                // has previous shards, replace it with the previous shard.
                                Some((prev_key, prev_value)) if key_matches(&prev_key, &key) => {
                                    cursor.delete_current()?;
                                    deleted += 1;
                                    // Upsert will replace the last shard for this sharded key with
                                    // the previous value.
                                    cursor.upsert(key.clone(), prev_value)?;
                                }
                                // If there's no previous shard for this sharded key,
                                // just delete last shard completely.
                                _ => {
                                    // If we successfully moved the cursor to a previous row,
                                    // jump to the original last shard.
                                    if prev_row.is_some() {
                                        cursor.next()?;
                                    }
                                    // Delete shard.
                                    cursor.delete_current()?;
                                    deleted += 1;
                                }
                            }
                        }
                        // If current shard is not the last shard for this sharded key,
                        // just delete it.
                        else {
                            cursor.delete_current()?;
                            deleted += 1;
                        }
                    } else {
                        cursor.upsert(key.clone(), BlockNumberList::new_pre_sorted(new_blocks))?;
                    }
                }

                // Jump to the last shard for this key, if current key isn't already the last shard.
                if key.as_ref().highest_block_number != u64::MAX {
                    cursor.seek_exact(last_key(&key))?;
                }
            }

            processed += 1;
        }

        Ok((processed, deleted))
    }
}

#[cfg(test)]
mod tests {
    use crate::Pruner;
    use assert_matches::assert_matches;
    use itertools::{
        FoldWhile::{Continue, Done},
        Itertools,
    };
    use reth_db::{
        cursor::DbCursorRO, tables, test_utils::create_test_rw_db, transaction::DbTx,
        BlockNumberList,
    };
    use reth_interfaces::test_utils::{
        generators,
        generators::{
            random_block_range, random_changeset_range, random_eoa_account,
            random_eoa_account_range, random_log, random_receipt,
        },
    };
    use reth_primitives::{
<<<<<<< HEAD
        BlockNumber, PruneBatchSizes, PruneCheckpoint, PruneMode, PruneModes, PrunePart, TxNumber,
        H256, MAINNET,
=======
        BlockNumber, ContractLogsPruneConfig, PruneCheckpoint, PruneMode, PruneModes, PrunePart,
        TxNumber, H256, MAINNET,
>>>>>>> 7d43486f
    };
    use reth_provider::{PruneCheckpointReader, TransactionsProvider};
    use reth_stages::test_utils::TestTransaction;
    use std::{collections::BTreeMap, ops::AddAssign};

    #[test]
    fn is_pruning_needed() {
        let db = create_test_rw_db();
        let pruner =
            Pruner::new(db, MAINNET.clone(), 5, PruneModes::default(), PruneBatchSizes::default());

        // No last pruned block number was set before
        let first_block_number = 1;
        assert!(pruner.is_pruning_needed(first_block_number));

        // Delta is not less than min block interval
        let second_block_number = first_block_number + pruner.min_block_interval as u64;
        assert!(pruner.is_pruning_needed(second_block_number));

        // Delta is less than min block interval
        let third_block_number = second_block_number;
        assert!(pruner.is_pruning_needed(third_block_number));
    }

    #[test]
    fn prune_receipts() {
        let tx = TestTransaction::default();
        let mut rng = generators::rng();

        let blocks = random_block_range(&mut rng, 0..=100, H256::zero(), 0..10);
        tx.insert_blocks(blocks.iter(), None).expect("insert blocks");

        let mut receipts = Vec::new();
        for block in &blocks {
            for transaction in &block.body {
                receipts
                    .push((receipts.len() as u64, random_receipt(&mut rng, transaction, Some(0))));
            }
        }
        tx.insert_receipts(receipts).expect("insert receipts");

        assert_eq!(
            tx.table::<tables::Transactions>().unwrap().len(),
            blocks.iter().map(|block| block.body.len()).sum::<usize>()
        );
        assert_eq!(
            tx.table::<tables::Transactions>().unwrap().len(),
            tx.table::<tables::Receipts>().unwrap().len()
        );

        let test_prune = |to_block: BlockNumber| {
            let prune_mode = PruneMode::Before(to_block);
            let pruner = Pruner::new(
                tx.inner_raw(),
                MAINNET.clone(),
                1,
                PruneModes { receipts: Some(prune_mode), ..Default::default() },
                // Less than total amount of blocks to prune to test the batching logic
                PruneBatchSizes::default().with_receipts(10),
            );

            let next_tx_number_to_prune = tx
                .inner()
                .get_prune_checkpoint(PrunePart::Receipts)
                .unwrap()
                .and_then(|checkpoint| checkpoint.tx_number)
                .map(|tx_number| tx_number + 1)
                .unwrap_or_default();

            let last_pruned_tx_number =
                blocks.iter().map(|block| block.body.len()).sum::<usize>().min(
                    next_tx_number_to_prune as usize +
                        pruner.batch_sizes.receipts(pruner.min_block_interval) -
                        1,
                );

            let last_pruned_block_number = blocks
                .iter()
                .fold_while((0, 0), |(_, mut tx_count), block| {
                    tx_count += block.body.len();

                    if tx_count > last_pruned_tx_number {
                        Done((block.number, tx_count))
                    } else {
                        Continue((block.number, tx_count))
                    }
                })
                .into_inner()
                .0;

            let provider = tx.inner_rw();
            let result = pruner.prune_receipts(&provider, to_block, prune_mode);
            assert_matches!(result, Ok(_));
            let done = result.unwrap();
            provider.commit().expect("commit");

            let last_pruned_block_number =
                last_pruned_block_number.checked_sub(if done { 0 } else { 1 });

            assert_eq!(
                tx.table::<tables::Receipts>().unwrap().len(),
                blocks.iter().map(|block| block.body.len()).sum::<usize>() -
                    (last_pruned_tx_number + 1)
            );
            assert_eq!(
                tx.inner().get_prune_checkpoint(PrunePart::Receipts).unwrap(),
                Some(PruneCheckpoint {
                    block_number: last_pruned_block_number,
                    tx_number: Some(last_pruned_tx_number as TxNumber),
                    prune_mode
                })
            );
        };

        test_prune(15);
        test_prune(15);
        test_prune(20);
    }

    #[test]
    fn prune_transaction_lookup() {
        let tx = TestTransaction::default();
        let mut rng = generators::rng();

        let blocks = random_block_range(&mut rng, 0..=100, H256::zero(), 0..10);
        tx.insert_blocks(blocks.iter(), None).expect("insert blocks");

        let mut tx_hash_numbers = Vec::new();
        for block in &blocks {
            for transaction in &block.body {
                tx_hash_numbers.push((transaction.hash, tx_hash_numbers.len() as u64));
            }
        }
        tx.insert_tx_hash_numbers(tx_hash_numbers).expect("insert tx hash numbers");

        assert_eq!(
            tx.table::<tables::Transactions>().unwrap().len(),
            blocks.iter().map(|block| block.body.len()).sum::<usize>()
        );
        assert_eq!(
            tx.table::<tables::Transactions>().unwrap().len(),
            tx.table::<tables::TxHashNumber>().unwrap().len()
        );

        let test_prune = |to_block: BlockNumber| {
            let prune_mode = PruneMode::Before(to_block);
            let pruner = Pruner::new(
                tx.inner_raw(),
                MAINNET.clone(),
                1,
                PruneModes { transaction_lookup: Some(prune_mode), ..Default::default() },
                // Less than total amount of blocks to prune to test the batching logic
                PruneBatchSizes::default().with_transaction_lookup(10),
            );

            let next_tx_number_to_prune = tx
                .inner()
                .get_prune_checkpoint(PrunePart::TransactionLookup)
                .unwrap()
                .and_then(|checkpoint| checkpoint.tx_number)
                .map(|tx_number| tx_number + 1)
                .unwrap_or_default();

            let last_pruned_tx_number =
                blocks.iter().map(|block| block.body.len()).sum::<usize>().min(
                    next_tx_number_to_prune as usize +
                        pruner.batch_sizes.transaction_lookup(pruner.min_block_interval) -
                        1,
                );

            let last_pruned_block_number = blocks
                .iter()
                .fold_while((0, 0), |(_, mut tx_count), block| {
                    tx_count += block.body.len();

                    if tx_count > last_pruned_tx_number {
                        Done((block.number, tx_count))
                    } else {
                        Continue((block.number, tx_count))
                    }
                })
                .into_inner()
                .0;

            let provider = tx.inner_rw();
            let result = pruner.prune_transaction_lookup(&provider, to_block, prune_mode);
            assert_matches!(result, Ok(_));
            let done = result.unwrap();
            provider.commit().expect("commit");

            let last_pruned_block_number =
                last_pruned_block_number.checked_sub(if done { 0 } else { 1 });

            assert_eq!(
                tx.table::<tables::TxHashNumber>().unwrap().len(),
                blocks.iter().map(|block| block.body.len()).sum::<usize>() -
                    (last_pruned_tx_number + 1)
            );
            assert_eq!(
                tx.inner().get_prune_checkpoint(PrunePart::TransactionLookup).unwrap(),
                Some(PruneCheckpoint {
                    block_number: last_pruned_block_number,
                    tx_number: Some(last_pruned_tx_number as TxNumber),
                    prune_mode
                })
            );
        };

        test_prune(15);
        test_prune(15);
        test_prune(20);
    }

    #[test]
    fn prune_transaction_senders() {
        let tx = TestTransaction::default();
        let mut rng = generators::rng();

        let blocks = random_block_range(&mut rng, 0..=100, H256::zero(), 0..10);
        tx.insert_blocks(blocks.iter(), None).expect("insert blocks");

        let mut transaction_senders = Vec::new();
        for block in &blocks {
            for transaction in &block.body {
                transaction_senders.push((
                    transaction_senders.len() as u64,
                    transaction.recover_signer().expect("recover signer"),
                ));
            }
        }
        tx.insert_transaction_senders(transaction_senders).expect("insert transaction senders");

        assert_eq!(
            tx.table::<tables::Transactions>().unwrap().len(),
            blocks.iter().map(|block| block.body.len()).sum::<usize>()
        );
        assert_eq!(
            tx.table::<tables::Transactions>().unwrap().len(),
            tx.table::<tables::TxSenders>().unwrap().len()
        );

        let test_prune = |to_block: BlockNumber| {
            let prune_mode = PruneMode::Before(to_block);
            let pruner = Pruner::new(
                tx.inner_raw(),
                MAINNET.clone(),
                1,
                PruneModes { sender_recovery: Some(prune_mode), ..Default::default() },
                // Less than total amount of blocks to prune to test the batching logic
                PruneBatchSizes::default().with_transaction_senders(10),
            );

            let next_tx_number_to_prune = tx
                .inner()
                .get_prune_checkpoint(PrunePart::SenderRecovery)
                .unwrap()
                .and_then(|checkpoint| checkpoint.tx_number)
                .map(|tx_number| tx_number + 1)
                .unwrap_or_default();

            let last_pruned_tx_number =
                blocks.iter().map(|block| block.body.len()).sum::<usize>().min(
                    next_tx_number_to_prune as usize +
                        pruner.batch_sizes.transaction_senders(pruner.min_block_interval) -
                        1,
                );

            let last_pruned_block_number = blocks
                .iter()
                .fold_while((0, 0), |(_, mut tx_count), block| {
                    tx_count += block.body.len();

                    if tx_count > last_pruned_tx_number {
                        Done((block.number, tx_count))
                    } else {
                        Continue((block.number, tx_count))
                    }
                })
                .into_inner()
                .0;

            let provider = tx.inner_rw();
            let result = pruner.prune_transaction_senders(&provider, to_block, prune_mode);
            assert_matches!(result, Ok(_));
            let done = result.unwrap();
            provider.commit().expect("commit");

            let last_pruned_block_number =
                last_pruned_block_number.checked_sub(if done { 0 } else { 1 });

            assert_eq!(
                tx.table::<tables::TxSenders>().unwrap().len(),
                blocks.iter().map(|block| block.body.len()).sum::<usize>() -
                    (last_pruned_tx_number + 1)
            );
            assert_eq!(
                tx.inner().get_prune_checkpoint(PrunePart::SenderRecovery).unwrap(),
                Some(PruneCheckpoint {
                    block_number: last_pruned_block_number,
                    tx_number: Some(last_pruned_tx_number as TxNumber),
                    prune_mode
                })
            );
        };

        test_prune(15);
        test_prune(15);
        test_prune(20);
    }

    #[test]
    fn prune_account_history() {
        let tx = TestTransaction::default();
        let mut rng = generators::rng();

        let blocks = random_block_range(&mut rng, 0..=7000, H256::zero(), 0..1);
        tx.insert_blocks(blocks.iter(), None).expect("insert blocks");

        let accounts =
            random_eoa_account_range(&mut rng, 0..3).into_iter().collect::<BTreeMap<_, _>>();

        let (changesets, _) = random_changeset_range(
            &mut rng,
            blocks.iter(),
            accounts.into_iter().map(|(addr, acc)| (addr, (acc, Vec::new()))),
            0..0,
            0..0,
        );
        tx.insert_changesets(changesets.clone(), None).expect("insert changesets");
        tx.insert_history(changesets.clone(), None).expect("insert history");

        let account_occurrences = tx.table::<tables::AccountHistory>().unwrap().into_iter().fold(
            BTreeMap::<_, usize>::new(),
            |mut map, (key, _)| {
                map.entry(key.key).or_default().add_assign(1);
                map
            },
        );
        assert!(account_occurrences.into_iter().any(|(_, occurrences)| occurrences > 1));

        assert_eq!(
            tx.table::<tables::AccountChangeSet>().unwrap().len(),
            changesets.iter().flatten().count()
        );

        let original_shards = tx.table::<tables::AccountHistory>().unwrap();

        let test_prune = |to_block: BlockNumber, run: usize, expect_done: bool| {
            let prune_mode = PruneMode::Before(to_block);
            let pruner = Pruner::new(
                tx.inner_raw(),
                MAINNET.clone(),
                1,
                PruneModes { account_history: Some(prune_mode), ..Default::default() },
                // Less than total amount of blocks to prune to test the batching logic
                PruneBatchSizes::default().with_account_history(2000),
            );

            let provider = tx.inner_rw();
            let result = pruner.prune_account_history(&provider, to_block, prune_mode);
            assert_matches!(result, Ok(_));
            let done = result.unwrap();
            assert_eq!(done, expect_done);
            provider.commit().expect("commit");

            let changesets = changesets
                .iter()
                .enumerate()
                .flat_map(|(block_number, changeset)| {
                    changeset.into_iter().map(move |change| (block_number, change))
                })
                .collect::<Vec<_>>();

            let pruned = changesets
                .iter()
                .enumerate()
                .skip_while(|(i, (block_number, _))| {
                    *i < pruner.batch_sizes.account_history(pruner.min_block_interval) * run &&
                        *block_number <= to_block as usize
                })
                .next()
                .map(|(i, _)| i)
                .unwrap_or_default();

            let mut pruned_changesets = changesets
                .iter()
                // Skip what we've pruned so far, subtracting one to get last pruned block number
                // further down
                .skip(pruned.saturating_sub(1));

            let last_pruned_block_number = pruned_changesets
                .next()
                .map(|(block_number, _)| if done { *block_number } else { block_number.saturating_sub(1) } as BlockNumber)
                .unwrap_or(to_block);

            let pruned_changesets =
                pruned_changesets.fold(BTreeMap::new(), |mut acc, (block_number, change)| {
                    acc.entry(block_number).or_insert_with(Vec::new).push(change);
                    acc
                });

            assert_eq!(
                tx.table::<tables::AccountChangeSet>().unwrap().len(),
                pruned_changesets.values().flatten().count()
            );

            let actual_shards = tx.table::<tables::AccountHistory>().unwrap();

            let expected_shards = original_shards
                .iter()
                .filter(|(key, _)| key.highest_block_number > last_pruned_block_number)
                .map(|(key, blocks)| {
                    let new_blocks = blocks
                        .iter(0)
                        .skip_while(|block| *block <= last_pruned_block_number as usize)
                        .collect::<Vec<_>>();
                    (key.clone(), BlockNumberList::new_pre_sorted(new_blocks))
                })
                .collect::<Vec<_>>();

            assert_eq!(actual_shards, expected_shards);

            assert_eq!(
                tx.inner().get_prune_checkpoint(PrunePart::AccountHistory).unwrap(),
                Some(PruneCheckpoint {
                    block_number: Some(last_pruned_block_number),
                    tx_number: None,
                    prune_mode
                })
            );
        };

        test_prune(1700, 1, false);
        test_prune(1700, 2, true);
        test_prune(2000, 3, true);
    }

    #[test]
    fn prune_storage_history() {
        let tx = TestTransaction::default();
        let mut rng = generators::rng();

        let blocks = random_block_range(&mut rng, 0..=7000, H256::zero(), 0..1);
        tx.insert_blocks(blocks.iter(), None).expect("insert blocks");

        let accounts =
            random_eoa_account_range(&mut rng, 0..3).into_iter().collect::<BTreeMap<_, _>>();

        let (changesets, _) = random_changeset_range(
            &mut rng,
            blocks.iter(),
            accounts.into_iter().map(|(addr, acc)| (addr, (acc, Vec::new()))),
            1..2,
            1..2,
        );
        tx.insert_changesets(changesets.clone(), None).expect("insert changesets");
        tx.insert_history(changesets.clone(), None).expect("insert history");

        let storage_occurences = tx.table::<tables::StorageHistory>().unwrap().into_iter().fold(
            BTreeMap::<_, usize>::new(),
            |mut map, (key, _)| {
                map.entry((key.address, key.sharded_key.key)).or_default().add_assign(1);
                map
            },
        );
        assert!(storage_occurences.into_iter().any(|(_, occurrences)| occurrences > 1));

        assert_eq!(
            tx.table::<tables::StorageChangeSet>().unwrap().len(),
            changesets.iter().flatten().flat_map(|(_, _, entries)| entries).count()
        );

        let original_shards = tx.table::<tables::StorageHistory>().unwrap();

        let test_prune = |to_block: BlockNumber, run: usize, expect_done: bool| {
            let prune_mode = PruneMode::Before(to_block);
            let pruner = Pruner::new(
                tx.inner_raw(),
                MAINNET.clone(),
                1,
                PruneModes { storage_history: Some(prune_mode), ..Default::default() },
                // Less than total amount of blocks to prune to test the batching logic
                PruneBatchSizes::default().with_storage_history(2000),
            );

            let provider = tx.inner_rw();
            let result = pruner.prune_storage_history(&provider, to_block, prune_mode);
            assert_matches!(result, Ok(_));
            let done = result.unwrap();
            assert_eq!(done, expect_done);
            provider.commit().expect("commit");

            let changesets = changesets
                .iter()
                .enumerate()
                .flat_map(|(block_number, changeset)| {
                    changeset.into_iter().flat_map(move |(address, _, entries)| {
                        entries.into_iter().map(move |entry| (block_number, address, entry))
                    })
                })
                .collect::<Vec<_>>();

            let pruned = changesets
                .iter()
                .enumerate()
                .skip_while(|(i, (block_number, _, _))| {
                    *i < pruner.batch_sizes.storage_history(pruner.min_block_interval) * run &&
                        *block_number <= to_block as usize
                })
                .next()
                .map(|(i, _)| i)
                .unwrap_or_default();

            let mut pruned_changesets = changesets
                .iter()
                // Skip what we've pruned so far, subtracting one to get last pruned block number
                // further down
                .skip(pruned.saturating_sub(1));

            let last_pruned_block_number = pruned_changesets
                .next()
                .map(|(block_number, _, _)| if done { *block_number } else { block_number.saturating_sub(1) } as BlockNumber)
                .unwrap_or(to_block);

            let pruned_changesets = pruned_changesets.fold(
                BTreeMap::new(),
                |mut acc, (block_number, address, entry)| {
                    acc.entry((block_number, address)).or_insert_with(Vec::new).push(entry);
                    acc
                },
            );

            assert_eq!(
                tx.table::<tables::StorageChangeSet>().unwrap().len(),
                pruned_changesets.values().flatten().count()
            );

            let actual_shards = tx.table::<tables::StorageHistory>().unwrap();

            let expected_shards = original_shards
                .iter()
                .filter(|(key, _)| key.sharded_key.highest_block_number > last_pruned_block_number)
                .map(|(key, blocks)| {
                    let new_blocks = blocks
                        .iter(0)
                        .skip_while(|block| *block <= last_pruned_block_number as usize)
                        .collect::<Vec<_>>();
                    (key.clone(), BlockNumberList::new_pre_sorted(new_blocks))
                })
                .collect::<Vec<_>>();

            assert_eq!(actual_shards, expected_shards);

            assert_eq!(
                tx.inner().get_prune_checkpoint(PrunePart::StorageHistory).unwrap(),
                Some(PruneCheckpoint {
                    block_number: Some(last_pruned_block_number),
                    tx_number: None,
                    prune_mode
                })
            );
        };

        test_prune(2300, 1, false);
        test_prune(2300, 2, true);
        test_prune(3000, 3, true);
    }

    #[test]
    fn prune_receipts_by_logs() {
        let tx = TestTransaction::default();
        let mut rng = generators::rng();

        let tip = 300;
        let blocks = random_block_range(&mut rng, 0..=tip, H256::zero(), 1..5);
        tx.insert_blocks(blocks.iter(), None).expect("insert blocks");

        let mut receipts = Vec::new();

        let (deposit_contract_addr, _) = random_eoa_account(&mut rng);
        for block in &blocks {
            assert!(!block.body.is_empty());
            for (txi, transaction) in block.body.iter().enumerate() {
                let mut receipt = random_receipt(&mut rng, transaction, Some(1));
                receipt.logs.push(random_log(
                    &mut rng,
                    if txi == (block.body.len() - 1) { Some(deposit_contract_addr) } else { None },
                    Some(1),
                ));
                receipts.push((receipts.len() as u64, receipt));
            }
        }
        tx.insert_receipts(receipts).expect("insert receipts");

        assert_eq!(
            tx.table::<tables::Transactions>().unwrap().len(),
            blocks.iter().map(|block| block.body.len()).sum::<usize>()
        );
        assert_eq!(
            tx.table::<tables::Transactions>().unwrap().len(),
            tx.table::<tables::Receipts>().unwrap().len()
        );

        let run_prune = || {
            let provider = tx.inner_rw();

            let prune_before_block: usize = 20;
            let prune_mode = PruneMode::Before(prune_before_block as u64);
            let contract_logs_filter =
                ContractLogsPruneConfig(BTreeMap::from([(deposit_contract_addr, prune_mode)]));
            let pruner = Pruner::new(
                tx.inner_raw(),
                MAINNET.clone(),
                5,
                PruneModes {
                    contract_logs_filter: contract_logs_filter.clone(),
                    ..Default::default()
                },
                BatchSizes {
                    // Less than total amount of blocks to prune to test the batching logic
                    receipts: 10,
                    ..Default::default()
                },
            );

            let result = pruner.prune_receipts_by_logs(&provider, tip);
            assert_matches!(result, Ok(_));
            let done = result.unwrap();
            provider.commit().expect("commit");

            let (pruned_block, pruned_tx) = tx
                .inner()
                .get_prune_checkpoint(PrunePart::ContractLogs)
                .unwrap()
                .and_then(|checkpoint| {
                    Some((checkpoint.block_number.unwrap(), checkpoint.tx_number.unwrap()))
                })
                .unwrap_or_default();

            // All receipts are in the end of the block
            let unprunable = pruned_block.saturating_sub(prune_before_block as u64 - 1);

            assert_eq!(
                tx.table::<tables::Receipts>().unwrap().len(),
                blocks.iter().map(|block| block.body.len()).sum::<usize>() -
                    ((pruned_tx + 1) - unprunable) as usize
            );

            return done
        };

        while !run_prune() {}

        let provider = tx.inner();
        let mut cursor = provider.tx_ref().cursor_read::<tables::Receipts>().unwrap();
        let walker = cursor.walk(None).unwrap();
        for receipt in walker {
            let (tx_num, receipt) = receipt.unwrap();

            // Either we only find our contract, or the receipt is part of the unprunable receipts
            // set by tip - 128
            assert!(
                receipt.logs.iter().any(|l| l.address == deposit_contract_addr) ||
                    provider.transaction_block(tx_num).unwrap().unwrap() > tip - 128,
            );
        }
    }
}<|MERGE_RESOLUTION|>--- conflicted
+++ resolved
@@ -911,13 +911,8 @@
         },
     };
     use reth_primitives::{
-<<<<<<< HEAD
-        BlockNumber, PruneBatchSizes, PruneCheckpoint, PruneMode, PruneModes, PrunePart, TxNumber,
-        H256, MAINNET,
-=======
-        BlockNumber, ContractLogsPruneConfig, PruneCheckpoint, PruneMode, PruneModes, PrunePart,
-        TxNumber, H256, MAINNET,
->>>>>>> 7d43486f
+        BlockNumber, ContractLogsPruneConfig, PruneBatchSizes, PruneCheckpoint, PruneMode,
+        PruneModes, PrunePart, TxNumber, H256, MAINNET,
     };
     use reth_provider::{PruneCheckpointReader, TransactionsProvider};
     use reth_stages::test_utils::TestTransaction;
@@ -1536,11 +1531,8 @@
                     contract_logs_filter: contract_logs_filter.clone(),
                     ..Default::default()
                 },
-                BatchSizes {
-                    // Less than total amount of blocks to prune to test the batching logic
-                    receipts: 10,
-                    ..Default::default()
-                },
+                // Less than total amount of blocks to prune to test the batching logic
+                PruneBatchSizes::default().with_storage_history(10),
             );
 
             let result = pruner.prune_receipts_by_logs(&provider, tip);
