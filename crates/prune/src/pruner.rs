//! Support for pruning.

use crate::{Metrics, PrunerError};
use rayon::prelude::*;
use reth_db::{
    abstraction::cursor::{DbCursorRO, DbCursorRW},
    database::Database,
    models::{storage_sharded_key::StorageShardedKey, BlockNumberAddress, ShardedKey},
    table::Table,
    tables,
    transaction::DbTxMut,
    BlockNumberList,
};
use reth_primitives::{
    BlockNumber, ChainSpec, PruneCheckpoint, PruneMode, PruneModes, PrunePart, TxNumber,
    MINIMUM_PRUNING_DISTANCE,
};
use reth_provider::{
    BlockReader, DatabaseProviderRW, ProviderFactory, PruneCheckpointReader, PruneCheckpointWriter,
    TransactionsProvider,
};
use std::{ops::RangeInclusive, sync::Arc, time::Instant};
use tracing::{debug, error, instrument, trace};

/// Result of [Pruner::run] execution.
///
/// Returns `true` if pruning has been completed up to the target block,
/// and `false` if there's more data to prune in further runs.
pub type PrunerResult = Result<bool, PrunerError>;

/// The pruner type itself with the result of [Pruner::run]
pub type PrunerWithResult<DB> = (Pruner<DB>, PrunerResult);

pub struct BatchSizes {
    /// Maximum number of receipts to prune in one run.
    receipts: usize,
    /// Maximum number of transaction lookup entries to prune in one run.
    transaction_lookup: usize,
    /// Maximum number of transaction senders to prune in one run.
    transaction_senders: usize,
    /// Maximum number of account history entries to prune in one run.
    /// Measured in the number of [tables::AccountChangeSet] rows.
    account_history: usize,
    /// Maximum number of storage history entries to prune in one run.
    /// Measured in the number of [tables::StorageChangeSet] rows.
    storage_history: usize,
}

impl Default for BatchSizes {
    fn default() -> Self {
        Self {
            receipts: 1000,
            transaction_lookup: 1000,
            transaction_senders: 1000,
            account_history: 1000,
            storage_history: 1000,
        }
    }
}

/// Pruning routine. Main pruning logic happens in [Pruner::run].
pub struct Pruner<DB> {
    metrics: Metrics,
    provider_factory: ProviderFactory<DB>,
    /// Minimum pruning interval measured in blocks. All prune parts are checked and, if needed,
    /// pruned, when the chain advances by the specified number of blocks.
    min_block_interval: u64,
    /// Last pruned block number. Used in conjunction with `min_block_interval` to determine
    /// when the pruning needs to be initiated.
    last_pruned_block_number: Option<BlockNumber>,
    modes: PruneModes,
    /// Maximum entries to prune per one run, per prune part.
    batch_sizes: BatchSizes,
}

impl<DB: Database> Pruner<DB> {
    /// Creates a new [Pruner].
    pub fn new(
        db: DB,
        chain_spec: Arc<ChainSpec>,
        min_block_interval: u64,
        modes: PruneModes,
        batch_sizes: BatchSizes,
    ) -> Self {
        Self {
            metrics: Metrics::default(),
            provider_factory: ProviderFactory::new(db, chain_spec),
            min_block_interval,
            last_pruned_block_number: None,
            modes,
            batch_sizes,
        }
    }

    /// Run the pruner
    pub fn run(&mut self, tip_block_number: BlockNumber) -> PrunerResult {
        trace!(
            target: "pruner",
            %tip_block_number,
            "Pruner started"
        );
        let start = Instant::now();

        let provider = self.provider_factory.provider_rw()?;

        let mut done = true;

        if let Some((to_block, prune_mode)) =
            self.modes.prune_target_block_receipts(tip_block_number)?
        {
            trace!(
                target: "pruner",
                prune_part = ?PrunePart::Receipts,
                %to_block,
                ?prune_mode,
                "Got target block to prune"
            );

            let part_start = Instant::now();
            let part_done = self.prune_receipts(&provider, to_block, prune_mode)?;
            done = done && part_done;
            self.metrics
                .get_prune_part_metrics(PrunePart::Receipts)
                .duration_seconds
                .record(part_start.elapsed())
        } else {
            trace!(
                target: "pruner",
                prune_part = ?PrunePart::Receipts,
                "No target block to prune"
            );
        }

        if !self.modes.contract_logs_filter.is_empty() {
            let part_start = Instant::now();
            self.prune_receipts_by_logs(&provider, tip_block_number)?;
            self.metrics
                .get_prune_part_metrics(PrunePart::ContractLogs)
                .duration_seconds
                .record(part_start.elapsed())
        }

        if let Some((to_block, prune_mode)) =
            self.modes.prune_target_block_transaction_lookup(tip_block_number)?
        {
            trace!(
                target: "pruner",
                prune_part = ?PrunePart::TransactionLookup,
                %to_block,
                ?prune_mode,
                "Got target block to prune"
            );

            let part_start = Instant::now();
            let part_done = self.prune_transaction_lookup(&provider, to_block, prune_mode)?;
            done = done && part_done;
            self.metrics
                .get_prune_part_metrics(PrunePart::TransactionLookup)
                .duration_seconds
                .record(part_start.elapsed())
        } else {
            trace!(
                target: "pruner",
                prune_part = ?PrunePart::TransactionLookup,
                "No target block to prune"
            );
        }

        if let Some((to_block, prune_mode)) =
            self.modes.prune_target_block_sender_recovery(tip_block_number)?
        {
            trace!(
                target: "pruner",
                prune_part = ?PrunePart::SenderRecovery,
                %to_block,
                ?prune_mode,
                "Got target block to prune"
            );

            let part_start = Instant::now();
            let part_done = self.prune_transaction_senders(&provider, to_block, prune_mode)?;
            done = done && part_done;
            self.metrics
                .get_prune_part_metrics(PrunePart::SenderRecovery)
                .duration_seconds
                .record(part_start.elapsed())
        } else {
            trace!(
                target: "pruner",
                prune_part = ?PrunePart::SenderRecovery,
                "No target block to prune"
            );
        }

        if let Some((to_block, prune_mode)) =
            self.modes.prune_target_block_account_history(tip_block_number)?
        {
            trace!(
                target: "pruner",
                prune_part = ?PrunePart::AccountHistory,
                %to_block,
                ?prune_mode,
                "Got target block to prune"
            );

            let part_start = Instant::now();
            let part_done = self.prune_account_history(&provider, to_block, prune_mode)?;
            done = done && part_done;
            self.metrics
                .get_prune_part_metrics(PrunePart::AccountHistory)
                .duration_seconds
                .record(part_start.elapsed())
        } else {
            trace!(
                target: "pruner",
                prune_part = ?PrunePart::AccountHistory,
                "No target block to prune"
            );
        }

        if let Some((to_block, prune_mode)) =
            self.modes.prune_target_block_storage_history(tip_block_number)?
        {
            trace!(
                target: "pruner",
                prune_part = ?PrunePart::StorageHistory,
                %to_block,
                ?prune_mode,
                "Got target block to prune"
            );

            let part_start = Instant::now();
            let part_done = self.prune_storage_history(&provider, to_block, prune_mode)?;
            done = done && part_done;
            self.metrics
                .get_prune_part_metrics(PrunePart::StorageHistory)
                .duration_seconds
                .record(part_start.elapsed())
        } else {
            trace!(
                target: "pruner",
                prune_part = ?PrunePart::StorageHistory,
                "No target block to prune"
            );
        }

        provider.commit()?;
        self.last_pruned_block_number = Some(tip_block_number);

        let elapsed = start.elapsed();
        self.metrics.duration_seconds.record(elapsed);

        trace!(
            target: "pruner",
            %tip_block_number,
            ?elapsed,
            "Pruner finished"
        );
        Ok(done)
    }

    /// Returns `true` if the pruning is needed at the provided tip block number.
    /// This determined by the check against minimum pruning interval and last pruned block number.
    pub fn is_pruning_needed(&self, tip_block_number: BlockNumber) -> bool {
        if self.last_pruned_block_number.map_or(true, |last_pruned_block_number| {
            // Saturating subtraction is needed for the case when the chain was reverted, meaning
            // current block number might be less than the previously pruned block number. If
            // that's the case, no pruning is needed as outdated data is also reverted.
            tip_block_number.saturating_sub(last_pruned_block_number) >= self.min_block_interval
        }) {
            debug!(
                target: "pruner",
                last_pruned_block_number = ?self.last_pruned_block_number,
                %tip_block_number,
                "Minimum pruning interval reached"
            );
            true
        } else {
            false
        }
    }

    /// Get next inclusive block range to prune according to the checkpoint, `to_block` block
    /// number and `limit`.
    ///
    /// To get the range start (`from_block`):
    /// 1. If checkpoint exists, use next block.
    /// 2. If checkpoint doesn't exist, use block 0.
    ///
    /// To get the range end: use block `to_block`.
    fn get_next_block_range_from_checkpoint(
        &self,
        provider: &DatabaseProviderRW<'_, DB>,
        prune_part: PrunePart,
        to_block: BlockNumber,
    ) -> reth_interfaces::Result<Option<RangeInclusive<BlockNumber>>> {
        let from_block = provider
            .get_prune_checkpoint(prune_part)?
            .and_then(|checkpoint| checkpoint.block_number)
            // Checkpoint exists, prune from the next block after the highest pruned one
            .map(|block_number| block_number + 1)
            // No checkpoint exists, prune from genesis
            .unwrap_or(0);

        let range = from_block..=to_block;
        if range.is_empty() {
            return Ok(None)
        }

        Ok(Some(range))
    }

    /// Get next inclusive tx number range to prune according to the checkpoint and `to_block` block
    /// number.
    ///
    /// To get the range start:
    /// 1. If checkpoint exists, get next block body and return its first tx number.
    /// 2. If checkpoint doesn't exist, return 0.
    ///
    /// To get the range end: get last tx number for the provided `to_block`.
    fn get_next_tx_num_range_from_checkpoint(
        &self,
        provider: &DatabaseProviderRW<'_, DB>,
        prune_part: PrunePart,
        to_block: BlockNumber,
    ) -> reth_interfaces::Result<Option<RangeInclusive<TxNumber>>> {
        let from_tx_number = provider
            .get_prune_checkpoint(prune_part)?
            // Checkpoint exists, prune from the next transaction after the highest pruned one
            .and_then(|checkpoint| match checkpoint.tx_number {
                Some(tx_number) => Some(tx_number + 1),
                _ => {
                    error!(target: "pruner", %prune_part, ?checkpoint, "Expected transaction number in prune checkpoint, found None");
                    None
                },
            })
            // No checkpoint exists, prune from genesis
            .unwrap_or(0);

        let to_tx_number = match provider.block_body_indices(to_block)? {
            Some(body) => body,
            None => return Ok(None),
        }
        .last_tx_num();

        Ok(Some(from_tx_number..=to_tx_number))
    }

    /// Prune receipts up to the provided block, inclusive, respecting the batch size.
    #[instrument(level = "trace", skip(self, provider), target = "pruner")]
    fn prune_receipts(
        &self,
        provider: &DatabaseProviderRW<'_, DB>,
        to_block: BlockNumber,
        prune_mode: PruneMode,
    ) -> PrunerResult {
        let tx_range = match self.get_next_tx_num_range_from_checkpoint(
            provider,
            PrunePart::Receipts,
            to_block,
        )? {
            Some(range) => range,
            None => {
                trace!(target: "pruner", "No receipts to prune");
                return Ok(true)
            }
        };
        let tx_range_end = *tx_range.end();

        let mut last_pruned_transaction = tx_range_end;
        let (deleted, done) = provider.prune_table_with_range::<tables::Receipts>(
            tx_range,
            self.batch_sizes.receipts,
<<<<<<< HEAD
            |row| last_pruned_transaction = row.0,
=======
            |rows| {
                trace!(
                    target: "pruner",
                    %rows,
                    progress = format!("{:.1}%", 100.0 * rows as f64 / total as f64),
                    "Pruned receipts"
                );
            },
            |_| false,
>>>>>>> 5c881933
        )?;
        trace!(target: "pruner", %deleted, %done, "Pruned receipts");

        let last_pruned_block = provider
            .transaction_block(last_pruned_transaction)?
            .ok_or(PrunerError::InconsistentData("Block for transaction is not found"))?
            // If there's more receipts to prune, set the checkpoint block number to previous,
            // so we could finish pruning its receipts on the next run.
            .checked_sub(if done { 0 } else { 1 });

        provider.save_prune_checkpoint(
            PrunePart::Receipts,
            PruneCheckpoint {
                block_number: last_pruned_block,
                tx_number: Some(last_pruned_transaction),
                prune_mode,
            },
        )?;

<<<<<<< HEAD
        Ok(done)
=======
        // `PrunePart::Receipts` overrides `PrunePart::ContractLogs`, so we can preemptively
        // limit their pruning start point.
        provider.save_prune_checkpoint(
            PrunePart::ContractLogs,
            PruneCheckpoint { block_number: to_block, prune_mode },
        )?;

        Ok(())
    }

    /// Prune receipts up to the provided block by filtering logs. Works as in inclusion list, and
    /// removes every receipt not belonging to it.
    #[instrument(level = "trace", skip(self, provider), target = "pruner")]
    fn prune_receipts_by_logs(
        &self,
        provider: &DatabaseProviderRW<'_, DB>,
        tip_block_number: BlockNumber,
    ) -> PrunerResult {
        // Contract log filtering removes every receipt possible except the ones in the list. So,
        // for the other receipts it's as if they had a `PruneMode::Distance()` of 128.
        let to_block = PruneMode::Distance(MINIMUM_PRUNING_DISTANCE)
            .prune_target_block(
                tip_block_number,
                MINIMUM_PRUNING_DISTANCE,
                PrunePart::ContractLogs,
            )?
            .map(|(bn, _)| bn)
            .unwrap_or_default();

        // Figure out what receipts have already been pruned, so we can have an accurate
        // `address_filter`
        let pruned = provider
            .get_prune_checkpoint(PrunePart::ContractLogs)?
            .map(|checkpoint| checkpoint.block_number);

        let address_filter =
            self.modes.contract_logs_filter.group_by_block(tip_block_number, pruned)?;

        // Splits all transactions in different block ranges. Each block range will have its own
        // filter address list and will check it while going through the table
        //
        // Example:
        // For an `address_filter` such as:
        // { block9: [a1, a2], block20: [a3, a4, a5] }
        //
        // The following structures will be created in the exact order as showed:
        // `block_ranges`: [
        //    (block0, block8, 0 addresses),
        //    (block9, block19, 2 addresses),
        //    (block20, to_block, 5 addresses)
        //  ]
        // `filtered_addresses`: [a1, a2, a3, a4, a5]
        //
        // The first range will delete all receipts between block0 - block8
        // The second range will delete all receipts between block9 - 19, except the ones with
        //     emitter logs from these addresses: [a1, a2].
        // The third range will delete all receipts between block20 - to_block, except the ones with
        //     emitter logs from these addresses: [a1, a2, a3, a4, a5]
        let mut block_ranges = vec![];
        let mut blocks_iter = address_filter.iter().peekable();
        let mut filtered_addresses = vec![];

        while let Some((start_block, addresses)) = blocks_iter.next() {
            filtered_addresses.extend_from_slice(addresses);

            // This will clear all receipts before the first  appearance of a contract log
            if block_ranges.is_empty() {
                block_ranges.push((0, *start_block - 1, 0));
            }

            let end_block =
                blocks_iter.peek().map(|(next_block, _)| *next_block - 1).unwrap_or(to_block);

            // Addresses in lower block ranges, are still included in the inclusion list for future
            // ranges.
            block_ranges.push((*start_block, end_block, filtered_addresses.len()));
        }

        for (start_block, end_block, num_addresses) in block_ranges {
            let range = match self.get_next_tx_num_range_from_checkpoint(
                provider,
                PrunePart::ContractLogs,
                end_block,
            )? {
                Some(range) => range,
                None => {
                    trace!(
                    target: "pruner",
                    block_range = format!("{start_block}..={end_block}"),
                    "No receipts to prune."
                    );
                    continue
                }
            };

            let total = range.clone().count();
            let mut processed = 0;

            provider.prune_table_with_iterator_in_batches::<tables::Receipts>(
                range,
                self.batch_sizes.receipts,
                |rows| {
                    processed += rows;
                    trace!(
                        target: "pruner",
                        %rows,
                        block_range = format!("{start_block}..={end_block}"),
                        progress = format!("{:.1}%", 100.0 * processed as f64 / total as f64),
                        "Pruned receipts"
                    );
                },
                |receipt| {
                    num_addresses > 0 &&
                        receipt.logs.iter().any(|log| {
                            filtered_addresses[..num_addresses].contains(&&log.address)
                        })
                },
            )?;

            // If this is the last block range, avoid writing an unused checkpoint
            if end_block != to_block {
                // This allows us to query for the transactions in the next block range with
                // [`get_next_tx_num_range_from_checkpoint`]. It's just a temporary intermediate
                // checkpoint, which should be adjusted in the end.
                provider.save_prune_checkpoint(
                    PrunePart::ContractLogs,
                    PruneCheckpoint {
                        block_number: end_block,
                        prune_mode: PruneMode::Before(end_block + 1),
                    },
                )?;
            }
        }

        // If there are contracts using `PruneMode::Distance(_)` there will be receipts before
        // `to_block` that become eligible to be pruned in future runs. Therefore, our
        // checkpoint is not actually `to_block`, but the `lowest_block_with_distance` from any
        // contract. This ensures that in future pruner runs we can
        // prune all these receipts between the previous `lowest_block_with_distance` and the new
        // one using `get_next_tx_num_range_from_checkpoint`.
        let checkpoint_block = self
            .modes
            .contract_logs_filter
            .lowest_block_with_distance(tip_block_number, pruned)?
            .unwrap_or(to_block);

        provider.save_prune_checkpoint(
            PrunePart::ContractLogs,
            PruneCheckpoint {
                block_number: checkpoint_block - 1,
                prune_mode: PruneMode::Before(checkpoint_block),
            },
        )?;

        Ok(())
>>>>>>> 5c881933
    }

    /// Prune transaction lookup entries up to the provided block, inclusive, respecting the batch
    /// size.
    #[instrument(level = "trace", skip(self, provider), target = "pruner")]
    fn prune_transaction_lookup(
        &self,
        provider: &DatabaseProviderRW<'_, DB>,
        to_block: BlockNumber,
        prune_mode: PruneMode,
    ) -> PrunerResult {
        let (start, end) = match self.get_next_tx_num_range_from_checkpoint(
            provider,
            PrunePart::TransactionLookup,
            to_block,
        )? {
            Some(range) => range,
            None => {
                trace!(target: "pruner", "No transaction lookup entries to prune");
                return Ok(true)
            }
        }
        .into_inner();
        let tx_range = start..=(end.min(start + self.batch_sizes.transaction_lookup as u64 - 1));
        let tx_range_end = *tx_range.end();

        // Retrieve transactions in the range and calculate their hashes in parallel
        let hashes = provider
            .transactions_by_tx_range(tx_range.clone())?
            .into_par_iter()
            .map(|transaction| transaction.hash())
            .collect::<Vec<_>>();

        // Number of transactions retrieved from the database should match the tx range count
        let tx_count = tx_range.clone().count();
        if hashes.len() != tx_count {
            return Err(PrunerError::InconsistentData(
                "Unexpected number of transaction hashes retrieved by transaction number range",
            ))
        }

        let mut last_pruned_transaction = tx_range_end;
        let (deleted, done) = provider.prune_table_with_iterator::<tables::TxHashNumber>(
            hashes,
            self.batch_sizes.transaction_lookup,
            |row| last_pruned_transaction = row.1,
        )?;
        trace!(target: "pruner", %deleted, %done, "Pruned transaction lookup");

        let last_pruned_block = provider
            .transaction_block(last_pruned_transaction)?
            .ok_or(PrunerError::InconsistentData("Block for transaction is not found"))?
            // If there's more transaction lookup entries to prune, set the checkpoint block number
            // to previous, so we could finish pruning its transaction lookup entries on the next
            // run.
            .checked_sub(if done { 0 } else { 1 });

        provider.save_prune_checkpoint(
            PrunePart::TransactionLookup,
            PruneCheckpoint {
                block_number: last_pruned_block,
                tx_number: Some(last_pruned_transaction),
                prune_mode,
            },
        )?;

        Ok(done)
    }

    /// Prune transaction senders up to the provided block, inclusive.
    #[instrument(level = "trace", skip(self, provider), target = "pruner")]
    fn prune_transaction_senders(
        &self,
        provider: &DatabaseProviderRW<'_, DB>,
        to_block: BlockNumber,
        prune_mode: PruneMode,
    ) -> PrunerResult {
        let tx_range = match self.get_next_tx_num_range_from_checkpoint(
            provider,
            PrunePart::SenderRecovery,
            to_block,
        )? {
            Some(range) => range,
            None => {
                trace!(target: "pruner", "No transaction senders to prune");
                return Ok(true)
            }
        };
        let tx_range_end = *tx_range.end();

        let mut last_pruned_transaction = tx_range_end;
        let (deleted, done) = provider.prune_table_with_range::<tables::TxSenders>(
            tx_range,
            self.batch_sizes.transaction_senders,
            |row| last_pruned_transaction = row.0,
        )?;
        trace!(target: "pruner", %deleted, %done, "Pruned transaction senders");

        let last_pruned_block = provider
            .transaction_block(last_pruned_transaction)?
            .ok_or(PrunerError::InconsistentData("Block for transaction is not found"))?
            // If there's more transaction senders to prune, set the checkpoint block number to
            // previous, so we could finish pruning its transaction senders on the next run.
            .checked_sub(if done { 0 } else { 1 });

        provider.save_prune_checkpoint(
            PrunePart::SenderRecovery,
            PruneCheckpoint {
                block_number: last_pruned_block,
                tx_number: Some(last_pruned_transaction),
                prune_mode,
            },
        )?;

        Ok(done)
    }

    /// Prune account history up to the provided block, inclusive.
    #[instrument(level = "trace", skip(self, provider), target = "pruner")]
    fn prune_account_history(
        &self,
        provider: &DatabaseProviderRW<'_, DB>,
        to_block: BlockNumber,
        prune_mode: PruneMode,
    ) -> PrunerResult {
        let range = match self.get_next_block_range_from_checkpoint(
            provider,
            PrunePart::AccountHistory,
            to_block,
        )? {
            Some(range) => range,
            None => {
                trace!(target: "pruner", "No account history to prune");
                return Ok(true)
            }
        };
        let range_end = *range.end();

        let mut last_pruned_block_number = None;
        let (rows, done) = provider.prune_table_with_range::<tables::AccountChangeSet>(
            range,
            self.batch_sizes.account_history,
            |row| last_pruned_block_number = Some(row.0),
        )?;
        trace!(target: "pruner", %rows, %done, "Pruned account history (changesets)");

        let last_pruned_block = last_pruned_block_number
            // If there's more account account changesets to prune, set the checkpoint block number
            // to previous, so we could finish pruning its account changesets on the next run.
            .map(|block_number| if done { block_number } else { block_number.saturating_sub(1) })
            .unwrap_or(range_end);

        let (processed, deleted) = self.prune_history_indices::<tables::AccountHistory, _>(
            provider,
            last_pruned_block,
            |a, b| a.key == b.key,
            |key| ShardedKey::last(key.key),
        )?;
        trace!(target: "pruner", %processed, %deleted, %done, "Pruned account history (history)" );

        provider.save_prune_checkpoint(
            PrunePart::AccountHistory,
            PruneCheckpoint { block_number: Some(last_pruned_block), tx_number: None, prune_mode },
        )?;

        Ok(done)
    }

    /// Prune storage history up to the provided block, inclusive.
    #[instrument(level = "trace", skip(self, provider), target = "pruner")]
    fn prune_storage_history(
        &self,
        provider: &DatabaseProviderRW<'_, DB>,
        to_block: BlockNumber,
        prune_mode: PruneMode,
    ) -> PrunerResult {
        let range = match self.get_next_block_range_from_checkpoint(
            provider,
            PrunePart::StorageHistory,
            to_block,
        )? {
            Some(range) => range,
            None => {
                trace!(target: "pruner", "No storage history to prune");
                return Ok(true)
            }
        };
        let range_end = *range.end();

        let mut last_pruned_block_number = None;
        let (rows, done) = provider.prune_table_with_range::<tables::StorageChangeSet>(
            BlockNumberAddress::range(range),
            self.batch_sizes.storage_history,
            |row| last_pruned_block_number = Some(row.0.block_number()),
        )?;
        trace!(target: "pruner", %rows, %done, "Pruned storage history (changesets)");

        let last_pruned_block = last_pruned_block_number
            // If there's more account storage changesets to prune, set the checkpoint block number
            // to previous, so we could finish pruning its storage changesets on the next run.
            .map(|block_number| if done { block_number } else { block_number.saturating_sub(1) })
            .unwrap_or(range_end);

        let (processed, deleted) = self.prune_history_indices::<tables::StorageHistory, _>(
            provider,
            last_pruned_block,
            |a, b| a.address == b.address && a.sharded_key.key == b.sharded_key.key,
            |key| StorageShardedKey::last(key.address, key.sharded_key.key),
        )?;
        trace!(target: "pruner", %processed, %deleted, %done, "Pruned storage history (history)" );

        provider.save_prune_checkpoint(
            PrunePart::StorageHistory,
            PruneCheckpoint { block_number: Some(last_pruned_block), tx_number: None, prune_mode },
        )?;

        Ok(done)
    }

    /// Prune history indices up to the provided block, inclusive.
    fn prune_history_indices<T, SK>(
        &self,
        provider: &DatabaseProviderRW<'_, DB>,
        to_block: BlockNumber,
        key_matches: impl Fn(&T::Key, &T::Key) -> bool,
        last_key: impl Fn(&T::Key) -> T::Key,
    ) -> Result<(usize, usize), PrunerError>
    where
        T: Table<Value = BlockNumberList>,
        T::Key: AsRef<ShardedKey<SK>>,
    {
        let mut processed = 0;
        let mut deleted = 0;
        let mut cursor = provider.tx_ref().cursor_write::<T>()?;

        // Prune history table:
        // 1. If the shard has `highest_block_number` less than or equal to the target block number
        // for pruning, delete the shard completely.
        // 2. If the shard has `highest_block_number` greater than the target block number for
        // pruning, filter block numbers inside the shard which are less than the target
        // block number for pruning.
        while let Some(result) = cursor.next()? {
            let (key, blocks): (T::Key, BlockNumberList) = result;

            if key.as_ref().highest_block_number <= to_block {
                // If shard consists only of block numbers less than the target one, delete shard
                // completely.
                cursor.delete_current()?;
                deleted += 1;
                if key.as_ref().highest_block_number == to_block {
                    // Shard contains only block numbers up to the target one, so we can skip to the
                    // next sharded key. It is guaranteed that further shards for this sharded key
                    // will not contain the target block number, as it's in this shard.
                    cursor.seek_exact(last_key(&key))?;
                }
            } else {
                // Shard contains block numbers that are higher than the target one, so we need to
                // filter it. It is guaranteed that further shards for this sharded key will not
                // contain the target block number, as it's in this shard.
                let new_blocks = blocks
                    .iter(0)
                    .skip_while(|block| *block <= to_block as usize)
                    .collect::<Vec<_>>();

                if blocks.len() != new_blocks.len() {
                    // If there were blocks less than or equal to the target one
                    // (so the shard has changed), update the shard.
                    if new_blocks.is_empty() {
                        // If there are no more blocks in this shard, we need to remove it, as empty
                        // shards are not allowed.
                        if key.as_ref().highest_block_number == u64::MAX {
                            if let Some(prev_value) = cursor
                                .prev()?
                                .filter(|(prev_key, _)| key_matches(prev_key, &key))
                                .map(|(_, prev_value)| prev_value)
                            {
                                // If current shard is the last shard for the sharded key that has
                                // previous shards, replace it with the previous shard.
                                cursor.delete_current()?;
                                deleted += 1;
                                // Upsert will replace the last shard for this sharded key with the
                                // previous value.
                                cursor.upsert(key.clone(), prev_value)?;
                            } else {
                                // If there's no previous shard for this sharded key,
                                // just delete last shard completely.

                                // Jump back to the original last shard.
                                cursor.next()?;
                                // Delete shard.
                                cursor.delete_current()?;
                                deleted += 1;
                            }
                        } else {
                            // If current shard is not the last shard for this sharded key,
                            // just delete it.
                            cursor.delete_current()?;
                            deleted += 1;
                        }
                    } else {
                        cursor.upsert(key.clone(), BlockNumberList::new_pre_sorted(new_blocks))?;
                    }
                }

                // Jump to the next address.
                cursor.seek_exact(last_key(&key))?;
            }

            processed += 1;
        }

        Ok((processed, deleted))
    }
}

#[cfg(test)]
mod tests {
    use crate::{pruner::BatchSizes, Pruner};
    use assert_matches::assert_matches;
    use itertools::{
        FoldWhile::{Continue, Done},
        Itertools,
    };
    use reth_db::{tables, test_utils::create_test_rw_db, BlockNumberList};
    use reth_interfaces::test_utils::{
        generators,
        generators::{
            random_block_range, random_changeset_range, random_eoa_account_range, random_receipt,
        },
    };
    use reth_primitives::{
        BlockNumber, PruneCheckpoint, PruneMode, PruneModes, PrunePart, TxNumber, H256, MAINNET,
    };
    use reth_provider::PruneCheckpointReader;
    use reth_stages::test_utils::TestTransaction;
    use std::{collections::BTreeMap, ops::AddAssign};

    #[test]
    fn is_pruning_needed() {
        let db = create_test_rw_db();
        let pruner =
            Pruner::new(db, MAINNET.clone(), 5, PruneModes::default(), BatchSizes::default());

        // No last pruned block number was set before
        let first_block_number = 1;
        assert!(pruner.is_pruning_needed(first_block_number));

        // Delta is not less than min block interval
        let second_block_number = first_block_number + pruner.min_block_interval;
        assert!(pruner.is_pruning_needed(second_block_number));

        // Delta is less than min block interval
        let third_block_number = second_block_number;
        assert!(pruner.is_pruning_needed(third_block_number));
    }

    #[test]
    fn prune_receipts() {
        let tx = TestTransaction::default();
        let mut rng = generators::rng();

        let blocks = random_block_range(&mut rng, 0..=100, H256::zero(), 0..10);
        tx.insert_blocks(blocks.iter(), None).expect("insert blocks");

        let mut receipts = Vec::new();
        for block in &blocks {
            for transaction in &block.body {
                receipts
                    .push((receipts.len() as u64, random_receipt(&mut rng, transaction, Some(0))));
            }
        }
        tx.insert_receipts(receipts).expect("insert receipts");

        assert_eq!(
            tx.table::<tables::Transactions>().unwrap().len(),
            blocks.iter().map(|block| block.body.len()).sum::<usize>()
        );
        assert_eq!(
            tx.table::<tables::Transactions>().unwrap().len(),
            tx.table::<tables::Receipts>().unwrap().len()
        );

        let test_prune = |to_block: BlockNumber| {
            let prune_mode = PruneMode::Before(to_block);
            let pruner = Pruner::new(
                tx.inner_raw(),
                MAINNET.clone(),
                5,
                PruneModes { receipts: Some(prune_mode), ..Default::default() },
                BatchSizes {
                    // Less than total amount of blocks to prune to test the batching logic
                    receipts: 10,
                    ..Default::default()
                },
            );

            let next_tx_number_to_prune = tx
                .inner()
                .get_prune_checkpoint(PrunePart::Receipts)
                .unwrap()
                .and_then(|checkpoint| checkpoint.tx_number)
                .map(|tx_number| tx_number + 1)
                .unwrap_or_default();

            let last_pruned_tx_number = blocks
                .iter()
                .map(|block| block.body.len())
                .sum::<usize>()
                .min(next_tx_number_to_prune as usize + pruner.batch_sizes.receipts - 1);

            let last_pruned_block_number = blocks
                .iter()
                .fold_while((0, 0), |(_, mut tx_count), block| {
                    tx_count += block.body.len();

                    if tx_count > last_pruned_tx_number {
                        Done((block.number, tx_count))
                    } else {
                        Continue((block.number, tx_count))
                    }
                })
                .into_inner()
                .0;

            let provider = tx.inner_rw();
            let result = pruner.prune_receipts(&provider, to_block, prune_mode);
            assert_matches!(result, Ok(_));
            let done = result.unwrap();
            provider.commit().expect("commit");

            let last_pruned_block_number =
                last_pruned_block_number.checked_sub(if done { 0 } else { 1 });

            assert_eq!(
                tx.table::<tables::Receipts>().unwrap().len(),
                blocks.iter().map(|block| block.body.len()).sum::<usize>() -
                    (last_pruned_tx_number + 1)
            );
            assert_eq!(
                tx.inner().get_prune_checkpoint(PrunePart::Receipts).unwrap(),
                Some(PruneCheckpoint {
                    block_number: last_pruned_block_number,
                    tx_number: Some(last_pruned_tx_number as TxNumber),
                    prune_mode
                })
            );
        };

        test_prune(15);
        test_prune(15);
        test_prune(20);
    }

    #[test]
    fn prune_transaction_lookup() {
        let tx = TestTransaction::default();
        let mut rng = generators::rng();

        let blocks = random_block_range(&mut rng, 0..=100, H256::zero(), 0..10);
        tx.insert_blocks(blocks.iter(), None).expect("insert blocks");

        let mut tx_hash_numbers = Vec::new();
        for block in &blocks {
            for transaction in &block.body {
                tx_hash_numbers.push((transaction.hash, tx_hash_numbers.len() as u64));
            }
        }
        tx.insert_tx_hash_numbers(tx_hash_numbers).expect("insert tx hash numbers");

        assert_eq!(
            tx.table::<tables::Transactions>().unwrap().len(),
            blocks.iter().map(|block| block.body.len()).sum::<usize>()
        );
        assert_eq!(
            tx.table::<tables::Transactions>().unwrap().len(),
            tx.table::<tables::TxHashNumber>().unwrap().len()
        );

        let test_prune = |to_block: BlockNumber| {
            let prune_mode = PruneMode::Before(to_block);
            let pruner = Pruner::new(
                tx.inner_raw(),
                MAINNET.clone(),
                5,
                PruneModes { transaction_lookup: Some(prune_mode), ..Default::default() },
                BatchSizes {
                    // Less than total amount of blocks to prune to test the batching logic
                    transaction_lookup: 10,
                    ..Default::default()
                },
            );

            let next_tx_number_to_prune = tx
                .inner()
                .get_prune_checkpoint(PrunePart::TransactionLookup)
                .unwrap()
                .and_then(|checkpoint| checkpoint.tx_number)
                .map(|tx_number| tx_number + 1)
                .unwrap_or_default();

            let last_pruned_tx_number =
                blocks.iter().map(|block| block.body.len()).sum::<usize>().min(
                    next_tx_number_to_prune as usize + pruner.batch_sizes.transaction_lookup - 1,
                );

            let last_pruned_block_number = blocks
                .iter()
                .fold_while((0, 0), |(_, mut tx_count), block| {
                    tx_count += block.body.len();

                    if tx_count > last_pruned_tx_number {
                        Done((block.number, tx_count))
                    } else {
                        Continue((block.number, tx_count))
                    }
                })
                .into_inner()
                .0;

            let provider = tx.inner_rw();
            let result = pruner.prune_transaction_lookup(&provider, to_block, prune_mode);
            assert_matches!(result, Ok(_));
            let done = result.unwrap();
            provider.commit().expect("commit");

            let last_pruned_block_number =
                last_pruned_block_number.checked_sub(if done { 0 } else { 1 });

            assert_eq!(
                tx.table::<tables::TxHashNumber>().unwrap().len(),
                blocks.iter().map(|block| block.body.len()).sum::<usize>() -
                    (last_pruned_tx_number + 1)
            );
            assert_eq!(
                tx.inner().get_prune_checkpoint(PrunePart::TransactionLookup).unwrap(),
                Some(PruneCheckpoint {
                    block_number: last_pruned_block_number,
                    tx_number: Some(last_pruned_tx_number as TxNumber),
                    prune_mode
                })
            );
        };

        test_prune(15);
        test_prune(15);
        test_prune(20);
    }

    #[test]
    fn prune_transaction_senders() {
        let tx = TestTransaction::default();
        let mut rng = generators::rng();

        let blocks = random_block_range(&mut rng, 0..=100, H256::zero(), 0..10);
        tx.insert_blocks(blocks.iter(), None).expect("insert blocks");

        let mut transaction_senders = Vec::new();
        for block in &blocks {
            for transaction in &block.body {
                transaction_senders.push((
                    transaction_senders.len() as u64,
                    transaction.recover_signer().expect("recover signer"),
                ));
            }
        }
        tx.insert_transaction_senders(transaction_senders).expect("insert transaction senders");

        assert_eq!(
            tx.table::<tables::Transactions>().unwrap().len(),
            blocks.iter().map(|block| block.body.len()).sum::<usize>()
        );
        assert_eq!(
            tx.table::<tables::Transactions>().unwrap().len(),
            tx.table::<tables::TxSenders>().unwrap().len()
        );

        let test_prune = |to_block: BlockNumber| {
            let prune_mode = PruneMode::Before(to_block);
            let pruner = Pruner::new(
                tx.inner_raw(),
                MAINNET.clone(),
                5,
                PruneModes { sender_recovery: Some(prune_mode), ..Default::default() },
                BatchSizes {
                    // Less than total amount of blocks to prune to test the batching logic
                    transaction_senders: 10,
                    ..Default::default()
                },
            );

            let next_tx_number_to_prune = tx
                .inner()
                .get_prune_checkpoint(PrunePart::SenderRecovery)
                .unwrap()
                .and_then(|checkpoint| checkpoint.tx_number)
                .map(|tx_number| tx_number + 1)
                .unwrap_or_default();

            let last_pruned_tx_number =
                blocks.iter().map(|block| block.body.len()).sum::<usize>().min(
                    next_tx_number_to_prune as usize + pruner.batch_sizes.transaction_senders - 1,
                );

            let last_pruned_block_number = blocks
                .iter()
                .fold_while((0, 0), |(_, mut tx_count), block| {
                    tx_count += block.body.len();

                    if tx_count > last_pruned_tx_number {
                        Done((block.number, tx_count))
                    } else {
                        Continue((block.number, tx_count))
                    }
                })
                .into_inner()
                .0;

            let provider = tx.inner_rw();
            let result = pruner.prune_transaction_senders(&provider, to_block, prune_mode);
            assert_matches!(result, Ok(_));
            let done = result.unwrap();
            provider.commit().expect("commit");

            let last_pruned_block_number =
                last_pruned_block_number.checked_sub(if done { 0 } else { 1 });

            assert_eq!(
                tx.table::<tables::TxSenders>().unwrap().len(),
                blocks.iter().map(|block| block.body.len()).sum::<usize>() -
                    (last_pruned_tx_number + 1)
            );
            assert_eq!(
                tx.inner().get_prune_checkpoint(PrunePart::SenderRecovery).unwrap(),
                Some(PruneCheckpoint {
                    block_number: last_pruned_block_number,
                    tx_number: Some(last_pruned_tx_number as TxNumber),
                    prune_mode
                })
            );
        };

        test_prune(15);
        test_prune(15);
        test_prune(20);
    }

    #[test]
    fn prune_account_history() {
        let tx = TestTransaction::default();
        let mut rng = generators::rng();

        let blocks = random_block_range(&mut rng, 0..=7000, H256::zero(), 0..1);
        tx.insert_blocks(blocks.iter(), None).expect("insert blocks");

        let accounts =
            random_eoa_account_range(&mut rng, 0..3).into_iter().collect::<BTreeMap<_, _>>();

        let (changesets, _) = random_changeset_range(
            &mut rng,
            blocks.iter(),
            accounts.into_iter().map(|(addr, acc)| (addr, (acc, Vec::new()))),
            0..0,
            0..0,
        );
        tx.insert_changesets(changesets.clone(), None).expect("insert changesets");
        tx.insert_history(changesets.clone(), None).expect("insert history");

        let account_occurrences = tx.table::<tables::AccountHistory>().unwrap().into_iter().fold(
            BTreeMap::<_, usize>::new(),
            |mut map, (key, _)| {
                map.entry(key.key).or_default().add_assign(1);
                map
            },
        );
        assert!(account_occurrences.into_iter().any(|(_, occurrences)| occurrences > 1));

        assert_eq!(
            tx.table::<tables::AccountChangeSet>().unwrap().len(),
            changesets.iter().flatten().count()
        );

        let original_shards = tx.table::<tables::AccountHistory>().unwrap();

        let test_prune = |to_block: BlockNumber, run: usize, expect_done: bool| {
            let prune_mode = PruneMode::Before(to_block);
            let pruner = Pruner::new(
                tx.inner_raw(),
                MAINNET.clone(),
                5,
                PruneModes { account_history: Some(prune_mode), ..Default::default() },
                BatchSizes {
                    // Less than total amount of blocks to prune to test the batching logic
                    account_history: 2000,
                    ..Default::default()
                },
            );

            let provider = tx.inner_rw();
            let result = pruner.prune_account_history(&provider, to_block, prune_mode);
            assert_matches!(result, Ok(_));
            let done = result.unwrap();
            assert_eq!(done, expect_done);
            provider.commit().expect("commit");

            let changesets = changesets
                .iter()
                .enumerate()
                .flat_map(|(block_number, changeset)| {
                    changeset.into_iter().map(move |change| (block_number, change))
                })
                .collect::<Vec<_>>();

            let pruned = changesets
                .iter()
                .enumerate()
                .skip_while(|(i, (block_number, _))| {
                    *i < pruner.batch_sizes.account_history * run &&
                        *block_number <= to_block as usize
                })
                .next()
                .map(|(i, _)| i)
                .unwrap_or_default();

            let mut pruned_changesets = changesets
                .iter()
                // Skip what we've pruned so far, subtracting one to get last pruned block number
                // further down
                .skip(pruned.saturating_sub(1));

            let last_pruned_block_number = pruned_changesets
                .next()
                .map(|(block_number, _)| if done { *block_number } else { block_number.saturating_sub(1) } as BlockNumber)
                .unwrap_or(to_block);

            let pruned_changesets =
                pruned_changesets.fold(BTreeMap::new(), |mut acc, (block_number, change)| {
                    acc.entry(block_number).or_insert_with(Vec::new).push(change);
                    acc
                });

            assert_eq!(
                tx.table::<tables::AccountChangeSet>().unwrap().len(),
                pruned_changesets.values().flatten().count()
            );

            let actual_shards = tx.table::<tables::AccountHistory>().unwrap();

            let expected_shards = original_shards
                .iter()
                .filter(|(key, _)| key.highest_block_number > last_pruned_block_number)
                .map(|(key, blocks)| {
                    let new_blocks = blocks
                        .iter(0)
                        .skip_while(|block| *block <= last_pruned_block_number as usize)
                        .collect::<Vec<_>>();
                    (key.clone(), BlockNumberList::new_pre_sorted(new_blocks))
                })
                .collect::<Vec<_>>();

            assert_eq!(actual_shards, expected_shards);

            assert_eq!(
                tx.inner().get_prune_checkpoint(PrunePart::AccountHistory).unwrap(),
                Some(PruneCheckpoint {
                    block_number: Some(last_pruned_block_number),
                    tx_number: None,
                    prune_mode
                })
            );
        };

        test_prune(1700, 1, false);
        test_prune(1700, 2, true);
        test_prune(2000, 3, true);
    }

    #[test]
    fn prune_storage_history() {
        let tx = TestTransaction::default();
        let mut rng = generators::rng();

        let blocks = random_block_range(&mut rng, 0..=7000, H256::zero(), 0..1);
        tx.insert_blocks(blocks.iter(), None).expect("insert blocks");

        let accounts =
            random_eoa_account_range(&mut rng, 0..3).into_iter().collect::<BTreeMap<_, _>>();

        let (changesets, _) = random_changeset_range(
            &mut rng,
            blocks.iter(),
            accounts.into_iter().map(|(addr, acc)| (addr, (acc, Vec::new()))),
            1..2,
            1..2,
        );
        tx.insert_changesets(changesets.clone(), None).expect("insert changesets");
        tx.insert_history(changesets.clone(), None).expect("insert history");

        let storage_occurences = tx.table::<tables::StorageHistory>().unwrap().into_iter().fold(
            BTreeMap::<_, usize>::new(),
            |mut map, (key, _)| {
                map.entry((key.address, key.sharded_key.key)).or_default().add_assign(1);
                map
            },
        );
        assert!(storage_occurences.into_iter().any(|(_, occurrences)| occurrences > 1));

        assert_eq!(
            tx.table::<tables::StorageChangeSet>().unwrap().len(),
            changesets.iter().flatten().flat_map(|(_, _, entries)| entries).count()
        );

        let original_shards = tx.table::<tables::StorageHistory>().unwrap();

        let test_prune = |to_block: BlockNumber, run: usize, expect_done: bool| {
            let prune_mode = PruneMode::Before(to_block);
            let pruner = Pruner::new(
                tx.inner_raw(),
                MAINNET.clone(),
                5,
                PruneModes { storage_history: Some(prune_mode), ..Default::default() },
                BatchSizes {
                    // Less than total amount of blocks to prune to test the batching logic
                    storage_history: 2000,
                    ..Default::default()
                },
            );

            let provider = tx.inner_rw();
            let result = pruner.prune_storage_history(&provider, to_block, prune_mode);
            assert_matches!(result, Ok(_));
            let done = result.unwrap();
            assert_eq!(done, expect_done);
            provider.commit().expect("commit");

            let changesets = changesets
                .iter()
                .enumerate()
                .flat_map(|(block_number, changeset)| {
                    changeset.into_iter().flat_map(move |(address, _, entries)| {
                        entries.into_iter().map(move |entry| (block_number, address, entry))
                    })
                })
                .collect::<Vec<_>>();

            let pruned = changesets
                .iter()
                .enumerate()
                .skip_while(|(i, (block_number, _, _))| {
                    *i < pruner.batch_sizes.storage_history * run &&
                        *block_number <= to_block as usize
                })
                .next()
                .map(|(i, _)| i)
                .unwrap_or_default();

            let mut pruned_changesets = changesets
                .iter()
                // Skip what we've pruned so far, subtracting one to get last pruned block number
                // further down
                .skip(pruned.saturating_sub(1));

            let last_pruned_block_number = pruned_changesets
                .next()
                .map(|(block_number, _, _)| if done { *block_number } else { block_number.saturating_sub(1) } as BlockNumber)
                .unwrap_or(to_block);

            let pruned_changesets = pruned_changesets.fold(
                BTreeMap::new(),
                |mut acc, (block_number, address, entry)| {
                    acc.entry((block_number, address)).or_insert_with(Vec::new).push(entry);
                    acc
                },
            );

            assert_eq!(
                tx.table::<tables::StorageChangeSet>().unwrap().len(),
                pruned_changesets.values().flatten().count()
            );

            let actual_shards = tx.table::<tables::StorageHistory>().unwrap();

            let expected_shards = original_shards
                .iter()
                .filter(|(key, _)| key.sharded_key.highest_block_number > last_pruned_block_number)
                .map(|(key, blocks)| {
                    let new_blocks = blocks
                        .iter(0)
                        .skip_while(|block| *block <= last_pruned_block_number as usize)
                        .collect::<Vec<_>>();
                    (key.clone(), BlockNumberList::new_pre_sorted(new_blocks))
                })
                .collect::<Vec<_>>();

            assert_eq!(actual_shards, expected_shards);

            assert_eq!(
                tx.inner().get_prune_checkpoint(PrunePart::StorageHistory).unwrap(),
                Some(PruneCheckpoint {
                    block_number: Some(last_pruned_block_number),
                    tx_number: None,
                    prune_mode
                })
            );
        };

        test_prune(2300, 1, false);
        test_prune(2300, 2, true);
        test_prune(3000, 3, true);
    }
}<|MERGE_RESOLUTION|>--- conflicted
+++ resolved
@@ -371,19 +371,7 @@
         let (deleted, done) = provider.prune_table_with_range::<tables::Receipts>(
             tx_range,
             self.batch_sizes.receipts,
-<<<<<<< HEAD
             |row| last_pruned_transaction = row.0,
-=======
-            |rows| {
-                trace!(
-                    target: "pruner",
-                    %rows,
-                    progress = format!("{:.1}%", 100.0 * rows as f64 / total as f64),
-                    "Pruned receipts"
-                );
-            },
-            |_| false,
->>>>>>> 5c881933
         )?;
         trace!(target: "pruner", %deleted, %done, "Pruned receipts");
 
@@ -394,26 +382,19 @@
             // so we could finish pruning its receipts on the next run.
             .checked_sub(if done { 0 } else { 1 });
 
-        provider.save_prune_checkpoint(
-            PrunePart::Receipts,
-            PruneCheckpoint {
-                block_number: last_pruned_block,
-                tx_number: Some(last_pruned_transaction),
-                prune_mode,
-            },
-        )?;
-
-<<<<<<< HEAD
-        Ok(done)
-=======
+        let prune_checkpoint = PruneCheckpoint {
+            block_number: last_pruned_block,
+            tx_number: Some(last_pruned_transaction),
+            prune_mode,
+        };
+
+        provider.save_prune_checkpoint(PrunePart::Receipts, prune_checkpoint)?;
+
         // `PrunePart::Receipts` overrides `PrunePart::ContractLogs`, so we can preemptively
         // limit their pruning start point.
-        provider.save_prune_checkpoint(
-            PrunePart::ContractLogs,
-            PruneCheckpoint { block_number: to_block, prune_mode },
-        )?;
-
-        Ok(())
+        provider.save_prune_checkpoint(PrunePart::ContractLogs, prune_checkpoint)?;
+
+        Ok(done)
     }
 
     /// Prune receipts up to the provided block by filtering logs. Works as in inclusion list, and
@@ -437,12 +418,12 @@
 
         // Figure out what receipts have already been pruned, so we can have an accurate
         // `address_filter`
-        let pruned = provider
+        let pruned_block = provider
             .get_prune_checkpoint(PrunePart::ContractLogs)?
-            .map(|checkpoint| checkpoint.block_number);
+            .and_then(|checkpoint| checkpoint.block_number);
 
         let address_filter =
-            self.modes.contract_logs_filter.group_by_block(tip_block_number, pruned)?;
+            self.modes.contract_logs_filter.group_by_block(tip_block_number, pruned_block)?;
 
         // Splits all transactions in different block ranges. Each block range will have its own
         // filter address list and will check it while going through the table
@@ -484,8 +465,13 @@
             block_ranges.push((*start_block, end_block, filtered_addresses.len()));
         }
 
+        let mut limit = self.batch_sizes.receipts;
+        let mut done = true;
+        let mut last_pruned_block = None;
+        let mut last_pruned_transaction = None;
         for (start_block, end_block, num_addresses) in block_ranges {
-            let range = match self.get_next_tx_num_range_from_checkpoint(
+            let block_range = start_block..=end_block;
+            let tx_range = match self.get_next_tx_num_range_from_checkpoint(
                 provider,
                 PrunePart::ContractLogs,
                 end_block,
@@ -493,50 +479,56 @@
                 Some(range) => range,
                 None => {
                     trace!(
-                    target: "pruner",
-                    block_range = format!("{start_block}..={end_block}"),
-                    "No receipts to prune."
+                        target: "pruner",
+                        ?block_range,
+                        "No receipts to prune."
                     );
                     continue
                 }
             };
-
-            let total = range.clone().count();
-            let mut processed = 0;
-
-            provider.prune_table_with_iterator_in_batches::<tables::Receipts>(
-                range,
-                self.batch_sizes.receipts,
-                |rows| {
-                    processed += rows;
-                    trace!(
-                        target: "pruner",
-                        %rows,
-                        block_range = format!("{start_block}..={end_block}"),
-                        progress = format!("{:.1}%", 100.0 * processed as f64 / total as f64),
-                        "Pruned receipts"
-                    );
-                },
+            let tx_range_end = *tx_range.end();
+
+            last_pruned_transaction = Some(tx_range_end);
+            let deleted;
+            (deleted, done) = provider.prune_table_with_iterator::<tables::Receipts>(
+                tx_range,
+                limit,
                 |receipt| {
                     num_addresses > 0 &&
                         receipt.logs.iter().any(|log| {
                             filtered_addresses[..num_addresses].contains(&&log.address)
                         })
                 },
+                |row| last_pruned_transaction = Some(row.0),
             )?;
+            trace!(target: "pruner", %deleted, %done, ?block_range, "Pruned receipts");
+
+            limit = limit.saturating_sub(deleted);
+
+            last_pruned_block = provider
+                .transaction_block(last_pruned_transaction.unwrap())?
+                .ok_or(PrunerError::InconsistentData("Block for transaction is not found"))?
+                // If there's more receipts to prune, set the checkpoint block number to previous,
+                // so we could finish pruning its receipts on the next run.
+                .checked_sub(if done { 0 } else { 1 });
 
             // If this is the last block range, avoid writing an unused checkpoint
-            if end_block != to_block {
+            if last_pruned_block != Some(to_block) {
                 // This allows us to query for the transactions in the next block range with
                 // [`get_next_tx_num_range_from_checkpoint`]. It's just a temporary intermediate
                 // checkpoint, which should be adjusted in the end.
                 provider.save_prune_checkpoint(
                     PrunePart::ContractLogs,
                     PruneCheckpoint {
-                        block_number: end_block,
+                        block_number: last_pruned_block,
+                        tx_number: last_pruned_transaction,
                         prune_mode: PruneMode::Before(end_block + 1),
                     },
                 )?;
+            }
+
+            if limit == 0 {
+                break
             }
         }
 
@@ -546,22 +538,23 @@
         // contract. This ensures that in future pruner runs we can
         // prune all these receipts between the previous `lowest_block_with_distance` and the new
         // one using `get_next_tx_num_range_from_checkpoint`.
-        let checkpoint_block = self
+        let prune_mode_block = self
             .modes
             .contract_logs_filter
-            .lowest_block_with_distance(tip_block_number, pruned)?
+            .lowest_block_with_distance(tip_block_number, pruned_block)?
             .unwrap_or(to_block);
+        let checkpoint_block = last_pruned_block.map(|block| block.min(prune_mode_block - 1));
 
         provider.save_prune_checkpoint(
             PrunePart::ContractLogs,
             PruneCheckpoint {
-                block_number: checkpoint_block - 1,
-                prune_mode: PruneMode::Before(checkpoint_block),
+                block_number: checkpoint_block,
+                tx_number: last_pruned_transaction,
+                prune_mode: PruneMode::Before(prune_mode_block),
             },
         )?;
 
-        Ok(())
->>>>>>> 5c881933
+        Ok(done)
     }
 
     /// Prune transaction lookup entries up to the provided block, inclusive, respecting the batch
@@ -607,6 +600,7 @@
         let (deleted, done) = provider.prune_table_with_iterator::<tables::TxHashNumber>(
             hashes,
             self.batch_sizes.transaction_lookup,
+            |_| false,
             |row| last_pruned_transaction = row.1,
         )?;
         trace!(target: "pruner", %deleted, %done, "Pruned transaction lookup");
