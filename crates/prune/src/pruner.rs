--- conflicted
+++ resolved
@@ -29,20 +29,18 @@
 pub struct BatchSizes {
     receipts: usize,
     transaction_lookup: usize,
-<<<<<<< HEAD
+    transaction_senders: usize,
     account_history: usize,
-=======
-    transaction_senders: usize,
->>>>>>> 12496015
 }
 
 impl Default for BatchSizes {
     fn default() -> Self {
-<<<<<<< HEAD
-        Self { receipts: 10000, transaction_lookup: 10000, account_history: 10000 }
-=======
-        Self { receipts: 10000, transaction_lookup: 10000, transaction_senders: 10000 }
->>>>>>> 12496015
+        Self {
+            receipts: 10000,
+            transaction_lookup: 10000,
+            transaction_senders: 10000,
+            account_history: 10000,
+        }
     }
 }
 
@@ -100,15 +98,15 @@
         }
 
         if let Some((to_block, prune_mode)) =
-<<<<<<< HEAD
+            self.modes.prune_target_block_sender_recovery(tip_block_number)?
+        {
+            self.prune_transaction_senders(&provider, to_block, prune_mode)?;
+        }
+
+        if let Some((to_block, prune_mode)) =
             self.modes.prune_target_block_account_history(tip_block_number)?
         {
             self.prune_account_history(&provider, to_block, prune_mode)?;
-=======
-            self.modes.prune_target_block_sender_recovery(tip_block_number)?
-        {
-            self.prune_transaction_senders(&provider, to_block, prune_mode)?;
->>>>>>> 12496015
         }
 
         provider.commit()?;
@@ -280,33 +278,14 @@
         Ok(())
     }
 
-<<<<<<< HEAD
-    /// Prune account history up to the provided block, inclusive.
-    #[instrument(level = "trace", skip(self, provider), target = "pruner")]
-    fn prune_account_history(
-=======
     /// Prune transaction senders up to the provided block, inclusive.
     #[instrument(level = "trace", skip(self, provider), target = "pruner")]
     fn prune_transaction_senders(
->>>>>>> 12496015
         &self,
         provider: &DatabaseProviderRW<'_, DB>,
         to_block: BlockNumber,
         prune_mode: PruneMode,
     ) -> PrunerResult {
-<<<<<<< HEAD
-        let from_block = provider
-            .get_prune_checkpoint(PrunePart::AccountHistory)?
-            .map(|checkpoint| checkpoint.block_number + 1)
-            .unwrap_or_default();
-        let range = from_block..=to_block;
-        let total = range.clone().count();
-
-        let mut processed = 0;
-        provider.prune_table_with_range_in_batches::<tables::AccountChangeSet>(
-            range,
-            self.batch_sizes.account_history,
-=======
         let range = match self.get_next_tx_num_range_from_checkpoint(
             provider,
             PrunePart::SenderRecovery,
@@ -324,14 +303,50 @@
         provider.prune_table_in_batches::<tables::TxSenders, _>(
             range,
             self.batch_sizes.transaction_senders,
->>>>>>> 12496015
             |entries| {
                 processed += entries;
                 trace!(
                     target: "pruner",
                     %entries,
                     progress = format!("{:.1}%", 100.0 * processed as f64 / total as f64),
-<<<<<<< HEAD
+                    "Pruned transaction senders"
+                );
+            },
+        )?;
+
+        provider.save_prune_checkpoint(
+            PrunePart::SenderRecovery,
+            PruneCheckpoint { block_number: to_block, prune_mode },
+        )?;
+
+        Ok(())
+    }
+
+    /// Prune account history up to the provided block, inclusive.
+    #[instrument(level = "trace", skip(self, provider), target = "pruner")]
+    fn prune_account_history(
+        &self,
+        provider: &DatabaseProviderRW<'_, DB>,
+        to_block: BlockNumber,
+        prune_mode: PruneMode,
+    ) -> PrunerResult {
+        let from_block = provider
+            .get_prune_checkpoint(PrunePart::AccountHistory)?
+            .map(|checkpoint| checkpoint.block_number + 1)
+            .unwrap_or_default();
+        let range = from_block..=to_block;
+        let total = range.clone().count();
+
+        let mut processed = 0;
+        provider.prune_table_with_range_in_batches::<tables::AccountChangeSet>(
+            range,
+            self.batch_sizes.account_history,
+            |entries| {
+                processed += entries;
+                trace!(
+                    target: "pruner",
+                    %entries,
+                    progress = format!("{:.1}%", 100.0 * processed as f64 / total as f64),
                     "Pruned account history (changesets)"
                 );
             },
@@ -405,15 +420,6 @@
 
         provider.save_prune_checkpoint(
             PrunePart::AccountHistory,
-=======
-                    "Pruned transaction senders"
-                );
-            },
-        )?;
-
-        provider.save_prune_checkpoint(
-            PrunePart::SenderRecovery,
->>>>>>> 12496015
             PruneCheckpoint { block_number: to_block, prune_mode },
         )?;
 
@@ -585,45 +591,6 @@
     }
 
     #[test]
-<<<<<<< HEAD
-    fn prune_account_history() {
-        let tx = TestTransaction::default();
-        let mut rng = generators::rng();
-
-        let block_num = 7000;
-        let blocks = random_block_range(&mut rng, 0..=block_num, H256::zero(), 0..1);
-        tx.insert_blocks(blocks.iter(), None).expect("insert blocks");
-
-        let accounts =
-            random_eoa_account_range(&mut rng, 0..3).into_iter().collect::<BTreeMap<_, _>>();
-
-        let (changesets, _) = random_changeset_range(
-            &mut rng,
-            blocks.iter(),
-            accounts.clone().into_iter().map(|(addr, acc)| (addr, (acc, Vec::new()))),
-            0..0,
-            0..0,
-        );
-        tx.insert_changesets(changesets.clone(), None).expect("insert changesets");
-        tx.insert_history(changesets.clone(), None).expect("insert history");
-
-        let account_occurrences = tx.table::<tables::AccountHistory>().unwrap().into_iter().fold(
-            BTreeMap::<Address, usize>::new(),
-            |mut map, (key, _)| {
-                map.entry(key.key).or_default().add_assign(1);
-                map
-            },
-        );
-        assert!(account_occurrences.into_iter().any(|(_, occurrences)| occurrences > 1));
-
-        assert_eq!(
-            tx.table::<tables::AccountChangeSet>().unwrap().len(),
-            changesets.iter().flatten().count()
-        );
-
-        let original_shards = tx.table::<tables::AccountHistory>().unwrap();
-
-=======
     fn prune_transaction_senders() {
         let tx = TestTransaction::default();
         let mut rng = generators::rng();
@@ -651,7 +618,6 @@
             tx.table::<tables::TxSenders>().unwrap().len()
         );
 
->>>>>>> 12496015
         let test_prune = |to_block: BlockNumber| {
             let prune_mode = PruneMode::Before(to_block);
             let pruner = Pruner::new(
@@ -659,23 +625,92 @@
                 MAINNET.clone(),
                 5,
                 0,
-<<<<<<< HEAD
+                PruneModes { sender_recovery: Some(prune_mode), ..Default::default() },
+                BatchSizes {
+                    // Less than total amount of blocks to prune to test the batching logic
+                    transaction_senders: 10,
+                    ..Default::default()
+                },
+            );
+
+            let provider = tx.inner_rw();
+            assert_matches!(
+                pruner.prune_transaction_senders(&provider, to_block, prune_mode),
+                Ok(())
+            );
+            provider.commit().expect("commit");
+
+            assert_eq!(
+                tx.table::<tables::TxSenders>().unwrap().len(),
+                blocks[to_block as usize + 1..].iter().map(|block| block.body.len()).sum::<usize>()
+            );
+            assert_eq!(
+                tx.inner().get_prune_checkpoint(PrunePart::SenderRecovery).unwrap(),
+                Some(PruneCheckpoint { block_number: to_block, prune_mode })
+            );
+        };
+
+        // Pruning first time ever, no previous checkpoint is present
+        test_prune(10);
+        // Prune second time, previous checkpoint is present, should continue pruning from where
+        // ended last time
+        test_prune(20);
+    }
+
+    #[test]
+    fn prune_account_history() {
+        let tx = TestTransaction::default();
+        let mut rng = generators::rng();
+
+        let block_num = 7000;
+        let blocks = random_block_range(&mut rng, 0..=block_num, H256::zero(), 0..1);
+        tx.insert_blocks(blocks.iter(), None).expect("insert blocks");
+
+        let accounts =
+            random_eoa_account_range(&mut rng, 0..3).into_iter().collect::<BTreeMap<_, _>>();
+
+        let (changesets, _) = random_changeset_range(
+            &mut rng,
+            blocks.iter(),
+            accounts.clone().into_iter().map(|(addr, acc)| (addr, (acc, Vec::new()))),
+            0..0,
+            0..0,
+        );
+        tx.insert_changesets(changesets.clone(), None).expect("insert changesets");
+        tx.insert_history(changesets.clone(), None).expect("insert history");
+
+        let account_occurrences = tx.table::<tables::AccountHistory>().unwrap().into_iter().fold(
+            BTreeMap::<Address, usize>::new(),
+            |mut map, (key, _)| {
+                map.entry(key.key).or_default().add_assign(1);
+                map
+            },
+        );
+        assert!(account_occurrences.into_iter().any(|(_, occurrences)| occurrences > 1));
+
+        assert_eq!(
+            tx.table::<tables::AccountChangeSet>().unwrap().len(),
+            changesets.iter().flatten().count()
+        );
+
+        let original_shards = tx.table::<tables::AccountHistory>().unwrap();
+
+        let test_prune = |to_block: BlockNumber| {
+            let prune_mode = PruneMode::Before(to_block);
+            let pruner = Pruner::new(
+                tx.inner_raw(),
+                MAINNET.clone(),
+                5,
+                0,
                 PruneModes { account_history: Some(prune_mode), ..Default::default() },
                 BatchSizes {
                     // Less than total amount of blocks to prune to test the batching logic
                     account_history: 10,
-=======
-                PruneModes { sender_recovery: Some(prune_mode), ..Default::default() },
-                BatchSizes {
-                    // Less than total amount of blocks to prune to test the batching logic
-                    transaction_senders: 10,
->>>>>>> 12496015
                     ..Default::default()
                 },
             );
 
             let provider = tx.inner_rw();
-<<<<<<< HEAD
             assert_matches!(pruner.prune_account_history(&provider, to_block, prune_mode), Ok(()));
             provider.commit().expect("commit");
 
@@ -702,36 +737,14 @@
 
             assert_eq!(
                 tx.inner().get_prune_checkpoint(PrunePart::AccountHistory).unwrap(),
-=======
-            assert_matches!(
-                pruner.prune_transaction_senders(&provider, to_block, prune_mode),
-                Ok(())
-            );
-            provider.commit().expect("commit");
-
-            assert_eq!(
-                tx.table::<tables::TxSenders>().unwrap().len(),
-                blocks[to_block as usize + 1..].iter().map(|block| block.body.len()).sum::<usize>()
-            );
-            assert_eq!(
-                tx.inner().get_prune_checkpoint(PrunePart::SenderRecovery).unwrap(),
->>>>>>> 12496015
                 Some(PruneCheckpoint { block_number: to_block, prune_mode })
             );
         };
 
-<<<<<<< HEAD
         // Prune first time: no previous checkpoint is present
         test_prune(3000);
         // Prune second time: previous checkpoint is present, should continue pruning from where
         // ended last time
         test_prune(4500);
-=======
-        // Pruning first time ever, no previous checkpoint is present
-        test_prune(10);
-        // Prune second time, previous checkpoint is present, should continue pruning from where
-        // ended last time
-        test_prune(20);
->>>>>>> 12496015
     }
 }