//! Support for pruning.

use crate::{
    segments,
    segments::{PruneInput, Segment},
    Metrics, PrunerError, PrunerEvent,
};
use reth_db::database::Database;
use reth_primitives::{BlockNumber, ChainSpec, PruneMode, PruneProgress, PruneSegment};
use reth_provider::{ProviderFactory, PruneCheckpointReader};
use reth_snapshot::HighestSnapshotsTracker;
use reth_tokio_util::EventListeners;
use std::{collections::BTreeMap, sync::Arc, time::Instant};
use tokio_stream::wrappers::UnboundedReceiverStream;
use tracing::{debug, trace};

/// Result of [Pruner::run] execution.
pub type PrunerResult = Result<PruneProgress, PrunerError>;

/// The pruner type itself with the result of [Pruner::run]
pub type PrunerWithResult<DB> = (Pruner<DB>, PrunerResult);

/// Pruning routine. Main pruning logic happens in [Pruner::run].
#[derive(Debug)]
pub struct Pruner<DB> {
    provider_factory: ProviderFactory<DB>,
    segments: Vec<Arc<dyn Segment<DB>>>,
    /// Minimum pruning interval measured in blocks. All prune segments are checked and, if needed,
    /// pruned, when the chain advances by the specified number of blocks.
    min_block_interval: usize,
    /// Previous tip block number when the pruner was run. Even if no data was pruned, this block
    /// number is updated with the tip block number the pruner was called with. It's used in
    /// conjunction with `min_block_interval` to determine when the pruning needs to be initiated.
    previous_tip_block_number: Option<BlockNumber>,
    /// Maximum total entries to prune (delete from database) per block.
    delete_limit: usize,
    /// Maximum number of blocks to be pruned per run, as an additional restriction to
    /// `previous_tip_block_number`.
    prune_max_blocks_per_run: usize,
    #[allow(dead_code)]
    highest_snapshots_tracker: HighestSnapshotsTracker,
    metrics: Metrics,
    listeners: EventListeners<PrunerEvent>,
}

impl<DB: Database> Pruner<DB> {
    /// Creates a new [Pruner].
    pub fn new(
        db: DB,
        chain_spec: Arc<ChainSpec>,
        segments: Vec<Arc<dyn Segment<DB>>>,
        min_block_interval: usize,
        delete_limit: usize,
        prune_max_blocks_per_run: usize,
        highest_snapshots_tracker: HighestSnapshotsTracker,
    ) -> Self {
        Self {
            provider_factory: ProviderFactory::new(db, chain_spec),
            segments,
            min_block_interval,
            previous_tip_block_number: None,
            delete_limit,
            prune_max_blocks_per_run,
            highest_snapshots_tracker,
            metrics: Metrics::default(),
            listeners: Default::default(),
        }
    }

    /// Listen for events on the prune.
    pub fn events(&mut self) -> UnboundedReceiverStream<PrunerEvent> {
        self.listeners.new_listener()
    }

    /// Run the pruner
    pub fn run(&mut self, tip_block_number: BlockNumber) -> PrunerResult {
        if tip_block_number == 0 {
            self.previous_tip_block_number = Some(tip_block_number);

            trace!(target: "pruner", %tip_block_number, "Nothing to prune yet");
            return Ok(PruneProgress::Finished)
        }

        trace!(target: "pruner", %tip_block_number, "Pruner started");
        let start = Instant::now();

        let provider = self.provider_factory.provider_rw()?;

        let mut done = true;
        let mut stats = BTreeMap::new();

        // TODO(alexey): prune snapshotted segments of data (headers, transactions)
        let highest_snapshots = *self.highest_snapshots_tracker.borrow();

        // Multiply `self.delete_limit` (number of rows to delete per block) by number of blocks
        // since last pruner run. `self.previous_tip_block_number` is close to
        // `tip_block_number`, usually within `self.block_interval` blocks, so
        // `delete_limit` will not be too high. If it's too high, we additionally limit it by
        // `self.prune_max_blocks_per_run`.
        //
        // Also see docs for `self.previous_tip_block_number`.
        let blocks_since_last_run =
            (self.previous_tip_block_number.map_or(1, |previous_tip_block_number| {
                // Saturating subtraction is needed for the case when the chain was reverted,
                // meaning current block number might be less than the previous tip
                // block number.
                tip_block_number.saturating_sub(previous_tip_block_number) as usize
            }))
            .min(self.prune_max_blocks_per_run);
        let mut delete_limit = self.delete_limit * blocks_since_last_run;

        for segment in &self.segments {
            if delete_limit == 0 {
                break
            }

            if let Some((to_block, prune_mode)) = segment
                .mode()
                .map(|mode| mode.prune_target_block(tip_block_number, segment.segment()))
                .transpose()?
                .flatten()
            {
                trace!(
                    target: "pruner",
                    segment = ?segment.segment(),
                    %to_block,
                    ?prune_mode,
                    "Got target block to prune"
                );

                let segment_start = Instant::now();
                let previous_checkpoint = provider.get_prune_checkpoint(segment.segment())?;
                let output = segment
                    .prune(&provider, PruneInput { previous_checkpoint, to_block, delete_limit })?;
                if let Some(checkpoint) = output.checkpoint {
                    segment
                        .save_checkpoint(&provider, checkpoint.as_prune_checkpoint(prune_mode))?;
                }
                self.metrics
                    .get_prune_segment_metrics(segment.segment())
                    .duration_seconds
                    .record(segment_start.elapsed());

                done = done && output.done;
                delete_limit = delete_limit.saturating_sub(output.pruned);
                stats.insert(
                    segment.segment(),
                    (PruneProgress::from_done(output.done), output.pruned),
                );
            } else {
                trace!(target: "pruner", segment = ?segment.segment(), "No target block to prune");
            }
        }

        if let Some(snapshots) = highest_snapshots {
            if let (Some(to_block), true) = (snapshots.headers, delete_limit > 0) {
                let prune_mode = PruneMode::Before(to_block + 1);
                trace!(
                    target: "pruner",
                    prune_segment = ?PruneSegment::Headers,
                    %to_block,
                    ?prune_mode,
                    "Got target block to prune"
                );

                let segment_start = Instant::now();
                let segment = segments::Headers::new(prune_mode);
                let previous_checkpoint = provider.get_prune_checkpoint(PruneSegment::Headers)?;
                let output = segment
                    .prune(&provider, PruneInput { previous_checkpoint, to_block, delete_limit })?;
                if let Some(checkpoint) = output.checkpoint {
                    segment
                        .save_checkpoint(&provider, checkpoint.as_prune_checkpoint(prune_mode))?;
                }
                self.metrics
                    .get_prune_segment_metrics(PruneSegment::Headers)
                    .duration_seconds
                    .record(segment_start.elapsed());

                done = done && output.done;
                delete_limit = delete_limit.saturating_sub(output.pruned);
                stats.insert(
                    PruneSegment::Headers,
                    (PruneProgress::from_done(output.done), output.pruned),
                );
            }

            if let (Some(to_block), true) = (snapshots.transactions, delete_limit > 0) {
                let prune_mode = PruneMode::Before(to_block + 1);
                trace!(
                    target: "pruner",
                    prune_segment = ?PruneSegment::Transactions,
                    %to_block,
                    ?prune_mode,
                    "Got target block to prune"
                );

                let segment_start = Instant::now();
                let segment = segments::Transactions::new(prune_mode);
                let previous_checkpoint = provider.get_prune_checkpoint(PruneSegment::Headers)?;
                let output = segment
                    .prune(&provider, PruneInput { previous_checkpoint, to_block, delete_limit })?;
                if let Some(checkpoint) = output.checkpoint {
                    segment
                        .save_checkpoint(&provider, checkpoint.as_prune_checkpoint(prune_mode))?;
                }
                self.metrics
                    .get_prune_segment_metrics(PruneSegment::Transactions)
                    .duration_seconds
                    .record(segment_start.elapsed());

                done = done && output.done;
                delete_limit = delete_limit.saturating_sub(output.pruned);
                stats.insert(
                    PruneSegment::Transactions,
                    (PruneProgress::from_done(output.done), output.pruned),
                );
            }
        }

        if !self.modes.storage_history_filter.is_empty() {
            let part_start = Instant::now();
            let part_done =
                self.prune_storage_history_by_contract_and_slots(&provider, tip_block_number)?;
            done = done && part_done;
            self.metrics
                .get_prune_part_metrics(PrunePart::StorageHistoryFilteredByContractAndSlots)
                .duration_seconds
                .record(part_start.elapsed())
        } else {
            trace!(target: "pruner", prune_part = ?PrunePart::StorageHistoryFilteredByContractAndSlots, "No filter to prune");
        }

        provider.commit()?;
        self.previous_tip_block_number = Some(tip_block_number);

        let elapsed = start.elapsed();
        self.metrics.duration_seconds.record(elapsed);

        trace!(
            target: "pruner",
            %tip_block_number,
            ?elapsed,
            %delete_limit,
            %done,
            ?stats,
            "Pruner finished"
        );

        self.listeners.notify(PrunerEvent::Finished { tip_block_number, elapsed, stats });

        Ok(PruneProgress::from_done(done))
    }

    /// Returns `true` if the pruning is needed at the provided tip block number.
    /// This determined by the check against minimum pruning interval and last pruned block number.
    pub fn is_pruning_needed(&self, tip_block_number: BlockNumber) -> bool {
        if self.previous_tip_block_number.map_or(true, |previous_tip_block_number| {
            // Saturating subtraction is needed for the case when the chain was reverted, meaning
            // current block number might be less than the previous tip block number.
            // If that's the case, no pruning is needed as outdated data is also reverted.
            tip_block_number.saturating_sub(previous_tip_block_number) >=
                self.min_block_interval as u64
        }) {
            debug!(
                target: "pruner",
                previous_tip_block_number = ?self.previous_tip_block_number,
                %tip_block_number,
                "Minimum pruning interval reached"
            );
            true
        } else {
            false
        }
    }
<<<<<<< HEAD

    /// Get next inclusive block range to prune according to the checkpoint, `to_block` block
    /// number and `limit`.
    ///
    /// To get the range start (`from_block`):
    /// 1. If checkpoint exists, use next block.
    /// 2. If checkpoint doesn't exist, use block 0.
    ///
    /// To get the range end: use block `to_block`.
    fn get_next_block_range_from_checkpoint(
        &self,
        provider: &DatabaseProviderRW<'_, DB>,
        prune_part: PrunePart,
        to_block: BlockNumber,
    ) -> reth_interfaces::Result<Option<RangeInclusive<BlockNumber>>> {
        let from_block = provider
            .get_prune_checkpoint(prune_part)?
            .and_then(|checkpoint| checkpoint.block_number)
            // Checkpoint exists, prune from the next block after the highest pruned one
            .map(|block_number| block_number + 1)
            // No checkpoint exists, prune from genesis
            .unwrap_or(0);

        let range = from_block..=to_block;
        if range.is_empty() {
            return Ok(None)
        }

        Ok(Some(range))
    }

    /// Get next inclusive tx number range to prune according to the checkpoint and `to_block` block
    /// number.
    ///
    /// To get the range start:
    /// 1. If checkpoint exists, get next block body and return its first tx number.
    /// 2. If checkpoint doesn't exist, return 0.
    ///
    /// To get the range end: get last tx number for the provided `to_block`.
    fn get_next_tx_num_range_from_checkpoint(
        &self,
        provider: &DatabaseProviderRW<'_, DB>,
        prune_part: PrunePart,
        to_block: BlockNumber,
    ) -> reth_interfaces::Result<Option<RangeInclusive<TxNumber>>> {
        let from_tx_number = provider
            .get_prune_checkpoint(prune_part)?
            // Checkpoint exists, prune from the next transaction after the highest pruned one
            .and_then(|checkpoint| match checkpoint.tx_number {
                Some(tx_number) => Some(tx_number + 1),
                _ => {
                    error!(target: "pruner", %prune_part, ?checkpoint, "Expected transaction number in prune checkpoint, found None");
                    None
                },
            })
            // No checkpoint exists, prune from genesis
            .unwrap_or(0);

        let to_tx_number = match provider.block_body_indices(to_block)? {
            Some(body) => body,
            None => return Ok(None),
        }
        .last_tx_num();

        let range = from_tx_number..=to_tx_number;
        if range.is_empty() {
            return Ok(None)
        }

        Ok(Some(range))
    }

    /// Prune receipts up to the provided block, inclusive, respecting the batch size.
    #[instrument(level = "trace", skip(self, provider), target = "pruner")]
    fn prune_receipts(
        &self,
        provider: &DatabaseProviderRW<'_, DB>,
        to_block: BlockNumber,
        prune_mode: PruneMode,
    ) -> PrunerResult {
        let tx_range = match self.get_next_tx_num_range_from_checkpoint(
            provider,
            PrunePart::Receipts,
            to_block,
        )? {
            Some(range) => range,
            None => {
                trace!(target: "pruner", "No receipts to prune");
                return Ok(true)
            }
        };
        let tx_range_end = *tx_range.end();

        let mut last_pruned_transaction = tx_range_end;
        let (deleted, done) = provider.prune_table_with_range::<tables::Receipts>(
            tx_range,
            self.batch_sizes.receipts(self.min_block_interval),
            |_| false,
            |row| last_pruned_transaction = row.0,
        )?;
        trace!(target: "pruner", %deleted, %done, "Pruned receipts");

        let last_pruned_block = provider
            .transaction_block(last_pruned_transaction)?
            .ok_or(PrunerError::InconsistentData("Block for transaction is not found"))?
            // If there's more receipts to prune, set the checkpoint block number to previous,
            // so we could finish pruning its receipts on the next run.
            .checked_sub(if done { 0 } else { 1 });

        let prune_checkpoint = PruneCheckpoint {
            block_number: last_pruned_block,
            tx_number: Some(last_pruned_transaction),
            prune_mode,
        };

        provider.save_prune_checkpoint(PrunePart::Receipts, prune_checkpoint)?;

        // `PrunePart::Receipts` overrides `PrunePart::ContractLogs`, so we can preemptively
        // limit their pruning start point.
        provider.save_prune_checkpoint(PrunePart::ContractLogs, prune_checkpoint)?;

        Ok(done)
    }

    /// Prune receipts up to the provided block, inclusive, by filtering logs. Works as in inclusion
    /// list, and removes every receipt not belonging to it. Respects the batch size.
    #[instrument(level = "trace", skip(self, provider), target = "pruner")]
    fn prune_receipts_by_logs(
        &self,
        provider: &DatabaseProviderRW<'_, DB>,
        tip_block_number: BlockNumber,
    ) -> PrunerResult {
        // Contract log filtering removes every receipt possible except the ones in the list. So,
        // for the other receipts it's as if they had a `PruneMode::Distance()` of 128.
        let to_block = PruneMode::Distance(MINIMUM_PRUNING_DISTANCE)
            .prune_target_block(
                tip_block_number,
                MINIMUM_PRUNING_DISTANCE,
                PrunePart::ContractLogs,
            )?
            .map(|(bn, _)| bn)
            .unwrap_or_default();

        // Get status checkpoint from latest run
        let mut last_pruned_block = provider
            .get_prune_checkpoint(PrunePart::ContractLogs)?
            .and_then(|checkpoint| checkpoint.block_number);

        let initial_last_pruned_block = last_pruned_block;

        let mut from_tx_number = match initial_last_pruned_block {
            Some(block) => provider
                .block_body_indices(block)?
                .map(|block| block.last_tx_num() + 1)
                .unwrap_or(0),
            None => 0,
        };

        // Figure out what receipts have already been pruned, so we can have an accurate
        // `address_filter`
        let address_filter =
            self.modes.receipts_log_filter.group_by_block(tip_block_number, last_pruned_block)?;

        // Splits all transactions in different block ranges. Each block range will have its own
        // filter address list and will check it while going through the table
        //
        // Example:
        // For an `address_filter` such as:
        // { block9: [a1, a2], block20: [a3, a4, a5] }
        //
        // The following structures will be created in the exact order as showed:
        // `block_ranges`: [
        //    (block0, block8, 0 addresses),
        //    (block9, block19, 2 addresses),
        //    (block20, to_block, 5 addresses)
        //  ]
        // `filtered_addresses`: [a1, a2, a3, a4, a5]
        //
        // The first range will delete all receipts between block0 - block8
        // The second range will delete all receipts between block9 - 19, except the ones with
        //     emitter logs from these addresses: [a1, a2].
        // The third range will delete all receipts between block20 - to_block, except the ones with
        //     emitter logs from these addresses: [a1, a2, a3, a4, a5]
        let mut block_ranges = vec![];
        let mut blocks_iter = address_filter.iter().peekable();
        let mut filtered_addresses = vec![];

        while let Some((start_block, addresses)) = blocks_iter.next() {
            filtered_addresses.extend_from_slice(addresses);

            // This will clear all receipts before the first  appearance of a contract log or since
            // the block after the last pruned one.
            if block_ranges.is_empty() {
                let init = last_pruned_block.map(|b| b + 1).unwrap_or_default();
                if init < *start_block {
                    block_ranges.push((init, *start_block - 1, 0));
                }
            }

            let end_block =
                blocks_iter.peek().map(|(next_block, _)| *next_block - 1).unwrap_or(to_block);

            // Addresses in lower block ranges, are still included in the inclusion list for future
            // ranges.
            block_ranges.push((*start_block, end_block, filtered_addresses.len()));
        }

        trace!(
            target: "pruner",
            ?block_ranges,
            ?filtered_addresses,
            "Calculated block ranges and filtered addresses",
        );

        let mut limit = self.batch_sizes.receipts(self.min_block_interval);
        let mut done = true;
        let mut last_pruned_transaction = None;
        for (start_block, end_block, num_addresses) in block_ranges {
            let block_range = start_block..=end_block;

            // Calculate the transaction range from this block range
            let tx_range_end = match provider.block_body_indices(end_block)? {
                Some(body) => body.last_tx_num(),
                None => {
                    trace!(
                        target: "pruner",
                        ?block_range,
                        "No receipts to prune."
                    );
                    continue
                }
            };
            let tx_range = from_tx_number..=tx_range_end;

            // Delete receipts, except the ones in the inclusion list
            let mut last_skipped_transaction = 0;
            let deleted;
            (deleted, done) = provider.prune_table_with_range::<tables::Receipts>(
                tx_range,
                limit,
                |(tx_num, receipt)| {
                    let skip = num_addresses > 0 &&
                        receipt.logs.iter().any(|log| {
                            filtered_addresses[..num_addresses].contains(&&log.address)
                        });

                    if skip {
                        last_skipped_transaction = *tx_num;
                    }
                    skip
                },
                |row| last_pruned_transaction = Some(row.0),
            )?;
            trace!(target: "pruner", %deleted, %done, ?block_range, "Pruned receipts");

            limit = limit.saturating_sub(deleted);

            // For accurate checkpoints we need to know that we have checked every transaction.
            // Example: we reached the end of the range, and the last receipt is supposed to skip
            // its deletion.
            last_pruned_transaction =
                Some(last_pruned_transaction.unwrap_or_default().max(last_skipped_transaction));
            last_pruned_block = Some(
                provider
                    .transaction_block(last_pruned_transaction.expect("qed"))?
                    .ok_or(PrunerError::InconsistentData("Block for transaction is not found"))?
                    // If there's more receipts to prune, set the checkpoint block number to
                    // previous, so we could finish pruning its receipts on the
                    // next run.
                    .saturating_sub(if done { 0 } else { 1 }),
            );

            if limit == 0 {
                done &= end_block == to_block;
                break
            }

            from_tx_number = last_pruned_transaction.expect("qed") + 1;
        }

        // If there are contracts using `PruneMode::Distance(_)` there will be receipts before
        // `to_block` that become eligible to be pruned in future runs. Therefore, our checkpoint is
        // not actually `to_block`, but the `lowest_block_with_distance` from any contract.
        // This ensures that in future pruner runs we can prune all these receipts between the
        // previous `lowest_block_with_distance` and the new one using
        // `get_next_tx_num_range_from_checkpoint`.
        //
        // Only applies if we were able to prune everything intended for this run, otherwise the
        // checkpoing is the `last_pruned_block`.
        let prune_mode_block = self
            .modes
            .receipts_log_filter
            .lowest_block_with_distance(tip_block_number, initial_last_pruned_block)?
            .unwrap_or(to_block);

        provider.save_prune_checkpoint(
            PrunePart::ContractLogs,
            PruneCheckpoint {
                block_number: Some(prune_mode_block.min(last_pruned_block.unwrap_or(u64::MAX))),
                tx_number: last_pruned_transaction,
                prune_mode: PruneMode::Before(prune_mode_block),
            },
        )?;
        Ok(done)
    }

    /// Prune transaction lookup entries up to the provided block, inclusive, respecting the batch
    /// size.
    #[instrument(level = "trace", skip(self, provider), target = "pruner")]
    fn prune_transaction_lookup(
        &self,
        provider: &DatabaseProviderRW<'_, DB>,
        to_block: BlockNumber,
        prune_mode: PruneMode,
    ) -> PrunerResult {
        let (start, end) = match self.get_next_tx_num_range_from_checkpoint(
            provider,
            PrunePart::TransactionLookup,
            to_block,
        )? {
            Some(range) => range,
            None => {
                trace!(target: "pruner", "No transaction lookup entries to prune");
                return Ok(true)
            }
        }
        .into_inner();
        let tx_range = start..=
            (end.min(
                start + self.batch_sizes.transaction_lookup(self.min_block_interval) as u64 - 1,
            ));
        let tx_range_end = *tx_range.end();

        // Retrieve transactions in the range and calculate their hashes in parallel
        let hashes = provider
            .transactions_by_tx_range(tx_range.clone())?
            .into_par_iter()
            .map(|transaction| transaction.hash())
            .collect::<Vec<_>>();

        // Number of transactions retrieved from the database should match the tx range count
        let tx_count = tx_range.count();
        if hashes.len() != tx_count {
            return Err(PrunerError::InconsistentData(
                "Unexpected number of transaction hashes retrieved by transaction number range",
            ))
        }

        let mut last_pruned_transaction = tx_range_end;
        let (deleted, done) = provider.prune_table_with_iterator::<tables::TxHashNumber>(
            hashes,
            self.batch_sizes.transaction_lookup(self.min_block_interval),
            |row| last_pruned_transaction = row.1,
        )?;
        trace!(target: "pruner", %deleted, %done, "Pruned transaction lookup");

        let last_pruned_block = provider
            .transaction_block(last_pruned_transaction)?
            .ok_or(PrunerError::InconsistentData("Block for transaction is not found"))?
            // If there's more transaction lookup entries to prune, set the checkpoint block number
            // to previous, so we could finish pruning its transaction lookup entries on the next
            // run.
            .checked_sub(if done { 0 } else { 1 });

        provider.save_prune_checkpoint(
            PrunePart::TransactionLookup,
            PruneCheckpoint {
                block_number: last_pruned_block,
                tx_number: Some(last_pruned_transaction),
                prune_mode,
            },
        )?;

        Ok(done)
    }

    /// Prune transaction senders up to the provided block, inclusive.
    #[instrument(level = "trace", skip(self, provider), target = "pruner")]
    fn prune_transaction_senders(
        &self,
        provider: &DatabaseProviderRW<'_, DB>,
        to_block: BlockNumber,
        prune_mode: PruneMode,
    ) -> PrunerResult {
        let tx_range = match self.get_next_tx_num_range_from_checkpoint(
            provider,
            PrunePart::SenderRecovery,
            to_block,
        )? {
            Some(range) => range,
            None => {
                trace!(target: "pruner", "No transaction senders to prune");
                return Ok(true)
            }
        };
        let tx_range_end = *tx_range.end();

        let mut last_pruned_transaction = tx_range_end;
        let (deleted, done) = provider.prune_table_with_range::<tables::TxSenders>(
            tx_range,
            self.batch_sizes.transaction_senders(self.min_block_interval),
            |_| false,
            |row| last_pruned_transaction = row.0,
        )?;
        trace!(target: "pruner", %deleted, %done, "Pruned transaction senders");

        let last_pruned_block = provider
            .transaction_block(last_pruned_transaction)?
            .ok_or(PrunerError::InconsistentData("Block for transaction is not found"))?
            // If there's more transaction senders to prune, set the checkpoint block number to
            // previous, so we could finish pruning its transaction senders on the next run.
            .checked_sub(if done { 0 } else { 1 });

        provider.save_prune_checkpoint(
            PrunePart::SenderRecovery,
            PruneCheckpoint {
                block_number: last_pruned_block,
                tx_number: Some(last_pruned_transaction),
                prune_mode,
            },
        )?;

        Ok(done)
    }

    /// Prune account history up to the provided block, inclusive.
    #[instrument(level = "trace", skip(self, provider), target = "pruner")]
    fn prune_account_history(
        &self,
        provider: &DatabaseProviderRW<'_, DB>,
        to_block: BlockNumber,
        prune_mode: PruneMode,
    ) -> PrunerResult {
        let range = match self.get_next_block_range_from_checkpoint(
            provider,
            PrunePart::AccountHistory,
            to_block,
        )? {
            Some(range) => range,
            None => {
                trace!(target: "pruner", "No account history to prune");
                return Ok(true)
            }
        };
        let range_end = *range.end();

        let mut last_changeset_pruned_block = None;
        let (rows, done) = provider.prune_table_with_range::<tables::AccountChangeSet>(
            range,
            self.batch_sizes.account_history(self.min_block_interval),
            |_| false,
            |row| last_changeset_pruned_block = Some(row.0),
        )?;
        trace!(target: "pruner", %rows, %done, "Pruned account history (changesets)");

        let last_changeset_pruned_block = last_changeset_pruned_block
            // If there's more account account changesets to prune, set the checkpoint block number
            // to previous, so we could finish pruning its account changesets on the next run.
            .map(|block_number| if done { block_number } else { block_number.saturating_sub(1) })
            .unwrap_or(range_end);

        let (processed, deleted) = self.prune_history_indices::<tables::AccountHistory, _>(
            provider,
            last_changeset_pruned_block,
            |a, b| a.key == b.key,
            |key| ShardedKey::last(key.key),
            |_| false,
        )?;
        trace!(target: "pruner", %processed, %deleted, %done, "Pruned account history (history)" );

        provider.save_prune_checkpoint(
            PrunePart::AccountHistory,
            PruneCheckpoint {
                block_number: Some(last_changeset_pruned_block),
                tx_number: None,
                prune_mode,
            },
        )?;

        Ok(done)
    }

    /// Prune storage history up to the provided block, inclusive.
    #[instrument(level = "trace", skip(self, provider), target = "pruner")]
    fn prune_storage_history(
        &self,
        provider: &DatabaseProviderRW<'_, DB>,
        to_block: BlockNumber,
        prune_mode: PruneMode,
    ) -> PrunerResult {
        let range = match self.get_next_block_range_from_checkpoint(
            provider,
            PrunePart::StorageHistory,
            to_block,
        )? {
            Some(range) => range,
            None => {
                trace!(target: "pruner", "No storage history to prune");
                return Ok(true)
            }
        };
        let range_end = *range.end();

        let mut last_changeset_pruned_block = None;
        let (rows, done) = provider.prune_table_with_range::<tables::StorageChangeSet>(
            BlockNumberAddress::range(range),
            self.batch_sizes.storage_history(self.min_block_interval),
            |_| false,
            |row| last_changeset_pruned_block = Some(row.0.block_number()),
        )?;
        trace!(target: "pruner", %rows, %done, "Pruned storage history (changesets)");

        let last_changeset_pruned_block = last_changeset_pruned_block
            // If there's more account storage changesets to prune, set the checkpoint block number
            // to previous, so we could finish pruning its storage changesets on the next run.
            .map(|block_number| if done { block_number } else { block_number.saturating_sub(1) })
            .unwrap_or(range_end);

        let (processed, deleted) = self.prune_history_indices::<tables::StorageHistory, _>(
            provider,
            last_changeset_pruned_block,
            |a, b| a.address == b.address && a.sharded_key.key == b.sharded_key.key,
            |key| StorageShardedKey::last(key.address, key.sharded_key.key),
            |_| false,
        )?;
        trace!(target: "pruner", %processed, %deleted, %done, "Pruned storage history (history)" );

        provider.save_prune_checkpoint(
            PrunePart::StorageHistory,
            PruneCheckpoint {
                block_number: Some(last_changeset_pruned_block),
                tx_number: None,
                prune_mode,
            },
        )?;

        // `PrunePart::StorageHistory` overrides
        // `PrunePart::StorageHistoryFilteredByContractAndSlots`, so we can preemptively
        // limit their pruning start point.
        provider.save_prune_checkpoint(
            PrunePart::StorageHistoryFilteredByContractAndSlots,
            PruneCheckpoint {
                block_number: Some(last_changeset_pruned_block),
                tx_number: None,
                prune_mode,
            },
        )?;

        Ok(done)
    }

    /// Prune storage history up to the provided block, inclusive, by filtering contract addresses
    /// and slots. Works as in inclusion list, and removes every storage changes not belonging to
    /// it. Respects the batch size.
    #[instrument(level = "trace", skip(self, provider), target = "pruner")]
    fn prune_storage_history_by_contract_and_slots(
        &self,
        provider: &DatabaseProviderRW<'_, DB>,
        tip_block_number: BlockNumber,
    ) -> PrunerResult {
        // Storage history filtering removes every storage changes possible except the ones in the
        // list. So, for the other storage changes it's as if they had a
        // `PruneMode::Distance()` of 128.
        let to_block = PruneMode::Distance(MINIMUM_PRUNING_DISTANCE)
            .prune_target_block(
                tip_block_number,
                MINIMUM_PRUNING_DISTANCE,
                PrunePart::StorageHistoryFilteredByContractAndSlots,
            )?
            .map(|(bn, _)| bn)
            .unwrap_or_default();

        // Get status checkpoint from latest run
        let mut last_pruned_block = provider
            .get_prune_checkpoint(PrunePart::StorageHistoryFilteredByContractAndSlots)?
            .and_then(|checkpoint| checkpoint.block_number);

        let initial_last_pruned_block = last_pruned_block;

        // Figure out what storage history have already been pruned, so we can have an accurate
        // `address_slots_filter`
        let address_slots_filter = self
            .modes
            .storage_history_filter
            .group_by_block(tip_block_number, last_pruned_block)?;

        // Splits all addresses in different block ranges. Each block range will have its own
        // filter address and slot list and will check it while going through the table
        //
        // Example:
        // For an `address_filter` such as:
        // { block9: [(a1, []), (a2, [])], block20: [(a3, [s1]), (a4, []), (a5, [s1, s2])] }
        //
        // The following structures will be created in the exact order as showed:
        // `block_ranges`: [
        //    (block0, block8, 0 addresses),
        //    (block9, block19, 2 addresses),
        //    (block20, to_block, 5 addresses)
        //  ]
        // `filtered_address_slots`: [(a1, []), (a2, []), (a3, [s1]), (a4, []), (a5, [s1, s2])]
        //
        // The first range will delete all storage history between block0 - block8
        // The second range will delete all storage history between block9 - 19, except the ones
        // with these addresses and slots: [a1: all slots, a2: all slot]. The third range will
        // delete all storage history between block20 - to_block, except the ones with these
        // addresses and slots: [a1: all slots, a2: all slots, a3: slot1, a4: all slots, a5: slot1
        // and slot2]
        let mut block_ranges = vec![];
        let mut blocks_iter = address_slots_filter.iter().peekable();
        let mut filtered_address_slots = vec![];

        while let Some((start_block, addresses_and_slots)) = blocks_iter.next() {
            filtered_address_slots.extend_from_slice(addresses_and_slots);

            // This will clear all storage history before the first appearance of a contract address
            // or since the block after the last pruned one.
            if block_ranges.is_empty() {
                let init = last_pruned_block.map(|b| b + 1).unwrap_or_default();
                if init < *start_block {
                    block_ranges.push((init, *start_block - 1, 0));
                }
            }

            let end_block =
                blocks_iter.peek().map(|(next_block, _)| *next_block - 1).unwrap_or(to_block);

            // Addresses in lower block ranges, are still included in the inclusion list for future
            // ranges.
            block_ranges.push((*start_block, end_block, filtered_address_slots.len()));
        }

        trace!(
            target: "pruner",
            ?block_ranges,
            ?filtered_address_slots,
            "Calculated block ranges and filtered addresses and slots",
        );

        let mut limit = self.batch_sizes.storage_history(self.min_block_interval);
        let mut done = true;
        let mut last_changeset_pruned_block = None;
        for (start_block, end_block, num_addresses) in block_ranges {
            let block_range = start_block..=end_block;

            // Delete storage history (changesets), except the ones in the inclusion list
            let mut last_changeset_skipped_block = 0;
            let rows;
            (rows, done) = provider.prune_table_with_range::<tables::StorageChangeSet>(
                BlockNumberAddress::range(block_range.clone()),
                limit,
                |(block_num_address, storage_entry)| {
                    let mut skip = num_addresses > 0;
                    if let Some(&address_slots) = filtered_address_slots[..num_addresses]
                        .iter()
                        .find(|&address_slot| address_slot.address == block_num_address.address())
                    {
                        let slots = &address_slots.slots;
                        if slots.is_empty() {
                            // if slots is empty, save all slots
                            skip &= true;
                        } else {
                            // else, save only slots specified in filtered_address_slots
                            skip &= slots.contains(&storage_entry.key);
                        }
                    } else {
                        // if address is not in the list, delete its storage history
                        skip &= false;
                    }
                    if skip {
                        last_changeset_skipped_block = block_num_address.block_number();
                    }
                    skip
                },
                |row| last_changeset_pruned_block = Some(row.0.block_number()),
            )?;
            trace!(target: "pruner", %rows, %done, ?block_range, "Pruned storage history (changesets)");

            limit = limit.saturating_sub(rows);

            let last_changeset_pruned_block = last_changeset_pruned_block
                // If there's more account storage changesets to prune, set the checkpoint block
                // number to previous, so we could finish pruning its storage
                // changesets on the next run.
                .map(
                    |block_number| if done { block_number } else { block_number.saturating_sub(1) },
                )
                .unwrap_or(to_block);

            last_pruned_block = Some(last_changeset_pruned_block);

            let (processed, deleted) = self.prune_history_indices::<tables::StorageHistory, _>(
                provider,
                last_changeset_pruned_block,
                |a, b| a.address == b.address && a.sharded_key.key == b.sharded_key.key,
                |key| StorageShardedKey::last(key.address, key.sharded_key.key),
                |storage_sharded_key| {
                    if let Some(&address_slots) = filtered_address_slots[..num_addresses]
                        .iter()
                        .find(|&address_slots| address_slots.address == storage_sharded_key.address)
                    {
                        let slots = &address_slots.slots;
                        if slots.is_empty() {
                            // if slots is empty, save all slots
                            true
                        } else {
                            // else, save only slots specified in filtered_address_slots
                            slots.contains(&storage_sharded_key.sharded_key.key)
                        }
                    } else {
                        // if address is not in the list, delete its storage history indices
                        false
                    }
                },
            )?;
            trace!(target: "pruner", %processed, %deleted, %done, "Pruned storage history (history)" );

            if limit == 0 {
                done &= end_block == to_block;
                break
            }
        }

        // If there are contracts using `PruneMode::Distance(_)` there will be storage history
        // before `to_block` that become eligible to be pruned in future runs. Therefore,
        // our checkpoint is not actually `to_block`, but the `lowest_block_with_distance`
        // from any contract. This ensures that in future pruner runs we can prune all these
        // storage history between the previous `lowest_block_with_distance` and the new one using
        // `get_next_block_range_from_checkpoint`.
        //
        // Only applies if we were able to prune everything intended for this run, otherwise the
        // checkpoing is the `last_pruned_block`.
        let prune_mode_block = self
            .modes
            .storage_history_filter
            .lowest_block_with_distance(tip_block_number, initial_last_pruned_block)?
            .unwrap_or(to_block);

        provider.save_prune_checkpoint(
            PrunePart::StorageHistoryFilteredByContractAndSlots,
            PruneCheckpoint {
                block_number: Some(prune_mode_block.min(last_pruned_block.unwrap_or(u64::MAX))),
                tx_number: None,
                prune_mode: PruneMode::Before(prune_mode_block),
            },
        )?;
        Ok(done)
    }

    /// Prune history indices up to the provided block, inclusive.
    ///
    /// Returns total number of processed (walked) and deleted entities.
    fn prune_history_indices<T, SK>(
        &self,
        provider: &DatabaseProviderRW<'_, DB>,
        to_block: BlockNumber,
        key_matches: impl Fn(&T::Key, &T::Key) -> bool,
        last_key: impl Fn(&T::Key) -> T::Key,
        mut skip_filter: impl FnMut(&T::Key) -> bool,
    ) -> Result<(usize, usize), PrunerError>
    where
        T: Table<Value = BlockNumberList>,
        T::Key: AsRef<ShardedKey<SK>>,
    {
        let mut processed = 0;
        let mut deleted = 0;
        let mut cursor = provider.tx_ref().cursor_write::<T>()?;

        // Prune history table:
        // 1. If the shard has `highest_block_number` less than or equal to the target block number
        // for pruning, delete the shard completely.
        // 2. If the shard has `highest_block_number` greater than the target block number for
        // pruning, filter block numbers inside the shard which are less than the target
        // block number for pruning.
        while let Some(result) = cursor.next()? {
            let (key, blocks): (T::Key, BlockNumberList) = result;

            if !skip_filter(&key) {
                // If shard consists only of block numbers less than the target one, delete shard
                // completely.
                if key.as_ref().highest_block_number <= to_block {
                    cursor.delete_current()?;
                    deleted += 1;
                    if key.as_ref().highest_block_number == to_block {
                        // Shard contains only block numbers up to the target one, so we can skip to
                        // the last shard for this key. It is guaranteed that further shards for
                        // this sharded key will not contain the target
                        // block number, as it's in this shard.
                        cursor.seek_exact(last_key(&key))?;
                    }
                }
                // Shard contains block numbers that are higher than the target one, so we need to
                // filter it. It is guaranteed that further shards for this sharded key will not
                // contain the target block number, as it's in this shard.
                else {
                    let new_blocks = blocks
                        .iter(0)
                        .skip_while(|block| *block <= to_block as usize)
                        .collect::<Vec<_>>();

                    // If there were blocks less than or equal to the target one
                    // (so the shard has changed), update the shard.
                    if blocks.len() != new_blocks.len() {
                        // If there are no more blocks in this shard, we need to remove it, as empty
                        // shards are not allowed.
                        if new_blocks.is_empty() {
                            if key.as_ref().highest_block_number == u64::MAX {
                                let prev_row = cursor.prev()?;
                                match prev_row {
                                    // If current shard is the last shard for the sharded key that
                                    // has previous shards, replace it with the previous shard.
                                    Some((prev_key, prev_value))
                                        if key_matches(&prev_key, &key) =>
                                    {
                                        cursor.delete_current()?;
                                        deleted += 1;
                                        // Upsert will replace the last shard for this sharded key
                                        // with the previous
                                        // value.
                                        cursor.upsert(key.clone(), prev_value)?;
                                    }
                                    // If there's no previous shard for this sharded key,
                                    // just delete last shard completely.
                                    _ => {
                                        // If we successfully moved the cursor to a previous row,
                                        // jump to the original last shard.
                                        if prev_row.is_some() {
                                            cursor.next()?;
                                        }
                                        // Delete shard.
                                        cursor.delete_current()?;
                                        deleted += 1;
                                    }
                                }
                            }
                            // If current shard is not the last shard for this sharded key,
                            // just delete it.
                            else {
                                cursor.delete_current()?;
                                deleted += 1;
                            }
                        } else {
                            cursor
                                .upsert(key.clone(), BlockNumberList::new_pre_sorted(new_blocks))?;
                        }
                    }

                    // Jump to the last shard for this key, if current key isn't already the last
                    // shard.
                    if key.as_ref().highest_block_number != u64::MAX {
                        cursor.seek_exact(last_key(&key))?;
                    }
                }
                processed += 1;
            }
        }

        Ok((processed, deleted))
    }
=======
>>>>>>> 7ee3c706
}

#[cfg(test)]
mod tests {
    use crate::Pruner;
<<<<<<< HEAD
    use assert_matches::assert_matches;
    use itertools::{
        FoldWhile::{Continue, Done},
        Itertools,
    };
    use reth_db::{
        cursor::DbCursorRO, tables, test_utils::create_test_rw_db, transaction::DbTx,
        BlockNumberList,
    };
    use reth_interfaces::test_utils::{
        generators,
        generators::{
            random_block_range, random_changeset_range, random_eoa_account,
            random_eoa_account_range, random_log, random_receipt,
        },
    };
    use reth_primitives::{
        AddressAndSlots, BlockNumber, PruneBatchSizes, PruneCheckpoint, PruneMode, PruneModes,
        PrunePart, ReceiptsLogPruneConfig, StorageHistoryPruneConfig, TxNumber, H256, MAINNET,
    };
    use reth_provider::{PruneCheckpointReader, TransactionsProvider};
    use reth_stages::test_utils::TestTransaction;
    use std::{collections::BTreeMap, ops::AddAssign};
=======
    use reth_db::test_utils::create_test_rw_db;
    use reth_primitives::MAINNET;
    use tokio::sync::watch;
>>>>>>> 7ee3c706

    #[test]
    fn is_pruning_needed() {
        let db = create_test_rw_db();
        let mut pruner = Pruner::new(db, MAINNET.clone(), vec![], 5, 0, 5, watch::channel(None).1);

        // No last pruned block number was set before
        let first_block_number = 1;
        assert!(pruner.is_pruning_needed(first_block_number));
        pruner.previous_tip_block_number = Some(first_block_number);

        // Tip block number delta is >= than min block interval
        let second_block_number = first_block_number + pruner.min_block_interval as u64;
        assert!(pruner.is_pruning_needed(second_block_number));
        pruner.previous_tip_block_number = Some(second_block_number);

        // Tip block number delta is < than min block interval
        let third_block_number = second_block_number;
        assert!(!pruner.is_pruning_needed(third_block_number));
    }

    #[test]
    fn prune_storage_history_by_contract_and_slots() {
        let tx = TestTransaction::default();
        let mut rng = generators::rng();

        let tip = 7000;
        let blocks = random_block_range(&mut rng, 0..=tip, H256::zero(), 0..1);
        tx.insert_blocks(blocks.iter(), None).expect("insert blocks");

        let accounts =
            random_eoa_account_range(&mut rng, 1..3).into_iter().collect::<BTreeMap<_, _>>();

        let address1 = *accounts.iter().next().map(|(addr, _)| addr).unwrap();

        let (changesets, _) = random_changeset_range(
            &mut rng,
            blocks.iter(),
            accounts.into_iter().map(|(addr, acc)| (addr, (acc, Vec::new()))),
            1..2,
            1..2,
        );
        tx.insert_changesets(changesets.clone(), None).expect("insert changesets");
        tx.insert_history(changesets.clone(), None).expect("insert history");

        let storage_occurences = tx.table::<tables::StorageHistory>().unwrap().into_iter().fold(
            BTreeMap::<_, usize>::new(),
            |mut map, (key, _)| {
                map.entry((key.address, key.sharded_key.key)).or_default().add_assign(1);
                map
            },
        );
        assert!(storage_occurences.into_iter().any(|(_, occurrences)| occurrences > 1));

        assert_eq!(
            tx.table::<tables::StorageChangeSet>().unwrap().len(),
            changesets.iter().flatten().flat_map(|(_, _, entries)| entries).count()
        );

        let run_prune = |prune_mode: PruneMode| {
            let pruner = Pruner::new(
                tx.inner_raw(),
                MAINNET.clone(),
                1,
                PruneModes {
                    storage_history_filter: StorageHistoryPruneConfig(BTreeMap::from([(
                        AddressAndSlots { address: address1, slots: vec![] },
                        prune_mode,
                    )])),
                    ..Default::default()
                },
                // Less than total amount of blocks to prune to test the batching logic
                PruneBatchSizes::default().with_storage_history(2000),
            );

            let provider = tx.inner_rw();
            let result = pruner.prune_storage_history_by_contract_and_slots(&provider, tip);
            assert_matches!(result, Ok(_));
            let done = result.unwrap();
            provider.commit().expect("commit");

            done
        };

        let to_block = 2300;
        let prune_mode = PruneMode::Before(to_block);
        while !run_prune(prune_mode) {}

        let provider = tx.inner();
        let mut cursor = provider.tx_ref().cursor_read::<tables::StorageChangeSet>().unwrap();
        let walker = cursor.walk(None).unwrap();

        for storage_change_set in walker {
            let (block_num_address, _storage_entry) = storage_change_set.unwrap();

            // Either we only find our contract and slots, or the changes are part of the unprunable
            // changes set by tip - 128
            assert!(
                block_num_address.address() == address1 ||
                    block_num_address.block_number() > tip - 128,
            );
        }
    }
}<|MERGE_RESOLUTION|>--- conflicted
+++ resolved
@@ -218,19 +218,6 @@
             }
         }
 
-        if !self.modes.storage_history_filter.is_empty() {
-            let part_start = Instant::now();
-            let part_done =
-                self.prune_storage_history_by_contract_and_slots(&provider, tip_block_number)?;
-            done = done && part_done;
-            self.metrics
-                .get_prune_part_metrics(PrunePart::StorageHistoryFilteredByContractAndSlots)
-                .duration_seconds
-                .record(part_start.elapsed())
-        } else {
-            trace!(target: "pruner", prune_part = ?PrunePart::StorageHistoryFilteredByContractAndSlots, "No filter to prune");
-        }
-
         provider.commit()?;
         self.previous_tip_block_number = Some(tip_block_number);
 
@@ -273,901 +260,14 @@
             false
         }
     }
-<<<<<<< HEAD
-
-    /// Get next inclusive block range to prune according to the checkpoint, `to_block` block
-    /// number and `limit`.
-    ///
-    /// To get the range start (`from_block`):
-    /// 1. If checkpoint exists, use next block.
-    /// 2. If checkpoint doesn't exist, use block 0.
-    ///
-    /// To get the range end: use block `to_block`.
-    fn get_next_block_range_from_checkpoint(
-        &self,
-        provider: &DatabaseProviderRW<'_, DB>,
-        prune_part: PrunePart,
-        to_block: BlockNumber,
-    ) -> reth_interfaces::Result<Option<RangeInclusive<BlockNumber>>> {
-        let from_block = provider
-            .get_prune_checkpoint(prune_part)?
-            .and_then(|checkpoint| checkpoint.block_number)
-            // Checkpoint exists, prune from the next block after the highest pruned one
-            .map(|block_number| block_number + 1)
-            // No checkpoint exists, prune from genesis
-            .unwrap_or(0);
-
-        let range = from_block..=to_block;
-        if range.is_empty() {
-            return Ok(None)
-        }
-
-        Ok(Some(range))
-    }
-
-    /// Get next inclusive tx number range to prune according to the checkpoint and `to_block` block
-    /// number.
-    ///
-    /// To get the range start:
-    /// 1. If checkpoint exists, get next block body and return its first tx number.
-    /// 2. If checkpoint doesn't exist, return 0.
-    ///
-    /// To get the range end: get last tx number for the provided `to_block`.
-    fn get_next_tx_num_range_from_checkpoint(
-        &self,
-        provider: &DatabaseProviderRW<'_, DB>,
-        prune_part: PrunePart,
-        to_block: BlockNumber,
-    ) -> reth_interfaces::Result<Option<RangeInclusive<TxNumber>>> {
-        let from_tx_number = provider
-            .get_prune_checkpoint(prune_part)?
-            // Checkpoint exists, prune from the next transaction after the highest pruned one
-            .and_then(|checkpoint| match checkpoint.tx_number {
-                Some(tx_number) => Some(tx_number + 1),
-                _ => {
-                    error!(target: "pruner", %prune_part, ?checkpoint, "Expected transaction number in prune checkpoint, found None");
-                    None
-                },
-            })
-            // No checkpoint exists, prune from genesis
-            .unwrap_or(0);
-
-        let to_tx_number = match provider.block_body_indices(to_block)? {
-            Some(body) => body,
-            None => return Ok(None),
-        }
-        .last_tx_num();
-
-        let range = from_tx_number..=to_tx_number;
-        if range.is_empty() {
-            return Ok(None)
-        }
-
-        Ok(Some(range))
-    }
-
-    /// Prune receipts up to the provided block, inclusive, respecting the batch size.
-    #[instrument(level = "trace", skip(self, provider), target = "pruner")]
-    fn prune_receipts(
-        &self,
-        provider: &DatabaseProviderRW<'_, DB>,
-        to_block: BlockNumber,
-        prune_mode: PruneMode,
-    ) -> PrunerResult {
-        let tx_range = match self.get_next_tx_num_range_from_checkpoint(
-            provider,
-            PrunePart::Receipts,
-            to_block,
-        )? {
-            Some(range) => range,
-            None => {
-                trace!(target: "pruner", "No receipts to prune");
-                return Ok(true)
-            }
-        };
-        let tx_range_end = *tx_range.end();
-
-        let mut last_pruned_transaction = tx_range_end;
-        let (deleted, done) = provider.prune_table_with_range::<tables::Receipts>(
-            tx_range,
-            self.batch_sizes.receipts(self.min_block_interval),
-            |_| false,
-            |row| last_pruned_transaction = row.0,
-        )?;
-        trace!(target: "pruner", %deleted, %done, "Pruned receipts");
-
-        let last_pruned_block = provider
-            .transaction_block(last_pruned_transaction)?
-            .ok_or(PrunerError::InconsistentData("Block for transaction is not found"))?
-            // If there's more receipts to prune, set the checkpoint block number to previous,
-            // so we could finish pruning its receipts on the next run.
-            .checked_sub(if done { 0 } else { 1 });
-
-        let prune_checkpoint = PruneCheckpoint {
-            block_number: last_pruned_block,
-            tx_number: Some(last_pruned_transaction),
-            prune_mode,
-        };
-
-        provider.save_prune_checkpoint(PrunePart::Receipts, prune_checkpoint)?;
-
-        // `PrunePart::Receipts` overrides `PrunePart::ContractLogs`, so we can preemptively
-        // limit their pruning start point.
-        provider.save_prune_checkpoint(PrunePart::ContractLogs, prune_checkpoint)?;
-
-        Ok(done)
-    }
-
-    /// Prune receipts up to the provided block, inclusive, by filtering logs. Works as in inclusion
-    /// list, and removes every receipt not belonging to it. Respects the batch size.
-    #[instrument(level = "trace", skip(self, provider), target = "pruner")]
-    fn prune_receipts_by_logs(
-        &self,
-        provider: &DatabaseProviderRW<'_, DB>,
-        tip_block_number: BlockNumber,
-    ) -> PrunerResult {
-        // Contract log filtering removes every receipt possible except the ones in the list. So,
-        // for the other receipts it's as if they had a `PruneMode::Distance()` of 128.
-        let to_block = PruneMode::Distance(MINIMUM_PRUNING_DISTANCE)
-            .prune_target_block(
-                tip_block_number,
-                MINIMUM_PRUNING_DISTANCE,
-                PrunePart::ContractLogs,
-            )?
-            .map(|(bn, _)| bn)
-            .unwrap_or_default();
-
-        // Get status checkpoint from latest run
-        let mut last_pruned_block = provider
-            .get_prune_checkpoint(PrunePart::ContractLogs)?
-            .and_then(|checkpoint| checkpoint.block_number);
-
-        let initial_last_pruned_block = last_pruned_block;
-
-        let mut from_tx_number = match initial_last_pruned_block {
-            Some(block) => provider
-                .block_body_indices(block)?
-                .map(|block| block.last_tx_num() + 1)
-                .unwrap_or(0),
-            None => 0,
-        };
-
-        // Figure out what receipts have already been pruned, so we can have an accurate
-        // `address_filter`
-        let address_filter =
-            self.modes.receipts_log_filter.group_by_block(tip_block_number, last_pruned_block)?;
-
-        // Splits all transactions in different block ranges. Each block range will have its own
-        // filter address list and will check it while going through the table
-        //
-        // Example:
-        // For an `address_filter` such as:
-        // { block9: [a1, a2], block20: [a3, a4, a5] }
-        //
-        // The following structures will be created in the exact order as showed:
-        // `block_ranges`: [
-        //    (block0, block8, 0 addresses),
-        //    (block9, block19, 2 addresses),
-        //    (block20, to_block, 5 addresses)
-        //  ]
-        // `filtered_addresses`: [a1, a2, a3, a4, a5]
-        //
-        // The first range will delete all receipts between block0 - block8
-        // The second range will delete all receipts between block9 - 19, except the ones with
-        //     emitter logs from these addresses: [a1, a2].
-        // The third range will delete all receipts between block20 - to_block, except the ones with
-        //     emitter logs from these addresses: [a1, a2, a3, a4, a5]
-        let mut block_ranges = vec![];
-        let mut blocks_iter = address_filter.iter().peekable();
-        let mut filtered_addresses = vec![];
-
-        while let Some((start_block, addresses)) = blocks_iter.next() {
-            filtered_addresses.extend_from_slice(addresses);
-
-            // This will clear all receipts before the first  appearance of a contract log or since
-            // the block after the last pruned one.
-            if block_ranges.is_empty() {
-                let init = last_pruned_block.map(|b| b + 1).unwrap_or_default();
-                if init < *start_block {
-                    block_ranges.push((init, *start_block - 1, 0));
-                }
-            }
-
-            let end_block =
-                blocks_iter.peek().map(|(next_block, _)| *next_block - 1).unwrap_or(to_block);
-
-            // Addresses in lower block ranges, are still included in the inclusion list for future
-            // ranges.
-            block_ranges.push((*start_block, end_block, filtered_addresses.len()));
-        }
-
-        trace!(
-            target: "pruner",
-            ?block_ranges,
-            ?filtered_addresses,
-            "Calculated block ranges and filtered addresses",
-        );
-
-        let mut limit = self.batch_sizes.receipts(self.min_block_interval);
-        let mut done = true;
-        let mut last_pruned_transaction = None;
-        for (start_block, end_block, num_addresses) in block_ranges {
-            let block_range = start_block..=end_block;
-
-            // Calculate the transaction range from this block range
-            let tx_range_end = match provider.block_body_indices(end_block)? {
-                Some(body) => body.last_tx_num(),
-                None => {
-                    trace!(
-                        target: "pruner",
-                        ?block_range,
-                        "No receipts to prune."
-                    );
-                    continue
-                }
-            };
-            let tx_range = from_tx_number..=tx_range_end;
-
-            // Delete receipts, except the ones in the inclusion list
-            let mut last_skipped_transaction = 0;
-            let deleted;
-            (deleted, done) = provider.prune_table_with_range::<tables::Receipts>(
-                tx_range,
-                limit,
-                |(tx_num, receipt)| {
-                    let skip = num_addresses > 0 &&
-                        receipt.logs.iter().any(|log| {
-                            filtered_addresses[..num_addresses].contains(&&log.address)
-                        });
-
-                    if skip {
-                        last_skipped_transaction = *tx_num;
-                    }
-                    skip
-                },
-                |row| last_pruned_transaction = Some(row.0),
-            )?;
-            trace!(target: "pruner", %deleted, %done, ?block_range, "Pruned receipts");
-
-            limit = limit.saturating_sub(deleted);
-
-            // For accurate checkpoints we need to know that we have checked every transaction.
-            // Example: we reached the end of the range, and the last receipt is supposed to skip
-            // its deletion.
-            last_pruned_transaction =
-                Some(last_pruned_transaction.unwrap_or_default().max(last_skipped_transaction));
-            last_pruned_block = Some(
-                provider
-                    .transaction_block(last_pruned_transaction.expect("qed"))?
-                    .ok_or(PrunerError::InconsistentData("Block for transaction is not found"))?
-                    // If there's more receipts to prune, set the checkpoint block number to
-                    // previous, so we could finish pruning its receipts on the
-                    // next run.
-                    .saturating_sub(if done { 0 } else { 1 }),
-            );
-
-            if limit == 0 {
-                done &= end_block == to_block;
-                break
-            }
-
-            from_tx_number = last_pruned_transaction.expect("qed") + 1;
-        }
-
-        // If there are contracts using `PruneMode::Distance(_)` there will be receipts before
-        // `to_block` that become eligible to be pruned in future runs. Therefore, our checkpoint is
-        // not actually `to_block`, but the `lowest_block_with_distance` from any contract.
-        // This ensures that in future pruner runs we can prune all these receipts between the
-        // previous `lowest_block_with_distance` and the new one using
-        // `get_next_tx_num_range_from_checkpoint`.
-        //
-        // Only applies if we were able to prune everything intended for this run, otherwise the
-        // checkpoing is the `last_pruned_block`.
-        let prune_mode_block = self
-            .modes
-            .receipts_log_filter
-            .lowest_block_with_distance(tip_block_number, initial_last_pruned_block)?
-            .unwrap_or(to_block);
-
-        provider.save_prune_checkpoint(
-            PrunePart::ContractLogs,
-            PruneCheckpoint {
-                block_number: Some(prune_mode_block.min(last_pruned_block.unwrap_or(u64::MAX))),
-                tx_number: last_pruned_transaction,
-                prune_mode: PruneMode::Before(prune_mode_block),
-            },
-        )?;
-        Ok(done)
-    }
-
-    /// Prune transaction lookup entries up to the provided block, inclusive, respecting the batch
-    /// size.
-    #[instrument(level = "trace", skip(self, provider), target = "pruner")]
-    fn prune_transaction_lookup(
-        &self,
-        provider: &DatabaseProviderRW<'_, DB>,
-        to_block: BlockNumber,
-        prune_mode: PruneMode,
-    ) -> PrunerResult {
-        let (start, end) = match self.get_next_tx_num_range_from_checkpoint(
-            provider,
-            PrunePart::TransactionLookup,
-            to_block,
-        )? {
-            Some(range) => range,
-            None => {
-                trace!(target: "pruner", "No transaction lookup entries to prune");
-                return Ok(true)
-            }
-        }
-        .into_inner();
-        let tx_range = start..=
-            (end.min(
-                start + self.batch_sizes.transaction_lookup(self.min_block_interval) as u64 - 1,
-            ));
-        let tx_range_end = *tx_range.end();
-
-        // Retrieve transactions in the range and calculate their hashes in parallel
-        let hashes = provider
-            .transactions_by_tx_range(tx_range.clone())?
-            .into_par_iter()
-            .map(|transaction| transaction.hash())
-            .collect::<Vec<_>>();
-
-        // Number of transactions retrieved from the database should match the tx range count
-        let tx_count = tx_range.count();
-        if hashes.len() != tx_count {
-            return Err(PrunerError::InconsistentData(
-                "Unexpected number of transaction hashes retrieved by transaction number range",
-            ))
-        }
-
-        let mut last_pruned_transaction = tx_range_end;
-        let (deleted, done) = provider.prune_table_with_iterator::<tables::TxHashNumber>(
-            hashes,
-            self.batch_sizes.transaction_lookup(self.min_block_interval),
-            |row| last_pruned_transaction = row.1,
-        )?;
-        trace!(target: "pruner", %deleted, %done, "Pruned transaction lookup");
-
-        let last_pruned_block = provider
-            .transaction_block(last_pruned_transaction)?
-            .ok_or(PrunerError::InconsistentData("Block for transaction is not found"))?
-            // If there's more transaction lookup entries to prune, set the checkpoint block number
-            // to previous, so we could finish pruning its transaction lookup entries on the next
-            // run.
-            .checked_sub(if done { 0 } else { 1 });
-
-        provider.save_prune_checkpoint(
-            PrunePart::TransactionLookup,
-            PruneCheckpoint {
-                block_number: last_pruned_block,
-                tx_number: Some(last_pruned_transaction),
-                prune_mode,
-            },
-        )?;
-
-        Ok(done)
-    }
-
-    /// Prune transaction senders up to the provided block, inclusive.
-    #[instrument(level = "trace", skip(self, provider), target = "pruner")]
-    fn prune_transaction_senders(
-        &self,
-        provider: &DatabaseProviderRW<'_, DB>,
-        to_block: BlockNumber,
-        prune_mode: PruneMode,
-    ) -> PrunerResult {
-        let tx_range = match self.get_next_tx_num_range_from_checkpoint(
-            provider,
-            PrunePart::SenderRecovery,
-            to_block,
-        )? {
-            Some(range) => range,
-            None => {
-                trace!(target: "pruner", "No transaction senders to prune");
-                return Ok(true)
-            }
-        };
-        let tx_range_end = *tx_range.end();
-
-        let mut last_pruned_transaction = tx_range_end;
-        let (deleted, done) = provider.prune_table_with_range::<tables::TxSenders>(
-            tx_range,
-            self.batch_sizes.transaction_senders(self.min_block_interval),
-            |_| false,
-            |row| last_pruned_transaction = row.0,
-        )?;
-        trace!(target: "pruner", %deleted, %done, "Pruned transaction senders");
-
-        let last_pruned_block = provider
-            .transaction_block(last_pruned_transaction)?
-            .ok_or(PrunerError::InconsistentData("Block for transaction is not found"))?
-            // If there's more transaction senders to prune, set the checkpoint block number to
-            // previous, so we could finish pruning its transaction senders on the next run.
-            .checked_sub(if done { 0 } else { 1 });
-
-        provider.save_prune_checkpoint(
-            PrunePart::SenderRecovery,
-            PruneCheckpoint {
-                block_number: last_pruned_block,
-                tx_number: Some(last_pruned_transaction),
-                prune_mode,
-            },
-        )?;
-
-        Ok(done)
-    }
-
-    /// Prune account history up to the provided block, inclusive.
-    #[instrument(level = "trace", skip(self, provider), target = "pruner")]
-    fn prune_account_history(
-        &self,
-        provider: &DatabaseProviderRW<'_, DB>,
-        to_block: BlockNumber,
-        prune_mode: PruneMode,
-    ) -> PrunerResult {
-        let range = match self.get_next_block_range_from_checkpoint(
-            provider,
-            PrunePart::AccountHistory,
-            to_block,
-        )? {
-            Some(range) => range,
-            None => {
-                trace!(target: "pruner", "No account history to prune");
-                return Ok(true)
-            }
-        };
-        let range_end = *range.end();
-
-        let mut last_changeset_pruned_block = None;
-        let (rows, done) = provider.prune_table_with_range::<tables::AccountChangeSet>(
-            range,
-            self.batch_sizes.account_history(self.min_block_interval),
-            |_| false,
-            |row| last_changeset_pruned_block = Some(row.0),
-        )?;
-        trace!(target: "pruner", %rows, %done, "Pruned account history (changesets)");
-
-        let last_changeset_pruned_block = last_changeset_pruned_block
-            // If there's more account account changesets to prune, set the checkpoint block number
-            // to previous, so we could finish pruning its account changesets on the next run.
-            .map(|block_number| if done { block_number } else { block_number.saturating_sub(1) })
-            .unwrap_or(range_end);
-
-        let (processed, deleted) = self.prune_history_indices::<tables::AccountHistory, _>(
-            provider,
-            last_changeset_pruned_block,
-            |a, b| a.key == b.key,
-            |key| ShardedKey::last(key.key),
-            |_| false,
-        )?;
-        trace!(target: "pruner", %processed, %deleted, %done, "Pruned account history (history)" );
-
-        provider.save_prune_checkpoint(
-            PrunePart::AccountHistory,
-            PruneCheckpoint {
-                block_number: Some(last_changeset_pruned_block),
-                tx_number: None,
-                prune_mode,
-            },
-        )?;
-
-        Ok(done)
-    }
-
-    /// Prune storage history up to the provided block, inclusive.
-    #[instrument(level = "trace", skip(self, provider), target = "pruner")]
-    fn prune_storage_history(
-        &self,
-        provider: &DatabaseProviderRW<'_, DB>,
-        to_block: BlockNumber,
-        prune_mode: PruneMode,
-    ) -> PrunerResult {
-        let range = match self.get_next_block_range_from_checkpoint(
-            provider,
-            PrunePart::StorageHistory,
-            to_block,
-        )? {
-            Some(range) => range,
-            None => {
-                trace!(target: "pruner", "No storage history to prune");
-                return Ok(true)
-            }
-        };
-        let range_end = *range.end();
-
-        let mut last_changeset_pruned_block = None;
-        let (rows, done) = provider.prune_table_with_range::<tables::StorageChangeSet>(
-            BlockNumberAddress::range(range),
-            self.batch_sizes.storage_history(self.min_block_interval),
-            |_| false,
-            |row| last_changeset_pruned_block = Some(row.0.block_number()),
-        )?;
-        trace!(target: "pruner", %rows, %done, "Pruned storage history (changesets)");
-
-        let last_changeset_pruned_block = last_changeset_pruned_block
-            // If there's more account storage changesets to prune, set the checkpoint block number
-            // to previous, so we could finish pruning its storage changesets on the next run.
-            .map(|block_number| if done { block_number } else { block_number.saturating_sub(1) })
-            .unwrap_or(range_end);
-
-        let (processed, deleted) = self.prune_history_indices::<tables::StorageHistory, _>(
-            provider,
-            last_changeset_pruned_block,
-            |a, b| a.address == b.address && a.sharded_key.key == b.sharded_key.key,
-            |key| StorageShardedKey::last(key.address, key.sharded_key.key),
-            |_| false,
-        )?;
-        trace!(target: "pruner", %processed, %deleted, %done, "Pruned storage history (history)" );
-
-        provider.save_prune_checkpoint(
-            PrunePart::StorageHistory,
-            PruneCheckpoint {
-                block_number: Some(last_changeset_pruned_block),
-                tx_number: None,
-                prune_mode,
-            },
-        )?;
-
-        // `PrunePart::StorageHistory` overrides
-        // `PrunePart::StorageHistoryFilteredByContractAndSlots`, so we can preemptively
-        // limit their pruning start point.
-        provider.save_prune_checkpoint(
-            PrunePart::StorageHistoryFilteredByContractAndSlots,
-            PruneCheckpoint {
-                block_number: Some(last_changeset_pruned_block),
-                tx_number: None,
-                prune_mode,
-            },
-        )?;
-
-        Ok(done)
-    }
-
-    /// Prune storage history up to the provided block, inclusive, by filtering contract addresses
-    /// and slots. Works as in inclusion list, and removes every storage changes not belonging to
-    /// it. Respects the batch size.
-    #[instrument(level = "trace", skip(self, provider), target = "pruner")]
-    fn prune_storage_history_by_contract_and_slots(
-        &self,
-        provider: &DatabaseProviderRW<'_, DB>,
-        tip_block_number: BlockNumber,
-    ) -> PrunerResult {
-        // Storage history filtering removes every storage changes possible except the ones in the
-        // list. So, for the other storage changes it's as if they had a
-        // `PruneMode::Distance()` of 128.
-        let to_block = PruneMode::Distance(MINIMUM_PRUNING_DISTANCE)
-            .prune_target_block(
-                tip_block_number,
-                MINIMUM_PRUNING_DISTANCE,
-                PrunePart::StorageHistoryFilteredByContractAndSlots,
-            )?
-            .map(|(bn, _)| bn)
-            .unwrap_or_default();
-
-        // Get status checkpoint from latest run
-        let mut last_pruned_block = provider
-            .get_prune_checkpoint(PrunePart::StorageHistoryFilteredByContractAndSlots)?
-            .and_then(|checkpoint| checkpoint.block_number);
-
-        let initial_last_pruned_block = last_pruned_block;
-
-        // Figure out what storage history have already been pruned, so we can have an accurate
-        // `address_slots_filter`
-        let address_slots_filter = self
-            .modes
-            .storage_history_filter
-            .group_by_block(tip_block_number, last_pruned_block)?;
-
-        // Splits all addresses in different block ranges. Each block range will have its own
-        // filter address and slot list and will check it while going through the table
-        //
-        // Example:
-        // For an `address_filter` such as:
-        // { block9: [(a1, []), (a2, [])], block20: [(a3, [s1]), (a4, []), (a5, [s1, s2])] }
-        //
-        // The following structures will be created in the exact order as showed:
-        // `block_ranges`: [
-        //    (block0, block8, 0 addresses),
-        //    (block9, block19, 2 addresses),
-        //    (block20, to_block, 5 addresses)
-        //  ]
-        // `filtered_address_slots`: [(a1, []), (a2, []), (a3, [s1]), (a4, []), (a5, [s1, s2])]
-        //
-        // The first range will delete all storage history between block0 - block8
-        // The second range will delete all storage history between block9 - 19, except the ones
-        // with these addresses and slots: [a1: all slots, a2: all slot]. The third range will
-        // delete all storage history between block20 - to_block, except the ones with these
-        // addresses and slots: [a1: all slots, a2: all slots, a3: slot1, a4: all slots, a5: slot1
-        // and slot2]
-        let mut block_ranges = vec![];
-        let mut blocks_iter = address_slots_filter.iter().peekable();
-        let mut filtered_address_slots = vec![];
-
-        while let Some((start_block, addresses_and_slots)) = blocks_iter.next() {
-            filtered_address_slots.extend_from_slice(addresses_and_slots);
-
-            // This will clear all storage history before the first appearance of a contract address
-            // or since the block after the last pruned one.
-            if block_ranges.is_empty() {
-                let init = last_pruned_block.map(|b| b + 1).unwrap_or_default();
-                if init < *start_block {
-                    block_ranges.push((init, *start_block - 1, 0));
-                }
-            }
-
-            let end_block =
-                blocks_iter.peek().map(|(next_block, _)| *next_block - 1).unwrap_or(to_block);
-
-            // Addresses in lower block ranges, are still included in the inclusion list for future
-            // ranges.
-            block_ranges.push((*start_block, end_block, filtered_address_slots.len()));
-        }
-
-        trace!(
-            target: "pruner",
-            ?block_ranges,
-            ?filtered_address_slots,
-            "Calculated block ranges and filtered addresses and slots",
-        );
-
-        let mut limit = self.batch_sizes.storage_history(self.min_block_interval);
-        let mut done = true;
-        let mut last_changeset_pruned_block = None;
-        for (start_block, end_block, num_addresses) in block_ranges {
-            let block_range = start_block..=end_block;
-
-            // Delete storage history (changesets), except the ones in the inclusion list
-            let mut last_changeset_skipped_block = 0;
-            let rows;
-            (rows, done) = provider.prune_table_with_range::<tables::StorageChangeSet>(
-                BlockNumberAddress::range(block_range.clone()),
-                limit,
-                |(block_num_address, storage_entry)| {
-                    let mut skip = num_addresses > 0;
-                    if let Some(&address_slots) = filtered_address_slots[..num_addresses]
-                        .iter()
-                        .find(|&address_slot| address_slot.address == block_num_address.address())
-                    {
-                        let slots = &address_slots.slots;
-                        if slots.is_empty() {
-                            // if slots is empty, save all slots
-                            skip &= true;
-                        } else {
-                            // else, save only slots specified in filtered_address_slots
-                            skip &= slots.contains(&storage_entry.key);
-                        }
-                    } else {
-                        // if address is not in the list, delete its storage history
-                        skip &= false;
-                    }
-                    if skip {
-                        last_changeset_skipped_block = block_num_address.block_number();
-                    }
-                    skip
-                },
-                |row| last_changeset_pruned_block = Some(row.0.block_number()),
-            )?;
-            trace!(target: "pruner", %rows, %done, ?block_range, "Pruned storage history (changesets)");
-
-            limit = limit.saturating_sub(rows);
-
-            let last_changeset_pruned_block = last_changeset_pruned_block
-                // If there's more account storage changesets to prune, set the checkpoint block
-                // number to previous, so we could finish pruning its storage
-                // changesets on the next run.
-                .map(
-                    |block_number| if done { block_number } else { block_number.saturating_sub(1) },
-                )
-                .unwrap_or(to_block);
-
-            last_pruned_block = Some(last_changeset_pruned_block);
-
-            let (processed, deleted) = self.prune_history_indices::<tables::StorageHistory, _>(
-                provider,
-                last_changeset_pruned_block,
-                |a, b| a.address == b.address && a.sharded_key.key == b.sharded_key.key,
-                |key| StorageShardedKey::last(key.address, key.sharded_key.key),
-                |storage_sharded_key| {
-                    if let Some(&address_slots) = filtered_address_slots[..num_addresses]
-                        .iter()
-                        .find(|&address_slots| address_slots.address == storage_sharded_key.address)
-                    {
-                        let slots = &address_slots.slots;
-                        if slots.is_empty() {
-                            // if slots is empty, save all slots
-                            true
-                        } else {
-                            // else, save only slots specified in filtered_address_slots
-                            slots.contains(&storage_sharded_key.sharded_key.key)
-                        }
-                    } else {
-                        // if address is not in the list, delete its storage history indices
-                        false
-                    }
-                },
-            )?;
-            trace!(target: "pruner", %processed, %deleted, %done, "Pruned storage history (history)" );
-
-            if limit == 0 {
-                done &= end_block == to_block;
-                break
-            }
-        }
-
-        // If there are contracts using `PruneMode::Distance(_)` there will be storage history
-        // before `to_block` that become eligible to be pruned in future runs. Therefore,
-        // our checkpoint is not actually `to_block`, but the `lowest_block_with_distance`
-        // from any contract. This ensures that in future pruner runs we can prune all these
-        // storage history between the previous `lowest_block_with_distance` and the new one using
-        // `get_next_block_range_from_checkpoint`.
-        //
-        // Only applies if we were able to prune everything intended for this run, otherwise the
-        // checkpoing is the `last_pruned_block`.
-        let prune_mode_block = self
-            .modes
-            .storage_history_filter
-            .lowest_block_with_distance(tip_block_number, initial_last_pruned_block)?
-            .unwrap_or(to_block);
-
-        provider.save_prune_checkpoint(
-            PrunePart::StorageHistoryFilteredByContractAndSlots,
-            PruneCheckpoint {
-                block_number: Some(prune_mode_block.min(last_pruned_block.unwrap_or(u64::MAX))),
-                tx_number: None,
-                prune_mode: PruneMode::Before(prune_mode_block),
-            },
-        )?;
-        Ok(done)
-    }
-
-    /// Prune history indices up to the provided block, inclusive.
-    ///
-    /// Returns total number of processed (walked) and deleted entities.
-    fn prune_history_indices<T, SK>(
-        &self,
-        provider: &DatabaseProviderRW<'_, DB>,
-        to_block: BlockNumber,
-        key_matches: impl Fn(&T::Key, &T::Key) -> bool,
-        last_key: impl Fn(&T::Key) -> T::Key,
-        mut skip_filter: impl FnMut(&T::Key) -> bool,
-    ) -> Result<(usize, usize), PrunerError>
-    where
-        T: Table<Value = BlockNumberList>,
-        T::Key: AsRef<ShardedKey<SK>>,
-    {
-        let mut processed = 0;
-        let mut deleted = 0;
-        let mut cursor = provider.tx_ref().cursor_write::<T>()?;
-
-        // Prune history table:
-        // 1. If the shard has `highest_block_number` less than or equal to the target block number
-        // for pruning, delete the shard completely.
-        // 2. If the shard has `highest_block_number` greater than the target block number for
-        // pruning, filter block numbers inside the shard which are less than the target
-        // block number for pruning.
-        while let Some(result) = cursor.next()? {
-            let (key, blocks): (T::Key, BlockNumberList) = result;
-
-            if !skip_filter(&key) {
-                // If shard consists only of block numbers less than the target one, delete shard
-                // completely.
-                if key.as_ref().highest_block_number <= to_block {
-                    cursor.delete_current()?;
-                    deleted += 1;
-                    if key.as_ref().highest_block_number == to_block {
-                        // Shard contains only block numbers up to the target one, so we can skip to
-                        // the last shard for this key. It is guaranteed that further shards for
-                        // this sharded key will not contain the target
-                        // block number, as it's in this shard.
-                        cursor.seek_exact(last_key(&key))?;
-                    }
-                }
-                // Shard contains block numbers that are higher than the target one, so we need to
-                // filter it. It is guaranteed that further shards for this sharded key will not
-                // contain the target block number, as it's in this shard.
-                else {
-                    let new_blocks = blocks
-                        .iter(0)
-                        .skip_while(|block| *block <= to_block as usize)
-                        .collect::<Vec<_>>();
-
-                    // If there were blocks less than or equal to the target one
-                    // (so the shard has changed), update the shard.
-                    if blocks.len() != new_blocks.len() {
-                        // If there are no more blocks in this shard, we need to remove it, as empty
-                        // shards are not allowed.
-                        if new_blocks.is_empty() {
-                            if key.as_ref().highest_block_number == u64::MAX {
-                                let prev_row = cursor.prev()?;
-                                match prev_row {
-                                    // If current shard is the last shard for the sharded key that
-                                    // has previous shards, replace it with the previous shard.
-                                    Some((prev_key, prev_value))
-                                        if key_matches(&prev_key, &key) =>
-                                    {
-                                        cursor.delete_current()?;
-                                        deleted += 1;
-                                        // Upsert will replace the last shard for this sharded key
-                                        // with the previous
-                                        // value.
-                                        cursor.upsert(key.clone(), prev_value)?;
-                                    }
-                                    // If there's no previous shard for this sharded key,
-                                    // just delete last shard completely.
-                                    _ => {
-                                        // If we successfully moved the cursor to a previous row,
-                                        // jump to the original last shard.
-                                        if prev_row.is_some() {
-                                            cursor.next()?;
-                                        }
-                                        // Delete shard.
-                                        cursor.delete_current()?;
-                                        deleted += 1;
-                                    }
-                                }
-                            }
-                            // If current shard is not the last shard for this sharded key,
-                            // just delete it.
-                            else {
-                                cursor.delete_current()?;
-                                deleted += 1;
-                            }
-                        } else {
-                            cursor
-                                .upsert(key.clone(), BlockNumberList::new_pre_sorted(new_blocks))?;
-                        }
-                    }
-
-                    // Jump to the last shard for this key, if current key isn't already the last
-                    // shard.
-                    if key.as_ref().highest_block_number != u64::MAX {
-                        cursor.seek_exact(last_key(&key))?;
-                    }
-                }
-                processed += 1;
-            }
-        }
-
-        Ok((processed, deleted))
-    }
-=======
->>>>>>> 7ee3c706
 }
 
 #[cfg(test)]
 mod tests {
     use crate::Pruner;
-<<<<<<< HEAD
-    use assert_matches::assert_matches;
-    use itertools::{
-        FoldWhile::{Continue, Done},
-        Itertools,
-    };
-    use reth_db::{
-        cursor::DbCursorRO, tables, test_utils::create_test_rw_db, transaction::DbTx,
-        BlockNumberList,
-    };
-    use reth_interfaces::test_utils::{
-        generators,
-        generators::{
-            random_block_range, random_changeset_range, random_eoa_account,
-            random_eoa_account_range, random_log, random_receipt,
-        },
-    };
-    use reth_primitives::{
-        AddressAndSlots, BlockNumber, PruneBatchSizes, PruneCheckpoint, PruneMode, PruneModes,
-        PrunePart, ReceiptsLogPruneConfig, StorageHistoryPruneConfig, TxNumber, H256, MAINNET,
-    };
-    use reth_provider::{PruneCheckpointReader, TransactionsProvider};
-    use reth_stages::test_utils::TestTransaction;
-    use std::{collections::BTreeMap, ops::AddAssign};
-=======
     use reth_db::test_utils::create_test_rw_db;
     use reth_primitives::MAINNET;
     use tokio::sync::watch;
->>>>>>> 7ee3c706
 
     #[test]
     fn is_pruning_needed() {
@@ -1188,87 +288,4 @@
         let third_block_number = second_block_number;
         assert!(!pruner.is_pruning_needed(third_block_number));
     }
-
-    #[test]
-    fn prune_storage_history_by_contract_and_slots() {
-        let tx = TestTransaction::default();
-        let mut rng = generators::rng();
-
-        let tip = 7000;
-        let blocks = random_block_range(&mut rng, 0..=tip, H256::zero(), 0..1);
-        tx.insert_blocks(blocks.iter(), None).expect("insert blocks");
-
-        let accounts =
-            random_eoa_account_range(&mut rng, 1..3).into_iter().collect::<BTreeMap<_, _>>();
-
-        let address1 = *accounts.iter().next().map(|(addr, _)| addr).unwrap();
-
-        let (changesets, _) = random_changeset_range(
-            &mut rng,
-            blocks.iter(),
-            accounts.into_iter().map(|(addr, acc)| (addr, (acc, Vec::new()))),
-            1..2,
-            1..2,
-        );
-        tx.insert_changesets(changesets.clone(), None).expect("insert changesets");
-        tx.insert_history(changesets.clone(), None).expect("insert history");
-
-        let storage_occurences = tx.table::<tables::StorageHistory>().unwrap().into_iter().fold(
-            BTreeMap::<_, usize>::new(),
-            |mut map, (key, _)| {
-                map.entry((key.address, key.sharded_key.key)).or_default().add_assign(1);
-                map
-            },
-        );
-        assert!(storage_occurences.into_iter().any(|(_, occurrences)| occurrences > 1));
-
-        assert_eq!(
-            tx.table::<tables::StorageChangeSet>().unwrap().len(),
-            changesets.iter().flatten().flat_map(|(_, _, entries)| entries).count()
-        );
-
-        let run_prune = |prune_mode: PruneMode| {
-            let pruner = Pruner::new(
-                tx.inner_raw(),
-                MAINNET.clone(),
-                1,
-                PruneModes {
-                    storage_history_filter: StorageHistoryPruneConfig(BTreeMap::from([(
-                        AddressAndSlots { address: address1, slots: vec![] },
-                        prune_mode,
-                    )])),
-                    ..Default::default()
-                },
-                // Less than total amount of blocks to prune to test the batching logic
-                PruneBatchSizes::default().with_storage_history(2000),
-            );
-
-            let provider = tx.inner_rw();
-            let result = pruner.prune_storage_history_by_contract_and_slots(&provider, tip);
-            assert_matches!(result, Ok(_));
-            let done = result.unwrap();
-            provider.commit().expect("commit");
-
-            done
-        };
-
-        let to_block = 2300;
-        let prune_mode = PruneMode::Before(to_block);
-        while !run_prune(prune_mode) {}
-
-        let provider = tx.inner();
-        let mut cursor = provider.tx_ref().cursor_read::<tables::StorageChangeSet>().unwrap();
-        let walker = cursor.walk(None).unwrap();
-
-        for storage_change_set in walker {
-            let (block_num_address, _storage_entry) = storage_change_set.unwrap();
-
-            // Either we only find our contract and slots, or the changes are part of the unprunable
-            // changes set by tip - 128
-            assert!(
-                block_num_address.address() == address1 ||
-                    block_num_address.block_number() > tip - 128,
-            );
-        }
-    }
 }