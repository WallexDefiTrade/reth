//! Support for pruning.

use crate::{Metrics, PrunerError};
use rayon::prelude::*;
use reth_db::{
    abstraction::cursor::{DbCursorRO, DbCursorRW},
    database::Database,
<<<<<<< HEAD
    models::{storage_sharded_key::StorageShardedKey, BlockNumberAddress, ShardedKey},
=======
    models::ShardedKey,
>>>>>>> 88f83fca
    tables,
    transaction::DbTxMut,
    BlockNumberList,
};
use reth_primitives::{
    Address, BlockNumber, ChainSpec, PruneCheckpoint, PruneMode, PruneModes, PrunePart, TxNumber,
};
use reth_provider::{
    BlockReader, DatabaseProviderRW, ProviderFactory, PruneCheckpointReader, PruneCheckpointWriter,
    TransactionsProvider,
};
use std::{ops::RangeInclusive, sync::Arc, time::Instant};
use tracing::{debug, instrument, trace};

/// Result of [Pruner::run] execution
pub type PrunerResult = Result<(), PrunerError>;

/// The pipeline type itself with the result of [Pruner::run]
pub type PrunerWithResult<DB> = (Pruner<DB>, PrunerResult);

pub struct BatchSizes {
    receipts: usize,
    transaction_lookup: usize,
    transaction_senders: usize,
    account_history: usize,
<<<<<<< HEAD
    storage_history: usize,
=======
>>>>>>> 88f83fca
}

impl Default for BatchSizes {
    fn default() -> Self {
        Self {
            receipts: 10000,
            transaction_lookup: 10000,
            transaction_senders: 10000,
            account_history: 10000,
<<<<<<< HEAD
            storage_history: 10000,
=======
>>>>>>> 88f83fca
        }
    }
}

/// Pruning routine. Main pruning logic happens in [Pruner::run].
pub struct Pruner<DB> {
    metrics: Metrics,
    provider_factory: ProviderFactory<DB>,
    /// Minimum pruning interval measured in blocks. All prune parts are checked and, if needed,
    /// pruned, when the chain advances by the specified number of blocks.
    min_block_interval: u64,
    /// Last pruned block number. Used in conjunction with `min_block_interval` to determine
    /// when the pruning needs to be initiated.
    last_pruned_block_number: Option<BlockNumber>,
    modes: PruneModes,
    batch_sizes: BatchSizes,
}

impl<DB: Database> Pruner<DB> {
    /// Creates a new [Pruner].
    pub fn new(
        db: DB,
        chain_spec: Arc<ChainSpec>,
        min_block_interval: u64,
        modes: PruneModes,
        batch_sizes: BatchSizes,
    ) -> Self {
        Self {
            metrics: Metrics::default(),
            provider_factory: ProviderFactory::new(db, chain_spec),
            min_block_interval,
            last_pruned_block_number: None,
            modes,
            batch_sizes,
        }
    }

    /// Run the pruner
    pub fn run(&mut self, tip_block_number: BlockNumber) -> PrunerResult {
        let start = Instant::now();

        let provider = self.provider_factory.provider_rw()?;

        if let Some((to_block, prune_mode)) =
            self.modes.prune_target_block_receipts(tip_block_number)?
        {
            let part_start = Instant::now();
            self.prune_receipts(&provider, to_block, prune_mode)?;
            self.metrics
                .get_prune_part_metrics(PrunePart::Receipts)
                .duration_seconds
                .record(part_start.elapsed())
        }

        if let Some((to_block, prune_mode)) =
            self.modes.prune_target_block_transaction_lookup(tip_block_number)?
        {
            let part_start = Instant::now();
            self.prune_transaction_lookup(&provider, to_block, prune_mode)?;
            self.metrics
                .get_prune_part_metrics(PrunePart::TransactionLookup)
                .duration_seconds
                .record(part_start.elapsed())
        }

        if let Some((to_block, prune_mode)) =
            self.modes.prune_target_block_sender_recovery(tip_block_number)?
        {
            let part_start = Instant::now();
            self.prune_transaction_senders(&provider, to_block, prune_mode)?;
            self.metrics
                .get_prune_part_metrics(PrunePart::SenderRecovery)
                .duration_seconds
                .record(part_start.elapsed())
        }

        if let Some((to_block, prune_mode)) =
            self.modes.prune_target_block_account_history(tip_block_number)?
        {
            self.prune_account_history(&provider, to_block, prune_mode)?;
        }

<<<<<<< HEAD
        if let Some((to_block, prune_mode)) =
            self.modes.prune_target_block_storage_history(tip_block_number)?
        {
            self.prune_storage_history(&provider, to_block, prune_mode)?;
        }

=======
>>>>>>> 88f83fca
        provider.commit()?;
        self.last_pruned_block_number = Some(tip_block_number);

        self.metrics.pruner.duration_seconds.record(start.elapsed());

        Ok(())
    }

    /// Returns `true` if the pruning is needed at the provided tip block number.
    /// This determined by the check against minimum pruning interval and last pruned block number.
    pub fn is_pruning_needed(&self, tip_block_number: BlockNumber) -> bool {
        if self.last_pruned_block_number.map_or(true, |last_pruned_block_number| {
            // Saturating subtraction is needed for the case when the chain was reverted, meaning
            // current block number might be less than the previously pruned block number. If
            // that's the case, no pruning is needed as outdated data is also reverted.
            tip_block_number.saturating_sub(last_pruned_block_number) >= self.min_block_interval
        }) {
            debug!(
                target: "pruner",
                last_pruned_block_number = ?self.last_pruned_block_number,
                %tip_block_number,
                "Minimum pruning interval reached"
            );
            true
        } else {
            false
        }
    }

    /// Get next inclusive tx number range to prune according to the checkpoint and `to_block` block
    /// number.
    ///
    /// To get the range start:
    /// 1. If checkpoint exists, get next block body and return its first tx number.
    /// 2. If checkpoint doesn't exist, return 0.
    ///
    /// To get the range end: get last tx number for the provided `to_block`.
    fn get_next_tx_num_range_from_checkpoint(
        &self,
        provider: &DatabaseProviderRW<'_, DB>,
        prune_part: PrunePart,
        to_block: BlockNumber,
    ) -> reth_interfaces::Result<Option<RangeInclusive<TxNumber>>> {
        let checkpoint = provider.get_prune_checkpoint(prune_part)?.unwrap_or(PruneCheckpoint {
            block_number: 0,             // No checkpoint, fresh pruning
            prune_mode: PruneMode::Full, // Doesn't matter in this case, can be anything
        });
        // Get first transaction of the next block after the highest pruned one
        let from_tx_num =
            provider.block_body_indices(checkpoint.block_number + 1)?.map(|body| body.first_tx_num);
        // If no block body index is found, the DB is either corrupted or we've already pruned up to
        // the latest block, so there's no thing to prune now.
        let Some(from_tx_num) = from_tx_num else { return Ok(None) };

        let to_tx_num = match provider.block_body_indices(to_block)? {
            Some(body) => body,
            None => return Ok(None),
        }
        .last_tx_num();

        Ok(Some(from_tx_num..=to_tx_num))
    }

    /// Prune receipts up to the provided block, inclusive.
    #[instrument(level = "trace", skip(self, provider), target = "pruner")]
    fn prune_receipts(
        &self,
        provider: &DatabaseProviderRW<'_, DB>,
        to_block: BlockNumber,
        prune_mode: PruneMode,
    ) -> PrunerResult {
        let range = match self.get_next_tx_num_range_from_checkpoint(
            provider,
            PrunePart::Receipts,
            to_block,
        )? {
            Some(range) => range,
            None => {
                trace!(target: "pruner", "No receipts to prune");
                return Ok(())
            }
        };
        let total = range.clone().count();

        let mut processed = 0;
        provider.prune_table_with_iterator_in_batches::<tables::Receipts>(
            range,
            self.batch_sizes.receipts,
            |entries| {
                processed += entries;
                trace!(
                    target: "pruner",
                    %entries,
                    progress = format!("{:.1}%", 100.0 * processed as f64 / total as f64),
                    "Pruned receipts"
                );
            },
        )?;

        provider.save_prune_checkpoint(
            PrunePart::Receipts,
            PruneCheckpoint { block_number: to_block, prune_mode },
        )?;

        Ok(())
    }

    /// Prune transaction lookup entries up to the provided block, inclusive.
    #[instrument(level = "trace", skip(self, provider), target = "pruner")]
    fn prune_transaction_lookup(
        &self,
        provider: &DatabaseProviderRW<'_, DB>,
        to_block: BlockNumber,
        prune_mode: PruneMode,
    ) -> PrunerResult {
        let range = match self.get_next_tx_num_range_from_checkpoint(
            provider,
            PrunePart::TransactionLookup,
            to_block,
        )? {
            Some(range) => range,
            None => {
                trace!(target: "pruner", "No transaction lookup entries to prune");
                return Ok(())
            }
        };
        let last_tx_num = *range.end();
        let total = range.clone().count();
        let mut processed = 0;

        for i in range.step_by(self.batch_sizes.transaction_lookup) {
            // The `min` ensures that the transaction range doesn't exceed the last transaction
            // number. `last_tx_num + 1` is used to include the last transaction in the range.
            let tx_range = i..(i + self.batch_sizes.transaction_lookup as u64).min(last_tx_num + 1);

            // Retrieve transactions in the range and calculate their hashes in parallel
            let mut hashes = provider
                .transactions_by_tx_range(tx_range.clone())?
                .into_par_iter()
                .map(|transaction| transaction.hash())
                .collect::<Vec<_>>();

            // Number of transactions retrieved from the database should match the tx range count
            let tx_count = tx_range.clone().count();
            if hashes.len() != tx_count {
                return Err(PrunerError::InconsistentData(
                    "Unexpected number of transaction hashes retrieved by transaction number range",
                ))
            }

            // Pre-sort hashes to prune them in order
            hashes.sort_unstable();

            let entries = provider.prune_table_with_iterator::<tables::TxHashNumber>(hashes)?;
            processed += entries;
            trace!(
                target: "pruner",
                %entries,
                progress = format!("{:.1}%", 100.0 * processed as f64 / total as f64),
                "Pruned transaction lookup"
            );
        }

        provider.save_prune_checkpoint(
            PrunePart::TransactionLookup,
            PruneCheckpoint { block_number: to_block, prune_mode },
        )?;

        Ok(())
    }

    /// Prune transaction senders up to the provided block, inclusive.
    #[instrument(level = "trace", skip(self, provider), target = "pruner")]
    fn prune_transaction_senders(
        &self,
        provider: &DatabaseProviderRW<'_, DB>,
        to_block: BlockNumber,
        prune_mode: PruneMode,
    ) -> PrunerResult {
        let range = match self.get_next_tx_num_range_from_checkpoint(
            provider,
            PrunePart::SenderRecovery,
            to_block,
        )? {
            Some(range) => range,
            None => {
                trace!(target: "pruner", "No transaction senders to prune");
                return Ok(())
            }
        };
        let total = range.clone().count();

        let mut processed = 0;
        provider.prune_table_with_range_in_batches::<tables::TxSenders>(
            range,
            self.batch_sizes.transaction_senders,
            |entries| {
                processed += entries;
                trace!(
                    target: "pruner",
                    %entries,
                    progress = format!("{:.1}%", 100.0 * processed as f64 / total as f64),
                    "Pruned transaction senders"
                );
            },
        )?;

        provider.save_prune_checkpoint(
            PrunePart::SenderRecovery,
            PruneCheckpoint { block_number: to_block, prune_mode },
        )?;

        Ok(())
    }

    /// Prune account history up to the provided block, inclusive.
    #[instrument(level = "trace", skip(self, provider), target = "pruner")]
    fn prune_account_history(
        &self,
        provider: &DatabaseProviderRW<'_, DB>,
        to_block: BlockNumber,
        prune_mode: PruneMode,
    ) -> PrunerResult {
        let from_block = provider
            .get_prune_checkpoint(PrunePart::AccountHistory)?
            .map(|checkpoint| checkpoint.block_number + 1)
            .unwrap_or_default();
        let range = from_block..=to_block;
        let total = range.clone().count();

        let mut processed = 0;
        provider.prune_table_with_range_in_batches::<tables::AccountChangeSet>(
            range,
            self.batch_sizes.account_history,
            |entries| {
                processed += entries;
                trace!(
                    target: "pruner",
                    %entries,
                    progress = format!("{:.1}%", 100.0 * processed as f64 / total as f64),
                    "Pruned account history (changesets)"
                );
            },
        )?;

        let mut cursor = provider.tx_ref().cursor_write::<tables::AccountHistory>()?;
        // Prune `AccountHistory` table:
        // 1. If the shard has `highest_block_number` less than or equal to the target block number
        // for pruning, delete the shard completely.
        // 2. If the shard has `highest_block_number` greater than the target block number for
        // pruning, filter block numbers inside the shard which are less than the target
        // block number for pruning.
        while let Some(result) = cursor.next()? {
            let (key, blocks): (ShardedKey<Address>, BlockNumberList) = result;

            if key.highest_block_number <= to_block {
                // If shard consists only of block numbers less than the target one, delete shard
                // completely.
                cursor.delete_current()?;
                if key.highest_block_number == to_block {
                    // Shard contains only block numbers up to the target one, so we can skip to the
                    // next address. It is guaranteed that further shards for this address will not
                    // contain the target block number, as it's in this shard.
                    cursor.seek_exact(ShardedKey::last(key.key))?;
                }
            } else {
                // Shard contains block numbers that are higher than the target one, so we need to
                // filter it. It is guaranteed that further shards for this address will not contain
                // the target block number, as it's in this shard.
                let blocks = blocks
                    .iter(0)
                    .skip_while(|block| *block <= to_block as usize)
                    .collect::<Vec<_>>();
                if blocks.is_empty() {
                    // If there are no more blocks in this shard, we need to remove it, as empty
                    // shards are not allowed.
                    if key.highest_block_number == u64::MAX {
                        // If current shard is the last shard for this address, replace it with the
                        // previous shard.
                        if let Some((prev_key, prev_value)) = cursor.prev()? {
                            if prev_key.key == key.key {
                                cursor.delete_current()?;
                                // Upsert will replace the last shard for this address with the
                                // previous value
                                cursor.upsert(key.clone(), prev_value)?;
                            }
                        }
                    } else {
                        // If current shard is not the last shard for this address, just delete it.
                        cursor.delete_current()?;
                    }
                } else {
                    cursor.upsert(key.clone(), BlockNumberList::new_pre_sorted(blocks))?;
                }

                // Jump to the next address
                cursor.seek_exact(ShardedKey::last(key.key))?;
            }

            processed += 1;
            if processed % self.batch_sizes.account_history == 0 {
                trace!(
                    target: "pruner",
                    entries = self.batch_sizes.account_history,
                    "Pruned account history (indices)"
                );
            }
        }

        if processed % self.batch_sizes.account_history != 0 {
            trace!(
                target: "pruner",
                entries = processed % self.batch_sizes.account_history,
                "Pruned account history (indices)"
            );
        }

        provider.save_prune_checkpoint(
            PrunePart::AccountHistory,
            PruneCheckpoint { block_number: to_block, prune_mode },
        )?;

        Ok(())
    }
<<<<<<< HEAD

    /// Prune storage history up to the provided block, inclusive.
    #[instrument(level = "trace", skip(self, provider), target = "pruner")]
    fn prune_storage_history(
        &self,
        provider: &DatabaseProviderRW<'_, DB>,
        to_block: BlockNumber,
        prune_mode: PruneMode,
    ) -> PrunerResult {
        let from_block = provider
            .get_prune_checkpoint(PrunePart::StorageHistory)?
            .map(|checkpoint| checkpoint.block_number + 1)
            .unwrap_or_default();
        let block_range = from_block..=to_block;
        let total = block_range.clone().count();
        let range = BlockNumberAddress::range(block_range);

        let mut processed = 0;
        provider.prune_table_with_range_in_batches::<tables::StorageChangeSet>(
            range,
            self.batch_sizes.storage_history,
            |entries| {
                processed += entries;
                trace!(
                    target: "pruner",
                    %entries,
                    progress = format!("{:.1}%", 100.0 * processed as f64 / total as f64),
                    "Pruned storage history (changesets)"
                );
            },
        )?;

        let mut cursor = provider.tx_ref().cursor_write::<tables::StorageHistory>()?;
        // Prune `StorageHistory` table:
        // 1. If the shard has `highest_block_number` less than or equal to the target block number
        // for pruning, delete the shard completely.
        // 2. If the shard has `highest_block_number` greater than the target block number for
        // pruning, filter block numbers inside the shard which are less than the target
        // block number for pruning.
        while let Some(result) = cursor.next()? {
            let (key, blocks): (StorageShardedKey, BlockNumberList) = result;

            if key.sharded_key.highest_block_number <= to_block {
                // If shard consists only of block numbers less than the target one, delete shard
                // completely.
                cursor.delete_current()?;
                if key.sharded_key.highest_block_number == to_block {
                    // Shard contains only block numbers up to the target one, so we can skip to the
                    // next storage slot for this address. It is guaranteed that further shards for
                    // this address and storage slot will not contain the target block number, as
                    // it's in this shard.
                    cursor.seek_exact(StorageShardedKey::last(key.address, key.sharded_key.key))?;
                }
            } else {
                // Shard contains block numbers that are higher than the target one, so we need to
                // filter it. It is guaranteed that further shards for this address and storage slot
                // will not contain the target block number, as it's in this shard.
                let blocks = blocks
                    .iter(0)
                    .skip_while(|block| *block <= to_block as usize)
                    .collect::<Vec<_>>();
                if blocks.is_empty() {
                    // If there are no more blocks in this shard, we need to remove it, as empty
                    // shards are not allowed.
                    if key.sharded_key.highest_block_number == u64::MAX {
                        // If current shard is the last shard for this address and storage slot,
                        // replace it with the previous shard.
                        if let Some((prev_key, prev_value)) = cursor.prev()? {
                            if prev_key.address == key.address &&
                                prev_key.sharded_key.key == key.sharded_key.key
                            {
                                cursor.delete_current()?;
                                // Upsert will replace the last shard for this address and storage
                                // slot with the previous value
                                cursor.upsert(key.clone(), prev_value)?;
                            }
                        }
                    } else {
                        // If current shard is not the last shard for this address, just delete it.
                        cursor.delete_current()?;
                    }
                } else {
                    cursor.upsert(key.clone(), BlockNumberList::new_pre_sorted(blocks))?;
                }

                // Jump to the next address
                cursor.seek_exact(StorageShardedKey::last(key.address, key.sharded_key.key))?;
            }

            processed += 1;
            if processed % self.batch_sizes.storage_history == 0 {
                trace!(
                    target: "pruner",
                    entries = self.batch_sizes.storage_history,
                    "Pruned storage history (indices)"
                );
            }
        }

        if processed % self.batch_sizes.storage_history != 0 {
            trace!(
                target: "pruner",
                entries = processed % self.batch_sizes.storage_history,
                "Pruned storage history (indices)"
            );
        }

        provider.save_prune_checkpoint(
            PrunePart::StorageHistory,
            PruneCheckpoint { block_number: to_block, prune_mode },
        )?;

        Ok(())
    }
=======
>>>>>>> 88f83fca
}

#[cfg(test)]
mod tests {
    use crate::{pruner::BatchSizes, Pruner};
    use assert_matches::assert_matches;
    use reth_db::{tables, test_utils::create_test_rw_db, BlockNumberList};
    use reth_interfaces::test_utils::{
        generators,
        generators::{
            random_block_range, random_changeset_range, random_eoa_account_range, random_receipt,
        },
    };
    use reth_primitives::{
        Address, BlockNumber, PruneCheckpoint, PruneMode, PruneModes, PrunePart, H256, MAINNET,
    };
    use reth_provider::PruneCheckpointReader;
    use reth_stages::test_utils::TestTransaction;
    use std::{collections::BTreeMap, ops::AddAssign};

    #[test]
    fn is_pruning_needed() {
        let db = create_test_rw_db();
        let pruner =
            Pruner::new(db, MAINNET.clone(), 5, PruneModes::default(), BatchSizes::default());

        // No last pruned block number was set before
        let first_block_number = 1;
        assert!(pruner.is_pruning_needed(first_block_number));

        // Delta is not less than min block interval
        let second_block_number = first_block_number + pruner.min_block_interval;
        assert!(pruner.is_pruning_needed(second_block_number));

        // Delta is less than min block interval
        let third_block_number = second_block_number;
        assert!(pruner.is_pruning_needed(third_block_number));
    }

    #[test]
    fn prune_receipts() {
        let tx = TestTransaction::default();
        let mut rng = generators::rng();

        let blocks = random_block_range(&mut rng, 0..=100, H256::zero(), 0..10);
        tx.insert_blocks(blocks.iter(), None).expect("insert blocks");

        let mut receipts = Vec::new();
        for block in &blocks {
            for transaction in &block.body {
                receipts
                    .push((receipts.len() as u64, random_receipt(&mut rng, transaction, Some(0))));
            }
        }
        tx.insert_receipts(receipts).expect("insert receipts");

        assert_eq!(
            tx.table::<tables::Transactions>().unwrap().len(),
            blocks.iter().map(|block| block.body.len()).sum::<usize>()
        );
        assert_eq!(
            tx.table::<tables::Transactions>().unwrap().len(),
            tx.table::<tables::Receipts>().unwrap().len()
        );

        let test_prune = |to_block: BlockNumber| {
            let prune_mode = PruneMode::Before(to_block);
            let pruner = Pruner::new(
                tx.inner_raw(),
                MAINNET.clone(),
                5,
                PruneModes { receipts: Some(prune_mode), ..Default::default() },
                BatchSizes {
                    // Less than total amount of blocks to prune to test the batching logic
                    receipts: 10,
                    ..Default::default()
                },
            );

            let provider = tx.inner_rw();
            assert_matches!(pruner.prune_receipts(&provider, to_block, prune_mode), Ok(()));
            provider.commit().expect("commit");

            assert_eq!(
                tx.table::<tables::Receipts>().unwrap().len(),
                blocks[to_block as usize + 1..].iter().map(|block| block.body.len()).sum::<usize>()
            );
            assert_eq!(
                tx.inner().get_prune_checkpoint(PrunePart::Receipts).unwrap(),
                Some(PruneCheckpoint { block_number: to_block, prune_mode })
            );
        };

        // Pruning first time ever, no previous checkpoint is present
        test_prune(10);
        // Prune second time, previous checkpoint is present, should continue pruning from where
        // ended last time
        test_prune(20);
    }

    #[test]
    fn prune_transaction_lookup() {
        let tx = TestTransaction::default();
        let mut rng = generators::rng();

        let blocks = random_block_range(&mut rng, 0..=100, H256::zero(), 0..10);
        tx.insert_blocks(blocks.iter(), None).expect("insert blocks");

        let mut tx_hash_numbers = Vec::new();
        for block in &blocks {
            for transaction in &block.body {
                tx_hash_numbers.push((transaction.hash, tx_hash_numbers.len() as u64));
            }
        }
        tx.insert_tx_hash_numbers(tx_hash_numbers).expect("insert tx hash numbers");

        assert_eq!(
            tx.table::<tables::Transactions>().unwrap().len(),
            blocks.iter().map(|block| block.body.len()).sum::<usize>()
        );
        assert_eq!(
            tx.table::<tables::Transactions>().unwrap().len(),
            tx.table::<tables::TxHashNumber>().unwrap().len()
        );

        let test_prune = |to_block: BlockNumber| {
            let prune_mode = PruneMode::Before(to_block);
            let pruner = Pruner::new(
                tx.inner_raw(),
                MAINNET.clone(),
                5,
                PruneModes { transaction_lookup: Some(prune_mode), ..Default::default() },
                BatchSizes {
                    // Less than total amount of blocks to prune to test the batching logic
                    transaction_lookup: 10,
                    ..Default::default()
                },
            );

            let provider = tx.inner_rw();
            assert_matches!(
                pruner.prune_transaction_lookup(&provider, to_block, prune_mode),
                Ok(())
            );
            provider.commit().expect("commit");

            assert_eq!(
                tx.table::<tables::TxHashNumber>().unwrap().len(),
                blocks[to_block as usize + 1..].iter().map(|block| block.body.len()).sum::<usize>()
            );
            assert_eq!(
                tx.inner().get_prune_checkpoint(PrunePart::TransactionLookup).unwrap(),
                Some(PruneCheckpoint { block_number: to_block, prune_mode })
            );
        };

        // Pruning first time ever, no previous checkpoint is present
        test_prune(10);
        // Prune second time, previous checkpoint is present, should continue pruning from where
        // ended last time
        test_prune(20);
    }

    #[test]
    fn prune_transaction_senders() {
        let tx = TestTransaction::default();
        let mut rng = generators::rng();

        let blocks = random_block_range(&mut rng, 0..=100, H256::zero(), 0..10);
        tx.insert_blocks(blocks.iter(), None).expect("insert blocks");

        let mut transaction_senders = Vec::new();
        for block in &blocks {
            for transaction in &block.body {
                transaction_senders.push((
                    transaction_senders.len() as u64,
                    transaction.recover_signer().expect("recover signer"),
                ));
            }
        }
        tx.insert_transaction_senders(transaction_senders).expect("insert transaction senders");

        assert_eq!(
            tx.table::<tables::Transactions>().unwrap().len(),
            blocks.iter().map(|block| block.body.len()).sum::<usize>()
        );
        assert_eq!(
            tx.table::<tables::Transactions>().unwrap().len(),
            tx.table::<tables::TxSenders>().unwrap().len()
        );

        let test_prune = |to_block: BlockNumber| {
            let prune_mode = PruneMode::Before(to_block);
            let pruner = Pruner::new(
                tx.inner_raw(),
                MAINNET.clone(),
                5,
                PruneModes { sender_recovery: Some(prune_mode), ..Default::default() },
                BatchSizes {
                    // Less than total amount of blocks to prune to test the batching logic
                    transaction_senders: 10,
                    ..Default::default()
                },
            );

            let provider = tx.inner_rw();
            assert_matches!(
                pruner.prune_transaction_senders(&provider, to_block, prune_mode),
                Ok(())
            );
            provider.commit().expect("commit");

            assert_eq!(
                tx.table::<tables::TxSenders>().unwrap().len(),
                blocks[to_block as usize + 1..].iter().map(|block| block.body.len()).sum::<usize>()
            );
            assert_eq!(
                tx.inner().get_prune_checkpoint(PrunePart::SenderRecovery).unwrap(),
                Some(PruneCheckpoint { block_number: to_block, prune_mode })
            );
        };

        // Pruning first time ever, no previous checkpoint is present
        test_prune(10);
        // Prune second time, previous checkpoint is present, should continue pruning from where
        // ended last time
        test_prune(20);
    }

    #[test]
    fn prune_account_history() {
        let tx = TestTransaction::default();
        let mut rng = generators::rng();

        let block_num = 7000;
        let blocks = random_block_range(&mut rng, 0..=block_num, H256::zero(), 0..1);
        tx.insert_blocks(blocks.iter(), None).expect("insert blocks");

        let accounts =
            random_eoa_account_range(&mut rng, 0..3).into_iter().collect::<BTreeMap<_, _>>();

        let (changesets, _) = random_changeset_range(
            &mut rng,
            blocks.iter(),
<<<<<<< HEAD
            accounts.into_iter().map(|(addr, acc)| (addr, (acc, Vec::new()))),
=======
            accounts.clone().into_iter().map(|(addr, acc)| (addr, (acc, Vec::new()))),
>>>>>>> 88f83fca
            0..0,
            0..0,
        );
        tx.insert_changesets(changesets.clone(), None).expect("insert changesets");
        tx.insert_history(changesets.clone(), None).expect("insert history");

        let account_occurrences = tx.table::<tables::AccountHistory>().unwrap().into_iter().fold(
<<<<<<< HEAD
            BTreeMap::<_, usize>::new(),
=======
            BTreeMap::<Address, usize>::new(),
>>>>>>> 88f83fca
            |mut map, (key, _)| {
                map.entry(key.key).or_default().add_assign(1);
                map
            },
        );
        assert!(account_occurrences.into_iter().any(|(_, occurrences)| occurrences > 1));

        assert_eq!(
            tx.table::<tables::AccountChangeSet>().unwrap().len(),
            changesets.iter().flatten().count()
        );

        let original_shards = tx.table::<tables::AccountHistory>().unwrap();

        let test_prune = |to_block: BlockNumber| {
            let prune_mode = PruneMode::Before(to_block);
            let pruner = Pruner::new(
                tx.inner_raw(),
                MAINNET.clone(),
                5,
                PruneModes { account_history: Some(prune_mode), ..Default::default() },
                BatchSizes {
                    // Less than total amount of blocks to prune to test the batching logic
                    account_history: 10,
                    ..Default::default()
                },
            );

            let provider = tx.inner_rw();
            assert_matches!(pruner.prune_account_history(&provider, to_block, prune_mode), Ok(()));
            provider.commit().expect("commit");

            assert_eq!(
                tx.table::<tables::AccountChangeSet>().unwrap().len(),
                changesets[to_block as usize + 1..].iter().flatten().count()
            );

            let actual_shards = tx.table::<tables::AccountHistory>().unwrap();

            let expected_shards = original_shards
                .iter()
                .filter(|(key, _)| key.highest_block_number > to_block)
                .map(|(key, blocks)| {
                    let new_blocks = blocks
                        .iter(0)
                        .skip_while(|block| *block <= to_block as usize)
                        .collect::<Vec<_>>();
                    (key.clone(), BlockNumberList::new_pre_sorted(new_blocks))
                })
                .collect::<Vec<_>>();

            assert_eq!(actual_shards, expected_shards);

            assert_eq!(
                tx.inner().get_prune_checkpoint(PrunePart::AccountHistory).unwrap(),
                Some(PruneCheckpoint { block_number: to_block, prune_mode })
            );
        };

        // Prune first time: no previous checkpoint is present
        test_prune(3000);
        // Prune second time: previous checkpoint is present, should continue pruning from where
        // ended last time
        test_prune(4500);
    }
<<<<<<< HEAD

    #[test]
    fn prune_storage_history() {
        let tx = TestTransaction::default();
        let mut rng = generators::rng();

        let block_num = 7000;
        let blocks = random_block_range(&mut rng, 0..=block_num, H256::zero(), 0..1);
        tx.insert_blocks(blocks.iter(), None).expect("insert blocks");

        let accounts =
            random_eoa_account_range(&mut rng, 0..3).into_iter().collect::<BTreeMap<_, _>>();

        let (changesets, _) = random_changeset_range(
            &mut rng,
            blocks.iter(),
            accounts.into_iter().map(|(addr, acc)| (addr, (acc, Vec::new()))),
            1..2,
            1..2,
        );
        tx.insert_changesets(changesets.clone(), None).expect("insert changesets");
        tx.insert_history(changesets.clone(), None).expect("insert history");

        let storage_occurences = tx.table::<tables::StorageHistory>().unwrap().into_iter().fold(
            BTreeMap::<_, usize>::new(),
            |mut map, (key, _)| {
                map.entry((key.address, key.sharded_key.key)).or_default().add_assign(1);
                map
            },
        );
        assert!(storage_occurences.into_iter().any(|(_, occurrences)| occurrences > 1));

        assert_eq!(
            tx.table::<tables::StorageChangeSet>().unwrap().len(),
            changesets.iter().flatten().flat_map(|(_, _, entries)| entries).count()
        );

        let original_shards = tx.table::<tables::StorageHistory>().unwrap();

        let test_prune = |to_block: BlockNumber| {
            let prune_mode = PruneMode::Before(to_block);
            let pruner = Pruner::new(
                tx.inner_raw(),
                MAINNET.clone(),
                5,
                PruneModes { storage_history: Some(prune_mode), ..Default::default() },
                BatchSizes {
                    // Less than total amount of blocks to prune to test the batching logic
                    storage_history: 10,
                    ..Default::default()
                },
            );

            let provider = tx.inner_rw();
            assert_matches!(pruner.prune_storage_history(&provider, to_block, prune_mode), Ok(()));
            provider.commit().expect("commit");

            assert_eq!(
                tx.table::<tables::StorageChangeSet>().unwrap().len(),
                changesets[to_block as usize + 1..]
                    .iter()
                    .flatten()
                    .flat_map(|(_, _, entries)| entries)
                    .count()
            );

            let actual_shards = tx.table::<tables::StorageHistory>().unwrap();

            let expected_shards = original_shards
                .iter()
                .filter(|(key, _)| key.sharded_key.highest_block_number > to_block)
                .map(|(key, blocks)| {
                    let new_blocks = blocks
                        .iter(0)
                        .skip_while(|block| *block <= to_block as usize)
                        .collect::<Vec<_>>();
                    (key.clone(), BlockNumberList::new_pre_sorted(new_blocks))
                })
                .collect::<Vec<_>>();

            assert_eq!(actual_shards, expected_shards);

            assert_eq!(
                tx.inner().get_prune_checkpoint(PrunePart::StorageHistory).unwrap(),
                Some(PruneCheckpoint { block_number: to_block, prune_mode })
            );
        };

        // Prune first time: no previous checkpoint is present
        test_prune(3000);
        // Prune second time: previous checkpoint is present, should continue pruning from where
        // ended last time
        test_prune(4500);
    }
=======
>>>>>>> 88f83fca
}<|MERGE_RESOLUTION|>--- conflicted
+++ resolved
@@ -5,11 +5,7 @@
 use reth_db::{
     abstraction::cursor::{DbCursorRO, DbCursorRW},
     database::Database,
-<<<<<<< HEAD
     models::{storage_sharded_key::StorageShardedKey, BlockNumberAddress, ShardedKey},
-=======
-    models::ShardedKey,
->>>>>>> 88f83fca
     tables,
     transaction::DbTxMut,
     BlockNumberList,
@@ -35,10 +31,7 @@
     transaction_lookup: usize,
     transaction_senders: usize,
     account_history: usize,
-<<<<<<< HEAD
     storage_history: usize,
-=======
->>>>>>> 88f83fca
 }
 
 impl Default for BatchSizes {
@@ -48,10 +41,7 @@
             transaction_lookup: 10000,
             transaction_senders: 10000,
             account_history: 10000,
-<<<<<<< HEAD
             storage_history: 10000,
-=======
->>>>>>> 88f83fca
         }
     }
 }
@@ -134,15 +124,12 @@
             self.prune_account_history(&provider, to_block, prune_mode)?;
         }
 
-<<<<<<< HEAD
         if let Some((to_block, prune_mode)) =
             self.modes.prune_target_block_storage_history(tip_block_number)?
         {
             self.prune_storage_history(&provider, to_block, prune_mode)?;
         }
 
-=======
->>>>>>> 88f83fca
         provider.commit()?;
         self.last_pruned_block_number = Some(tip_block_number);
 
@@ -467,7 +454,6 @@
 
         Ok(())
     }
-<<<<<<< HEAD
 
     /// Prune storage history up to the provided block, inclusive.
     #[instrument(level = "trace", skip(self, provider), target = "pruner")]
@@ -582,8 +568,6 @@
 
         Ok(())
     }
-=======
->>>>>>> 88f83fca
 }
 
 #[cfg(test)]
@@ -828,11 +812,7 @@
         let (changesets, _) = random_changeset_range(
             &mut rng,
             blocks.iter(),
-<<<<<<< HEAD
             accounts.into_iter().map(|(addr, acc)| (addr, (acc, Vec::new()))),
-=======
-            accounts.clone().into_iter().map(|(addr, acc)| (addr, (acc, Vec::new()))),
->>>>>>> 88f83fca
             0..0,
             0..0,
         );
@@ -840,11 +820,7 @@
         tx.insert_history(changesets.clone(), None).expect("insert history");
 
         let account_occurrences = tx.table::<tables::AccountHistory>().unwrap().into_iter().fold(
-<<<<<<< HEAD
             BTreeMap::<_, usize>::new(),
-=======
-            BTreeMap::<Address, usize>::new(),
->>>>>>> 88f83fca
             |mut map, (key, _)| {
                 map.entry(key.key).or_default().add_assign(1);
                 map
@@ -910,7 +886,6 @@
         // ended last time
         test_prune(4500);
     }
-<<<<<<< HEAD
 
     #[test]
     fn prune_storage_history() {
@@ -1005,6 +980,4 @@
         // ended last time
         test_prune(4500);
     }
-=======
->>>>>>> 88f83fca
 }