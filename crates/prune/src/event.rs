--- conflicted
+++ resolved
@@ -1,8 +1,4 @@
-<<<<<<< HEAD
-use reth_primitives::{BlockNumber, PrunePart, PrunePartProgress};
-=======
 use reth_primitives::{BlockNumber, PrunePart, PruneProgress};
->>>>>>> 3356ddf8
 use std::{collections::BTreeMap, time::Duration};
 
 /// An event emitted by a [Pruner][crate::Pruner].
@@ -12,10 +8,6 @@
     Finished {
         tip_block_number: BlockNumber,
         elapsed: Duration,
-<<<<<<< HEAD
-        parts: BTreeMap<PrunePart, (PrunePartProgress, usize)>,
-=======
         parts: BTreeMap<PrunePart, (PruneProgress, usize)>,
->>>>>>> 3356ddf8
     },
 }