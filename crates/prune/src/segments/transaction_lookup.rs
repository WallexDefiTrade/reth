use crate::{
    segments::{PruneInput, PruneOutput, PruneOutputCheckpoint, Segment},
    PrunerError,
};
use rayon::prelude::*;
use reth_db::{database::Database, tables};
use reth_primitives::{PruneMode, PruneProgress, PruneSegment};
use reth_provider::{DatabaseProviderRW, TransactionsProvider};
use tracing::{instrument, trace};

#[derive(Debug)]
pub struct TransactionLookup {
    mode: PruneMode,
}

impl TransactionLookup {
    pub fn new(mode: PruneMode) -> Self {
        Self { mode }
    }
}

impl<DB: Database> Segment<DB> for TransactionLookup {
    fn segment(&self) -> PruneSegment {
        PruneSegment::TransactionLookup
    }

    fn mode(&self) -> Option<PruneMode> {
        Some(self.mode)
    }

    #[instrument(level = "trace", target = "pruner", skip(self, provider), ret)]
    fn prune(
        &self,
        provider: &DatabaseProviderRW<DB>,
        input: PruneInput,
    ) -> Result<PruneOutput, PrunerError> {
        let (start, end) = match input.get_next_tx_num_range(provider)? {
            Some(range) => range,
            None => {
                trace!(target: "pruner", "No transaction lookup entries to prune");
                return Ok(PruneOutput::done())
            }
        }
        .into_inner();
<<<<<<< HEAD
        let tx_range = start..=
            (Some(end).min(
                input.limiter.deleted_entries_limit_left().map(|left| start + left as u64 - 1),
            ))
            .unwrap();
=======
        let tx_range = start..=end.min(start + input.delete_limit as u64 - 1);
>>>>>>> 5968e9f3
        let tx_range_end = *tx_range.end();

        // Retrieve transactions in the range and calculate their hashes in parallel
        let hashes = provider
            .transactions_by_tx_range(tx_range.clone())?
            .into_par_iter()
            .map(|transaction| transaction.hash())
            .collect::<Vec<_>>();

        // Number of transactions retrieved from the database should match the tx range count
        let tx_count = tx_range.count();
        if hashes.len() != tx_count {
            return Err(PrunerError::InconsistentData(
                "Unexpected number of transaction hashes retrieved by transaction number range",
            ))
        }

        let mut limiter = input.limiter;

        let mut last_pruned_transaction = None;
        let (pruned, done) = provider.prune_table_with_iterator::<tables::TransactionHashNumbers>(
            hashes,
            &mut limiter,
            |row| {
                last_pruned_transaction = Some(last_pruned_transaction.unwrap_or(row.1).max(row.1))
            },
        )?;

        let done = done && tx_range_end == end;
        trace!(target: "pruner", %pruned, %done, "Pruned transaction lookup");

        let last_pruned_transaction = last_pruned_transaction.unwrap_or(tx_range_end);

        let last_pruned_block = provider
            .transaction_block(last_pruned_transaction)?
            .ok_or(PrunerError::InconsistentData("Block for transaction is not found"))?
            // If there's more transaction lookup entries to prune, set the checkpoint block number
            // to previous, so we could finish pruning its transaction lookup entries on the next
            // run.
            .checked_sub(if done { 0 } else { 1 });

        let progress = PruneProgress::new(done, &limiter);

        Ok(PruneOutput {
            progress,
            pruned,
            checkpoint: Some(PruneOutputCheckpoint {
                block_number: last_pruned_block,
                tx_number: Some(last_pruned_transaction),
            }),
        })
    }
}

#[cfg(test)]
mod tests {
    use crate::segments::{PruneInput, PruneOutput, Segment, TransactionLookup};
    use assert_matches::assert_matches;
    use itertools::{
        FoldWhile::{Continue, Done},
        Itertools,
    };
    use reth_db::tables;
    use reth_interfaces::test_utils::{generators, generators::random_block_range};
    use reth_primitives::{
        BlockNumber, PruneCheckpoint, PruneInterruptReason, PruneLimiter, PruneMode, PruneProgress,
        PruneSegment, TxNumber, B256,
    };
    use reth_provider::PruneCheckpointReader;
    use reth_stages::test_utils::{StorageKind, TestStageDB};
    use std::ops::Sub;

    #[test]
    fn prune() {
        let db = TestStageDB::default();
        let mut rng = generators::rng();

        let blocks = random_block_range(&mut rng, 1..=10, B256::ZERO, 2..3);
        db.insert_blocks(blocks.iter(), StorageKind::Database(None)).expect("insert blocks");

        let mut tx_hash_numbers = Vec::new();
        for block in &blocks {
            for transaction in &block.body {
                tx_hash_numbers.push((transaction.hash, tx_hash_numbers.len() as u64));
            }
        }
        db.insert_tx_hash_numbers(tx_hash_numbers.clone()).expect("insert tx hash numbers");

        assert_eq!(
            db.table::<tables::Transactions>().unwrap().len(),
            blocks.iter().map(|block| block.body.len()).sum::<usize>()
        );
        assert_eq!(
            db.table::<tables::Transactions>().unwrap().len(),
            db.table::<tables::TransactionHashNumbers>().unwrap().len()
        );

        let test_prune = |to_block: BlockNumber, expected_result: (PruneProgress, usize)| {
            let prune_mode = PruneMode::Before(to_block);
            let segment = TransactionLookup::new(prune_mode);
            let mut limiter = PruneLimiter::default().set_deleted_entries_limit(10);
            let input = PruneInput {
                previous_checkpoint: db
                    .factory
                    .provider()
                    .unwrap()
                    .get_prune_checkpoint(PruneSegment::TransactionLookup)
                    .unwrap(),
                to_block,
                limiter: limiter.clone(),
            };

            let next_tx_number_to_prune = db
                .factory
                .provider()
                .unwrap()
                .get_prune_checkpoint(PruneSegment::TransactionLookup)
                .unwrap()
                .and_then(|checkpoint| checkpoint.tx_number)
                .map(|tx_number| tx_number + 1)
                .unwrap_or_default();

            let last_pruned_tx_number = blocks
                .iter()
                .take(to_block as usize)
                .map(|block| block.body.len())
                .sum::<usize>()
                .min(
                    next_tx_number_to_prune as usize +
                        input.limiter.deleted_entries_limit().unwrap(),
                )
                .sub(1);

            let last_pruned_block_number = blocks
                .iter()
                .fold_while((0, 0), |(_, mut tx_count), block| {
                    tx_count += block.body.len();

                    if tx_count > last_pruned_tx_number {
                        Done((block.number, tx_count))
                    } else {
                        Continue((block.number, tx_count))
                    }
                })
                .into_inner()
                .0;

            let provider = db.factory.provider_rw().unwrap();
            let result = segment.prune(&provider, input).unwrap();
            limiter.increment_deleted_entries_count_by(result.pruned);

            assert_matches!(
                result,
                PruneOutput {progress, pruned, checkpoint: Some(_)}
                    if (progress, pruned) == expected_result
            );

            segment
                .save_checkpoint(
                    &provider,
                    result.checkpoint.unwrap().as_prune_checkpoint(prune_mode),
                )
                .unwrap();
            provider.commit().expect("commit");

            let last_pruned_block_number = last_pruned_block_number
                .checked_sub(if result.progress.is_finished() { 0 } else { 1 });

            assert_eq!(
                db.table::<tables::TransactionHashNumbers>().unwrap().len(),
                tx_hash_numbers.len() - (last_pruned_tx_number + 1)
            );
            assert_eq!(
                db.factory
                    .provider()
                    .unwrap()
                    .get_prune_checkpoint(PruneSegment::TransactionLookup)
                    .unwrap(),
                Some(PruneCheckpoint {
                    block_number: last_pruned_block_number,
                    tx_number: Some(last_pruned_tx_number as TxNumber),
                    prune_mode
                })
            );
        };

        test_prune(
            6,
            (PruneProgress::HasMoreData(PruneInterruptReason::DeletedEntriesLimitReached), 10),
        );
        test_prune(6, (PruneProgress::Finished, 2));
        test_prune(10, (PruneProgress::Finished, 8));
    }
}<|MERGE_RESOLUTION|>--- conflicted
+++ resolved
@@ -42,15 +42,10 @@
             }
         }
         .into_inner();
-<<<<<<< HEAD
         let tx_range = start..=
-            (Some(end).min(
-                input.limiter.deleted_entries_limit_left().map(|left| start + left as u64 - 1),
-            ))
-            .unwrap();
-=======
-        let tx_range = start..=end.min(start + input.delete_limit as u64 - 1);
->>>>>>> 5968e9f3
+            Some(end)
+                .min(input.limiter.deleted_entries_limit_left().map(|left| start + left as u64 - 1))
+                .unwrap();
         let tx_range_end = *tx_range.end();
 
         // Retrieve transactions in the range and calculate their hashes in parallel
