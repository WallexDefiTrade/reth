--- conflicted
+++ resolved
@@ -20,11 +20,8 @@
 reth-static-file.workspace = true
 reth-db.workspace = true
 reth-primitives.workspace = true
-<<<<<<< HEAD
 alloy-rpc-types-engine.workspace = true
-=======
 reth-rpc-types.workspace = true
->>>>>>> b3db4cf5
 
 # async
 tokio.workspace = true
