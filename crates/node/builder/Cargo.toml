[package]
name = "reth-node-builder"
version.workspace = true
edition.workspace = true
rust-version.workspace = true
license.workspace = true
homepage.workspace = true
repository.workspace = true
readme = "README.md"

[lints]
workspace = true

[dependencies]
## reth
reth-auto-seal-consensus.workspace = true
reth-beacon-consensus.workspace = true
reth-blockchain-tree.workspace = true
reth-db-common.workspace = true
reth-exex.workspace = true
reth-evm.workspace = true
reth-provider.workspace = true
<<<<<<< HEAD
reth-db = { workspace = true, features = ["mdbx"] }
=======
reth-db.workspace = true
reth-db-api.workspace = true
>>>>>>> 1e0d7245
reth-rpc-engine-api.workspace = true
reth-rpc.workspace = true
reth-rpc-layer.workspace = true
reth-node-api.workspace = true
reth-node-core.workspace = true
reth-network.workspace = true
reth-primitives.workspace = true
reth-payload-builder.workspace = true
reth-transaction-pool.workspace = true
reth-tasks.workspace = true
reth-tracing.workspace = true
reth-network-p2p.workspace = true
reth-static-file.workspace = true
reth-prune.workspace = true
reth-stages.workspace = true
reth-config.workspace = true
reth-downloaders.workspace = true
reth-node-events.workspace = true
reth-consensus.workspace = true
reth-rpc-types.workspace = true
## async
futures.workspace = true
tokio = { workspace = true, features = [
    "sync",
    "macros",
    "time",
    "rt-multi-thread",
] }
tokio-stream.workspace = true

## misc
aquamarine.workspace = true
eyre.workspace = true
fdlimit.workspace = true
confy.workspace = true
rayon.workspace = true

[dev-dependencies]
tempfile.workspace = true<|MERGE_RESOLUTION|>--- conflicted
+++ resolved
@@ -20,12 +20,8 @@
 reth-exex.workspace = true
 reth-evm.workspace = true
 reth-provider.workspace = true
-<<<<<<< HEAD
 reth-db = { workspace = true, features = ["mdbx"] }
-=======
-reth-db.workspace = true
 reth-db-api.workspace = true
->>>>>>> 1e0d7245
 reth-rpc-engine-api.workspace = true
 reth-rpc.workspace = true
 reth-rpc-layer.workspace = true
