--- conflicted
+++ resolved
@@ -15,16 +15,13 @@
 tracing = "0.1.36"
 tracing-futures = "0.2.5"
 tokio = { version = "1.21.2", features = ["sync"] }
-<<<<<<< HEAD
 rand = "0.8" # TODO:
 tokio-stream = "0.1.11"
+aquamarine = "0.1.12"
 
 # async/futures
 async-trait = "0.1.57"
 futures = "0.3"
-=======
-aquamarine = "0.1.12"
->>>>>>> 5dfe5ac2
 
 [dev-dependencies]
 tokio = { version = "*", features = ["rt", "sync", "macros"] }
