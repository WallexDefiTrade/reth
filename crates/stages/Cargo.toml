--- conflicted
+++ resolved
@@ -60,21 +60,16 @@
 rand = "0.8.5"
 paste = "1.0"
 
-<<<<<<< HEAD
 # Stage benchmarks
 criterion = { version = "0.4.0", features = ["async_futures"] }
 proptest = { version = "1.0" }
 eyre = "0.6.8"
 bincode = "1.3.3"
-=======
-# arbitrary utils
 arbitrary = { version = "1.1.7", features = ["derive"] }
-proptest = { version = "1.0" }
 
 # trie
 reth-staged-sync = { path = "../staged-sync" }
 triehash = "0.8"
->>>>>>> fd7dc119
 
 [features]
 default = ["serde"]
