--- conflicted
+++ resolved
@@ -26,11 +26,6 @@
         self.checkpoint.unwrap_or_default()
     }
 
-<<<<<<< HEAD
-    /// Return the target block number or default.
-    pub fn target(&self) -> BlockNumber {
-        self.target.unwrap_or_default()
-=======
     /// Return the next block number after the current
     /// +1 is needed to skip the present block and always start from block number 1, not 0.
     pub fn next_block(&self) -> BlockNumber {
@@ -40,13 +35,12 @@
 
     /// Returns `true` if the target block number has already been reached.
     pub fn target_reached(&self) -> bool {
-        self.checkpoint().block_number >= self.previous_stage_checkpoint_block_number()
+        self.checkpoint().block_number >= self.target()
     }
 
-    /// Return the progress of the previous stage or default.
-    pub fn previous_stage_checkpoint_block_number(&self) -> BlockNumber {
-        self.previous_stage.map(|(_, block_number)| block_number).unwrap_or_default()
->>>>>>> 8ffcb312
+    /// Return the target block number or default.
+    pub fn target(&self) -> BlockNumber {
+        self.target.unwrap_or_default()
     }
 
     /// Return next block range that needs to be executed.
@@ -89,7 +83,7 @@
             .get::<tables::BlockBodyIndices>(start_block)?
             .ok_or(ProviderError::BlockBodyIndicesNotFound(start_block))?;
 
-        let target_block = self.previous_stage_checkpoint_block_number();
+        let target_block = self.target();
 
         let first_tx_number = start_block_body.first_tx_num();
         let mut last_tx_number = start_block_body.last_tx_num();
