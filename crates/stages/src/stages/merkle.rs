use reth_codecs::Compact;
use reth_consensus::ConsensusError;
use reth_db::{
    database::Database,
    tables,
    transaction::{DbTx, DbTxMut},
};
<<<<<<< HEAD
use reth_net_p2p::consensus;
=======
>>>>>>> b3db4cf5
use reth_primitives::{
    stage::{EntitiesCheckpoint, MerkleCheckpoint, StageCheckpoint, StageId},
    trie::StoredSubNode,
    BlockNumber, GotExpected, SealedHeader, B256,
};
use reth_provider::{
    DatabaseProviderRW, HeaderProvider, ProviderError, StageCheckpointReader,
    StageCheckpointWriter, StatsReader,
};
use reth_stages_api::{
    BlockErrorKind, ExecInput, ExecOutput, Stage, StageError, UnwindInput, UnwindOutput,
};
use reth_trie::{IntermediateStateRootState, StateRoot, StateRootProgress};
use std::fmt::Debug;
use tracing::*;

/// The default threshold (in number of blocks) for switching from incremental trie building
/// of changes to whole rebuild.
pub const MERKLE_STAGE_DEFAULT_CLEAN_THRESHOLD: u64 = 5_000;

/// The merkle hashing stage uses input from
/// [`AccountHashingStage`][crate::stages::AccountHashingStage] and
/// [`StorageHashingStage`][crate::stages::AccountHashingStage] to calculate intermediate hashes
/// and state roots.
///
/// This stage should be run with the above two stages, otherwise it is a no-op.
///
/// This stage is split in two: one for calculating hashes and one for unwinding.
///
/// When run in execution, it's going to be executed AFTER the hashing stages, to generate
/// the state root. When run in unwind mode, it's going to be executed BEFORE the hashing stages,
/// so that it unwinds the intermediate hashes based on the unwound hashed state from the hashing
/// stages. The order of these two variants is important. The unwind variant should be added to the
/// pipeline before the execution variant.
///
/// An example pipeline to only hash state would be:
///
/// - [`MerkleStage::Unwind`]
/// - [`AccountHashingStage`][crate::stages::AccountHashingStage]
/// - [`StorageHashingStage`][crate::stages::StorageHashingStage]
/// - [`MerkleStage::Execution`]
#[derive(Debug, Clone)]
pub enum MerkleStage {
    /// The execution portion of the merkle stage.
    Execution {
        /// The threshold (in number of blocks) for switching from incremental trie building
        /// of changes to whole rebuild.
        clean_threshold: u64,
    },
    /// The unwind portion of the merkle stage.
    Unwind,
    /// Able to execute and unwind. Used for tests
    #[cfg(any(test, feature = "test-utils"))]
    Both {
        /// The threshold (in number of blocks) for switching from incremental trie building
        /// of changes to whole rebuild.
        clean_threshold: u64,
    },
}

impl MerkleStage {
    /// Stage default for the [MerkleStage::Execution].
    pub fn default_execution() -> Self {
        Self::Execution { clean_threshold: MERKLE_STAGE_DEFAULT_CLEAN_THRESHOLD }
    }

    /// Stage default for the [MerkleStage::Unwind].
    pub fn default_unwind() -> Self {
        Self::Unwind
    }

    /// Create new instance of [MerkleStage::Execution].
    pub fn new_execution(clean_threshold: u64) -> Self {
        Self::Execution { clean_threshold }
    }

    /// Gets the hashing progress
    pub fn get_execution_checkpoint<DB: Database>(
        &self,
        provider: &DatabaseProviderRW<DB>,
    ) -> Result<Option<MerkleCheckpoint>, StageError> {
        let buf =
            provider.get_stage_checkpoint_progress(StageId::MerkleExecute)?.unwrap_or_default();

        if buf.is_empty() {
            return Ok(None)
        }

        let (checkpoint, _) = MerkleCheckpoint::from_compact(&buf, buf.len());
        Ok(Some(checkpoint))
    }

    /// Saves the hashing progress
    pub fn save_execution_checkpoint<DB: Database>(
        &mut self,
        provider: &DatabaseProviderRW<DB>,
        checkpoint: Option<MerkleCheckpoint>,
    ) -> Result<(), StageError> {
        let mut buf = vec![];
        if let Some(checkpoint) = checkpoint {
            debug!(
                target: "sync::stages::merkle::exec",
                last_account_key = ?checkpoint.last_account_key,
                "Saving inner merkle checkpoint"
            );
            checkpoint.to_compact(&mut buf);
        }
        Ok(provider.save_stage_checkpoint_progress(StageId::MerkleExecute, buf)?)
    }
}

impl<DB: Database> Stage<DB> for MerkleStage {
    /// Return the id of the stage
    fn id(&self) -> StageId {
        match self {
            MerkleStage::Execution { .. } => StageId::MerkleExecute,
            MerkleStage::Unwind => StageId::MerkleUnwind,
            #[cfg(any(test, feature = "test-utils"))]
            MerkleStage::Both { .. } => StageId::Other("MerkleBoth"),
        }
    }

    /// Execute the stage.
    fn execute(
        &mut self,
        provider: &DatabaseProviderRW<DB>,
        input: ExecInput,
    ) -> Result<ExecOutput, StageError> {
        let threshold = match self {
            MerkleStage::Unwind => {
                info!(target: "sync::stages::merkle::unwind", "Stage is always skipped");
                return Ok(ExecOutput::done(StageCheckpoint::new(input.target())))
            }
            MerkleStage::Execution { clean_threshold } => *clean_threshold,
            #[cfg(any(test, feature = "test-utils"))]
            MerkleStage::Both { clean_threshold } => *clean_threshold,
        };

        let range = input.next_block_range();
        let (from_block, to_block) = range.clone().into_inner();
        let current_block_number = input.checkpoint().block_number;

        let target_block = provider
            .header_by_number(to_block)?
            .ok_or_else(|| ProviderError::HeaderNotFound(to_block.into()))?;
        let target_block_root = target_block.state_root;

        let mut checkpoint = self.get_execution_checkpoint(provider)?;
        let (trie_root, entities_checkpoint) = if range.is_empty() {
            (target_block_root, input.checkpoint().entities_stage_checkpoint().unwrap_or_default())
        } else if to_block - from_block > threshold || from_block == 1 {
            // if there are more blocks than threshold it is faster to rebuild the trie
            let mut entities_checkpoint = if let Some(checkpoint) =
                checkpoint.as_ref().filter(|c| c.target_block == to_block)
            {
                debug!(
                    target: "sync::stages::merkle::exec",
                    current = ?current_block_number,
                    target = ?to_block,
                    last_account_key = ?checkpoint.last_account_key,
                    "Continuing inner merkle checkpoint"
                );

                input.checkpoint().entities_stage_checkpoint()
            } else {
                debug!(
                    target: "sync::stages::merkle::exec",
                    current = ?current_block_number,
                    target = ?to_block,
                    previous_checkpoint = ?checkpoint,
                    "Rebuilding trie"
                );
                // Reset the checkpoint and clear trie tables
                checkpoint = None;
                self.save_execution_checkpoint(provider, None)?;
                provider.tx_ref().clear::<tables::AccountsTrie>()?;
                provider.tx_ref().clear::<tables::StoragesTrie>()?;

                None
            }
            .unwrap_or(EntitiesCheckpoint {
                processed: 0,
                total: (provider.count_entries::<tables::HashedAccounts>()? +
                    provider.count_entries::<tables::HashedStorages>()?)
                    as u64,
            });

            let tx = provider.tx_ref();
            let progress = StateRoot::from_tx(tx)
                .with_intermediate_state(checkpoint.map(IntermediateStateRootState::from))
                .root_with_progress()
                .map_err(|e| StageError::Fatal(Box::new(e)))?;
            match progress {
                StateRootProgress::Progress(state, hashed_entries_walked, updates) => {
                    updates.flush(tx)?;

                    let checkpoint = MerkleCheckpoint::new(
                        to_block,
                        state.last_account_key,
                        state.walker_stack.into_iter().map(StoredSubNode::from).collect(),
                        state.hash_builder.into(),
                    );
                    self.save_execution_checkpoint(provider, Some(checkpoint))?;

                    entities_checkpoint.processed += hashed_entries_walked as u64;

                    return Ok(ExecOutput {
                        checkpoint: input
                            .checkpoint()
                            .with_entities_stage_checkpoint(entities_checkpoint),
                        done: false,
                    })
                }
                StateRootProgress::Complete(root, hashed_entries_walked, updates) => {
                    updates.flush(tx)?;

                    entities_checkpoint.processed += hashed_entries_walked as u64;

                    (root, entities_checkpoint)
                }
            }
        } else {
            debug!(target: "sync::stages::merkle::exec", current = ?current_block_number, target = ?to_block, "Updating trie");
            let (root, updates) =
                StateRoot::incremental_root_with_updates(provider.tx_ref(), range)
                    .map_err(|e| StageError::Fatal(Box::new(e)))?;
            updates.flush(provider.tx_ref())?;

            let total_hashed_entries = (provider.count_entries::<tables::HashedAccounts>()? +
                provider.count_entries::<tables::HashedStorages>()?)
                as u64;

            let entities_checkpoint = EntitiesCheckpoint {
                // This is fine because `range` doesn't have an upper bound, so in this `else`
                // branch we're just hashing all remaining accounts and storage slots we have in the
                // database.
                processed: total_hashed_entries,
                total: total_hashed_entries,
            };

            (root, entities_checkpoint)
        };

        // Reset the checkpoint
        self.save_execution_checkpoint(provider, None)?;

        validate_state_root(trie_root, target_block.seal_slow(), to_block)?;

        Ok(ExecOutput {
            checkpoint: StageCheckpoint::new(to_block)
                .with_entities_stage_checkpoint(entities_checkpoint),
            done: true,
        })
    }

    /// Unwind the stage.
    fn unwind(
        &mut self,
        provider: &DatabaseProviderRW<DB>,
        input: UnwindInput,
    ) -> Result<UnwindOutput, StageError> {
        let tx = provider.tx_ref();
        let range = input.unwind_block_range();
        if matches!(self, MerkleStage::Execution { .. }) {
            info!(target: "sync::stages::merkle::unwind", "Stage is always skipped");
            return Ok(UnwindOutput { checkpoint: StageCheckpoint::new(input.unwind_to) })
        }

        let mut entities_checkpoint =
            input.checkpoint.entities_stage_checkpoint().unwrap_or(EntitiesCheckpoint {
                processed: 0,
                total: (tx.entries::<tables::HashedAccounts>()? +
                    tx.entries::<tables::HashedStorages>()?) as u64,
            });

        if input.unwind_to == 0 {
            tx.clear::<tables::AccountsTrie>()?;
            tx.clear::<tables::StoragesTrie>()?;

            entities_checkpoint.processed = 0;

            return Ok(UnwindOutput {
                checkpoint: StageCheckpoint::new(input.unwind_to)
                    .with_entities_stage_checkpoint(entities_checkpoint),
            })
        }

        // Unwind trie only if there are transitions
        if !range.is_empty() {
            let (block_root, updates) = StateRoot::incremental_root_with_updates(tx, range)
                .map_err(|e| StageError::Fatal(Box::new(e)))?;

            // Validate the calculated state root
            let target = provider
                .header_by_number(input.unwind_to)?
                .ok_or_else(|| ProviderError::HeaderNotFound(input.unwind_to.into()))?;
            validate_state_root(block_root, target.seal_slow(), input.unwind_to)?;

            // Validation passed, apply unwind changes to the database.
            updates.flush(provider.tx_ref())?;

            // TODO(alexey): update entities checkpoint
        } else {
            info!(target: "sync::stages::merkle::unwind", "Nothing to unwind");
        }

        Ok(UnwindOutput { checkpoint: StageCheckpoint::new(input.unwind_to) })
    }
}

/// Check that the computed state root matches the root in the expected header.
#[inline]
fn validate_state_root(
    got: B256,
    expected: SealedHeader,
    target_block: BlockNumber,
) -> Result<(), StageError> {
    if got == expected.state_root {
        Ok(())
    } else {
        warn!(target: "sync::stages::merkle", ?target_block, ?got, ?expected, "Failed to verify block state root");
        Err(StageError::Block {
            error: BlockErrorKind::Validation(ConsensusError::BodyStateRootDiff(
                GotExpected { got, expected: expected.state_root }.into(),
            )),
            block: Box::new(expected),
        })
    }
}

#[cfg(test)]
mod tests {
    use super::*;
    use crate::test_utils::{
        stage_test_suite_ext, ExecuteStageTestRunner, StageTestRunner, StorageKind,
        TestRunnerError, TestStageDB, UnwindStageTestRunner,
    };
    use assert_matches::assert_matches;
    use reth_db::cursor::{DbCursorRO, DbCursorRW, DbDupCursorRO};
    use reth_net_p2p::test_utils::{
        generators,
        generators::{
            random_block, random_block_range, random_changeset_range, random_contract_account_range,
        },
    };
    use reth_primitives::{
        keccak256, stage::StageUnitCheckpoint, SealedBlock, StaticFileSegment, StorageEntry, U256,
    };
    use reth_provider::providers::StaticFileWriter;
    use reth_trie::test_utils::{state_root, state_root_prehashed};
    use std::collections::BTreeMap;

    stage_test_suite_ext!(MerkleTestRunner, merkle);

    /// Execute from genesis so as to merkelize whole state
    #[tokio::test]
    async fn execute_clean_merkle() {
        let (previous_stage, stage_progress) = (500, 0);

        // Set up the runner
        let mut runner = MerkleTestRunner::default();
        // set low threshold so we hash the whole storage
        let input = ExecInput {
            target: Some(previous_stage),
            checkpoint: Some(StageCheckpoint::new(stage_progress)),
        };

        runner.seed_execution(input).expect("failed to seed execution");

        let rx = runner.execute(input);

        // Assert the successful result
        let result = rx.await.unwrap();
        assert_matches!(
            result,
            Ok(ExecOutput {
                checkpoint: StageCheckpoint {
                    block_number,
                    stage_checkpoint: Some(StageUnitCheckpoint::Entities(EntitiesCheckpoint {
                        processed,
                        total
                    }))
                },
                done: true
            }) if block_number == previous_stage && processed == total &&
                total == (
                    runner.db.table::<tables::HashedAccounts>().unwrap().len() +
                    runner.db.table::<tables::HashedStorages>().unwrap().len()
                ) as u64
        );

        // Validate the stage execution
        assert!(runner.validate_execution(input, result.ok()).is_ok(), "execution validation");
    }

    /// Update small trie
    #[tokio::test]
    async fn execute_small_merkle() {
        let (previous_stage, stage_progress) = (2, 1);

        // Set up the runner
        let mut runner = MerkleTestRunner::default();
        let input = ExecInput {
            target: Some(previous_stage),
            checkpoint: Some(StageCheckpoint::new(stage_progress)),
        };

        runner.seed_execution(input).expect("failed to seed execution");

        let rx = runner.execute(input);

        // Assert the successful result
        let result = rx.await.unwrap();
        assert_matches!(
            result,
            Ok(ExecOutput {
                checkpoint: StageCheckpoint {
                    block_number,
                    stage_checkpoint: Some(StageUnitCheckpoint::Entities(EntitiesCheckpoint {
                        processed,
                        total
                    }))
                },
                done: true
            }) if block_number == previous_stage && processed == total &&
                total == (
                    runner.db.table::<tables::HashedAccounts>().unwrap().len() +
                    runner.db.table::<tables::HashedStorages>().unwrap().len()
                ) as u64
        );

        // Validate the stage execution
        assert!(runner.validate_execution(input, result.ok()).is_ok(), "execution validation");
    }

    struct MerkleTestRunner {
        db: TestStageDB,
        clean_threshold: u64,
    }

    impl Default for MerkleTestRunner {
        fn default() -> Self {
            Self { db: TestStageDB::default(), clean_threshold: 10000 }
        }
    }

    impl StageTestRunner for MerkleTestRunner {
        type S = MerkleStage;

        fn db(&self) -> &TestStageDB {
            &self.db
        }

        fn stage(&self) -> Self::S {
            Self::S::Both { clean_threshold: self.clean_threshold }
        }
    }

    impl ExecuteStageTestRunner for MerkleTestRunner {
        type Seed = Vec<SealedBlock>;

        fn seed_execution(&mut self, input: ExecInput) -> Result<Self::Seed, TestRunnerError> {
            let stage_progress = input.checkpoint().block_number;
            let start = stage_progress + 1;
            let end = input.target();
            let mut rng = generators::rng();

            let mut preblocks = vec![];
            if stage_progress > 0 {
                preblocks.append(&mut random_block_range(
                    &mut rng,
                    0..=stage_progress - 1,
                    B256::ZERO,
                    0..1,
                ));
                self.db.insert_blocks(preblocks.iter(), StorageKind::Static)?;
            }

            let num_of_accounts = 31;
            let accounts = random_contract_account_range(&mut rng, &mut (0..num_of_accounts))
                .into_iter()
                .collect::<BTreeMap<_, _>>();

            self.db.insert_accounts_and_storages(
                accounts.iter().map(|(addr, acc)| (*addr, (*acc, std::iter::empty()))),
            )?;

            let SealedBlock { header, body, ommers, withdrawals } = random_block(
                &mut rng,
                stage_progress,
                preblocks.last().map(|b| b.hash()),
                Some(0),
                None,
            );
            let mut header = header.unseal();

            header.state_root = state_root(
                accounts
                    .clone()
                    .into_iter()
                    .map(|(address, account)| (address, (account, std::iter::empty()))),
            );
            let sealed_head = SealedBlock { header: header.seal_slow(), body, ommers, withdrawals };

            let head_hash = sealed_head.hash();
            let mut blocks = vec![sealed_head];
            blocks.extend(random_block_range(&mut rng, start..=end, head_hash, 0..3));
            let last_block = blocks.last().cloned().unwrap();
            self.db.insert_blocks(blocks.iter(), StorageKind::Static)?;

            let (transitions, final_state) = random_changeset_range(
                &mut rng,
                blocks.iter(),
                accounts.into_iter().map(|(addr, acc)| (addr, (acc, Vec::new()))),
                0..3,
                0..256,
            );
            // add block changeset from block 1.
            self.db.insert_changesets(transitions, Some(start))?;
            self.db.insert_accounts_and_storages(final_state)?;

            // Calculate state root
            let root = self.db.query(|tx| {
                let mut accounts = BTreeMap::default();
                let mut accounts_cursor = tx.cursor_read::<tables::HashedAccounts>()?;
                let mut storage_cursor = tx.cursor_dup_read::<tables::HashedStorages>()?;
                for entry in accounts_cursor.walk_range(..)? {
                    let (key, account) = entry?;
                    let mut storage_entries = Vec::new();
                    let mut entry = storage_cursor.seek_exact(key)?;
                    while let Some((_, storage)) = entry {
                        storage_entries.push(storage);
                        entry = storage_cursor.next_dup()?;
                    }
                    let storage = storage_entries
                        .into_iter()
                        .filter(|v| v.value != U256::ZERO)
                        .map(|v| (v.key, v.value))
                        .collect::<Vec<_>>();
                    accounts.insert(key, (account, storage));
                }

                Ok(state_root_prehashed(accounts.into_iter()))
            })?;

            let static_file_provider = self.db.factory.static_file_provider();
            let mut writer =
                static_file_provider.latest_writer(StaticFileSegment::Headers).unwrap();
            let mut last_header = last_block.header().clone();
            last_header.state_root = root;

            let hash = last_header.hash_slow();
            writer.prune_headers(1).unwrap();
            writer.append_header(last_header, U256::ZERO, hash).unwrap();
            writer.commit().unwrap();

            Ok(blocks)
        }

        fn validate_execution(
            &self,
            _input: ExecInput,
            _output: Option<ExecOutput>,
        ) -> Result<(), TestRunnerError> {
            // The execution is validated within the stage
            Ok(())
        }
    }

    impl UnwindStageTestRunner for MerkleTestRunner {
        fn validate_unwind(&self, _input: UnwindInput) -> Result<(), TestRunnerError> {
            // The unwind is validated within the stage
            Ok(())
        }

        fn before_unwind(&self, input: UnwindInput) -> Result<(), TestRunnerError> {
            let target_block = input.unwind_to + 1;

            self.db
                .commit(|tx| {
                    let mut storage_changesets_cursor =
                        tx.cursor_dup_read::<tables::StorageChangeSets>().unwrap();
                    let mut storage_cursor =
                        tx.cursor_dup_write::<tables::HashedStorages>().unwrap();

                    let mut tree: BTreeMap<B256, BTreeMap<B256, U256>> = BTreeMap::new();

                    let mut rev_changeset_walker =
                        storage_changesets_cursor.walk_back(None).unwrap();
                    while let Some((bn_address, entry)) =
                        rev_changeset_walker.next().transpose().unwrap()
                    {
                        if bn_address.block_number() < target_block {
                            break
                        }

                        tree.entry(keccak256(bn_address.address()))
                            .or_default()
                            .insert(keccak256(entry.key), entry.value);
                    }
                    for (hashed_address, storage) in tree.into_iter() {
                        for (hashed_slot, value) in storage.into_iter() {
                            let storage_entry = storage_cursor
                                .seek_by_key_subkey(hashed_address, hashed_slot)
                                .unwrap();
                            if storage_entry.map(|v| v.key == hashed_slot).unwrap_or_default() {
                                storage_cursor.delete_current().unwrap();
                            }

                            if value != U256::ZERO {
                                let storage_entry = StorageEntry { key: hashed_slot, value };
                                storage_cursor.upsert(hashed_address, storage_entry).unwrap();
                            }
                        }
                    }

                    let mut changeset_cursor =
                        tx.cursor_dup_write::<tables::AccountChangeSets>().unwrap();
                    let mut rev_changeset_walker = changeset_cursor.walk_back(None).unwrap();

                    while let Some((block_number, account_before_tx)) =
                        rev_changeset_walker.next().transpose().unwrap()
                    {
                        if block_number < target_block {
                            break
                        }

                        if let Some(acc) = account_before_tx.info {
                            tx.put::<tables::HashedAccounts>(
                                keccak256(account_before_tx.address),
                                acc,
                            )
                            .unwrap();
                        } else {
                            tx.delete::<tables::HashedAccounts>(
                                keccak256(account_before_tx.address),
                                None,
                            )
                            .unwrap();
                        }
                    }
                    Ok(())
                })
                .unwrap();
            Ok(())
        }
    }
}<|MERGE_RESOLUTION|>--- conflicted
+++ resolved
@@ -5,10 +5,7 @@
     tables,
     transaction::{DbTx, DbTxMut},
 };
-<<<<<<< HEAD
-use reth_net_p2p::consensus;
-=======
->>>>>>> b3db4cf5
+
 use reth_primitives::{
     stage::{EntitiesCheckpoint, MerkleCheckpoint, StageCheckpoint, StageId},
     trie::StoredSubNode,
