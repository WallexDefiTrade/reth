use crate::{ExecInput, ExecOutput, Stage, StageError, UnwindInput, UnwindOutput};
use reth_codecs::Compact;
use reth_db::{
    database::Database,
    tables,
    transaction::{DbTx, DbTxMut},
};
use reth_interfaces::consensus;
use reth_primitives::{
    hex,
    stage::{EntitiesCheckpoint, MerkleCheckpoint, StageCheckpoint, StageId},
    trie::StoredSubNode,
    BlockNumber, SealedHeader, H256,
};
use reth_provider::{
    DatabaseProviderRW, HeaderProvider, ProviderError, StageCheckpointReader, StageCheckpointWriter,
};
use reth_trie::{IntermediateStateRootState, StateRoot, StateRootProgress};
use std::fmt::Debug;
use tracing::*;

/// The default threshold (in number of blocks) for switching from incremental trie building
/// of changes to whole rebuild.
pub const MERKLE_STAGE_DEFAULT_CLEAN_THRESHOLD: u64 = 50_000;

/// The merkle hashing stage uses input from
/// [`AccountHashingStage`][crate::stages::AccountHashingStage] and
/// [`StorageHashingStage`][crate::stages::AccountHashingStage] to calculate intermediate hashes
/// and state roots.
///
/// This stage should be run with the above two stages, otherwise it is a no-op.
///
/// This stage is split in two: one for calculating hashes and one for unwinding.
///
/// When run in execution, it's going to be executed AFTER the hashing stages, to generate
/// the state root. When run in unwind mode, it's going to be executed BEFORE the hashing stages,
/// so that it unwinds the intermediate hashes based on the unwound hashed state from the hashing
/// stages. The order of these two variants is important. The unwind variant should be added to the
/// pipeline before the execution variant.
///
/// An example pipeline to only hash state would be:
///
/// - [`MerkleStage::Unwind`]
/// - [`AccountHashingStage`][crate::stages::AccountHashingStage]
/// - [`StorageHashingStage`][crate::stages::StorageHashingStage]
/// - [`MerkleStage::Execution`]
#[derive(Debug, Clone)]
pub enum MerkleStage {
    /// The execution portion of the merkle stage.
    Execution {
        /// The threshold (in number of blocks) for switching from incremental trie building
        /// of changes to whole rebuild.
        clean_threshold: u64,
    },
    /// The unwind portion of the merkle stage.
    Unwind,

    /// Able to execute and unwind. Used for tests
    #[cfg(any(test, feature = "test-utils"))]
    #[allow(missing_docs)]
    Both { clean_threshold: u64 },
}

impl MerkleStage {
    /// Stage default for the [MerkleStage::Execution].
    pub fn default_execution() -> Self {
<<<<<<< HEAD
        Self::Execution { clean_threshold: 50_000 }
=======
        Self::Execution { clean_threshold: MERKLE_STAGE_DEFAULT_CLEAN_THRESHOLD }
>>>>>>> aaf2d2cf
    }

    /// Stage default for the [MerkleStage::Unwind].
    pub fn default_unwind() -> Self {
        Self::Unwind
    }

    /// Create new instance of [MerkleStage::Execution].
    pub fn new_execution(clean_threshold: u64) -> Self {
        Self::Execution { clean_threshold }
    }

    /// Check that the computed state root matches the root in the expected header.
    fn validate_state_root(
        &self,
        got: H256,
        expected: SealedHeader,
        target_block: BlockNumber,
    ) -> Result<(), StageError> {
        if got == expected.state_root {
            Ok(())
        } else {
            warn!(target: "sync::stages::merkle", ?target_block, ?got, ?expected, "Failed to verify block state root");
            Err(StageError::Validation {
                block: expected.clone(),
                error: consensus::ConsensusError::BodyStateRootDiff {
                    got,
                    expected: expected.state_root,
                },
            })
        }
    }

    /// Gets the hashing progress
    pub fn get_execution_checkpoint<DB: Database>(
        &self,
        provider: &DatabaseProviderRW<'_, &DB>,
    ) -> Result<Option<MerkleCheckpoint>, StageError> {
        let buf =
            provider.get_stage_checkpoint_progress(StageId::MerkleExecute)?.unwrap_or_default();

        if buf.is_empty() {
            return Ok(None)
        }

        let (checkpoint, _) = MerkleCheckpoint::from_compact(&buf, buf.len());
        Ok(Some(checkpoint))
    }

    /// Saves the hashing progress
    pub fn save_execution_checkpoint<DB: Database>(
        &mut self,
        provider: &DatabaseProviderRW<'_, &DB>,
        checkpoint: Option<MerkleCheckpoint>,
    ) -> Result<(), StageError> {
        let mut buf = vec![];
        if let Some(checkpoint) = checkpoint {
            debug!(
                target: "sync::stages::merkle::exec",
                last_account_key = ?checkpoint.last_account_key,
                last_walker_key = ?hex::encode(&checkpoint.last_walker_key),
                "Saving inner merkle checkpoint"
            );
            checkpoint.to_compact(&mut buf);
        }
        Ok(provider.save_stage_checkpoint_progress(StageId::MerkleExecute, buf)?)
    }
}

#[async_trait::async_trait]
impl<DB: Database> Stage<DB> for MerkleStage {
    /// Return the id of the stage
    fn id(&self) -> StageId {
        match self {
            MerkleStage::Execution { .. } => StageId::MerkleExecute,
            MerkleStage::Unwind => StageId::MerkleUnwind,
            #[cfg(any(test, feature = "test-utils"))]
            MerkleStage::Both { .. } => StageId::Other("MerkleBoth"),
        }
    }

    /// Execute the stage.
    async fn execute(
        &mut self,
        provider: &DatabaseProviderRW<'_, &DB>,
        input: ExecInput,
    ) -> Result<ExecOutput, StageError> {
        let threshold = match self {
            MerkleStage::Unwind => {
                info!(target: "sync::stages::merkle::unwind", "Stage is always skipped");
                return Ok(ExecOutput::done(StageCheckpoint::new(input.target())))
            }
            MerkleStage::Execution { clean_threshold } => *clean_threshold,
            #[cfg(any(test, feature = "test-utils"))]
            MerkleStage::Both { clean_threshold } => *clean_threshold,
        };

        let range = input.next_block_range();
        let (from_block, to_block) = range.clone().into_inner();
        let current_block_number = input.checkpoint().block_number;

        let target_block = provider
            .header_by_number(to_block)?
            .ok_or_else(|| ProviderError::HeaderNotFound(to_block.into()))?;
        let target_block_root = target_block.state_root;

        let mut checkpoint = self.get_execution_checkpoint(provider)?;

        let (trie_root, entities_checkpoint) = if range.is_empty() {
            (target_block_root, input.checkpoint().entities_stage_checkpoint().unwrap_or_default())
        } else if to_block - from_block > threshold || from_block == 1 {
            // if there are more blocks than threshold it is faster to rebuild the trie
            let mut entities_checkpoint = if let Some(checkpoint) =
                checkpoint.as_ref().filter(|c| c.target_block == to_block)
            {
                debug!(
                    target: "sync::stages::merkle::exec",
                    current = ?current_block_number,
                    target = ?to_block,
                    last_account_key = ?checkpoint.last_account_key,
                    last_walker_key = ?hex::encode(&checkpoint.last_walker_key),
                    "Continuing inner merkle checkpoint"
                );

                input.checkpoint().entities_stage_checkpoint()
            } else {
                debug!(
                    target: "sync::stages::merkle::exec",
                    current = ?current_block_number,
                    target = ?to_block,
                    previous_checkpoint = ?checkpoint,
                    "Rebuilding trie"
                );
                // Reset the checkpoint and clear trie tables
                checkpoint = None;
                self.save_execution_checkpoint(provider, None)?;
                provider.tx_ref().clear::<tables::AccountsTrie>()?;
                provider.tx_ref().clear::<tables::StoragesTrie>()?;

                None
            }
            .unwrap_or(EntitiesCheckpoint {
                processed: 0,
                total: (provider.tx_ref().entries::<tables::HashedAccount>()? +
                    provider.tx_ref().entries::<tables::HashedStorage>()?)
                    as u64,
            });

            let tx = provider.tx_ref();
            let progress = StateRoot::new(tx)
                .with_intermediate_state(checkpoint.map(IntermediateStateRootState::from))
                .root_with_progress()
                .map_err(|e| StageError::Fatal(Box::new(e)))?;
            match progress {
                StateRootProgress::Progress(state, hashed_entries_walked, updates) => {
                    updates.flush(tx)?;

                    let checkpoint = MerkleCheckpoint::new(
                        to_block,
                        state.last_account_key,
                        state.last_walker_key.hex_data.to_vec(),
                        state.walker_stack.into_iter().map(StoredSubNode::from).collect(),
                        state.hash_builder.into(),
                    );
                    self.save_execution_checkpoint(provider, Some(checkpoint))?;

                    entities_checkpoint.processed += hashed_entries_walked as u64;

                    return Ok(ExecOutput {
                        checkpoint: input
                            .checkpoint()
                            .with_entities_stage_checkpoint(entities_checkpoint),
                        done: false,
                    })
                }
                StateRootProgress::Complete(root, hashed_entries_walked, updates) => {
                    updates.flush(tx)?;

                    entities_checkpoint.processed += hashed_entries_walked as u64;

                    (root, entities_checkpoint)
                }
            }
        } else {
            debug!(target: "sync::stages::merkle::exec", current = ?current_block_number, target = ?to_block, "Updating trie");
            let (root, updates) =
                StateRoot::incremental_root_with_updates(provider.tx_ref(), range)
                    .map_err(|e| StageError::Fatal(Box::new(e)))?;
            updates.flush(provider.tx_ref())?;

            let total_hashed_entries = (provider.tx_ref().entries::<tables::HashedAccount>()? +
                provider.tx_ref().entries::<tables::HashedStorage>()?)
                as u64;

            let entities_checkpoint = EntitiesCheckpoint {
                // This is fine because `range` doesn't have an upper bound, so in this `else`
                // branch we're just hashing all remaining accounts and storage slots we have in the
                // database.
                processed: total_hashed_entries,
                total: total_hashed_entries,
            };

            (root, entities_checkpoint)
        };

        // Reset the checkpoint
        self.save_execution_checkpoint(provider, None)?;

        self.validate_state_root(trie_root, target_block.seal_slow(), to_block)?;

        Ok(ExecOutput {
            checkpoint: StageCheckpoint::new(to_block)
                .with_entities_stage_checkpoint(entities_checkpoint),
            done: true,
        })
    }

    /// Unwind the stage.
    async fn unwind(
        &mut self,
        provider: &DatabaseProviderRW<'_, &DB>,
        input: UnwindInput,
    ) -> Result<UnwindOutput, StageError> {
        let tx = provider.tx_ref();
        let range = input.unwind_block_range();
        if matches!(self, MerkleStage::Execution { .. }) {
            info!(target: "sync::stages::merkle::unwind", "Stage is always skipped");
            return Ok(UnwindOutput { checkpoint: StageCheckpoint::new(input.unwind_to) })
        }

        let mut entities_checkpoint =
            input.checkpoint.entities_stage_checkpoint().unwrap_or(EntitiesCheckpoint {
                processed: 0,
                total: (tx.entries::<tables::HashedAccount>()? +
                    tx.entries::<tables::HashedStorage>()?) as u64,
            });

        if input.unwind_to == 0 {
            tx.clear::<tables::AccountsTrie>()?;
            tx.clear::<tables::StoragesTrie>()?;

            entities_checkpoint.processed = 0;

            return Ok(UnwindOutput {
                checkpoint: StageCheckpoint::new(input.unwind_to)
                    .with_entities_stage_checkpoint(entities_checkpoint),
            })
        }

        // Unwind trie only if there are transitions
        if !range.is_empty() {
            let (block_root, updates) = StateRoot::incremental_root_with_updates(tx, range)
                .map_err(|e| StageError::Fatal(Box::new(e)))?;

            // Validate the calulated state root
            let target = provider
                .header_by_number(input.unwind_to)?
                .ok_or_else(|| ProviderError::HeaderNotFound(input.unwind_to.into()))?;
            self.validate_state_root(block_root, target.seal_slow(), input.unwind_to)?;

            // Validation passed, apply unwind changes to the database.
            updates.flush(provider.tx_ref())?;

            // TODO(alexey): update entities checkpoint
        } else {
            info!(target: "sync::stages::merkle::unwind", "Nothing to unwind");
        }

        Ok(UnwindOutput { checkpoint: StageCheckpoint::new(input.unwind_to) })
    }
}

#[cfg(test)]
mod tests {
    use super::*;
    use crate::test_utils::{
        stage_test_suite_ext, ExecuteStageTestRunner, StageTestRunner, TestRunnerError,
        TestTransaction, UnwindStageTestRunner,
    };
    use assert_matches::assert_matches;
    use reth_db::{
        cursor::{DbCursorRO, DbCursorRW, DbDupCursorRO},
        tables,
        transaction::{DbTx, DbTxMut},
    };
    use reth_interfaces::test_utils::{
        generators,
        generators::{
            random_block, random_block_range, random_changeset_range, random_contract_account_range,
        },
    };
    use reth_primitives::{
        keccak256, stage::StageUnitCheckpoint, SealedBlock, StorageEntry, H256, U256,
    };
    use reth_trie::test_utils::{state_root, state_root_prehashed};
    use std::collections::BTreeMap;

    stage_test_suite_ext!(MerkleTestRunner, merkle);

    /// Execute from genesis so as to merkelize whole state
    #[tokio::test]
    async fn execute_clean_merkle() {
        let (previous_stage, stage_progress) = (500, 0);

        // Set up the runner
        let mut runner = MerkleTestRunner::default();
        // set low threshold so we hash the whole storage
        let input = ExecInput {
            target: Some(previous_stage),
            checkpoint: Some(StageCheckpoint::new(stage_progress)),
        };

        runner.seed_execution(input).expect("failed to seed execution");

        let rx = runner.execute(input);

        // Assert the successful result
        let result = rx.await.unwrap();
        assert_matches!(
            result,
            Ok(ExecOutput {
                checkpoint: StageCheckpoint {
                    block_number,
                    stage_checkpoint: Some(StageUnitCheckpoint::Entities(EntitiesCheckpoint {
                        processed,
                        total
                    }))
                },
                done: true
            }) if block_number == previous_stage && processed == total &&
                total == (
                    runner.tx.table::<tables::HashedAccount>().unwrap().len() +
                    runner.tx.table::<tables::HashedStorage>().unwrap().len()
                ) as u64
        );

        // Validate the stage execution
        assert!(runner.validate_execution(input, result.ok()).is_ok(), "execution validation");
    }

    /// Update small trie
    #[tokio::test]
    async fn execute_small_merkle() {
        let (previous_stage, stage_progress) = (2, 1);

        // Set up the runner
        let mut runner = MerkleTestRunner::default();
        let input = ExecInput {
            target: Some(previous_stage),
            checkpoint: Some(StageCheckpoint::new(stage_progress)),
        };

        runner.seed_execution(input).expect("failed to seed execution");

        let rx = runner.execute(input);

        // Assert the successful result
        let result = rx.await.unwrap();
        assert_matches!(
            result,
            Ok(ExecOutput {
                checkpoint: StageCheckpoint {
                    block_number,
                    stage_checkpoint: Some(StageUnitCheckpoint::Entities(EntitiesCheckpoint {
                        processed,
                        total
                    }))
                },
                done: true
            }) if block_number == previous_stage && processed == total &&
                total == (
                    runner.tx.table::<tables::HashedAccount>().unwrap().len() +
                    runner.tx.table::<tables::HashedStorage>().unwrap().len()
                ) as u64
        );

        // Validate the stage execution
        assert!(runner.validate_execution(input, result.ok()).is_ok(), "execution validation");
    }

    struct MerkleTestRunner {
        tx: TestTransaction,
        clean_threshold: u64,
    }

    impl Default for MerkleTestRunner {
        fn default() -> Self {
            Self { tx: TestTransaction::default(), clean_threshold: 10000 }
        }
    }

    impl StageTestRunner for MerkleTestRunner {
        type S = MerkleStage;

        fn tx(&self) -> &TestTransaction {
            &self.tx
        }

        fn stage(&self) -> Self::S {
            Self::S::Both { clean_threshold: self.clean_threshold }
        }
    }

    #[async_trait::async_trait]
    impl ExecuteStageTestRunner for MerkleTestRunner {
        type Seed = Vec<SealedBlock>;

        fn seed_execution(&mut self, input: ExecInput) -> Result<Self::Seed, TestRunnerError> {
            let stage_progress = input.checkpoint().block_number;
            let start = stage_progress + 1;
            let end = input.target();
            let mut rng = generators::rng();

            let num_of_accounts = 31;
            let accounts = random_contract_account_range(&mut rng, &mut (0..num_of_accounts))
                .into_iter()
                .collect::<BTreeMap<_, _>>();

            self.tx.insert_accounts_and_storages(
                accounts.iter().map(|(addr, acc)| (*addr, (*acc, std::iter::empty()))),
            )?;

            let SealedBlock { header, body, ommers, withdrawals } =
                random_block(&mut rng, stage_progress, None, Some(0), None);
            let mut header = header.unseal();

            header.state_root = state_root(
                accounts
                    .clone()
                    .into_iter()
                    .map(|(address, account)| (address, (account, std::iter::empty()))),
            );
            let sealed_head = SealedBlock { header: header.seal_slow(), body, ommers, withdrawals };

            let head_hash = sealed_head.hash();
            let mut blocks = vec![sealed_head];
            blocks.extend(random_block_range(&mut rng, start..=end, head_hash, 0..3));
            self.tx.insert_blocks(blocks.iter(), None)?;

            let (transitions, final_state) = random_changeset_range(
                &mut rng,
                blocks.iter(),
                accounts.into_iter().map(|(addr, acc)| (addr, (acc, Vec::new()))),
                0..3,
                0..256,
            );
            // add block changeset from block 1.
            self.tx.insert_changesets(transitions, Some(start))?;
            self.tx.insert_accounts_and_storages(final_state)?;

            // Calculate state root
            let root = self.tx.query(|tx| {
                let mut accounts = BTreeMap::default();
                let mut accounts_cursor = tx.cursor_read::<tables::HashedAccount>()?;
                let mut storage_cursor = tx.cursor_dup_read::<tables::HashedStorage>()?;
                for entry in accounts_cursor.walk_range(..)? {
                    let (key, account) = entry?;
                    let mut storage_entries = Vec::new();
                    let mut entry = storage_cursor.seek_exact(key)?;
                    while let Some((_, storage)) = entry {
                        storage_entries.push(storage);
                        entry = storage_cursor.next_dup()?;
                    }
                    let storage = storage_entries
                        .into_iter()
                        .filter(|v| v.value != U256::ZERO)
                        .map(|v| (v.key, v.value))
                        .collect::<Vec<_>>();
                    accounts.insert(key, (account, storage));
                }

                Ok(state_root_prehashed(accounts.into_iter()))
            })?;

            let last_block_number = end;
            self.tx.commit(|tx| {
                let mut last_header = tx.get::<tables::Headers>(last_block_number)?.unwrap();
                last_header.state_root = root;
                tx.put::<tables::Headers>(last_block_number, last_header)
            })?;

            Ok(blocks)
        }

        fn validate_execution(
            &self,
            _input: ExecInput,
            _output: Option<ExecOutput>,
        ) -> Result<(), TestRunnerError> {
            // The execution is validated within the stage
            Ok(())
        }
    }

    impl UnwindStageTestRunner for MerkleTestRunner {
        fn validate_unwind(&self, _input: UnwindInput) -> Result<(), TestRunnerError> {
            // The unwind is validated within the stage
            Ok(())
        }

        fn before_unwind(&self, input: UnwindInput) -> Result<(), TestRunnerError> {
            let target_block = input.unwind_to + 1;

            self.tx
                .commit(|tx| {
                    let mut storage_changesets_cursor =
                        tx.cursor_dup_read::<tables::StorageChangeSet>().unwrap();
                    let mut storage_cursor =
                        tx.cursor_dup_write::<tables::HashedStorage>().unwrap();

                    let mut tree: BTreeMap<H256, BTreeMap<H256, U256>> = BTreeMap::new();

                    let mut rev_changeset_walker =
                        storage_changesets_cursor.walk_back(None).unwrap();
                    while let Some((tid_address, entry)) =
                        rev_changeset_walker.next().transpose().unwrap()
                    {
                        if tid_address.block_number() < target_block {
                            break
                        }

                        tree.entry(keccak256(tid_address.address()))
                            .or_default()
                            .insert(keccak256(entry.key), entry.value);
                    }
                    for (hashed_address, storage) in tree.into_iter() {
                        for (hashed_slot, value) in storage.into_iter() {
                            let storage_entry = storage_cursor
                                .seek_by_key_subkey(hashed_address, hashed_slot)
                                .unwrap();
                            if storage_entry.map(|v| v.key == hashed_slot).unwrap_or_default() {
                                storage_cursor.delete_current().unwrap();
                            }

                            if value != U256::ZERO {
                                let storage_entry = StorageEntry { key: hashed_slot, value };
                                storage_cursor.upsert(hashed_address, storage_entry).unwrap();
                            }
                        }
                    }

                    let mut changeset_cursor =
                        tx.cursor_dup_write::<tables::AccountChangeSet>().unwrap();
                    let mut rev_changeset_walker = changeset_cursor.walk_back(None).unwrap();

                    while let Some((block_number, account_before_tx)) =
                        rev_changeset_walker.next().transpose().unwrap()
                    {
                        if block_number < target_block {
                            break
                        }

                        if let Some(acc) = account_before_tx.info {
                            tx.put::<tables::HashedAccount>(
                                keccak256(account_before_tx.address),
                                acc,
                            )
                            .unwrap();
                        } else {
                            tx.delete::<tables::HashedAccount>(
                                keccak256(account_before_tx.address),
                                None,
                            )
                            .unwrap();
                        }
                    }
                    Ok(())
                })
                .unwrap();
            Ok(())
        }
    }
}<|MERGE_RESOLUTION|>--- conflicted
+++ resolved
@@ -64,11 +64,7 @@
 impl MerkleStage {
     /// Stage default for the [MerkleStage::Execution].
     pub fn default_execution() -> Self {
-<<<<<<< HEAD
-        Self::Execution { clean_threshold: 50_000 }
-=======
         Self::Execution { clean_threshold: MERKLE_STAGE_DEFAULT_CLEAN_THRESHOLD }
->>>>>>> aaf2d2cf
     }
 
     /// Stage default for the [MerkleStage::Unwind].
