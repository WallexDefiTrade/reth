use crate::{ExecInput, ExecOutput, Stage, StageError, UnwindInput, UnwindOutput};
use reth_codecs::Compact;
use reth_db::{database::Database, tables, transaction::DbTxMut};
use reth_interfaces::consensus;
use reth_primitives::{
    hex,
    stage::{EntitiesCheckpoint, MerkleCheckpoint, StageCheckpoint, StageId},
    trie::StoredSubNode,
    BlockNumber, SealedHeader, H256,
};
use reth_provider::{HeaderProvider, ProviderError};
use reth_trie::{IntermediateStateRootState, StateRoot, StateRootProgress};
<<<<<<< HEAD
use std::fmt::Debug;
=======
use std::{
    fmt::Debug,
    ops::{Deref, DerefMut},
};
>>>>>>> eed8be44
use tracing::*;

/// The merkle hashing stage uses input from
/// [`AccountHashingStage`][crate::stages::AccountHashingStage] and
/// [`StorageHashingStage`][crate::stages::AccountHashingStage] to calculate intermediate hashes
/// and state roots.
///
/// This stage should be run with the above two stages, otherwise it is a no-op.
///
/// This stage is split in two: one for calculating hashes and one for unwinding.
///
/// When run in execution, it's going to be executed AFTER the hashing stages, to generate
/// the state root. When run in unwind mode, it's going to be executed BEFORE the hashing stages,
/// so that it unwinds the intermediate hashes based on the unwound hashed state from the hashing
/// stages. The order of these two variants is important. The unwind variant should be added to the
/// pipeline before the execution variant.
///
/// An example pipeline to only hash state would be:
///
/// - [`MerkleStage::Unwind`]
/// - [`AccountHashingStage`][crate::stages::AccountHashingStage]
/// - [`StorageHashingStage`][crate::stages::StorageHashingStage]
/// - [`MerkleStage::Execution`]
#[derive(Debug, Clone)]
pub enum MerkleStage {
    /// The execution portion of the merkle stage.
    Execution {
        /// The threshold for switching from incremental trie building
        /// of changes to whole rebuild. Num of transitions.
        clean_threshold: u64,
    },
    /// The unwind portion of the merkle stage.
    Unwind,

    /// Able to execute and unwind. Used for tests
    #[cfg(any(test, feature = "test-utils"))]
    #[allow(missing_docs)]
    Both { clean_threshold: u64 },
}

impl MerkleStage {
    /// Stage default for the Execution variant.
    pub fn default_execution() -> Self {
        Self::Execution { clean_threshold: 50_000 }
    }

    /// Stage default for the Unwind variant.
    pub fn default_unwind() -> Self {
        Self::Unwind
    }

    /// Check that the computed state root matches the root in the expected header.
    fn validate_state_root(
        &self,
        got: H256,
        expected: SealedHeader,
        target_block: BlockNumber,
    ) -> Result<(), StageError> {
        if got == expected.state_root {
            Ok(())
        } else {
            warn!(target: "sync::stages::merkle", ?target_block, ?got, ?expected, "Failed to verify block state root");
            Err(StageError::Validation {
                block: expected.clone(),
                error: consensus::ConsensusError::BodyStateRootDiff {
                    got,
                    expected: expected.state_root,
                },
            })
        }
    }

    /// Gets the hashing progress
    pub fn get_execution_checkpoint<DB: Database>(
        &self,
        provider: &reth_provider::DatabaseProviderRW<'_, DB>,
    ) -> Result<Option<MerkleCheckpoint>, StageError> {
        let buf =
            provider.get_stage_checkpoint_progress(StageId::MerkleExecute)?.unwrap_or_default();

        if buf.is_empty() {
            return Ok(None)
        }

        let (checkpoint, _) = MerkleCheckpoint::from_compact(&buf, buf.len());
        Ok(Some(checkpoint))
    }

    /// Saves the hashing progress
    pub fn save_execution_checkpoint<DB: Database>(
        &mut self,
        provider: &reth_provider::DatabaseProviderRW<'_, DB>,
        checkpoint: Option<MerkleCheckpoint>,
    ) -> Result<(), StageError> {
        let mut buf = vec![];
        if let Some(checkpoint) = checkpoint {
            debug!(
                target: "sync::stages::merkle::exec",
                last_account_key = ?checkpoint.last_account_key,
                last_walker_key = ?hex::encode(&checkpoint.last_walker_key),
                "Saving inner merkle checkpoint"
            );
            checkpoint.to_compact(&mut buf);
        }
        Ok(provider.save_stage_checkpoint_progress(StageId::MerkleExecute, buf)?)
    }
}

#[async_trait::async_trait]
impl<DB: Database> Stage<DB> for MerkleStage {
    /// Return the id of the stage
    fn id(&self) -> StageId {
        match self {
            MerkleStage::Execution { .. } => StageId::MerkleExecute,
            MerkleStage::Unwind => StageId::MerkleUnwind,
            #[cfg(any(test, feature = "test-utils"))]
            MerkleStage::Both { .. } => StageId::Other("MerkleBoth"),
        }
    }

    /// Execute the stage.
    async fn execute(
        &mut self,
        provider: &mut reth_provider::DatabaseProviderRW<'_, DB>,
        input: ExecInput,
    ) -> Result<ExecOutput, StageError> {
        let threshold = match self {
            MerkleStage::Unwind => {
                info!(target: "sync::stages::merkle::unwind", "Stage is always skipped");
                return Ok(ExecOutput::done(input.previous_stage_checkpoint_block_number()))
            }
            MerkleStage::Execution { clean_threshold } => *clean_threshold,
            #[cfg(any(test, feature = "test-utils"))]
            MerkleStage::Both { clean_threshold } => *clean_threshold,
        };

        let range = input.next_block_range();
        let (from_block, to_block) = range.clone().into_inner();
        let current_block = input.previous_stage_checkpoint_block_number();

        let block = provider
            .header_by_number(current_block)?
            .ok_or_else(|| ProviderError::HeaderNotFound(current_block.into()))?;
        let block_root = block.state_root;

        let mut checkpoint = self.get_execution_checkpoint::<DB>(&provider)?;

        let (trie_root, entities_checkpoint) = if range.is_empty() {
            (block_root, input.checkpoint().entities_stage_checkpoint().unwrap_or_default())
        } else if to_block - from_block > threshold || from_block == 1 {
            // if there are more blocks than threshold it is faster to rebuild the trie
            let mut entities_checkpoint = if let Some(checkpoint) =
                checkpoint.as_ref().filter(|c| c.target_block == to_block)
            {
                debug!(
                    target: "sync::stages::merkle::exec",
                    current = ?current_block,
                    target = ?to_block,
                    last_account_key = ?checkpoint.last_account_key,
                    last_walker_key = ?hex::encode(&checkpoint.last_walker_key),
                    "Continuing inner merkle checkpoint"
                );

                input.checkpoint().entities_stage_checkpoint()
            } else {
                debug!(
                    target: "sync::stages::merkle::exec",
                    current = ?current_block,
                    target = ?to_block,
                    previous_checkpoint = ?checkpoint,
                    "Rebuilding trie"
                );
                // Reset the checkpoint and clear trie tables
                checkpoint = None;
                self.save_execution_checkpoint::<DB>(&provider, None)?;

                let tx = provider.tx_mut();
                tx.clear::<tables::AccountsTrie>()?;
                tx.clear::<tables::StoragesTrie>()?;

                None
            }
            .unwrap_or(EntitiesCheckpoint {
                processed: 0,
                total: (tx.deref().entries::<tables::HashedAccount>()? +
                    tx.deref().entries::<tables::HashedStorage>()?) as u64,
            });

            let progress = StateRoot::new(provider.tx_mut())
                .with_intermediate_state(checkpoint.map(IntermediateStateRootState::from))
                .root_with_progress()
                .map_err(|e| StageError::Fatal(Box::new(e)))?;
            match progress {
<<<<<<< HEAD
                StateRootProgress::Progress(state, updates) => {
                    updates.flush(provider.tx_mut())?;
=======
                StateRootProgress::Progress(state, hashed_entries_walked, updates) => {
                    updates.flush(tx.deref_mut())?;

>>>>>>> eed8be44
                    let checkpoint = MerkleCheckpoint::new(
                        to_block,
                        state.last_account_key,
                        state.last_walker_key.hex_data,
                        state.walker_stack.into_iter().map(StoredSubNode::from).collect(),
                        state.hash_builder.into(),
                    );
<<<<<<< HEAD
                    self.save_execution_checkpoint::<DB>(&provider, Some(checkpoint))?;
                    return Ok(ExecOutput { checkpoint: input.checkpoint(), done: false })
                }
                StateRootProgress::Complete(root, updates) => {
                    updates.flush(provider.tx_mut())?;
                    root
=======
                    self.save_execution_checkpoint(tx, Some(checkpoint))?;

                    entities_checkpoint.processed += hashed_entries_walked as u64;

                    return Ok(ExecOutput {
                        checkpoint: input
                            .checkpoint()
                            .with_entities_stage_checkpoint(entities_checkpoint),
                        done: false,
                    })
                }
                StateRootProgress::Complete(root, hashed_entries_walked, updates) => {
                    updates.flush(tx.deref_mut())?;

                    entities_checkpoint.processed += hashed_entries_walked as u64;

                    (root, entities_checkpoint)
>>>>>>> eed8be44
                }
            }
        } else {
            debug!(target: "sync::stages::merkle::exec", current = ?current_block, target = ?to_block, "Updating trie");
<<<<<<< HEAD
            let (root, updates) =
                StateRoot::incremental_root_with_updates(provider.tx_mut(), range)
                    .map_err(|e| StageError::Fatal(Box::new(e)))?;
            updates.flush(provider.tx_mut())?;
            root
=======
            let (root, updates) = StateRoot::incremental_root_with_updates(tx.deref_mut(), range)
                .map_err(|e| StageError::Fatal(Box::new(e)))?;
            updates.flush(tx.deref_mut())?;

            let total_hashed_entries = (tx.deref().entries::<tables::HashedAccount>()? +
                tx.deref().entries::<tables::HashedStorage>()?)
                as u64;

            let entities_checkpoint = EntitiesCheckpoint {
                // This is fine because `range` doesn't have an upper bound, so in this `else`
                // branch we're just hashing all remaining accounts and storage slots we have in the
                // database.
                processed: total_hashed_entries,
                total: total_hashed_entries,
            };

            (root, entities_checkpoint)
>>>>>>> eed8be44
        };

        // Reset the checkpoint
        self.save_execution_checkpoint::<DB>(&provider, None)?;

        self.validate_state_root(trie_root, block.seal_slow(), to_block)?;

        info!(target: "sync::stages::merkle::exec", stage_progress = to_block, is_final_range = true, "Stage iteration finished");
        Ok(ExecOutput {
            checkpoint: StageCheckpoint::new(to_block)
                .with_entities_stage_checkpoint(entities_checkpoint),
            done: true,
        })
    }

    /// Unwind the stage.
    async fn unwind(
        &mut self,
        provider: &mut reth_provider::DatabaseProviderRW<'_, DB>,
        input: UnwindInput,
    ) -> Result<UnwindOutput, StageError> {
        let tx = provider.tx_mut();
        let range = input.unwind_block_range();
        if matches!(self, MerkleStage::Execution { .. }) {
            info!(target: "sync::stages::merkle::unwind", "Stage is always skipped");
            return Ok(UnwindOutput { checkpoint: StageCheckpoint::new(input.unwind_to) })
        }

        let mut entities_checkpoint =
            input.checkpoint.entities_stage_checkpoint().unwrap_or(EntitiesCheckpoint {
                processed: 0,
                total: (tx.deref().entries::<tables::HashedAccount>()? +
                    tx.deref().entries::<tables::HashedStorage>()?) as u64,
            });

        if input.unwind_to == 0 {
            tx.clear::<tables::AccountsTrie>()?;
            tx.clear::<tables::StoragesTrie>()?;
            info!(target: "sync::stages::merkle::unwind", stage_progress = input.unwind_to, is_final_range = true, "Unwind iteration finished");

            entities_checkpoint.processed = 0;

            return Ok(UnwindOutput {
                checkpoint: StageCheckpoint::new(input.unwind_to)
                    .with_entities_stage_checkpoint(entities_checkpoint),
            })
        }

        // Unwind trie only if there are transitions
        if !range.is_empty() {
            let (block_root, updates) =
                StateRoot::incremental_root_with_updates(provider.tx_mut(), range)
                    .map_err(|e| StageError::Fatal(Box::new(e)))?;

            // Validate the calulated state root
            let target = provider
                .header_by_number(input.unwind_to)?
                .ok_or_else(|| ProviderError::HeaderNotFound(input.unwind_to.into()))?;
            self.validate_state_root(block_root, target.seal_slow(), input.unwind_to)?;

            // Validation passed, apply unwind changes to the database.
<<<<<<< HEAD
            updates.flush(provider.tx_mut())?;
=======
            updates.flush(tx.deref_mut())?;

            // TODO(alexey): update entities checkpoint
>>>>>>> eed8be44
        } else {
            info!(target: "sync::stages::merkle::unwind", "Nothing to unwind");
        }

        info!(target: "sync::stages::merkle::unwind", stage_progress = input.unwind_to, is_final_range = true, "Unwind iteration finished");
        Ok(UnwindOutput { checkpoint: StageCheckpoint::new(input.unwind_to) })
    }
}

#[cfg(test)]
mod tests {
    use super::*;
    use crate::test_utils::{
        stage_test_suite_ext, ExecuteStageTestRunner, StageTestRunner, TestRunnerError,
        TestTransaction, UnwindStageTestRunner, PREV_STAGE_ID,
    };
    use assert_matches::assert_matches;
    use reth_db::{
        cursor::{DbCursorRO, DbCursorRW, DbDupCursorRO},
        tables,
        transaction::{DbTx, DbTxMut},
    };
    use reth_interfaces::test_utils::generators::{
        random_block, random_block_range, random_contract_account_range, random_transition_range,
    };
    use reth_primitives::{
        keccak256, stage::StageUnitCheckpoint, SealedBlock, StorageEntry, H256, U256,
    };
    use reth_trie::test_utils::{state_root, state_root_prehashed};
    use std::collections::BTreeMap;

    stage_test_suite_ext!(MerkleTestRunner, merkle);

    /// Execute from genesis so as to merkelize whole state
    #[tokio::test]
    async fn execute_clean_merkle() {
        let (previous_stage, stage_progress) = (500, 0);

        // Set up the runner
        let mut runner = MerkleTestRunner::default();
        // set low threshold so we hash the whole storage
        let input = ExecInput {
            previous_stage: Some((PREV_STAGE_ID, previous_stage)),
            checkpoint: Some(StageCheckpoint::new(stage_progress)),
        };

        runner.seed_execution(input).expect("failed to seed execution");

        let rx = runner.execute(input);

        // Assert the successful result
        let result = rx.await.unwrap();
        assert_matches!(
            result,
            Ok(ExecOutput {
                checkpoint: StageCheckpoint {
                    block_number,
                    stage_checkpoint: Some(StageUnitCheckpoint::Entities(EntitiesCheckpoint {
                        processed,
                        total
                    }))
                },
                done: true
            }) if block_number == previous_stage && processed == total &&
                total == (
                    runner.tx.table::<tables::HashedAccount>().unwrap().len() +
                    runner.tx.table::<tables::HashedStorage>().unwrap().len()
                ) as u64
        );

        // Validate the stage execution
        assert!(runner.validate_execution(input, result.ok()).is_ok(), "execution validation");
    }

    /// Update small trie
    #[tokio::test]
    async fn execute_small_merkle() {
        let (previous_stage, stage_progress) = (2, 1);

        // Set up the runner
        let mut runner = MerkleTestRunner::default();
        let input = ExecInput {
            previous_stage: Some((PREV_STAGE_ID, previous_stage)),
            checkpoint: Some(StageCheckpoint::new(stage_progress)),
        };

        runner.seed_execution(input).expect("failed to seed execution");

        let rx = runner.execute(input);

        // Assert the successful result
        let result = rx.await.unwrap();
        assert_matches!(
            result,
            Ok(ExecOutput {
                checkpoint: StageCheckpoint {
                    block_number,
                    stage_checkpoint: Some(StageUnitCheckpoint::Entities(EntitiesCheckpoint {
                        processed,
                        total
                    }))
                },
                done: true
            }) if block_number == previous_stage && processed == total &&
                total == (
                    runner.tx.table::<tables::HashedAccount>().unwrap().len() +
                    runner.tx.table::<tables::HashedStorage>().unwrap().len()
                ) as u64
        );

        // Validate the stage execution
        assert!(runner.validate_execution(input, result.ok()).is_ok(), "execution validation");
    }

    struct MerkleTestRunner {
        tx: TestTransaction,
        clean_threshold: u64,
    }

    impl Default for MerkleTestRunner {
        fn default() -> Self {
            Self { tx: TestTransaction::default(), clean_threshold: 10000 }
        }
    }

    impl StageTestRunner for MerkleTestRunner {
        type S = MerkleStage;

        fn tx(&self) -> &TestTransaction {
            &self.tx
        }

        fn stage(&self) -> Self::S {
            Self::S::Both { clean_threshold: self.clean_threshold }
        }
    }

    #[async_trait::async_trait]
    impl ExecuteStageTestRunner for MerkleTestRunner {
        type Seed = Vec<SealedBlock>;

        fn seed_execution(&mut self, input: ExecInput) -> Result<Self::Seed, TestRunnerError> {
            let stage_progress = input.checkpoint().block_number;
            let start = stage_progress + 1;
            let end = input.previous_stage_checkpoint_block_number();

            let num_of_accounts = 31;
            let accounts = random_contract_account_range(&mut (0..num_of_accounts))
                .into_iter()
                .collect::<BTreeMap<_, _>>();

            self.tx.insert_accounts_and_storages(
                accounts.iter().map(|(addr, acc)| (*addr, (*acc, std::iter::empty()))),
            )?;

            let SealedBlock { header, body, ommers, withdrawals } =
                random_block(stage_progress, None, Some(0), None);
            let mut header = header.unseal();

            header.state_root = state_root(
                accounts
                    .clone()
                    .into_iter()
                    .map(|(address, account)| (address, (account, std::iter::empty()))),
            );
            let sealed_head = SealedBlock { header: header.seal_slow(), body, ommers, withdrawals };

            let head_hash = sealed_head.hash();
            let mut blocks = vec![sealed_head];
            blocks.extend(random_block_range(start..=end, head_hash, 0..3));
            self.tx.insert_blocks(blocks.iter(), None)?;

            let (transitions, final_state) = random_transition_range(
                blocks.iter(),
                accounts.into_iter().map(|(addr, acc)| (addr, (acc, Vec::new()))),
                0..3,
                0..256,
            );
            // add block changeset from block 1.
            self.tx.insert_transitions(transitions, Some(start))?;
            self.tx.insert_accounts_and_storages(final_state)?;

            // Calculate state root
            let root = self.tx.query(|tx| {
                let mut accounts = BTreeMap::default();
                let mut accounts_cursor = tx.cursor_read::<tables::HashedAccount>()?;
                let mut storage_cursor = tx.cursor_dup_read::<tables::HashedStorage>()?;
                for entry in accounts_cursor.walk_range(..)? {
                    let (key, account) = entry?;
                    let mut storage_entries = Vec::new();
                    let mut entry = storage_cursor.seek_exact(key)?;
                    while let Some((_, storage)) = entry {
                        storage_entries.push(storage);
                        entry = storage_cursor.next_dup()?;
                    }
                    let storage = storage_entries
                        .into_iter()
                        .filter(|v| v.value != U256::ZERO)
                        .map(|v| (v.key, v.value))
                        .collect::<Vec<_>>();
                    accounts.insert(key, (account, storage));
                }

                Ok(state_root_prehashed(accounts.into_iter()))
            })?;

            let last_block_number = end;
            self.tx.commit(|tx| {
                let mut last_header = tx.get::<tables::Headers>(last_block_number)?.unwrap();
                last_header.state_root = root;
                tx.put::<tables::Headers>(last_block_number, last_header)
            })?;

            Ok(blocks)
        }

        fn validate_execution(
            &self,
            _input: ExecInput,
            _output: Option<ExecOutput>,
        ) -> Result<(), TestRunnerError> {
            // The execution is validated within the stage
            Ok(())
        }
    }

    impl UnwindStageTestRunner for MerkleTestRunner {
        fn validate_unwind(&self, _input: UnwindInput) -> Result<(), TestRunnerError> {
            // The unwind is validated within the stage
            Ok(())
        }

        fn before_unwind(&self, input: UnwindInput) -> Result<(), TestRunnerError> {
            let target_block = input.unwind_to + 1;

            self.tx
                .commit(|tx| {
                    let mut storage_changesets_cursor =
                        tx.cursor_dup_read::<tables::StorageChangeSet>().unwrap();
                    let mut storage_cursor =
                        tx.cursor_dup_write::<tables::HashedStorage>().unwrap();

                    let mut tree: BTreeMap<H256, BTreeMap<H256, U256>> = BTreeMap::new();

                    let mut rev_changeset_walker =
                        storage_changesets_cursor.walk_back(None).unwrap();
                    while let Some((tid_address, entry)) =
                        rev_changeset_walker.next().transpose().unwrap()
                    {
                        if tid_address.block_number() < target_block {
                            break
                        }

                        tree.entry(keccak256(tid_address.address()))
                            .or_default()
                            .insert(keccak256(entry.key), entry.value);
                    }
                    for (hashed_address, storage) in tree.into_iter() {
                        for (hashed_slot, value) in storage.into_iter() {
                            let storage_entry = storage_cursor
                                .seek_by_key_subkey(hashed_address, hashed_slot)
                                .unwrap();
                            if storage_entry.map(|v| v.key == hashed_slot).unwrap_or_default() {
                                storage_cursor.delete_current().unwrap();
                            }

                            if value != U256::ZERO {
                                let storage_entry = StorageEntry { key: hashed_slot, value };
                                storage_cursor.upsert(hashed_address, storage_entry).unwrap();
                            }
                        }
                    }

                    let mut changeset_cursor =
                        tx.cursor_dup_write::<tables::AccountChangeSet>().unwrap();
                    let mut rev_changeset_walker = changeset_cursor.walk_back(None).unwrap();

                    while let Some((block_number, account_before_tx)) =
                        rev_changeset_walker.next().transpose().unwrap()
                    {
                        if block_number < target_block {
                            break
                        }

                        if let Some(acc) = account_before_tx.info {
                            tx.put::<tables::HashedAccount>(
                                keccak256(account_before_tx.address),
                                acc,
                            )
                            .unwrap();
                        } else {
                            tx.delete::<tables::HashedAccount>(
                                keccak256(account_before_tx.address),
                                None,
                            )
                            .unwrap();
                        }
                    }
                    Ok(())
                })
                .unwrap();
            Ok(())
        }
    }
}<|MERGE_RESOLUTION|>--- conflicted
+++ resolved
@@ -1,6 +1,10 @@
 use crate::{ExecInput, ExecOutput, Stage, StageError, UnwindInput, UnwindOutput};
 use reth_codecs::Compact;
-use reth_db::{database::Database, tables, transaction::DbTxMut};
+use reth_db::{
+    database::Database,
+    tables,
+    transaction::{DbTx, DbTxMut},
+};
 use reth_interfaces::consensus;
 use reth_primitives::{
     hex,
@@ -10,14 +14,7 @@
 };
 use reth_provider::{HeaderProvider, ProviderError};
 use reth_trie::{IntermediateStateRootState, StateRoot, StateRootProgress};
-<<<<<<< HEAD
 use std::fmt::Debug;
-=======
-use std::{
-    fmt::Debug,
-    ops::{Deref, DerefMut},
-};
->>>>>>> eed8be44
 use tracing::*;
 
 /// The merkle hashing stage uses input from
@@ -163,7 +160,7 @@
             .ok_or_else(|| ProviderError::HeaderNotFound(current_block.into()))?;
         let block_root = block.state_root;
 
-        let mut checkpoint = self.get_execution_checkpoint::<DB>(&provider)?;
+        let mut checkpoint = self.get_execution_checkpoint::<DB>(provider)?;
 
         let (trie_root, entities_checkpoint) = if range.is_empty() {
             (block_root, input.checkpoint().entities_stage_checkpoint().unwrap_or_default())
@@ -192,8 +189,7 @@
                 );
                 // Reset the checkpoint and clear trie tables
                 checkpoint = None;
-                self.save_execution_checkpoint::<DB>(&provider, None)?;
-
+                self.save_execution_checkpoint::<DB>(provider, None)?;
                 let tx = provider.tx_mut();
                 tx.clear::<tables::AccountsTrie>()?;
                 tx.clear::<tables::StoragesTrie>()?;
@@ -202,23 +198,21 @@
             }
             .unwrap_or(EntitiesCheckpoint {
                 processed: 0,
-                total: (tx.deref().entries::<tables::HashedAccount>()? +
-                    tx.deref().entries::<tables::HashedStorage>()?) as u64,
+                total: (provider.tx_ref().entries::<tables::HashedAccount>()? +
+                    provider.tx_ref().entries::<tables::HashedStorage>()?)
+                    as u64,
             });
 
-            let progress = StateRoot::new(provider.tx_mut())
+            let tx = provider.tx_mut();
+
+            let progress = StateRoot::new(tx)
                 .with_intermediate_state(checkpoint.map(IntermediateStateRootState::from))
                 .root_with_progress()
                 .map_err(|e| StageError::Fatal(Box::new(e)))?;
             match progress {
-<<<<<<< HEAD
-                StateRootProgress::Progress(state, updates) => {
-                    updates.flush(provider.tx_mut())?;
-=======
                 StateRootProgress::Progress(state, hashed_entries_walked, updates) => {
-                    updates.flush(tx.deref_mut())?;
-
->>>>>>> eed8be44
+                    updates.flush(tx)?;
+
                     let checkpoint = MerkleCheckpoint::new(
                         to_block,
                         state.last_account_key,
@@ -226,15 +220,7 @@
                         state.walker_stack.into_iter().map(StoredSubNode::from).collect(),
                         state.hash_builder.into(),
                     );
-<<<<<<< HEAD
-                    self.save_execution_checkpoint::<DB>(&provider, Some(checkpoint))?;
-                    return Ok(ExecOutput { checkpoint: input.checkpoint(), done: false })
-                }
-                StateRootProgress::Complete(root, updates) => {
-                    updates.flush(provider.tx_mut())?;
-                    root
-=======
-                    self.save_execution_checkpoint(tx, Some(checkpoint))?;
+                    self.save_execution_checkpoint::<DB>(provider, Some(checkpoint))?;
 
                     entities_checkpoint.processed += hashed_entries_walked as u64;
 
@@ -246,29 +232,22 @@
                     })
                 }
                 StateRootProgress::Complete(root, hashed_entries_walked, updates) => {
-                    updates.flush(tx.deref_mut())?;
+                    updates.flush(tx)?;
 
                     entities_checkpoint.processed += hashed_entries_walked as u64;
 
                     (root, entities_checkpoint)
->>>>>>> eed8be44
                 }
             }
         } else {
             debug!(target: "sync::stages::merkle::exec", current = ?current_block, target = ?to_block, "Updating trie");
-<<<<<<< HEAD
             let (root, updates) =
-                StateRoot::incremental_root_with_updates(provider.tx_mut(), range)
+                StateRoot::incremental_root_with_updates(provider.tx_ref(), range)
                     .map_err(|e| StageError::Fatal(Box::new(e)))?;
-            updates.flush(provider.tx_mut())?;
-            root
-=======
-            let (root, updates) = StateRoot::incremental_root_with_updates(tx.deref_mut(), range)
-                .map_err(|e| StageError::Fatal(Box::new(e)))?;
-            updates.flush(tx.deref_mut())?;
-
-            let total_hashed_entries = (tx.deref().entries::<tables::HashedAccount>()? +
-                tx.deref().entries::<tables::HashedStorage>()?)
+            updates.flush(provider.tx_ref())?;
+
+            let total_hashed_entries = (provider.tx_ref().entries::<tables::HashedAccount>()? +
+                provider.tx_ref().entries::<tables::HashedStorage>()?)
                 as u64;
 
             let entities_checkpoint = EntitiesCheckpoint {
@@ -280,11 +259,10 @@
             };
 
             (root, entities_checkpoint)
->>>>>>> eed8be44
         };
 
         // Reset the checkpoint
-        self.save_execution_checkpoint::<DB>(&provider, None)?;
+        self.save_execution_checkpoint::<DB>(provider, None)?;
 
         self.validate_state_root(trie_root, block.seal_slow(), to_block)?;
 
@@ -312,8 +290,8 @@
         let mut entities_checkpoint =
             input.checkpoint.entities_stage_checkpoint().unwrap_or(EntitiesCheckpoint {
                 processed: 0,
-                total: (tx.deref().entries::<tables::HashedAccount>()? +
-                    tx.deref().entries::<tables::HashedStorage>()?) as u64,
+                total: (tx.entries::<tables::HashedAccount>()? +
+                    tx.entries::<tables::HashedStorage>()?) as u64,
             });
 
         if input.unwind_to == 0 {
@@ -331,9 +309,8 @@
 
         // Unwind trie only if there are transitions
         if !range.is_empty() {
-            let (block_root, updates) =
-                StateRoot::incremental_root_with_updates(provider.tx_mut(), range)
-                    .map_err(|e| StageError::Fatal(Box::new(e)))?;
+            let (block_root, updates) = StateRoot::incremental_root_with_updates(tx, range)
+                .map_err(|e| StageError::Fatal(Box::new(e)))?;
 
             // Validate the calulated state root
             let target = provider
@@ -342,13 +319,9 @@
             self.validate_state_root(block_root, target.seal_slow(), input.unwind_to)?;
 
             // Validation passed, apply unwind changes to the database.
-<<<<<<< HEAD
             updates.flush(provider.tx_mut())?;
-=======
-            updates.flush(tx.deref_mut())?;
 
             // TODO(alexey): update entities checkpoint
->>>>>>> eed8be44
         } else {
             info!(target: "sync::stages::merkle::unwind", "Nothing to unwind");
         }
