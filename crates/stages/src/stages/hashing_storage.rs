use crate::{ExecInput, ExecOutput, Stage, StageError, UnwindInput, UnwindOutput};
use num_traits::Zero;
use reth_db::{
    cursor::DbDupCursorRO,
    database::Database,
    models::BlockNumberAddress,
    tables,
    transaction::{DbTx, DbTxMut},
};
use reth_interfaces::db::DatabaseError;
use reth_primitives::{
    keccak256,
    stage::{
        CheckpointBlockRange, EntitiesCheckpoint, StageCheckpoint, StageId,
        StorageHashingCheckpoint,
    },
    StorageEntry,
};
use reth_provider::Transaction;
use std::{collections::BTreeMap, fmt::Debug, ops::Deref};
use tracing::*;

/// Storage hashing stage hashes plain storage.
/// This is preparation before generating intermediate hashes and calculating Merkle tree root.
#[derive(Debug)]
pub struct StorageHashingStage {
    /// The threshold (in number of blocks) for switching between incremental
    /// hashing and full storage hashing.
    pub clean_threshold: u64,
    /// The maximum number of slots to process before committing.
    pub commit_threshold: u64,
}

impl StorageHashingStage {
    /// Create new instance of [StorageHashingStage].
    pub fn new(clean_threshold: u64, commit_threshold: u64) -> Self {
        Self { clean_threshold, commit_threshold }
    }
}

impl Default for StorageHashingStage {
    fn default() -> Self {
        Self { clean_threshold: 500_000, commit_threshold: 100_000 }
    }
}

#[async_trait::async_trait]
impl<DB: Database> Stage<DB> for StorageHashingStage {
    /// Return the id of the stage
    fn id(&self) -> StageId {
        StageId::StorageHashing
    }

    /// Execute the stage.
    async fn execute(
        &mut self,
        tx: &mut Transaction<'_, DB>,
        input: ExecInput,
    ) -> Result<ExecOutput, StageError> {
        let range = input.next_block_range();
        if range.is_empty() {
            return Ok(ExecOutput::done(*range.end()))
        }
        let (from_block, to_block) = range.into_inner();

        // if there are more blocks then threshold it is faster to go over Plain state and hash all
        // account otherwise take changesets aggregate the sets and apply hashing to
        // AccountHashing table. Also, if we start from genesis, we need to hash from scratch, as
        // genesis accounts are not in changeset, along with their storages.
        if to_block - from_block > self.clean_threshold || from_block == 1 {
            let stage_checkpoint = input
                .checkpoint
                .and_then(|checkpoint| checkpoint.storage_hashing_stage_checkpoint());

            let (mut current_key, mut current_subkey) = match stage_checkpoint {
                Some(StorageHashingCheckpoint {
                         address: address @ Some(_),
                         storage,
                         block_range: CheckpointBlockRange { from, to },
                         ..
                     })
                // Checkpoint is only valid if the range of transitions didn't change.
                // An already hashed storage may have been changed with the new range,
                // and therefore should be hashed again.
                if from == from_block && to == to_block =>
                    {
                        debug!(target: "sync::stages::storage_hashing::exec", checkpoint = ?stage_checkpoint, "Continuing inner storage hashing checkpoint");

                        (address, storage)
                    }
                _ => {
                    // clear table, load all accounts and hash it
                    tx.clear::<tables::HashedStorage>()?;

                    (None, None)
                }
            };

            let mut keccak_address = None;

            let mut hashed_batch = BTreeMap::new();
            let mut remaining = self.commit_threshold as usize;
            {
                let mut storage = tx.cursor_dup_read::<tables::PlainStorageState>()?;
                while !remaining.is_zero() {
                    hashed_batch.extend(
                        storage
                            .walk_dup(current_key, current_subkey)?
                            .take(remaining)
                            .map(|res| {
                                res.map(|(address, slot)| {
                                    // Address caching for the first iteration when current_key
                                    // is None
                                    let keccak_address =
                                        if let Some(keccak_address) = keccak_address {
                                            keccak_address
                                        } else {
                                            keccak256(address)
                                        };

                                    // TODO cache map keccak256(slot.key) ?
                                    ((keccak_address, keccak256(slot.key)), slot.value)
                                })
                            })
                            .collect::<Result<BTreeMap<_, _>, _>>()?,
                    );

                    remaining = self.commit_threshold as usize - hashed_batch.len();

                    if let Some((address, slot)) = storage.next_dup()? {
                        // There's still some remaining elements on this key, so we need to save
                        // the cursor position for the next
                        // iteration
                        (current_key, current_subkey) = (Some(address), Some(slot.key));
                    } else {
                        // Go to the next key
                        (current_key, current_subkey) = storage
                            .next_no_dup()?
                            .map(|(key, storage_entry)| (key, storage_entry.key))
                            .unzip();

                        // Cache keccak256(address) for the next key if it exists
                        if let Some(address) = current_key {
                            keccak_address = Some(keccak256(address));
                        } else {
                            // We have reached the end of table
                            break
                        }
                    }
                }
            }

            // iterate and put presorted hashed slots
            hashed_batch.into_iter().try_for_each(|((addr, key), value)| {
                tx.put::<tables::HashedStorage>(addr, StorageEntry { key, value })
            })?;

            if current_key.is_some() {
                let checkpoint = input.checkpoint().with_storage_hashing_stage_checkpoint(
                    StorageHashingCheckpoint {
                        address: current_key,
                        storage: current_subkey,
                        block_range: CheckpointBlockRange { from: from_block, to: to_block },
                        progress: stage_checkpoint_progress(tx)?,
                    },
                );

                info!(target: "sync::stages::hashing_storage", checkpoint = %checkpoint, is_final_range = false, "Stage iteration finished");
                return Ok(ExecOutput { checkpoint, done: false })
            }
        } else {
            // Aggregate all changesets and and make list of storages that have been
            // changed.
            let lists = tx.get_addresses_and_keys_of_changed_storages(from_block..=to_block)?;
            // iterate over plain state and get newest storage value.
            // Assumption we are okay with is that plain state represent
            // `previous_stage_progress` state.
            let storages = tx.get_plainstate_storages(lists)?;
            tx.insert_storage_for_hashing(storages.into_iter())?;
        }

        // We finished the hashing stage, no future iterations is expected for the same block range,
        // so no checkpoint is needed.
        let checkpoint = StageCheckpoint::new(input.target())
            .with_storage_hashing_stage_checkpoint(StorageHashingCheckpoint {
                progress: stage_checkpoint_progress(tx)?,
                ..Default::default()
            });

        info!(target: "sync::stages::hashing_storage", checkpoint = %checkpoint, is_final_range = true, "Stage iteration finished");
        Ok(ExecOutput { checkpoint, done: true })
    }

    /// Unwind the stage.
    async fn unwind(
        &mut self,
        tx: &mut Transaction<'_, DB>,
        input: UnwindInput,
    ) -> Result<UnwindOutput, StageError> {
        let (range, unwind_progress, is_final_range) =
            input.unwind_block_range_with_threshold(self.commit_threshold);

        tx.unwind_storage_hashing(BlockNumberAddress::range(range))?;

        let mut stage_checkpoint =
            input.checkpoint.storage_hashing_stage_checkpoint().unwrap_or_default();

        stage_checkpoint.progress = stage_checkpoint_progress(tx)?;

        info!(target: "sync::stages::hashing_storage", to_block = input.unwind_to, %unwind_progress, is_final_range, "Unwind iteration finished");
        Ok(UnwindOutput {
            checkpoint: StageCheckpoint::new(unwind_progress)
                .with_storage_hashing_stage_checkpoint(stage_checkpoint),
        })
    }
}

fn stage_checkpoint_progress<DB: Database>(
    tx: &Transaction<'_, DB>,
) -> Result<EntitiesCheckpoint, DatabaseError> {
    Ok(EntitiesCheckpoint {
        processed: tx.deref().entries::<tables::HashedStorage>()? as u64,
        total: tx.deref().entries::<tables::PlainStorageState>()? as u64,
    })
}

#[cfg(test)]
mod tests {
    use super::*;
    use crate::test_utils::{
        stage_test_suite_ext, ExecuteStageTestRunner, StageTestRunner, TestRunnerError,
        TestTransaction, UnwindStageTestRunner,
    };
    use assert_matches::assert_matches;
    use reth_db::{
        cursor::{DbCursorRO, DbCursorRW},
        mdbx::{tx::Tx, WriteMap, RW},
        models::{BlockNumberAddress, StoredBlockBodyIndices},
    };
    use reth_interfaces::test_utils::generators::{
        random_block_range, random_contract_account_range,
    };
    use reth_primitives::{
        stage::StageUnitCheckpoint, Address, SealedBlock, StorageEntry, H256, U256,
    };

    stage_test_suite_ext!(StorageHashingTestRunner, storage_hashing);

    /// Execute with low clean threshold so as to hash whole storage
    #[tokio::test]
    async fn execute_clean_storage_hashing() {
        let (previous_stage, stage_progress) = (500, 100);

        // Set up the runner
        let mut runner = StorageHashingTestRunner::default();

        // set low clean threshold so we hash the whole storage
        runner.set_clean_threshold(1);

        // set low commit threshold so we force each entry to be a tx.commit and make sure we don't
        // hang on one key. Seed execution inserts more than one storage entry per address.
        runner.set_commit_threshold(1);

        let mut input = ExecInput {
            target: Some(previous_stage),
            checkpoint: Some(StageCheckpoint::new(stage_progress)),
        };

        runner.seed_execution(input).expect("failed to seed execution");

        loop {
            if let Ok(result @ ExecOutput { checkpoint, done }) =
                runner.execute(input).await.unwrap()
            {
                if !done {
                    let previous_checkpoint = input
                        .checkpoint
                        .and_then(|checkpoint| checkpoint.storage_hashing_stage_checkpoint())
                        .unwrap_or_default();
                    assert_matches!(checkpoint.storage_hashing_stage_checkpoint(), Some(StorageHashingCheckpoint {
                        progress: EntitiesCheckpoint {
                            processed,
                            total,
                        },
                        ..
                    }) if processed == previous_checkpoint.progress.processed + 1 &&
                        total == runner.tx.table::<tables::PlainStorageState>().unwrap().len() as u64);

                    // Continue from checkpoint
                    input.checkpoint = Some(checkpoint);
                    continue
                } else {
                    assert!(checkpoint.block_number == previous_stage);
                    assert_matches!(checkpoint.storage_hashing_stage_checkpoint(), Some(StorageHashingCheckpoint {
                        progress: EntitiesCheckpoint {
                            processed,
                            total,
                        },
                        ..
                    }) if processed == total &&
                        total == runner.tx.table::<tables::PlainStorageState>().unwrap().len() as u64);

                    // Validate the stage execution
                    assert!(
                        runner.validate_execution(input, Some(result)).is_ok(),
                        "execution validation"
                    );

                    break
                }
            }
            panic!("Failed execution");
        }
    }

    #[tokio::test]
    async fn execute_clean_storage_hashing_with_commit_threshold() {
        let (previous_stage, stage_progress) = (500, 100);
        // Set up the runner
        let mut runner = StorageHashingTestRunner::default();
        runner.set_clean_threshold(1);
        runner.set_commit_threshold(500);

        let mut input = ExecInput {
            target: Some(previous_stage),
            checkpoint: Some(StageCheckpoint::new(stage_progress)),
        };

        runner.seed_execution(input).expect("failed to seed execution");

        // first run, hash first half of storages.
        let rx = runner.execute(input);
        let result = rx.await.unwrap();

        let (progress_address, progress_key) = runner
            .tx
            .query(|tx| {
                let (address, entry) = tx
                    .cursor_read::<tables::PlainStorageState>()?
                    .walk(None)?
                    .nth(500)
                    .unwrap()
                    .unwrap();
                Ok((address, entry.key))
            })
            .unwrap();

        assert_matches!(
            result,
            Ok(ExecOutput {
                checkpoint: StageCheckpoint {
                    block_number: 100,
                    stage_checkpoint: Some(StageUnitCheckpoint::Storage(StorageHashingCheckpoint {
                        address: Some(address),
                        storage: Some(storage),
                        block_range: CheckpointBlockRange {
                            from: 101,
                            to: 500,
                        },
                        progress: EntitiesCheckpoint {
                            processed: 500,
                            total
                        }
                    }))
                },
                done: false
            }) if address == progress_address && storage == progress_key &&
                total == runner.tx.table::<tables::PlainStorageState>().unwrap().len() as u64
        );
        assert_eq!(runner.tx.table::<tables::HashedStorage>().unwrap().len(), 500);

        // second run with commit threshold of 2 to check if subkey is set.
        runner.set_commit_threshold(2);
        let result = result.unwrap();
        input.checkpoint = Some(result.checkpoint);
        let rx = runner.execute(input);
        let result = rx.await.unwrap();

        let (progress_address, progress_key) = runner
            .tx
            .query(|tx| {
                let (address, entry) = tx
                    .cursor_read::<tables::PlainStorageState>()?
                    .walk(None)?
                    .nth(502)
                    .unwrap()
                    .unwrap();
                Ok((address, entry.key))
            })
            .unwrap();

        assert_matches!(
            result,
            Ok(ExecOutput {
                checkpoint: StageCheckpoint {
                    block_number: 100,
                    stage_checkpoint: Some(StageUnitCheckpoint::Storage(
                        StorageHashingCheckpoint {
                            address: Some(address),
                            storage: Some(storage),
                            block_range: CheckpointBlockRange {
                                from: 101,
                                to: 500,
                            },
                            progress: EntitiesCheckpoint {
                                processed: 502,
                                total
                            }
                        }
                    ))
                },
                done: false
            }) if address == progress_address && storage == progress_key &&
                total == runner.tx.table::<tables::PlainStorageState>().unwrap().len() as u64
        );
        assert_eq!(runner.tx.table::<tables::HashedStorage>().unwrap().len(), 502);

        // third last run, hash rest of storages.
        runner.set_commit_threshold(1000);
        input.checkpoint = Some(result.unwrap().checkpoint);
        let rx = runner.execute(input);
        let result = rx.await.unwrap();

        assert_matches!(
            result,
            Ok(ExecOutput {
                checkpoint: StageCheckpoint {
                    block_number: 500,
                    stage_checkpoint: Some(StageUnitCheckpoint::Storage(
                        StorageHashingCheckpoint {
                            address: None,
                            storage: None,
                            block_range: CheckpointBlockRange {
                                from: 0,
                                to: 0,
                            },
                            progress: EntitiesCheckpoint {
                                processed,
                                total
                            }
                        }
                    ))
                },
                done: true
            }) if processed == total &&
                total == runner.tx.table::<tables::PlainStorageState>().unwrap().len() as u64
        );
        assert_eq!(
            runner.tx.table::<tables::HashedStorage>().unwrap().len(),
            runner.tx.table::<tables::PlainStorageState>().unwrap().len()
        );

        // Validate the stage execution
        assert!(runner.validate_execution(input, result.ok()).is_ok(), "execution validation");
    }

    struct StorageHashingTestRunner {
        tx: TestTransaction,
        commit_threshold: u64,
        clean_threshold: u64,
    }

    impl Default for StorageHashingTestRunner {
        fn default() -> Self {
            Self { tx: TestTransaction::default(), commit_threshold: 1000, clean_threshold: 1000 }
        }
    }

    impl StageTestRunner for StorageHashingTestRunner {
        type S = StorageHashingStage;

        fn tx(&self) -> &TestTransaction {
            &self.tx
        }

        fn stage(&self) -> Self::S {
            Self::S {
                commit_threshold: self.commit_threshold,
                clean_threshold: self.clean_threshold,
            }
        }
    }

    #[async_trait::async_trait]
    impl ExecuteStageTestRunner for StorageHashingTestRunner {
        type Seed = Vec<SealedBlock>;

        fn seed_execution(&mut self, input: ExecInput) -> Result<Self::Seed, TestRunnerError> {
<<<<<<< HEAD
            let stage_progress = input.checkpoint().block_number + 1;
            let end = input.target();
=======
            let stage_progress = input.next_block();
            let end = input.previous_stage_checkpoint_block_number();
>>>>>>> 8ffcb312

            let n_accounts = 31;
            let mut accounts = random_contract_account_range(&mut (0..n_accounts));

            let blocks = random_block_range(stage_progress..=end, H256::zero(), 0..3);

            self.tx.insert_headers(blocks.iter().map(|block| &block.header))?;

            let iter = blocks.iter();
            let mut next_tx_num = 0;
            let mut first_tx_num = next_tx_num;
            for progress in iter {
                // Insert last progress data
                let block_number = progress.number;
                self.tx.commit(|tx| {
                    progress.body.iter().try_for_each(
                        |transaction| -> Result<(), reth_db::DatabaseError> {
                            tx.put::<tables::TxHashNumber>(transaction.hash(), next_tx_num)?;
                            tx.put::<tables::Transactions>(
                                next_tx_num,
                                transaction.clone().into(),
                            )?;

                            let (addr, _) = accounts
                                .get_mut(rand::random::<usize>() % n_accounts as usize)
                                .unwrap();

                            for _ in 0..2 {
                                let new_entry = StorageEntry {
                                    key: keccak256([rand::random::<u8>()]),
                                    value: U256::from(rand::random::<u8>() % 30 + 1),
                                };
                                self.insert_storage_entry(
                                    tx,
                                    (block_number, *addr).into(),
                                    new_entry,
                                    progress.header.number == stage_progress,
                                )?;
                            }

                            next_tx_num += 1;
                            Ok(())
                        },
                    )?;

                    // Randomize rewards
                    let has_reward: bool = rand::random();
                    if has_reward {
                        self.insert_storage_entry(
                            tx,
                            (block_number, Address::random()).into(),
                            StorageEntry {
                                key: keccak256("mining"),
                                value: U256::from(rand::random::<u32>()),
                            },
                            progress.header.number == stage_progress,
                        )?;
                    }

                    let body = StoredBlockBodyIndices {
                        first_tx_num,
                        tx_count: progress.body.len() as u64,
                    };

                    first_tx_num = next_tx_num;

                    tx.put::<tables::BlockBodyIndices>(progress.number, body)
                })?;
            }

            Ok(blocks)
        }

        fn validate_execution(
            &self,
            input: ExecInput,
            output: Option<ExecOutput>,
        ) -> Result<(), TestRunnerError> {
            if let Some(output) = output {
                let start_block = input.checkpoint().block_number + 1;
                let end_block = output.checkpoint.block_number;
                if start_block > end_block {
                    return Ok(())
                }
            }
            self.check_hashed_storage()
        }
    }

    impl UnwindStageTestRunner for StorageHashingTestRunner {
        fn validate_unwind(&self, input: UnwindInput) -> Result<(), TestRunnerError> {
            self.unwind_storage(input)?;
            self.check_hashed_storage()
        }
    }

    impl StorageHashingTestRunner {
        fn set_clean_threshold(&mut self, threshold: u64) {
            self.clean_threshold = threshold;
        }

        fn set_commit_threshold(&mut self, threshold: u64) {
            self.commit_threshold = threshold;
        }

        fn check_hashed_storage(&self) -> Result<(), TestRunnerError> {
            self.tx
                .query(|tx| {
                    let mut storage_cursor = tx.cursor_dup_read::<tables::PlainStorageState>()?;
                    let mut hashed_storage_cursor =
                        tx.cursor_dup_read::<tables::HashedStorage>()?;

                    let mut expected = 0;

                    while let Some((address, entry)) = storage_cursor.next()? {
                        let key = keccak256(entry.key);
                        let got =
                            hashed_storage_cursor.seek_by_key_subkey(keccak256(address), key)?;
                        assert_eq!(
                            got,
                            Some(StorageEntry { key, ..entry }),
                            "{expected}: {address:?}"
                        );
                        expected += 1;
                    }
                    let count = tx.cursor_dup_read::<tables::HashedStorage>()?.walk(None)?.count();

                    assert_eq!(count, expected);
                    Ok(())
                })
                .map_err(|e| e.into())
        }

        fn insert_storage_entry(
            &self,
            tx: &Tx<'_, RW, WriteMap>,
            tid_address: BlockNumberAddress,
            entry: StorageEntry,
            hash: bool,
        ) -> Result<(), reth_db::DatabaseError> {
            let mut storage_cursor = tx.cursor_dup_write::<tables::PlainStorageState>()?;
            let prev_entry =
                match storage_cursor.seek_by_key_subkey(tid_address.address(), entry.key)? {
                    Some(e) if e.key == entry.key => {
                        tx.delete::<tables::PlainStorageState>(tid_address.address(), Some(e))
                            .expect("failed to delete entry");
                        e
                    }
                    _ => StorageEntry { key: entry.key, value: U256::from(0) },
                };
            tx.put::<tables::PlainStorageState>(tid_address.address(), entry)?;

            if hash {
                let hashed_address = keccak256(tid_address.address());
                let hashed_entry = StorageEntry { key: keccak256(entry.key), value: entry.value };

                if let Some(e) = tx
                    .cursor_dup_write::<tables::HashedStorage>()?
                    .seek_by_key_subkey(hashed_address, hashed_entry.key)?
                    .filter(|e| e.key == hashed_entry.key)
                {
                    tx.delete::<tables::HashedStorage>(hashed_address, Some(e))
                        .expect("failed to delete entry");
                }

                tx.put::<tables::HashedStorage>(hashed_address, hashed_entry)?;
            }

            tx.put::<tables::StorageChangeSet>(tid_address, prev_entry)?;
            Ok(())
        }

        fn unwind_storage(&self, input: UnwindInput) -> Result<(), TestRunnerError> {
            tracing::debug!("unwinding storage...");
            let target_block = input.unwind_to;
            self.tx.commit(|tx| {
                let mut storage_cursor = tx.cursor_dup_write::<tables::PlainStorageState>()?;
                let mut changeset_cursor = tx.cursor_dup_read::<tables::StorageChangeSet>()?;

                let mut rev_changeset_walker = changeset_cursor.walk_back(None)?;

                while let Some((bn_address, entry)) = rev_changeset_walker.next().transpose()? {
                    if bn_address.block_number() < target_block {
                        break
                    }

                    if storage_cursor
                        .seek_by_key_subkey(bn_address.address(), entry.key)?
                        .filter(|e| e.key == entry.key)
                        .is_some()
                    {
                        storage_cursor.delete_current()?;
                    }

                    if entry.value != U256::ZERO {
                        storage_cursor.upsert(bn_address.address(), entry)?;
                    }
                }
                Ok(())
            })?;
            Ok(())
        }
    }
}<|MERGE_RESOLUTION|>--- conflicted
+++ resolved
@@ -486,13 +486,8 @@
         type Seed = Vec<SealedBlock>;
 
         fn seed_execution(&mut self, input: ExecInput) -> Result<Self::Seed, TestRunnerError> {
-<<<<<<< HEAD
-            let stage_progress = input.checkpoint().block_number + 1;
+            let stage_progress = input.next_block();
             let end = input.target();
-=======
-            let stage_progress = input.next_block();
-            let end = input.previous_stage_checkpoint_block_number();
->>>>>>> 8ffcb312
 
             let n_accounts = 31;
             let mut accounts = random_contract_account_range(&mut (0..n_accounts));
