--- conflicted
+++ resolved
@@ -59,11 +59,7 @@
     ) -> Result<ExecOutput, StageError> {
         let range = input.next_block_range();
         if range.is_empty() {
-<<<<<<< HEAD
             return Ok(ExecOutput::done(input.checkpoint().with_block_number(*range.end())))
-=======
-            return Ok(ExecOutput::done(*range.end()))
->>>>>>> 3bd26b04
         }
         let (from_block, to_block) = range.into_inner();
 
