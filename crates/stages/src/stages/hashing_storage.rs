use crate::{ExecInput, ExecOutput, Stage, StageError, StageId, UnwindInput, UnwindOutput};
use reth_db::{
    cursor::{DbCursorRO, DbCursorRW, DbDupCursorRO},
    database::Database,
    models::TransitionIdAddress,
    tables,
    transaction::{DbTx, DbTxMut},
};
<<<<<<< HEAD
use reth_primitives::{keccak256, Address, StorageEntry, H160, H256, U256};
use reth_provider::Transaction;
=======
use reth_primitives::{keccak256, Address, StorageEntry, H256, U256};
>>>>>>> b23bd7c6
use std::{
    collections::{BTreeMap, BTreeSet},
    fmt::Debug,
};
use tracing::*;

/// The [`StageId`] of the storage hashing stage.
pub const STORAGE_HASHING: StageId = StageId("StorageHashing");

/// Storage hashing stage hashes plain storage.
/// This is preparation before generating intermediate hashes and calculating Merkle tree root.
#[derive(Debug)]
pub struct StorageHashingStage {
    /// The threshold (in number of state transitions) for switching between incremental
    /// hashing and full storage hashing.
    pub clean_threshold: u64,
    /// The maximum number of blocks to process before committing.
    pub commit_threshold: u64,
}

impl Default for StorageHashingStage {
    fn default() -> Self {
        Self { clean_threshold: 500_000, commit_threshold: 100_000 }
    }
}

#[async_trait::async_trait]
impl<DB: Database> Stage<DB> for StorageHashingStage {
    /// Return the id of the stage
    fn id(&self) -> StageId {
        STORAGE_HASHING
    }

    /// Execute the stage.
    async fn execute(
        &mut self,
        tx: &mut Transaction<'_, DB>,
        input: ExecInput,
    ) -> Result<ExecOutput, StageError> {
        let stage_progress = input.stage_progress.unwrap_or_default();
        let previous_stage_progress = input.previous_stage_progress();

        // read storage changeset, merge it into one changeset and calculate storage hashes.
        let from_transition = tx.get_block_transition(stage_progress)?;
        let to_transition = tx.get_block_transition(previous_stage_progress)?;

        // if there are more blocks then threshold it is faster to go over Plain state and hash all
        // account otherwise take changesets aggregate the sets and apply hashing to
        // AccountHashing table. Also, if we start from genesis, we need to hash from scratch, as
        // genesis accounts are not in changeset, along with their storages.
        if to_transition - from_transition > self.clean_threshold || stage_progress == 0 {
            tx.clear::<tables::HashedStorage>()?;
            tx.commit()?;

            let mut first_key = None;
            loop {
                let next_key = {
                    let mut storage = tx.cursor_dup_read::<tables::PlainStorageState>()?;

                    let hashed_batch = storage
                        .walk(first_key)?
                        .take(self.commit_threshold as usize)
                        .map(|res| {
                            res.map(|(address, slot)| {
                                // both account address and storage slot key are hashed for merkle
                                // tree.
                                ((keccak256(address), keccak256(slot.key)), slot.value)
                            })
                        })
                        .collect::<Result<BTreeMap<_, _>, _>>()?;

                    // next key of iterator
                    let next_key = storage.next()?;

                    // iterate and put presorted hashed slots
                    hashed_batch.into_iter().try_for_each(|((addr, key), value)| {
                        tx.put::<tables::HashedStorage>(addr, StorageEntry { key, value })
                    })?;
                    next_key.map(|(key, _)| key)
                };
                tx.commit()?;

                first_key = match next_key {
                    Some(key) => Some(key),
                    None => break,
                };
            }
        } else {
            let mut plain_storage = tx.cursor_dup_read::<tables::PlainStorageState>()?;
            let mut hashed_storage = tx.cursor_dup_write::<tables::HashedStorage>()?;

            // Aggregate all transition changesets and and make list of storages that have been
            // changed.
            tx.cursor_read::<tables::StorageChangeSet>()?
                .walk_range(
                    (from_transition, Address::zero()).into()..
                        (to_transition, Address::zero()).into(),
                )?
                .collect::<Result<Vec<_>, _>>()?
                .into_iter()
                // fold all storages and save its old state so we can remove it from HashedStorage
                // it is needed as it is dup table.
                .fold(
                    BTreeMap::new(),
                    |mut accounts: BTreeMap<Address, BTreeSet<H256>>,
                     (TransitionIdAddress((_, address)), storage_entry)| {
                        accounts.entry(address).or_default().insert(storage_entry.key);
                        accounts
                    },
                )
                .into_iter()
                // iterate over plain state and get newest storage value.
                // Assumption we are okay with is that plain state represent
                // `previous_stage_progress` state.
                .map(|(address, storage)| {
                    storage
                        .into_iter()
                        .map(|key| {
                            plain_storage
                                .seek_by_key_subkey(address, key)
                                .map(|ret| (keccak256(key), ret.map(|e| e.value)))
                        })
                        .collect::<Result<BTreeMap<_, _>, _>>()
                        .map(|storage| (keccak256(address), storage))
                })
                .collect::<Result<BTreeMap<_, _>, _>>()?
                .into_iter()
                // Hash the address and key and apply them to HashedStorage (if Storage is None
                // just remove it);
                .try_for_each(|(address, storage)| {
                    storage.into_iter().try_for_each(|(key, val)| -> Result<(), StageError> {
                        if hashed_storage
                            .seek_by_key_subkey(address, key)?
                            .filter(|entry| entry.key == key)
                            .is_some()
                        {
                            hashed_storage.delete_current()?;
                        }

                        if let Some(value) = val {
                            hashed_storage.upsert(address, StorageEntry { key, value })?;
                        }
                        Ok(())
                    })
                })?;
        }

        info!(target: "sync::stages::hashing_storage", "Stage finished");
        Ok(ExecOutput { stage_progress: input.previous_stage_progress(), done: true })
    }

    /// Unwind the stage.
    async fn unwind(
        &mut self,
        tx: &mut Transaction<'_, DB>,
        input: UnwindInput,
    ) -> Result<UnwindOutput, StageError> {
        let from_transition_rev = tx.get_block_transition(input.unwind_to)?;
        let to_transition_rev = tx.get_block_transition(input.stage_progress)?;

        let mut hashed_storage = tx.cursor_dup_write::<tables::HashedStorage>()?;

        // Aggregate all transition changesets and make list of accounts that have been changed.
        tx.cursor_read::<tables::StorageChangeSet>()?
            .walk_range(
                (from_transition_rev, Address::zero()).into()..
                    (to_transition_rev, Address::zero()).into(),
            )?
            .collect::<Result<Vec<_>, _>>()?
            .into_iter()
            .rev()
            // fold all account to get the old balance/nonces and account that needs to be removed
            .fold(
                BTreeMap::new(),
                |mut accounts: BTreeMap<(Address, H256), U256>,
                 (TransitionIdAddress((_, address)), storage_entry)| {
                    accounts.insert((address, storage_entry.key), storage_entry.value);
                    accounts
                },
            )
            .into_iter()
            // hash addresses and collect it inside sorted BTreeMap.
            // We are doing keccak only once per address.
            .map(|((address, key), value)| ((keccak256(address), keccak256(key)), value))
            .collect::<BTreeMap<_, _>>()
            .into_iter()
            // Apply values to HashedStorage (if Value is zero just remove it);
            .try_for_each(|((address, key), value)| -> Result<(), StageError> {
                if hashed_storage
                    .seek_by_key_subkey(address, key)?
                    .filter(|entry| entry.key == key)
                    .is_some()
                {
                    hashed_storage.delete_current()?;
                }

                if value != U256::ZERO {
                    hashed_storage.upsert(address, StorageEntry { key, value })?;
                }
                Ok(())
            })?;

        Ok(UnwindOutput { stage_progress: input.unwind_to })
    }
}

#[cfg(test)]
mod tests {
    use super::*;
    use crate::test_utils::{
        stage_test_suite_ext, ExecuteStageTestRunner, StageTestRunner, TestRunnerError,
        TestTransaction, UnwindStageTestRunner, PREV_STAGE_ID,
    };
    use assert_matches::assert_matches;
    use reth_db::{
        cursor::DbCursorRW,
        mdbx::{tx::Tx, WriteMap, RW},
        models::{StoredBlockBody, TransitionIdAddress},
    };
    use reth_interfaces::test_utils::generators::{
        random_block_range, random_contract_account_range,
    };
    use reth_primitives::{SealedBlock, StorageEntry, H256, U256};

    stage_test_suite_ext!(StorageHashingTestRunner, storage_hashing);

    /// Execute with low clean threshold so as to hash whole storage
    #[tokio::test]
    async fn execute_clean_storage_hashing() {
        let (previous_stage, stage_progress) = (500, 100);

        // Set up the runner
        let mut runner = StorageHashingTestRunner::default();
        // set low threshold so we hash the whole storage
        runner.set_clean_threshold(1);
        let input = ExecInput {
            previous_stage: Some((PREV_STAGE_ID, previous_stage)),
            stage_progress: Some(stage_progress),
        };

        runner.seed_execution(input).expect("failed to seed execution");

        let rx = runner.execute(input);

        // Assert the successful result
        let result = rx.await.unwrap();
        assert_matches!(
            result,
            Ok(ExecOutput { done, stage_progress })
                if done && stage_progress == previous_stage
        );

        // Validate the stage execution
        assert!(runner.validate_execution(input, result.ok()).is_ok(), "execution validation");
    }

    struct StorageHashingTestRunner {
        tx: TestTransaction,
        commit_threshold: u64,
        clean_threshold: u64,
    }

    impl Default for StorageHashingTestRunner {
        fn default() -> Self {
            Self { tx: TestTransaction::default(), commit_threshold: 1000, clean_threshold: 1000 }
        }
    }

    impl StageTestRunner for StorageHashingTestRunner {
        type S = StorageHashingStage;

        fn tx(&self) -> &TestTransaction {
            &self.tx
        }

        fn stage(&self) -> Self::S {
            Self::S {
                commit_threshold: self.commit_threshold,
                clean_threshold: self.clean_threshold,
            }
        }
    }

    #[async_trait::async_trait]
    impl ExecuteStageTestRunner for StorageHashingTestRunner {
        type Seed = Vec<SealedBlock>;

        fn seed_execution(&mut self, input: ExecInput) -> Result<Self::Seed, TestRunnerError> {
            let stage_progress = input.stage_progress.unwrap_or_default();
            let end = input.previous_stage_progress() + 1;

            let n_accounts = 31;
            let mut accounts = random_contract_account_range(&mut (0..n_accounts));

            let blocks = random_block_range(stage_progress..end, H256::zero(), 0..3);

            self.tx.insert_headers(blocks.iter().map(|block| &block.header))?;

            let iter = blocks.iter();
            let (mut transition_id, mut tx_id) = (0, 0);

            for progress in iter {
                // Insert last progress data
                self.tx.commit(|tx| {
                    let body = StoredBlockBody {
                        start_tx_id: tx_id,
                        tx_count: progress.body.len() as u64,
                    };

                    progress.body.iter().try_for_each(|transaction| {
                        tx.put::<tables::TxHashNumber>(transaction.hash(), tx_id)?;
                        tx.put::<tables::Transactions>(tx_id, transaction.clone())?;
                        tx.put::<tables::TxTransitionIndex>(tx_id, transition_id)?;

                        let (addr, _) = accounts
                            .get_mut(rand::random::<usize>() % n_accounts as usize)
                            .unwrap();

                        let new_entry = StorageEntry {
                            key: keccak256([rand::random::<u8>()]),
                            value: U256::from(rand::random::<u8>() % 30 + 1),
                        };
                        self.insert_storage_entry(
                            tx,
                            (transition_id, *addr).into(),
                            new_entry,
                            progress.header.number == stage_progress,
                        )?;
                        tx_id += 1;
                        transition_id += 1;
                        Ok(())
                    })?;

                    // Randomize rewards
                    let has_reward: bool = rand::random();
                    if has_reward {
                        self.insert_storage_entry(
                            tx,
                            (transition_id, Address::random()).into(),
                            StorageEntry {
                                key: keccak256("mining"),
                                value: U256::from(rand::random::<u32>()),
                            },
                            progress.header.number == stage_progress,
                        )?;
                        transition_id += 1;
                    }

                    tx.put::<tables::BlockTransitionIndex>(progress.number, transition_id)?;
                    tx.put::<tables::BlockBodies>(progress.number, body)
                })?;
            }

            Ok(blocks)
        }

        fn validate_execution(
            &self,
            input: ExecInput,
            output: Option<ExecOutput>,
        ) -> Result<(), TestRunnerError> {
            if let Some(output) = output {
                let start_block = input.stage_progress.unwrap_or_default() + 1;
                let end_block = output.stage_progress;
                if start_block > end_block {
                    return Ok(())
                }
            }
            self.check_hashed_storage()
        }
    }

    impl UnwindStageTestRunner for StorageHashingTestRunner {
        fn validate_unwind(&self, input: UnwindInput) -> Result<(), TestRunnerError> {
            self.unwind_storage(input)?;
            self.check_hashed_storage()
        }
    }

    impl StorageHashingTestRunner {
        fn set_clean_threshold(&mut self, threshold: u64) {
            self.clean_threshold = threshold;
        }

        fn check_hashed_storage(&self) -> Result<(), TestRunnerError> {
            self.tx
                .query(|tx| {
                    let mut storage_cursor = tx.cursor_dup_read::<tables::PlainStorageState>()?;
                    let mut hashed_storage_cursor =
                        tx.cursor_dup_read::<tables::HashedStorage>()?;

                    let mut expected = 0;

                    while let Some((address, entry)) = storage_cursor.next()? {
                        let key = keccak256(entry.key);
                        let got =
                            hashed_storage_cursor.seek_by_key_subkey(keccak256(address), key)?;
                        assert_eq!(
                            got,
                            Some(StorageEntry { key, ..entry }),
                            "{expected}: {address:?}"
                        );
                        expected += 1;
                    }
                    let count = tx.cursor_dup_read::<tables::HashedStorage>()?.walk(None)?.count();

                    assert_eq!(count, expected);
                    Ok(())
                })
                .map_err(|e| e.into())
        }

        fn insert_storage_entry(
            &self,
            tx: &Tx<'_, RW, WriteMap>,
            tid_address: TransitionIdAddress,
            entry: StorageEntry,
            hash: bool,
        ) -> Result<(), reth_db::Error> {
            let mut storage_cursor = tx.cursor_dup_write::<tables::PlainStorageState>()?;
            let prev_entry =
                match storage_cursor.seek_by_key_subkey(tid_address.address(), entry.key)? {
                    Some(e) if e.key == entry.key => {
                        tx.delete::<tables::PlainStorageState>(tid_address.address(), Some(e))
                            .expect("failed to delete entry");
                        e
                    }
                    _ => StorageEntry { key: entry.key, value: U256::from(0) },
                };
            tx.put::<tables::PlainStorageState>(tid_address.address(), entry)?;

            if hash {
                let hashed_address = keccak256(tid_address.address());
                let hashed_entry = StorageEntry { key: keccak256(entry.key), value: entry.value };

                if let Some(e) = tx
                    .cursor_dup_write::<tables::HashedStorage>()?
                    .seek_by_key_subkey(hashed_address, hashed_entry.key)?
                    .filter(|e| e.key == hashed_entry.key)
                {
                    tx.delete::<tables::HashedStorage>(hashed_address, Some(e))
                        .expect("failed to delete entry");
                }

                tx.put::<tables::HashedStorage>(hashed_address, hashed_entry)?;
            }

            tx.put::<tables::StorageChangeSet>(tid_address, prev_entry)?;
            Ok(())
        }

        fn unwind_storage(&self, input: UnwindInput) -> Result<(), TestRunnerError> {
            tracing::debug!("unwinding storage...");
            let target_transition = self
                .tx
                .inner()
                .get_block_transition(input.unwind_to)
                .map_err(|e| TestRunnerError::Internal(Box::new(e)))?;

            self.tx.commit(|tx| {
                let mut storage_cursor = tx.cursor_dup_write::<tables::PlainStorageState>()?;
                let mut changeset_cursor = tx.cursor_dup_read::<tables::StorageChangeSet>()?;

                let mut rev_changeset_walker = changeset_cursor.walk_back(None)?;

                while let Some((tid_address, entry)) = rev_changeset_walker.next().transpose()? {
                    if tid_address.transition_id() < target_transition {
                        break
                    }

                    if storage_cursor
                        .seek_by_key_subkey(tid_address.address(), entry.key)?
                        .filter(|e| e.key == entry.key)
                        .is_some()
                    {
                        storage_cursor.delete_current()?;
                    }

                    if entry.value != U256::ZERO {
                        storage_cursor.upsert(tid_address.address(), entry)?;
                    }
                }
                Ok(())
            })?;
            Ok(())
        }
    }
}<|MERGE_RESOLUTION|>--- conflicted
+++ resolved
@@ -6,12 +6,8 @@
     tables,
     transaction::{DbTx, DbTxMut},
 };
-<<<<<<< HEAD
-use reth_primitives::{keccak256, Address, StorageEntry, H160, H256, U256};
+use reth_primitives::{keccak256, Address, StorageEntry, H256, U256};
 use reth_provider::Transaction;
-=======
-use reth_primitives::{keccak256, Address, StorageEntry, H256, U256};
->>>>>>> b23bd7c6
 use std::{
     collections::{BTreeMap, BTreeSet},
     fmt::Debug,
