--- conflicted
+++ resolved
@@ -56,26 +56,12 @@
         }
         let (from_block, to_block) = range.into_inner();
 
-<<<<<<< HEAD
-        let stage_checkpoint =
-            input.checkpoint.and_then(|checkpoint| checkpoint.storage_hashing_stage_checkpoint());
-
-        if stage_checkpoint.is_some() {
-            debug!(target: "sync::stages::storage_hashing::exec", checkpoint = ?stage_checkpoint, "Continuing inner storage hashing checkpoint");
-        }
-
         let storage_entries_walked;
-        // if there are more blocks then threshold it is faster to go over Plain state and hash
-        // all account otherwise take changesets aggregate the sets and apply
-        // hashing to AccountHashing table. Also, if we start from genesis, we need
-        // to hash from scratch, as genesis accounts are not in changeset, along
-        // with their storages.
-=======
+
         // if there are more blocks then threshold it is faster to go over Plain state and hash all
         // account otherwise take changesets aggregate the sets and apply hashing to
         // AccountHashing table. Also, if we start from genesis, we need to hash from scratch, as
         // genesis accounts are not in changeset, along with their storages.
->>>>>>> df3aecd4
         if to_block - from_block > self.clean_threshold || from_block == 1 {
             let stage_checkpoint = input
                 .checkpoint
