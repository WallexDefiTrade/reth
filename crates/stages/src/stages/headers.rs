--- conflicted
+++ resolved
@@ -10,14 +10,8 @@
     RawKey, RawTable, RawValue,
 };
 use reth_etl::Collector;
-<<<<<<< HEAD
 use reth_net_p2p::{
-    consensus::Consensus,
     headers::{downloader::HeaderDownloader, error::HeadersDownloaderError},
-=======
-use reth_interfaces::{
-    p2p::headers::{downloader::HeaderDownloader, error::HeadersDownloaderError},
->>>>>>> b3db4cf5
     provider::ProviderError,
 };
 use reth_primitives::{
@@ -382,14 +376,9 @@
         use reth_downloaders::headers::reverse_headers::{
             ReverseHeadersDownloader, ReverseHeadersDownloaderBuilder,
         };
-<<<<<<< HEAD
         use reth_net_p2p::test_utils::{
             generators, generators::random_header_range, TestConsensus, TestHeaderDownloader,
             TestHeadersClient,
-=======
-        use reth_interfaces::test_utils::{
-            generators, generators::random_header_range, TestHeaderDownloader, TestHeadersClient,
->>>>>>> b3db4cf5
         };
         use reth_provider::BlockNumReader;
         use tokio::sync::watch;
