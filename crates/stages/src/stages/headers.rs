--- conflicted
+++ resolved
@@ -12,16 +12,10 @@
 };
 use reth_interfaces::{
     consensus::{Consensus, ForkchoiceState},
-<<<<<<< HEAD
     p2p::{
-=======
-    p2p::headers::{
-        client::{HeadersClient, StatusUpdater},
-        downloader::{ensure_parent, HeaderDownloader},
->>>>>>> f2707d32
         error::DownloadError,
         headers::{
-            client::HeadersClient,
+            client::{HeadersClient, StatusUpdater},
             downloader::{ensure_parent, HeaderDownloader},
         },
     },
