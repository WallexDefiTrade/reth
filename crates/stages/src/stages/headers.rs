use crate::{
    util::unwind::{unwind_table_by_num, unwind_table_by_num_hash},
    DatabaseIntegrityError, ExecInput, ExecOutput, Stage, StageError, StageId, UnwindInput,
    UnwindOutput,
};
use reth_interfaces::{
    consensus::{Consensus, ForkchoiceState},
    db::{
        models::blocks::BlockNumHash, tables, DBContainer, Database, DatabaseGAT, DbCursorRO,
        DbCursorRW, DbTx, DbTxMut,
    },
    p2p::headers::{
        client::HeadersClient,
        downloader::{DownloadError, Downloader},
    },
};
use reth_primitives::{rpc::BigEndianHash, BlockNumber, HeaderLocked, H256, U256};
use std::{fmt::Debug, sync::Arc};
use tracing::*;

const HEADERS: StageId = StageId("Headers");

/// The headers stage implementation for staged sync
#[derive(Debug)]
pub struct HeaderStage<D: Downloader, C: Consensus, H: HeadersClient> {
    /// Strategy for downloading the headers
    pub downloader: D,
    /// Consensus client implementation
    pub consensus: Arc<C>,
    /// Downloader client implementation
    pub client: Arc<H>,
}

#[async_trait::async_trait]
impl<DB: Database, D: Downloader, C: Consensus, H: HeadersClient> Stage<DB>
    for HeaderStage<D, C, H>
{
    /// Return the id of the stage
    fn id(&self) -> StageId {
        HEADERS
    }

    /// Download the headers in reverse order
    /// starting from the tip
    async fn execute(
        &mut self,
        db: &mut DBContainer<'_, DB>,
        input: ExecInput,
    ) -> Result<ExecOutput, StageError> {
        let tx = db.get_mut();
        let last_block_num = input.stage_progress.unwrap_or_default();
        self.update_head::<DB>(tx, last_block_num).await?;

        // download the headers
        // TODO: handle input.max_block
        let last_hash = tx
            .get::<tables::CanonicalHeaders>(last_block_num)?
            .ok_or(DatabaseIntegrityError::NoCannonicalHash { number: last_block_num })?;
        let last_header =
            tx.get::<tables::Headers>((last_block_num, last_hash).into())?.ok_or({
                DatabaseIntegrityError::NoHeader { number: last_block_num, hash: last_hash }
            })?;
        let head = HeaderLocked::new(last_header, last_hash);

        let forkchoice = self.next_fork_choice_state(&head.hash()).await;
        // The stage relies on the downloader to return the headers
        // in descending order starting from the tip down to
        // the local head (latest block in db)
        let headers = match self.downloader.download(&head, &forkchoice).await {
            Ok(res) => {
                // TODO: validate the result order?
                // at least check if it attaches (first == tip && last == last_hash)
                res
            }
            Err(e) => match e {
                DownloadError::Timeout { request_id } => {
                    warn!("no response for header request {request_id}");
                    return Ok(ExecOutput {
                        stage_progress: last_block_num,
                        reached_tip: false,
                        done: false,
                    })
                }
                DownloadError::HeaderValidation { hash, details } => {
                    warn!("validation error for header {hash}: {details}");
                    return Err(StageError::Validation { block: last_block_num })
                }
                // TODO: this error is never propagated, clean up
                DownloadError::MismatchedHeaders { .. } => {
                    return Err(StageError::Validation { block: last_block_num })
                }
            },
        };

        let stage_progress = self.write_headers::<DB>(tx, headers).await?.unwrap_or(last_block_num);
        Ok(ExecOutput { stage_progress, reached_tip: true, done: true })
    }

    /// Unwind the stage.
    async fn unwind(
        &mut self,
        db: &mut DBContainer<'_, DB>,
        input: UnwindInput,
    ) -> Result<UnwindOutput, Box<dyn std::error::Error + Send + Sync>> {
        // TODO: handle bad block
        let tx = db.get_mut();
        unwind_table_by_num::<DB, tables::CanonicalHeaders>(tx, input.unwind_to)?;
        unwind_table_by_num_hash::<DB, tables::HeaderNumbers>(tx, input.unwind_to)?;
        unwind_table_by_num_hash::<DB, tables::Headers>(tx, input.unwind_to)?;
        unwind_table_by_num_hash::<DB, tables::HeaderTD>(tx, input.unwind_to)?;
        Ok(UnwindOutput { stage_progress: input.unwind_to })
    }
}

impl<D: Downloader, C: Consensus, H: HeadersClient> HeaderStage<D, C, H> {
    async fn update_head<DB: Database>(
        &self,
        tx: &mut <DB as DatabaseGAT<'_>>::TXMut,
        height: BlockNumber,
    ) -> Result<(), StageError> {
        let hash = tx
            .get::<tables::CanonicalHeaders>(height)?
            .ok_or(DatabaseIntegrityError::NoCannonicalHeader { number: height })?;
        let td: Vec<u8> = tx.get::<tables::HeaderTD>((height, hash).into())?.unwrap(); // TODO:
        self.client.update_status(height, hash, H256::from_slice(&td)).await;
        Ok(())
    }

    async fn next_fork_choice_state(&self, head: &H256) -> ForkchoiceState {
        let mut state_rcv = self.consensus.fork_choice_state();
        loop {
            let _ = state_rcv.changed().await;
            let forkchoice = state_rcv.borrow();
            if !forkchoice.head_block_hash.is_zero() && forkchoice.head_block_hash != *head {
                return forkchoice.clone()
            }
        }
    }

    /// Write downloaded headers to the database
    async fn write_headers<DB: Database>(
        &self,
        tx: &mut <DB as DatabaseGAT<'_>>::TXMut,
        headers: Vec<HeaderLocked>,
    ) -> Result<Option<BlockNumber>, StageError> {
        let mut cursor_header_number = tx.cursor_mut::<tables::HeaderNumbers>()?;
        let mut cursor_header = tx.cursor_mut::<tables::Headers>()?;
        let mut cursor_canonical = tx.cursor_mut::<tables::CanonicalHeaders>()?;
        let mut cursor_td = tx.cursor_mut::<tables::HeaderTD>()?;
        let mut td = U256::from_big_endian(&cursor_td.last()?.map(|(_, v)| v).unwrap());

        let mut latest = None;
        // Since the headers were returned in descending order,
        // iterate them in the reverse order
        for header in headers.into_iter().rev() {
            if header.number == 0 {
                continue
            }

            let key: BlockNumHash = (header.number, header.hash()).into();
            let header = header.unlock();
            latest = Some(header.number);

            td += header.difficulty;

            // TODO: investigate default write flags
            cursor_header_number.append(key, header.number)?;
            cursor_header.append(key, header)?;
            cursor_canonical.append(key.number(), key.hash())?;
            cursor_td.append(key, H256::from_uint(&td).as_bytes().to_vec())?;
        }

        Ok(latest)
    }
}

#[cfg(test)]
<<<<<<< HEAD
mod tests {
=======
pub mod tests {
>>>>>>> bff27a41
    use super::*;
    use crate::util::test_utils::StageTestRunner;
    use assert_matches::assert_matches;
<<<<<<< HEAD
    use once_cell::sync::Lazy;
    use reth_interfaces::test_utils::{
        gen_random_header, gen_random_header_range, TestConsensus, TestHeadersClient,
=======
    use reth_db::{kv::Env, mdbx::WriteMap};
    use reth_headers_downloaders::linear::LinearDownloadBuilder;
    use reth_interfaces::{
        db::DBContainer,
        test_utils::{
            gen_random_header, gen_random_header_range, TestConsensus, TestHeadersClient,
        },
>>>>>>> bff27a41
    };
    use test_utils::{HeadersTestRunner, TestDownloader};

<<<<<<< HEAD
    const TEST_STAGE: StageId = StageId("Headers");
    static CONSENSUS: Lazy<TestConsensus> = Lazy::new(|| TestConsensus::default());
    static CLIENT: Lazy<TestHeadersClient> = Lazy::new(|| TestHeadersClient::default());
=======
    const TEST_STAGE: StageId = StageId("HEADERS");
>>>>>>> bff27a41

    #[tokio::test]
    // Check that the execution errors on empty database or
    // prev progress missing from the database.
<<<<<<< HEAD
    async fn execute_empty_db() {
        let runner = HeadersTestRunner::default();
        let stage = create_stage(Ok(vec![]));
        let rx = runner.execute(stage, ExecInput::default());
=======
    async fn headers_execute_empty_db() {
        let db = HeadersDB::default();
        let input = ExecInput { previous_stage: None, stage_progress: None };
        let rx = execute_stage(db.inner(), input, H256::zero(), Ok(vec![]));
>>>>>>> bff27a41
        assert_matches!(
            rx.await.unwrap(),
            Err(StageError::DatabaseIntegrity(DatabaseIntegrityError::NoCannonicalHeader { .. }))
        );
    }

    #[tokio::test]
    // Check that the execution exits on downloader timeout.
    async fn execute_timeout() {
        let runner = HeadersTestRunner::default();
        let head = gen_random_header(0, None);
        runner.insert_header(&head).expect("failed to insert header");

<<<<<<< HEAD
        let stage = create_stage(Err(DownloadError::Timeout { request_id: 0 }));
        let rx = runner.execute(stage, ExecInput::default());
        CONSENSUS.update_tip(H256::from_low_u64_be(1));
=======
        let input = ExecInput { previous_stage: None, stage_progress: None };
        let rx = execute_stage(
            db.inner(),
            input,
            H256::from_low_u64_be(1),
            Err(DownloadError::Timeout { request_id: 0 }),
        );

>>>>>>> bff27a41
        assert_matches!(rx.await.unwrap(), Ok(ExecOutput { done, .. }) if !done);
    }

    #[tokio::test]
    // Check that validation error is propagated during the execution.
    async fn execute_validation_error() {
        let runner = HeadersTestRunner::default();
        let head = gen_random_header(0, None);
<<<<<<< HEAD
        runner.insert_header(&head).expect("failed to insert header");

        let stage = create_stage(Err(DownloadError::HeaderValidation {
            hash: H256::zero(),
            details: "".to_owned(),
        }));
        let rx = runner.execute(stage, ExecInput::default());
        CONSENSUS.update_tip(H256::from_low_u64_be(1));
=======
        let db = HeadersDB::default();
        db.insert_header(&head).expect("failed to insert header");

        let input = ExecInput { previous_stage: None, stage_progress: None };
        let rx = execute_stage(
            db.inner(),
            input,
            H256::from_low_u64_be(1),
            Err(DownloadError::HeaderValidation { hash: H256::zero(), details: "".to_owned() }),
        );
>>>>>>> bff27a41

        assert_matches!(rx.await.unwrap(), Err(StageError::Validation { block }) if block == 0);
    }

    #[tokio::test]
    // Validate that all necessary tables are updated after the
    // header download on no previous progress.
    async fn execute_no_progress() {
        let runner = HeadersTestRunner::default();
        let (start, end) = (0, 100);
        let head = gen_random_header(start, None);
        runner.insert_header(&head).expect("failed to insert header");

<<<<<<< HEAD
        let headers = gen_random_header_range(start + 1..end, head.hash());
        let stage = create_stage(Ok(headers.iter().rev().cloned().collect::<Vec<_>>()));
        let rx = runner.execute(stage, ExecInput::default());
=======
        let result: Vec<_> = headers.iter().rev().cloned().collect();
        let input = ExecInput { previous_stage: None, stage_progress: None };
>>>>>>> bff27a41
        let tip = headers.last().unwrap();
        let rx = execute_stage(db.inner(), input, tip.hash(), Ok(result));

        let result = rx.await.unwrap();
        assert_matches!(result, Ok(ExecOutput { .. }));
        let result = result.unwrap();
        assert!(result.done && result.reached_tip);
        assert_eq!(result.stage_progress, tip.number);

        for header in headers {
            assert!(runner.validate_db_header(&header).is_ok());
        }
    }

    #[tokio::test]
    // Validate that all necessary tables are updated after the
    // header download with some previous progress.
<<<<<<< HEAD
    async fn stage_prev_progress() {
        let runner = HeadersTestRunner::default();
        // TODO: set bigger range once `MDBX_EKEYMISMATCH` issue is resolved
        let (start, end) = (10000, 10240);
=======
    async fn headers_stage_prev_progress() {
        let (start, end) = (10000, 10241);
>>>>>>> bff27a41
        let head = gen_random_header(start, None);
        let headers = gen_random_header_range(start + 1..end, head.hash());
        runner.insert_header(&head).expect("failed to insert header");

        let stage = create_stage(Ok(headers.iter().rev().cloned().collect::<Vec<_>>()));
        let input = ExecInput {
            previous_stage: Some((TEST_STAGE, head.number)),
            stage_progress: Some(head.number),
        };
<<<<<<< HEAD
        let rx = runner.execute(stage, input);
=======
>>>>>>> bff27a41
        let tip = headers.last().unwrap();
        let rx = execute_stage(db.inner(), input, tip.hash(), Ok(result));

        let result = rx.await.unwrap();
        assert_matches!(result, Ok(ExecOutput { .. }));
        let result = result.unwrap();
        assert!(result.done && result.reached_tip);
        assert_eq!(result.stage_progress, tip.number);

        for header in headers {
            assert!(db.validate_db_header(&header).is_ok());
        }
    }

    #[tokio::test]
    // Execute the stage with linear downloader
    async fn headers_execute_linear() {
        // TODO: set bigger range once `MDBX_EKEYMISMATCH` issue is resolved
        let (start, end) = (1000, 1024);
        let head = gen_random_header(start, None);
        let headers = gen_random_header_range(start + 1..end, head.hash());
        let db = HeadersDB::default();
        db.insert_header(&head).expect("failed to insert header");

        let input = ExecInput {
            previous_stage: Some((TEST_STAGE, head.number)),
            stage_progress: Some(head.number),
        };
        let tip = headers.last().unwrap();
        let mut download_result = headers.clone();
        download_result.insert(0, head);
        let rx = execute_stage_linear(db.inner(), input, tip.hash(), download_result).await;

        let result = rx.await.unwrap();
        assert_matches!(result, Ok(ExecOutput { .. }));
        let result = result.unwrap();
        assert!(result.done && result.reached_tip);
        assert_eq!(result.stage_progress, tip.number);

        for header in headers {
            assert!(runner.validate_db_header(&header).is_ok());
        }
    }

    #[tokio::test]
    // Check that unwind does not panic on empty database.
    async fn unwind_empty_db() {
        let runner = HeadersTestRunner::default();
        let input = UnwindInput { bad_block: None, stage_progress: 100, unwind_to: 100 };
        let rx = runner.unwind(create_stage(Ok(vec![])), input);
        assert_matches!(
            rx.await.unwrap(),
            Ok(UnwindOutput {stage_progress} ) if stage_progress == input.unwind_to
        );
    }

    #[tokio::test]
    // Check that unwind can remove headers across gaps
    async fn unwind_db_gaps() {
        let runner = HeadersTestRunner::default();
        let head = gen_random_header(0, None);
        let first_range = gen_random_header_range(1..20, head.hash());
        let second_range = gen_random_header_range(50..100, H256::zero());
<<<<<<< HEAD
        runner.insert_header(&head).expect("failed to insert header");
        runner
            .insert_headers(first_range.iter().chain(second_range.iter()))
            .expect("failed to insert headers");
=======
        let db = HeadersDB::default();
        db.insert_header(&head).expect("failed to insert header");
        for header in first_range.iter().chain(second_range.iter()) {
            db.insert_header(header).expect("failed to insert header");
        }
>>>>>>> bff27a41

        let stage = create_stage(Ok(vec![]));
        let input = UnwindInput { bad_block: None, stage_progress: 15, unwind_to: 15 };
        let rx = runner.unwind(stage, input);
        assert_matches!(
            rx.await.unwrap(),
            Ok(UnwindOutput {stage_progress} ) if stage_progress == input.unwind_to
        );

        runner
            .db()
            .check_no_entry_above::<tables::CanonicalHeaders, _>(input.unwind_to, |key| key)
            .expect("failed to check cannonical headers");
        runner
            .db()
            .check_no_entry_above::<tables::HeaderNumbers, _>(input.unwind_to, |key| key.number())
            .expect("failed to check header numbers");
        runner
            .db()
            .check_no_entry_above::<tables::Headers, _>(input.unwind_to, |key| key.number())
            .expect("failed to check headers");
        runner
            .db()
            .check_no_entry_above::<tables::HeaderTD, _>(input.unwind_to, |key| key.number())
            .expect("failed to check td");
    }

<<<<<<< HEAD
    // Create an instance of [HeaderStage]
    fn create_stage<'a>(
        result: Result<Vec<HeaderLocked>, DownloadError>,
    ) -> HeaderStage<TestDownloader, &'a TestConsensus, &'a TestHeadersClient> {
        HeaderStage {
            client: &*CLIENT,
            consensus: &*CONSENSUS,
            downloader: test_utils::TestDownloader::new(result),
        }
=======
    // A helper function to run [HeaderStage::execute]
    // with default consensus, client & test downloader
    fn execute_stage(
        db: Arc<Env<WriteMap>>,
        input: ExecInput,
        tip: H256,
        download_result: Result<Vec<HeaderLocked>, DownloadError>,
    ) -> oneshot::Receiver<Result<ExecOutput, StageError>> {
        let (tx, rx) = oneshot::channel();

        let client = Arc::new(TestHeadersClient::default());
        let consensus = Arc::new(TestConsensus::default());
        let downloader = test_utils::TestDownloader::new(download_result);

        let mut stage = HeaderStage { consensus: consensus.clone(), client, downloader };
        tokio::spawn(async move {
            let mut db = DBContainer::<Env<WriteMap>>::new(db.borrow()).unwrap();
            let result = stage.execute(&mut db, input).await;
            db.commit().expect("failed to commit");
            tx.send(result).expect("failed to send result");
        });
        consensus.update_tip(tip);
        rx
    }

    // A helper function to run [HeaderStage::execute]
    // with linear downloader
    async fn execute_stage_linear(
        db: Arc<Env<WriteMap>>,
        input: ExecInput,
        tip: H256,
        headers: Vec<HeaderLocked>,
    ) -> oneshot::Receiver<Result<ExecOutput, StageError>> {
        let (tx, rx) = oneshot::channel();

        let consensus = Arc::new(TestConsensus::default());
        let client = Arc::new(TestHeadersClient::default());
        let downloader = LinearDownloadBuilder::new().build(consensus.clone(), client.clone());

        let mut stage =
            HeaderStage { consensus: consensus.clone(), client: client.clone(), downloader };
        tokio::spawn(async move {
            let mut db = DBContainer::<Env<WriteMap>>::new(db.borrow()).unwrap();
            let result = stage.execute(&mut db, input).await;
            db.commit().expect("failed to commit");
            tx.send(result).expect("failed to send result");
        });

        consensus.update_tip(tip);
        client
            .on_header_request(1, |id, _| {
                client.send_header_response(
                    id,
                    headers.clone().into_iter().map(|h| h.unlock()).collect(),
                )
            })
            .await;
        rx
    }

    // A helper function to run [HeaderStage::unwind]
    fn unwind_stage(
        db: Arc<Env<WriteMap>>,
        input: UnwindInput,
    ) -> oneshot::Receiver<Result<UnwindOutput, Box<dyn std::error::Error + Send + Sync>>> {
        let (tx, rx) = oneshot::channel();
        let mut stage = HeaderStage {
            client: Arc::new(TestHeadersClient::default()),
            consensus: Arc::new(TestConsensus::default()),
            downloader: test_utils::TestDownloader::new(Ok(vec![])),
        };
        tokio::spawn(async move {
            let mut db = DBContainer::<Env<WriteMap>>::new(db.borrow()).unwrap();
            let result = stage.unwind(&mut db, input).await;
            db.commit().expect("failed to commit");
            tx.send(result).expect("failed to send result");
        });
        rx
>>>>>>> bff27a41
    }

    mod test_utils {
        use crate::util::test_utils::{StageTestDB, StageTestRunner};
        use async_trait::async_trait;
        use reth_interfaces::{
            consensus::ForkchoiceState,
            db::{self, models::blocks::BlockNumHash, tables, DbTx},
            p2p::headers::downloader::{DownloadError, Downloader},
            test_utils::{TestConsensus, TestHeadersClient},
        };
        use reth_primitives::{rpc::BigEndianHash, HeaderLocked, H256, U256};
        use std::{ops::Deref, time::Duration};

        #[derive(Default)]
        pub(crate) struct HeadersTestRunner {
            db: StageTestDB,
        }

        impl StageTestRunner for HeadersTestRunner {
            fn db(&self) -> &StageTestDB {
                &self.db
            }
        }

        impl HeadersTestRunner {
            /// Insert header into tables
            pub(crate) fn insert_header(&self, header: &HeaderLocked) -> Result<(), db::Error> {
                self.insert_headers(std::iter::once(header))
            }

<<<<<<< HEAD
            /// Insert headers into tables
            pub(crate) fn insert_headers<'a, I>(&self, headers: I) -> Result<(), db::Error>
            where
                I: Iterator<Item = &'a HeaderLocked>,
            {
                let headers = headers.collect::<Vec<_>>();
                self.db.map_put::<tables::HeaderNumbers, _, _>(&headers, |h| {
                    (BlockNumHash((h.number, h.hash())), h.number)
                })?;
                self.db.map_put::<tables::Headers, _, _>(&headers, |h| {
                    (BlockNumHash((h.number, h.hash())), h.deref().clone().unlock())
                })?;
                self.db.map_put::<tables::CanonicalHeaders, _, _>(&headers, |h| {
                    (h.number, h.hash())
                })?;

                self.db.transform_append::<tables::HeaderTD, _, _>(&headers, |prev, h| {
                    let prev_td = U256::from_big_endian(&prev.clone().unwrap_or_default());
                    (
                        BlockNumHash((h.number, h.hash())),
                        H256::from_uint(&(prev_td + h.difficulty)).as_bytes().to_vec(),
                    )
                })?;
=======
                let mut cursor_td = tx.cursor_mut::<tables::HeaderTD>()?;
                let td =
                    U256::from_big_endian(&cursor_td.last()?.map(|(_, v)| v).unwrap_or_default());
                cursor_td
                    .append(key, H256::from_uint(&(td + header.difficulty)).as_bytes().to_vec())?;
>>>>>>> bff27a41

                Ok(())
            }

            /// Validate stored header against provided
            pub(crate) fn validate_db_header(
                &self,
                header: &HeaderLocked,
            ) -> Result<(), db::Error> {
                let db = self.db.container();
                let tx = db.get();
                let key: BlockNumHash = (header.number, header.hash()).into();

                let db_number = tx.get::<tables::HeaderNumbers>(key)?;
                assert_eq!(db_number, Some(header.number));

                let db_header = tx.get::<tables::Headers>(key)?;
                assert_eq!(db_header, Some(header.clone().unlock()));

                let db_canonical_header = tx.get::<tables::CanonicalHeaders>(header.number)?;
                assert_eq!(db_canonical_header, Some(header.hash()));

                if header.number != 0 {
                    let parent_key: BlockNumHash = (header.number - 1, header.parent_hash).into();
                    let parent_td = tx.get::<tables::HeaderTD>(parent_key)?;
                    let td = U256::from_big_endian(&tx.get::<tables::HeaderTD>(key)?.unwrap());
                    assert_eq!(
                        parent_td.map(|td| U256::from_big_endian(&td) + header.difficulty),
                        Some(td)
                    );
                }

                Ok(())
            }
        }

        #[derive(Debug)]
        pub(crate) struct TestDownloader {
            result: Result<Vec<HeaderLocked>, DownloadError>,
        }

        impl TestDownloader {
            pub(crate) fn new(result: Result<Vec<HeaderLocked>, DownloadError>) -> Self {
                Self { result }
            }
        }

        #[async_trait]
        impl Downloader for TestDownloader {
            type Consensus = TestConsensus;
            type Client = TestHeadersClient;

            fn timeout(&self) -> Duration {
                Duration::from_secs(1)
            }

            fn consensus(&self) -> &Self::Consensus {
                unimplemented!()
            }

            fn client(&self) -> &Self::Client {
                unimplemented!()
            }

            async fn download(
                &self,
                _: &HeaderLocked,
                _: &ForkchoiceState,
            ) -> Result<Vec<HeaderLocked>, DownloadError> {
                self.result.clone()
            }
        }
    }
}<|MERGE_RESOLUTION|>--- conflicted
+++ resolved
@@ -175,52 +175,21 @@
 }
 
 #[cfg(test)]
-<<<<<<< HEAD
 mod tests {
-=======
-pub mod tests {
->>>>>>> bff27a41
     use super::*;
     use crate::util::test_utils::StageTestRunner;
     use assert_matches::assert_matches;
-<<<<<<< HEAD
-    use once_cell::sync::Lazy;
-    use reth_interfaces::test_utils::{
-        gen_random_header, gen_random_header_range, TestConsensus, TestHeadersClient,
-=======
-    use reth_db::{kv::Env, mdbx::WriteMap};
-    use reth_headers_downloaders::linear::LinearDownloadBuilder;
-    use reth_interfaces::{
-        db::DBContainer,
-        test_utils::{
-            gen_random_header, gen_random_header_range, TestConsensus, TestHeadersClient,
-        },
->>>>>>> bff27a41
-    };
+    use reth_interfaces::test_utils::{gen_random_header, gen_random_header_range};
     use test_utils::{HeadersTestRunner, TestDownloader};
 
-<<<<<<< HEAD
     const TEST_STAGE: StageId = StageId("Headers");
-    static CONSENSUS: Lazy<TestConsensus> = Lazy::new(|| TestConsensus::default());
-    static CLIENT: Lazy<TestHeadersClient> = Lazy::new(|| TestHeadersClient::default());
-=======
-    const TEST_STAGE: StageId = StageId("HEADERS");
->>>>>>> bff27a41
 
     #[tokio::test]
     // Check that the execution errors on empty database or
     // prev progress missing from the database.
-<<<<<<< HEAD
     async fn execute_empty_db() {
         let runner = HeadersTestRunner::default();
-        let stage = create_stage(Ok(vec![]));
-        let rx = runner.execute(stage, ExecInput::default());
-=======
-    async fn headers_execute_empty_db() {
-        let db = HeadersDB::default();
-        let input = ExecInput { previous_stage: None, stage_progress: None };
-        let rx = execute_stage(db.inner(), input, H256::zero(), Ok(vec![]));
->>>>>>> bff27a41
+        let rx = runner.execute(ExecInput::default());
         assert_matches!(
             rx.await.unwrap(),
             Err(StageError::DatabaseIntegrity(DatabaseIntegrityError::NoCannonicalHeader { .. }))
@@ -230,54 +199,29 @@
     #[tokio::test]
     // Check that the execution exits on downloader timeout.
     async fn execute_timeout() {
-        let runner = HeadersTestRunner::default();
         let head = gen_random_header(0, None);
+        let runner =
+            HeadersTestRunner::with_downloader(TestDownloader::new(Err(DownloadError::Timeout {
+                request_id: 0,
+            })));
         runner.insert_header(&head).expect("failed to insert header");
 
-<<<<<<< HEAD
-        let stage = create_stage(Err(DownloadError::Timeout { request_id: 0 }));
-        let rx = runner.execute(stage, ExecInput::default());
-        CONSENSUS.update_tip(H256::from_low_u64_be(1));
-=======
-        let input = ExecInput { previous_stage: None, stage_progress: None };
-        let rx = execute_stage(
-            db.inner(),
-            input,
-            H256::from_low_u64_be(1),
-            Err(DownloadError::Timeout { request_id: 0 }),
-        );
-
->>>>>>> bff27a41
+        let rx = runner.execute(ExecInput::default());
+        runner.consensus.update_tip(H256::from_low_u64_be(1));
         assert_matches!(rx.await.unwrap(), Ok(ExecOutput { done, .. }) if !done);
     }
 
     #[tokio::test]
     // Check that validation error is propagated during the execution.
     async fn execute_validation_error() {
-        let runner = HeadersTestRunner::default();
         let head = gen_random_header(0, None);
-<<<<<<< HEAD
+        let runner = HeadersTestRunner::with_downloader(TestDownloader::new(Err(
+            DownloadError::HeaderValidation { hash: H256::zero(), details: "".to_owned() },
+        )));
         runner.insert_header(&head).expect("failed to insert header");
 
-        let stage = create_stage(Err(DownloadError::HeaderValidation {
-            hash: H256::zero(),
-            details: "".to_owned(),
-        }));
-        let rx = runner.execute(stage, ExecInput::default());
-        CONSENSUS.update_tip(H256::from_low_u64_be(1));
-=======
-        let db = HeadersDB::default();
-        db.insert_header(&head).expect("failed to insert header");
-
-        let input = ExecInput { previous_stage: None, stage_progress: None };
-        let rx = execute_stage(
-            db.inner(),
-            input,
-            H256::from_low_u64_be(1),
-            Err(DownloadError::HeaderValidation { hash: H256::zero(), details: "".to_owned() }),
-        );
->>>>>>> bff27a41
-
+        let rx = runner.execute(ExecInput::default());
+        runner.consensus.update_tip(H256::from_low_u64_be(1));
         assert_matches!(rx.await.unwrap(), Err(StageError::Validation { block }) if block == 0);
     }
 
@@ -285,21 +229,17 @@
     // Validate that all necessary tables are updated after the
     // header download on no previous progress.
     async fn execute_no_progress() {
-        let runner = HeadersTestRunner::default();
         let (start, end) = (0, 100);
         let head = gen_random_header(start, None);
+        let headers = gen_random_header_range(start + 1..end, head.hash());
+
+        let result = headers.iter().rev().cloned().collect::<Vec<_>>();
+        let runner = HeadersTestRunner::with_downloader(TestDownloader::new(Ok(result)));
         runner.insert_header(&head).expect("failed to insert header");
 
-<<<<<<< HEAD
-        let headers = gen_random_header_range(start + 1..end, head.hash());
-        let stage = create_stage(Ok(headers.iter().rev().cloned().collect::<Vec<_>>()));
-        let rx = runner.execute(stage, ExecInput::default());
-=======
-        let result: Vec<_> = headers.iter().rev().cloned().collect();
-        let input = ExecInput { previous_stage: None, stage_progress: None };
->>>>>>> bff27a41
+        let rx = runner.execute(ExecInput::default());
         let tip = headers.last().unwrap();
-        let rx = execute_stage(db.inner(), input, tip.hash(), Ok(result));
+        runner.consensus.update_tip(tip.hash());
 
         let result = rx.await.unwrap();
         assert_matches!(result, Ok(ExecOutput { .. }));
@@ -315,30 +255,21 @@
     #[tokio::test]
     // Validate that all necessary tables are updated after the
     // header download with some previous progress.
-<<<<<<< HEAD
-    async fn stage_prev_progress() {
-        let runner = HeadersTestRunner::default();
-        // TODO: set bigger range once `MDBX_EKEYMISMATCH` issue is resolved
-        let (start, end) = (10000, 10240);
-=======
-    async fn headers_stage_prev_progress() {
+    async fn execute_prev_progress() {
         let (start, end) = (10000, 10241);
->>>>>>> bff27a41
         let head = gen_random_header(start, None);
         let headers = gen_random_header_range(start + 1..end, head.hash());
+
+        let result = headers.iter().rev().cloned().collect::<Vec<_>>();
+        let runner = HeadersTestRunner::with_downloader(TestDownloader::new(Ok(result)));
         runner.insert_header(&head).expect("failed to insert header");
 
-        let stage = create_stage(Ok(headers.iter().rev().cloned().collect::<Vec<_>>()));
-        let input = ExecInput {
+        let rx = runner.execute(ExecInput {
             previous_stage: Some((TEST_STAGE, head.number)),
             stage_progress: Some(head.number),
-        };
-<<<<<<< HEAD
-        let rx = runner.execute(stage, input);
-=======
->>>>>>> bff27a41
+        });
         let tip = headers.last().unwrap();
-        let rx = execute_stage(db.inner(), input, tip.hash(), Ok(result));
+        runner.consensus.update_tip(tip.hash());
 
         let result = rx.await.unwrap();
         assert_matches!(result, Ok(ExecOutput { .. }));
@@ -346,35 +277,47 @@
         assert!(result.done && result.reached_tip);
         assert_eq!(result.stage_progress, tip.number);
 
+        // TODO: try_for_each
         for header in headers {
-            assert!(db.validate_db_header(&header).is_ok());
+            assert!(runner.validate_db_header(&header).is_ok());
         }
     }
 
     #[tokio::test]
     // Execute the stage with linear downloader
-    async fn headers_execute_linear() {
-        // TODO: set bigger range once `MDBX_EKEYMISMATCH` issue is resolved
-        let (start, end) = (1000, 1024);
+    async fn execute_with_linear_downloader() {
+        let (start, end) = (1000, 1200);
         let head = gen_random_header(start, None);
         let headers = gen_random_header_range(start + 1..end, head.hash());
-        let db = HeadersDB::default();
-        db.insert_header(&head).expect("failed to insert header");
-
-        let input = ExecInput {
+
+        let runner = HeadersTestRunner::with_linear_downloader();
+        runner.insert_header(&head).expect("failed to insert header");
+        let rx = runner.execute(ExecInput {
             previous_stage: Some((TEST_STAGE, head.number)),
             stage_progress: Some(head.number),
-        };
+        });
+
         let tip = headers.last().unwrap();
+        runner.consensus.update_tip(tip.hash());
+
         let mut download_result = headers.clone();
         download_result.insert(0, head);
-        let rx = execute_stage_linear(db.inner(), input, tip.hash(), download_result).await;
+        runner
+            .client
+            .on_header_request(1, |id, _| {
+                runner.client.send_header_response(
+                    id,
+                    download_result.clone().into_iter().map(|h| h.unlock()).collect(),
+                )
+            })
+            .await;
 
         let result = rx.await.unwrap();
-        assert_matches!(result, Ok(ExecOutput { .. }));
-        let result = result.unwrap();
-        assert!(result.done && result.reached_tip);
-        assert_eq!(result.stage_progress, tip.number);
+        assert_matches!(
+            result,
+            Ok(ExecOutput { done, reached_tip, stage_progress })
+                if done && reached_tip && stage_progress == tip.number
+        );
 
         for header in headers {
             assert!(runner.validate_db_header(&header).is_ok());
@@ -384,12 +327,13 @@
     #[tokio::test]
     // Check that unwind does not panic on empty database.
     async fn unwind_empty_db() {
+        let unwind_to = 100;
         let runner = HeadersTestRunner::default();
-        let input = UnwindInput { bad_block: None, stage_progress: 100, unwind_to: 100 };
-        let rx = runner.unwind(create_stage(Ok(vec![])), input);
+        let rx =
+            runner.unwind(UnwindInput { bad_block: None, stage_progress: unwind_to, unwind_to });
         assert_matches!(
             rx.await.unwrap(),
-            Ok(UnwindOutput {stage_progress} ) if stage_progress == input.unwind_to
+            Ok(UnwindOutput {stage_progress} ) if stage_progress == unwind_to
         );
     }
 
@@ -400,140 +344,44 @@
         let head = gen_random_header(0, None);
         let first_range = gen_random_header_range(1..20, head.hash());
         let second_range = gen_random_header_range(50..100, H256::zero());
-<<<<<<< HEAD
         runner.insert_header(&head).expect("failed to insert header");
         runner
             .insert_headers(first_range.iter().chain(second_range.iter()))
             .expect("failed to insert headers");
-=======
-        let db = HeadersDB::default();
-        db.insert_header(&head).expect("failed to insert header");
-        for header in first_range.iter().chain(second_range.iter()) {
-            db.insert_header(header).expect("failed to insert header");
-        }
->>>>>>> bff27a41
-
-        let stage = create_stage(Ok(vec![]));
-        let input = UnwindInput { bad_block: None, stage_progress: 15, unwind_to: 15 };
-        let rx = runner.unwind(stage, input);
+
+        let unwind_to = 15;
+        let rx =
+            runner.unwind(UnwindInput { bad_block: None, stage_progress: unwind_to, unwind_to });
         assert_matches!(
             rx.await.unwrap(),
-            Ok(UnwindOutput {stage_progress} ) if stage_progress == input.unwind_to
+            Ok(UnwindOutput {stage_progress} ) if stage_progress == unwind_to
         );
 
         runner
             .db()
-            .check_no_entry_above::<tables::CanonicalHeaders, _>(input.unwind_to, |key| key)
+            .check_no_entry_above::<tables::CanonicalHeaders, _>(unwind_to, |key| key)
             .expect("failed to check cannonical headers");
         runner
             .db()
-            .check_no_entry_above::<tables::HeaderNumbers, _>(input.unwind_to, |key| key.number())
+            .check_no_entry_above::<tables::HeaderNumbers, _>(unwind_to, |key| key.number())
             .expect("failed to check header numbers");
         runner
             .db()
-            .check_no_entry_above::<tables::Headers, _>(input.unwind_to, |key| key.number())
+            .check_no_entry_above::<tables::Headers, _>(unwind_to, |key| key.number())
             .expect("failed to check headers");
         runner
             .db()
-            .check_no_entry_above::<tables::HeaderTD, _>(input.unwind_to, |key| key.number())
+            .check_no_entry_above::<tables::HeaderTD, _>(unwind_to, |key| key.number())
             .expect("failed to check td");
     }
 
-<<<<<<< HEAD
-    // Create an instance of [HeaderStage]
-    fn create_stage<'a>(
-        result: Result<Vec<HeaderLocked>, DownloadError>,
-    ) -> HeaderStage<TestDownloader, &'a TestConsensus, &'a TestHeadersClient> {
-        HeaderStage {
-            client: &*CLIENT,
-            consensus: &*CONSENSUS,
-            downloader: test_utils::TestDownloader::new(result),
-        }
-=======
-    // A helper function to run [HeaderStage::execute]
-    // with default consensus, client & test downloader
-    fn execute_stage(
-        db: Arc<Env<WriteMap>>,
-        input: ExecInput,
-        tip: H256,
-        download_result: Result<Vec<HeaderLocked>, DownloadError>,
-    ) -> oneshot::Receiver<Result<ExecOutput, StageError>> {
-        let (tx, rx) = oneshot::channel();
-
-        let client = Arc::new(TestHeadersClient::default());
-        let consensus = Arc::new(TestConsensus::default());
-        let downloader = test_utils::TestDownloader::new(download_result);
-
-        let mut stage = HeaderStage { consensus: consensus.clone(), client, downloader };
-        tokio::spawn(async move {
-            let mut db = DBContainer::<Env<WriteMap>>::new(db.borrow()).unwrap();
-            let result = stage.execute(&mut db, input).await;
-            db.commit().expect("failed to commit");
-            tx.send(result).expect("failed to send result");
-        });
-        consensus.update_tip(tip);
-        rx
-    }
-
-    // A helper function to run [HeaderStage::execute]
-    // with linear downloader
-    async fn execute_stage_linear(
-        db: Arc<Env<WriteMap>>,
-        input: ExecInput,
-        tip: H256,
-        headers: Vec<HeaderLocked>,
-    ) -> oneshot::Receiver<Result<ExecOutput, StageError>> {
-        let (tx, rx) = oneshot::channel();
-
-        let consensus = Arc::new(TestConsensus::default());
-        let client = Arc::new(TestHeadersClient::default());
-        let downloader = LinearDownloadBuilder::new().build(consensus.clone(), client.clone());
-
-        let mut stage =
-            HeaderStage { consensus: consensus.clone(), client: client.clone(), downloader };
-        tokio::spawn(async move {
-            let mut db = DBContainer::<Env<WriteMap>>::new(db.borrow()).unwrap();
-            let result = stage.execute(&mut db, input).await;
-            db.commit().expect("failed to commit");
-            tx.send(result).expect("failed to send result");
-        });
-
-        consensus.update_tip(tip);
-        client
-            .on_header_request(1, |id, _| {
-                client.send_header_response(
-                    id,
-                    headers.clone().into_iter().map(|h| h.unlock()).collect(),
-                )
-            })
-            .await;
-        rx
-    }
-
-    // A helper function to run [HeaderStage::unwind]
-    fn unwind_stage(
-        db: Arc<Env<WriteMap>>,
-        input: UnwindInput,
-    ) -> oneshot::Receiver<Result<UnwindOutput, Box<dyn std::error::Error + Send + Sync>>> {
-        let (tx, rx) = oneshot::channel();
-        let mut stage = HeaderStage {
-            client: Arc::new(TestHeadersClient::default()),
-            consensus: Arc::new(TestConsensus::default()),
-            downloader: test_utils::TestDownloader::new(Ok(vec![])),
+    mod test_utils {
+        use crate::{
+            stages::headers::HeaderStage,
+            util::test_utils::{StageTestDB, StageTestRunner},
         };
-        tokio::spawn(async move {
-            let mut db = DBContainer::<Env<WriteMap>>::new(db.borrow()).unwrap();
-            let result = stage.unwind(&mut db, input).await;
-            db.commit().expect("failed to commit");
-            tx.send(result).expect("failed to send result");
-        });
-        rx
->>>>>>> bff27a41
-    }
-
-    mod test_utils {
-        use crate::util::test_utils::{StageTestDB, StageTestRunner};
         use async_trait::async_trait;
+        use reth_headers_downloaders::linear::{LinearDownloadBuilder, LinearDownloader};
         use reth_interfaces::{
             consensus::ForkchoiceState,
             db::{self, models::blocks::BlockNumHash, tables, DbTx},
@@ -541,26 +389,67 @@
             test_utils::{TestConsensus, TestHeadersClient},
         };
         use reth_primitives::{rpc::BigEndianHash, HeaderLocked, H256, U256};
-        use std::{ops::Deref, time::Duration};
-
-        #[derive(Default)]
-        pub(crate) struct HeadersTestRunner {
+        use std::{ops::Deref, sync::Arc, time::Duration};
+
+        pub(crate) struct HeadersTestRunner<D: Downloader> {
+            pub(crate) consensus: Arc<TestConsensus>,
+            pub(crate) client: Arc<TestHeadersClient>,
+            downloader: Arc<D>,
             db: StageTestDB,
         }
 
-        impl StageTestRunner for HeadersTestRunner {
+        impl Default for HeadersTestRunner<TestDownloader> {
+            fn default() -> Self {
+                Self {
+                    client: Arc::new(TestHeadersClient::default()),
+                    consensus: Arc::new(TestConsensus::default()),
+                    downloader: Arc::new(TestDownloader::new(Ok(Vec::default()))),
+                    db: StageTestDB::default(),
+                }
+            }
+        }
+
+        impl<D: Downloader + 'static> StageTestRunner for HeadersTestRunner<D> {
+            type S = HeaderStage<Arc<D>, TestConsensus, TestHeadersClient>;
+
             fn db(&self) -> &StageTestDB {
                 &self.db
             }
-        }
-
-        impl HeadersTestRunner {
+
+            fn stage(&self) -> Self::S {
+                HeaderStage {
+                    consensus: self.consensus.clone(),
+                    client: self.client.clone(),
+                    downloader: self.downloader.clone(),
+                }
+            }
+        }
+
+        impl HeadersTestRunner<LinearDownloader<TestConsensus, TestHeadersClient>> {
+            pub(crate) fn with_linear_downloader() -> Self {
+                let client = Arc::new(TestHeadersClient::default());
+                let consensus = Arc::new(TestConsensus::default());
+                let downloader =
+                    Arc::new(LinearDownloadBuilder::new().build(consensus.clone(), client.clone()));
+                Self { client, consensus, downloader, db: StageTestDB::default() }
+            }
+        }
+
+        impl<D: Downloader> HeadersTestRunner<D> {
+            pub(crate) fn with_downloader(downloader: D) -> Self {
+                HeadersTestRunner {
+                    client: Arc::new(TestHeadersClient::default()),
+                    consensus: Arc::new(TestConsensus::default()),
+                    downloader: Arc::new(downloader),
+                    db: StageTestDB::default(),
+                }
+            }
+
             /// Insert header into tables
             pub(crate) fn insert_header(&self, header: &HeaderLocked) -> Result<(), db::Error> {
                 self.insert_headers(std::iter::once(header))
             }
 
-<<<<<<< HEAD
             /// Insert headers into tables
             pub(crate) fn insert_headers<'a, I>(&self, headers: I) -> Result<(), db::Error>
             where
@@ -584,13 +473,6 @@
                         H256::from_uint(&(prev_td + h.difficulty)).as_bytes().to_vec(),
                     )
                 })?;
-=======
-                let mut cursor_td = tx.cursor_mut::<tables::HeaderTD>()?;
-                let td =
-                    U256::from_big_endian(&cursor_td.last()?.map(|(_, v)| v).unwrap_or_default());
-                cursor_td
-                    .append(key, H256::from_uint(&(td + header.difficulty)).as_bytes().to_vec())?;
->>>>>>> bff27a41
 
                 Ok(())
             }
