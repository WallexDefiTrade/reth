--- conflicted
+++ resolved
@@ -217,11 +217,6 @@
     use tokio::sync::oneshot;
 
     const TEST_STAGE: StageId = StageId("HEADERS");
-<<<<<<< HEAD
-    static CONSENSUS: Lazy<TestConsensus> = Lazy::new(TestConsensus::default);
-    static CLIENT: Lazy<TestHeadersClient> = Lazy::new(TestHeadersClient::default);
-=======
->>>>>>> c232a723
 
     #[tokio::test]
     // Check that the execution errors on empty database or
