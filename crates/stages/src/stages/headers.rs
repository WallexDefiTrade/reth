use crate::{
<<<<<<< HEAD
    db::Transaction, stage_metrics::HeaderMetrics, DatabaseIntegrityError, ExecInput, ExecOutput,
    Stage, StageError, StageId, UnwindInput, UnwindOutput,
=======
    db::Transaction, metrics::HeaderMetrics, DatabaseIntegrityError, ExecInput, ExecOutput, Stage,
    StageError, StageId, UnwindInput, UnwindOutput,
>>>>>>> 5bb14ecb
};
use futures_util::StreamExt;
use reth_db::{
    cursor::{DbCursorRO, DbCursorRW},
    database::Database,
    models::blocks::BlockNumHash,
    tables,
    transaction::{DbTx, DbTxMut},
};
use reth_interfaces::{
    consensus::{Consensus, ForkchoiceState},
    p2p::{
        error::DownloadError,
        headers::{
            client::{HeadersClient, StatusUpdater},
            downloader::{ensure_parent, HeaderDownloader},
        },
    },
};
use reth_primitives::{BlockNumber, Header, SealedHeader, H256, U256};
use std::{fmt::Debug, sync::Arc};
use tracing::*;

const HEADERS: StageId = StageId("Headers");

/// The headers stage.
///
/// The headers stage downloads all block headers from the highest block in the local database to
/// the perceived highest block on the network.
///
/// The headers are processed and data is inserted into these tables:
///
/// - [`HeaderNumbers`][reth_interfaces::db::tables::HeaderNumbers]
/// - [`Headers`][reth_interfaces::db::tables::Headers]
/// - [`CanonicalHeaders`][reth_interfaces::db::tables::CanonicalHeaders]
/// - [`HeaderTD`][reth_interfaces::db::tables::HeaderTD]
///
/// NOTE: This stage commits the header changes to the database (everything except the changes to
/// [`HeaderTD`][reth_interfaces::db::tables::HeaderTD] table). The stage does not return the
/// control flow to the pipeline in order to preserve the context of the chain tip.
#[derive(Debug)]
pub struct HeaderStage<D: HeaderDownloader, C: Consensus, H: HeadersClient, S: StatusUpdater> {
    /// Strategy for downloading the headers
    pub downloader: D,
    /// Consensus client implementation
    pub consensus: Arc<C>,
    /// Downloader client implementation
    pub client: Arc<H>,
    /// Network handle for updating status
    pub network_handle: S,
    /// The number of block headers to commit at once
    pub commit_threshold: u64,
    /// Header metrics
    pub metrics: HeaderMetrics,
}

#[async_trait::async_trait]
impl<DB: Database, D: HeaderDownloader, C: Consensus, H: HeadersClient, S: StatusUpdater> Stage<DB>
    for HeaderStage<D, C, H, S>
{
    /// Return the id of the stage
    fn id(&self) -> StageId {
        HEADERS
    }

    /// Download the headers in reverse order
    /// starting from the tip
    async fn execute(
        &mut self,
        tx: &mut Transaction<'_, DB>,
        input: ExecInput,
    ) -> Result<ExecOutput, StageError> {
        let stage_progress = input.stage_progress.unwrap_or_default();
        self.update_head::<DB>(tx, stage_progress).await?;

        // Lookup the head and tip of the sync range
        let (head, tip) = self.get_head_and_tip(tx, stage_progress).await?;
        debug!(target: "sync::stages::headers", ?tip, head = ?head.hash(), "Commencing sync");

        let mut current_progress = stage_progress;
        let mut stream =
            self.downloader.stream(head.clone(), tip).chunks(self.commit_threshold as usize);
        // The stage relies on the downloader to return the headers
        // in descending order starting from the tip down to
        // the local head (latest block in db)
        while let Some(headers) = stream.next().await {
            match headers.into_iter().collect::<Result<Vec<_>, _>>() {
                Ok(res) => {
                    info!(target: "sync::stages::headers", len = res.len(), "Received headers");
                    self.metrics.headers_counter.increment(res.len() as u64);

                    // Perform basic response validation
                    self.validate_header_response(&res)?;
                    let write_progress =
                        self.write_headers::<DB>(tx, res).await?.unwrap_or_default();
                    current_progress = current_progress.max(write_progress);
                }
                Err(e) => {
                    self.metrics.update_headers_error_metrics(&e);
                    match e {
                        DownloadError::Timeout => {
                            warn!(target: "sync::stages::headers", "No response for header request");
                            return Err(StageError::Recoverable(DownloadError::Timeout.into()))
                        }
                        DownloadError::HeaderValidation { hash, error } => {
                            error!(target: "sync::stages::headers", ?error, ?hash, "Validation error");
                            return Err(StageError::Validation { block: stage_progress, error })
                        }
                        error => {
                            error!(target: "sync::stages::headers", ?error, "Unexpected error");
                            return Err(StageError::Recoverable(error.into()))
                        }
                    }
                }
            }
        }

        // Write total difficulty values after all headers have been inserted
        debug!(target: "sync::stages::headers", head = ?head.hash(), "Writing total difficulty");
        self.write_td::<DB>(tx, &head)?;

        let stage_progress = current_progress.max(
            tx.cursor::<tables::CanonicalHeaders>()?
                .last()?
                .map(|(num, _)| num)
                .unwrap_or_default(),
        );

        Ok(ExecOutput { stage_progress, done: true })
    }

    /// Unwind the stage.
    async fn unwind(
        &mut self,
        tx: &mut Transaction<'_, DB>,
        input: UnwindInput,
    ) -> Result<UnwindOutput, Box<dyn std::error::Error + Send + Sync>> {
        // TODO: handle bad block
        tx.unwind_table_by_walker::<tables::CanonicalHeaders, tables::HeaderNumbers>(
            input.unwind_to + 1,
        )?;
        tx.unwind_table_by_num::<tables::CanonicalHeaders>(input.unwind_to)?;
        tx.unwind_table_by_num_hash::<tables::Headers>(input.unwind_to)?;
        tx.unwind_table_by_num_hash::<tables::HeaderTD>(input.unwind_to)?;
        Ok(UnwindOutput { stage_progress: input.unwind_to })
    }
}

impl<D: HeaderDownloader, C: Consensus, H: HeadersClient, S: StatusUpdater>
    HeaderStage<D, C, H, S>
{
    async fn update_head<DB: Database>(
        &self,
        tx: &Transaction<'_, DB>,
        height: BlockNumber,
    ) -> Result<(), StageError> {
        let block_key = tx.get_block_numhash(height)?;
        let td: U256 = *tx
            .get::<tables::HeaderTD>(block_key)?
            .ok_or(DatabaseIntegrityError::TotalDifficulty { number: height })?;
        // TODO: This should happen in the last stage
        self.network_handle.update_status(height, block_key.hash(), td);
        Ok(())
    }

    /// Get the head and tip of the range we need to sync
    async fn get_head_and_tip<DB: Database>(
        &self,
        tx: &Transaction<'_, DB>,
        stage_progress: u64,
    ) -> Result<(SealedHeader, H256), StageError> {
        // Create a cursor over canonical header hashes
        let mut cursor = tx.cursor::<tables::CanonicalHeaders>()?;
        let mut header_cursor = tx.cursor::<tables::Headers>()?;

        // Get head hash and reposition the cursor
        let (head_num, head_hash) = cursor
            .seek_exact(stage_progress)?
            .ok_or(DatabaseIntegrityError::CanonicalHeader { number: stage_progress })?;

        // Construct head
        let (_, head) = header_cursor
            .seek_exact((head_num, head_hash).into())?
            .ok_or(DatabaseIntegrityError::Header { number: head_num, hash: head_hash })?;
        let head = SealedHeader::new(head, head_hash);

        // Look up the next header
        let next_header = cursor
            .next()?
            .map(|(next_num, next_hash)| -> Result<Header, StageError> {
                let (_, next) = header_cursor
                    .seek_exact((next_num, next_hash).into())?
                    .ok_or(DatabaseIntegrityError::Header { number: next_num, hash: next_hash })?;
                Ok(next)
            })
            .transpose()?;

        // Decide the tip or error out on invalid input.
        // If the next element found in the cursor is not the "expected" next block per our current
        // progress, then there is a gap in the database and we should start downloading in
        // reverse from there. Else, it should use whatever the forkchoice state reports.
        let tip = match next_header {
            Some(header) if stage_progress + 1 != header.number => header.parent_hash,
            None => self.next_fork_choice_state(&head.hash()).await.head_block_hash,
            _ => return Err(StageError::StageProgress(stage_progress)),
        };
        Ok((head, tip))
    }

    async fn next_fork_choice_state(&self, head: &H256) -> ForkchoiceState {
        let mut state_rcv = self.consensus.fork_choice_state();
        loop {
            let _ = state_rcv.changed().await;
            let forkchoice = state_rcv.borrow();
            if !forkchoice.head_block_hash.is_zero() && forkchoice.head_block_hash != *head {
                return forkchoice.clone()
            }
        }
    }

    /// Perform basic header response validation
    fn validate_header_response(&self, headers: &[SealedHeader]) -> Result<(), StageError> {
        let mut headers_iter = headers.iter().peekable();
        while let Some(header) = headers_iter.next() {
            if let Some(parent) = headers_iter.peek() {
                ensure_parent(header, parent)
                    .map_err(|err| StageError::Download(err.to_string()))?;
            }
        }

        Ok(())
    }

    /// Write downloaded headers to the database
    async fn write_headers<DB: Database>(
        &self,
        tx: &Transaction<'_, DB>,
        headers: Vec<SealedHeader>,
    ) -> Result<Option<BlockNumber>, StageError> {
        let mut cursor_header = tx.cursor_mut::<tables::Headers>()?;
        let mut cursor_canonical = tx.cursor_mut::<tables::CanonicalHeaders>()?;

        let mut latest = None;
        // Since the headers were returned in descending order,
        // iterate them in the reverse order
        for header in headers.into_iter().rev() {
            if header.number == 0 {
                continue
            }

            let block_hash = header.hash();
            let key: BlockNumHash = (header.number, block_hash).into();
            let header = header.unseal();
            latest = Some(header.number);

            // NOTE: HeaderNumbers are not sorted and can't be inserted with cursor.
            tx.put::<tables::HeaderNumbers>(block_hash, header.number)?;
            cursor_header.insert(key, header)?;
            cursor_canonical.insert(key.number(), key.hash())?;
        }

        Ok(latest)
    }

    /// Iterate over inserted headers and write td entries
    fn write_td<DB: Database>(
        &self,
        tx: &Transaction<'_, DB>,
        head: &SealedHeader,
    ) -> Result<(), StageError> {
        // Acquire cursor over total difficulty table
        let mut cursor_td = tx.cursor_mut::<tables::HeaderTD>()?;

        // Get latest total difficulty
        let last_entry = cursor_td
            .seek_exact(head.num_hash().into())?
            .ok_or(DatabaseIntegrityError::TotalDifficulty { number: head.number })?;
        let mut td: U256 = last_entry.1.into();

        // Start at first inserted block during this iteration
        let start_key = tx.get_block_numhash(head.number + 1)?;

        // Walk over newly inserted headers, update & insert td
        for entry in tx.cursor::<tables::Headers>()?.walk(start_key)? {
            let (key, header) = entry?;
            td += header.difficulty;
            cursor_td.append(key, td.into())?;
        }
        Ok(())
    }
}

#[cfg(test)]
mod tests {
    use super::*;
    use crate::test_utils::{
        stage_test_suite, ExecuteStageTestRunner, StageTestRunner, UnwindStageTestRunner,
        PREV_STAGE_ID,
    };
    use assert_matches::assert_matches;
    use reth_interfaces::{p2p::error::RequestError, test_utils::generators::random_header};
    use test_runner::HeadersTestRunner;

    stage_test_suite!(HeadersTestRunner);

    /// Check that the execution errors on empty database or
    /// prev progress missing from the database.
    #[tokio::test]
    // Validate that the execution does not fail on timeout
    async fn execute_timeout() {
        let (previous_stage, stage_progress) = (500, 100);
        let mut runner = HeadersTestRunner::default();
        let input = ExecInput {
            previous_stage: Some((PREV_STAGE_ID, previous_stage)),
            stage_progress: Some(stage_progress),
        };
        runner.seed_execution(input).expect("failed to seed execution");
        runner.client.set_error(RequestError::Timeout).await;
        let rx = runner.execute(input);
        runner.consensus.update_tip(H256::from_low_u64_be(1));
        let result = rx.await.unwrap();
        // TODO: Downcast the internal error and actually check it
        assert_matches!(result, Err(StageError::Recoverable(_)));
        assert!(runner.validate_execution(input, result.ok()).is_ok(), "validation failed");
    }

    /// Check that validation error is propagated during the execution.
    #[tokio::test]
    async fn execute_validation_error() {
        let mut runner = HeadersTestRunner::default();
        runner.consensus.set_fail_validation(true);
        let (stage_progress, previous_stage) = (1000, 1200);
        let input = ExecInput {
            previous_stage: Some((PREV_STAGE_ID, previous_stage)),
            stage_progress: Some(stage_progress),
        };
        let headers = runner.seed_execution(input).expect("failed to seed execution");
        let rx = runner.execute(input);
        runner.after_execution(headers).await.expect("failed to run after execution hook");
        let result = rx.await.unwrap();
        assert_matches!(result, Err(StageError::Validation { .. }));
        assert!(runner.validate_execution(input, result.ok()).is_ok(), "validation failed");
    }

    /// Check that unexpected download errors are caught
    #[tokio::test]
    async fn execute_download_error() {
        let mut runner = HeadersTestRunner::default();
        let (stage_progress, previous_stage) = (1000, 1200);
        let input = ExecInput {
            previous_stage: Some((PREV_STAGE_ID, previous_stage)),
            stage_progress: Some(stage_progress),
        };
        let headers = runner.seed_execution(input).expect("failed to seed execution");
        let rx = runner.execute(input);

        runner.client.set_error(RequestError::BadResponse).await;

        // Update tip
        let tip = headers.last().unwrap();
        runner.consensus.update_tip(tip.hash());

        // These errors are not fatal but hand back control to the pipeline
        let result = rx.await.unwrap();
        assert_matches!(result, Err(StageError::Recoverable(_)));
        assert!(runner.validate_execution(input, result.ok()).is_ok(), "validation failed");
    }

    /// Execute the stage with linear downloader
    #[tokio::test]
    async fn execute_with_linear_downloader() {
        let mut runner = HeadersTestRunner::with_linear_downloader();
        let (stage_progress, previous_stage) = (1000, 1200);
        let input = ExecInput {
            previous_stage: Some((PREV_STAGE_ID, previous_stage)),
            stage_progress: Some(stage_progress),
        };
        let headers = runner.seed_execution(input).expect("failed to seed execution");
        let rx = runner.execute(input);

        runner.client.extend(headers.iter().rev().map(|h| h.clone().unseal())).await;

        // skip `after_execution` hook for linear downloader
        let tip = headers.last().unwrap();
        runner.consensus.update_tip(tip.hash());

        let result = rx.await.unwrap();
        assert_matches!(
            result,
            Ok(ExecOutput { done: true, stage_progress })
                if stage_progress == tip.number
        );
        assert!(runner.validate_execution(input, result.ok()).is_ok(), "validation failed");
    }

    /// Test the head and tip range lookup
    #[tokio::test]
    async fn head_and_tip_lookup() {
        let runner = HeadersTestRunner::default();
        let tx = runner.tx().inner();
        let stage = runner.stage();

        let consensus_tip = H256::random();
        stage.consensus.update_tip(consensus_tip);

        // Genesis
        let stage_progress = 0;
        let head = random_header(0, None);
        let gap_fill = random_header(1, Some(head.hash()));
        let gap_tip = random_header(2, Some(gap_fill.hash()));

        // Empty database
        assert_matches!(
            stage.get_head_and_tip(&tx, stage_progress).await,
            Err(StageError::DatabaseIntegrity(DatabaseIntegrityError::CanonicalHeader { number }))
                if number == stage_progress
        );

        // Checkpoint and no gap
        tx.put::<tables::CanonicalHeaders>(head.number, head.hash())
            .expect("falied to write canonical");
        tx.put::<tables::Headers>(head.num_hash().into(), head.clone().unseal())
            .expect("failed to write header");
        assert_matches!(
            stage.get_head_and_tip(&tx, stage_progress).await,
            Ok((h, t)) if h == head && t == consensus_tip
        );

        // Checkpoint and gap
        tx.put::<tables::CanonicalHeaders>(gap_tip.number, gap_tip.hash())
            .expect("falied to write canonical");
        tx.put::<tables::Headers>(gap_tip.num_hash().into(), gap_tip.clone().unseal())
            .expect("failed to write header");
        assert_matches!(
            stage.get_head_and_tip(&tx, stage_progress).await,
            Ok((h, t)) if h == head && t == gap_tip.parent_hash
        );

        // Checkpoint and gap closed
        tx.put::<tables::CanonicalHeaders>(gap_fill.number, gap_fill.hash())
            .expect("falied to write canonical");
        tx.put::<tables::Headers>(gap_fill.num_hash().into(), gap_fill.clone().unseal())
            .expect("failed to write header");
        assert_matches!(
            stage.get_head_and_tip(&tx, stage_progress).await,
            Err(StageError::StageProgress(progress)) if progress == stage_progress
        );
    }

    mod test_runner {
        use crate::{
<<<<<<< HEAD
            stage_metrics::HeaderMetrics,
=======
            metrics::HeaderMetrics,
>>>>>>> 5bb14ecb
            stages::headers::HeaderStage,
            test_utils::{
                ExecuteStageTestRunner, StageTestRunner, TestRunnerError, TestTransaction,
                UnwindStageTestRunner,
            },
            ExecInput, ExecOutput, UnwindInput,
        };
        use reth_db::{models::blocks::BlockNumHash, tables, transaction::DbTx};
        use reth_downloaders::headers::linear::{LinearDownloadBuilder, LinearDownloader};
        use reth_interfaces::{
            p2p::headers::downloader::HeaderDownloader,
            test_utils::{
                generators::{random_header, random_header_range},
                TestConsensus, TestHeaderDownloader, TestHeadersClient, TestStatusUpdater,
            },
        };
        use reth_primitives::{BlockNumber, SealedHeader, U256};
        use std::sync::Arc;

        pub(crate) struct HeadersTestRunner<D: HeaderDownloader> {
            pub(crate) consensus: Arc<TestConsensus>,
            pub(crate) client: Arc<TestHeadersClient>,
            downloader: Arc<D>,
            network_handle: TestStatusUpdater,
            tx: TestTransaction,
        }

        impl Default for HeadersTestRunner<TestHeaderDownloader> {
            fn default() -> Self {
                let client = Arc::new(TestHeadersClient::default());
                let consensus = Arc::new(TestConsensus::default());
                Self {
                    client: client.clone(),
                    consensus: consensus.clone(),
                    downloader: Arc::new(TestHeaderDownloader::new(client, consensus, 1000)),
                    network_handle: TestStatusUpdater::default(),
                    tx: TestTransaction::default(),
                }
            }
        }

        impl<D: HeaderDownloader + 'static> StageTestRunner for HeadersTestRunner<D> {
            type S = HeaderStage<Arc<D>, TestConsensus, TestHeadersClient, TestStatusUpdater>;

            fn tx(&self) -> &TestTransaction {
                &self.tx
            }

            fn stage(&self) -> Self::S {
                HeaderStage {
                    consensus: self.consensus.clone(),
                    client: self.client.clone(),
                    downloader: self.downloader.clone(),
                    network_handle: self.network_handle.clone(),
                    commit_threshold: 100,
                    metrics: HeaderMetrics::default(),
                }
            }
        }

        #[async_trait::async_trait]
        impl<D: HeaderDownloader + 'static> ExecuteStageTestRunner for HeadersTestRunner<D> {
            type Seed = Vec<SealedHeader>;

            fn seed_execution(&mut self, input: ExecInput) -> Result<Self::Seed, TestRunnerError> {
                let start = input.stage_progress.unwrap_or_default();
                let head = random_header(start, None);
                self.tx.insert_headers(std::iter::once(&head))?;

                // use previous progress as seed size
                let end = input.previous_stage.map(|(_, num)| num).unwrap_or_default() + 1;

                if start + 1 >= end {
                    return Ok(Vec::default())
                }

                let mut headers = random_header_range(start + 1..end, head.hash());
                headers.insert(0, head);
                Ok(headers)
            }

            /// Validate stored headers
            fn validate_execution(
                &self,
                input: ExecInput,
                output: Option<ExecOutput>,
            ) -> Result<(), TestRunnerError> {
                let initial_stage_progress = input.stage_progress.unwrap_or_default();
                match output {
                    Some(output) if output.stage_progress > initial_stage_progress => {
                        self.tx.query(|tx| {
                            for block_num in (initial_stage_progress..output.stage_progress).rev() {
                                // look up the header hash
                                let hash = tx
                                    .get::<tables::CanonicalHeaders>(block_num)?
                                    .expect("no header hash");
                                let key: BlockNumHash = (block_num, hash).into();

                                // validate the header number
                                assert_eq!(tx.get::<tables::HeaderNumbers>(hash)?, Some(block_num));

                                // validate the header
                                let header = tx.get::<tables::Headers>(key)?;
                                assert!(header.is_some());
                                let header = header.unwrap().seal();
                                assert_eq!(header.hash(), hash);

                                // validate td consistency in the database
                                if header.number > initial_stage_progress {
                                    let parent_td = tx.get::<tables::HeaderTD>(
                                        (header.number - 1, header.parent_hash).into(),
                                    )?;
                                    let td: U256 = *tx.get::<tables::HeaderTD>(key)?.unwrap();
                                    assert_eq!(
                                        parent_td.map(|td| *td + header.difficulty),
                                        Some(td)
                                    );
                                }
                            }
                            Ok(())
                        })?;
                    }
                    _ => self.check_no_header_entry_above(initial_stage_progress)?,
                };
                Ok(())
            }

            async fn after_execution(&self, headers: Self::Seed) -> Result<(), TestRunnerError> {
                self.client.extend(headers.iter().map(|h| h.clone().unseal())).await;
                let tip = if !headers.is_empty() {
                    headers.last().unwrap().hash()
                } else {
                    let tip = random_header(0, None);
                    self.tx.insert_headers(std::iter::once(&tip))?;
                    tip.hash()
                };
                self.consensus.update_tip(tip);
                Ok(())
            }
        }

        impl<D: HeaderDownloader + 'static> UnwindStageTestRunner for HeadersTestRunner<D> {
            fn validate_unwind(&self, input: UnwindInput) -> Result<(), TestRunnerError> {
                self.check_no_header_entry_above(input.unwind_to)
            }
        }

        impl HeadersTestRunner<LinearDownloader<TestConsensus, TestHeadersClient>> {
            #[allow(unused)]
            pub(crate) fn with_linear_downloader() -> Self {
                let client = Arc::new(TestHeadersClient::default());
                let consensus = Arc::new(TestConsensus::default());
                let downloader = Arc::new(
                    LinearDownloadBuilder::default().build(consensus.clone(), client.clone()),
                );
                Self {
                    client,
                    consensus,
                    downloader,
                    network_handle: TestStatusUpdater::default(),
                    tx: TestTransaction::default(),
                }
            }
        }

        impl<D: HeaderDownloader> HeadersTestRunner<D> {
            pub(crate) fn check_no_header_entry_above(
                &self,
                block: BlockNumber,
            ) -> Result<(), TestRunnerError> {
                self.tx
                    .check_no_entry_above_by_value::<tables::HeaderNumbers, _>(block, |val| val)?;
                self.tx.check_no_entry_above::<tables::CanonicalHeaders, _>(block, |key| key)?;
                self.tx.check_no_entry_above::<tables::Headers, _>(block, |key| key.number())?;
                self.tx.check_no_entry_above::<tables::HeaderTD, _>(block, |key| key.number())?;
                Ok(())
            }
        }
    }
}<|MERGE_RESOLUTION|>--- conflicted
+++ resolved
@@ -1,11 +1,6 @@
 use crate::{
-<<<<<<< HEAD
-    db::Transaction, stage_metrics::HeaderMetrics, DatabaseIntegrityError, ExecInput, ExecOutput,
-    Stage, StageError, StageId, UnwindInput, UnwindOutput,
-=======
     db::Transaction, metrics::HeaderMetrics, DatabaseIntegrityError, ExecInput, ExecOutput, Stage,
     StageError, StageId, UnwindInput, UnwindOutput,
->>>>>>> 5bb14ecb
 };
 use futures_util::StreamExt;
 use reth_db::{
@@ -457,11 +452,7 @@
 
     mod test_runner {
         use crate::{
-<<<<<<< HEAD
-            stage_metrics::HeaderMetrics,
-=======
             metrics::HeaderMetrics,
->>>>>>> 5bb14ecb
             stages::headers::HeaderStage,
             test_utils::{
                 ExecuteStageTestRunner, StageTestRunner, TestRunnerError, TestTransaction,
