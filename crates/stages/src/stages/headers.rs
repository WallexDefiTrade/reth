--- conflicted
+++ resolved
@@ -195,11 +195,7 @@
         tx: &mut Transaction<'_, DB>,
         input: ExecInput,
     ) -> Result<ExecOutput, StageError> {
-<<<<<<< HEAD
-        let current_progress = input.checkpoint();
-=======
-        let current_checkpoint = input.checkpoint.unwrap_or_default();
->>>>>>> 966b31c1
+        let current_checkpoint = input.checkpoint();
 
         // Lookup the head and tip of the sync range
         let gap = self.get_sync_gap(tx, current_checkpoint.block_number).await?;
@@ -450,11 +446,7 @@
                 input: ExecInput,
                 output: Option<ExecOutput>,
             ) -> Result<(), TestRunnerError> {
-<<<<<<< HEAD
-                let initial_stage_progress = input.checkpoint().block_number;
-=======
-                let initial_checkpoint = input.checkpoint.unwrap_or_default().block_number;
->>>>>>> 966b31c1
+                let initial_checkpoint = input.checkpoint().block_number;
                 match output {
                     Some(output) if output.checkpoint.block_number > initial_checkpoint => {
                         self.tx.query(|tx| {
