--- conflicted
+++ resolved
@@ -96,36 +96,6 @@
                         self.write_headers::<DB>(tx, res).await?.unwrap_or_default();
                     current_progress = current_progress.max(write_progress);
                 }
-<<<<<<< HEAD
-                Err(e) => {
-                    // TEMP: "Backoff"
-                    tokio::time::sleep(std::time::Duration::from_secs(1)).await;
-                    match e {
-                        DownloadError::Timeout => {
-                            warn!(
-                                target: "sync::stages::headers",
-                                "No response for header request"
-                            );
-                            return Err(StageError::Recoverable(DownloadError::Timeout.into()))
-                        }
-                        DownloadError::HeaderValidation { hash, error } => {
-                            error!(
-                                target: "sync::stages::headers",
-                                "Validation error for header {hash}: {error}"
-                            );
-                            return Err(StageError::Validation { block: stage_progress, error })
-                        }
-                        error => {
-                            error!(
-                                target: "sync::stages::headers",
-                                ?error,
-                                "An unexpected error occurred"
-                            );
-                            return Err(StageError::Recoverable(error.into()))
-                        }
-                    }
-                }
-=======
                 Err(e) => match e {
                     DownloadError::Timeout => {
                         warn!(target: "sync::stages::headers", "No response for header request");
@@ -140,7 +110,6 @@
                         return Err(StageError::Recoverable(error.into()))
                     }
                 },
->>>>>>> 80b34a96
             }
         }
 
