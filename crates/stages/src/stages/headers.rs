--- conflicted
+++ resolved
@@ -116,17 +116,9 @@
         db: &StageDB<'_, DB>,
         height: BlockNumber,
     ) -> Result<(), StageError> {
-<<<<<<< HEAD
         let block_key = db.get_block_numhash(height)?;
         let td: Vec<u8> = db.get::<tables::HeaderTD>(block_key)?.unwrap(); // TODO:
-        self.client.update_status(height, block_key.hash(), H256::from_slice(&td));
-=======
-        let hash = tx
-            .get::<tables::CanonicalHeaders>(height)?
-            .ok_or(DatabaseIntegrityError::CanonicalHeader { number: height })?;
-        let td: Vec<u8> = tx.get::<tables::HeaderTD>((height, hash).into())?.unwrap(); // TODO:
-        self.client.update_status(height, hash, H256::from_slice(&td).into_uint());
->>>>>>> fb2861f1
+        self.client.update_status(height, block_key.hash(), H256::from_slice(&td).into_uint());
         Ok(())
     }
 
