use crate::{ExecInput, ExecOutput, Stage, StageError, UnwindInput, UnwindOutput};
use futures_util::TryStreamExt;
use reth_db::{
    cursor::{DbCursorRO, DbCursorRW},
    database::Database,
    models::{StoredBlockBodyIndices, StoredBlockOmmers, StoredBlockWithdrawals},
    tables,
    transaction::{DbTx, DbTxMut},
    DatabaseError,
};
use reth_interfaces::{
    consensus::Consensus,
    p2p::bodies::{downloader::BodyDownloader, response::BlockResponse},
};
<<<<<<< HEAD
use reth_primitives::stage::{StageCheckpoint, StageId};
use reth_provider::DatabaseProviderRW;
use std::sync::Arc;
=======
use reth_primitives::stage::{EntitiesCheckpoint, StageCheckpoint, StageId};
use reth_provider::Transaction;
use std::{ops::Deref, sync::Arc};
>>>>>>> 6c3ec9bc
use tracing::*;

// TODO(onbjerg): Metrics and events (gradual status for e.g. CLI)
/// The body stage downloads block bodies.
///
/// The body stage downloads block bodies for all block headers stored locally in the database.
///
/// # Empty blocks
///
/// Blocks with an ommers hash corresponding to no ommers *and* a transaction root corresponding to
/// no transactions will not have a block body downloaded for them, since it would be meaningless to
/// do so.
///
/// This also means that if there is no body for the block in the database (assuming the
/// block number <= the synced block of this stage), then the block can be considered empty.
///
/// # Tables
///
/// The bodies are processed and data is inserted into these tables:
///
/// - [`BlockOmmers`][reth_db::tables::BlockOmmers]
/// - [`BlockBodies`][reth_db::tables::BlockBodyIndices]
/// - [`Transactions`][reth_db::tables::Transactions]
/// - [`TransactionBlock`][reth_db::tables::TransactionBlock]
///
/// # Genesis
///
/// This stage expects that the genesis has been inserted into the appropriate tables:
///
/// - The header tables (see [`HeaderStage`][crate::stages::HeaderStage])
/// - The [`BlockOmmers`][reth_db::tables::BlockOmmers] table
/// - The [`BlockBodies`][reth_db::tables::BlockBodyIndices] table
/// - The [`Transactions`][reth_db::tables::Transactions] table
#[derive(Debug)]
pub struct BodyStage<D: BodyDownloader> {
    /// The body downloader.
    pub downloader: D,
    /// The consensus engine.
    pub consensus: Arc<dyn Consensus>,
}

#[async_trait::async_trait]
impl<DB: Database, D: BodyDownloader> Stage<DB> for BodyStage<D> {
    /// Return the id of the stage
    fn id(&self) -> StageId {
        StageId::Bodies
    }

    /// Download block bodies from the last checkpoint for this stage up until the latest synced
    /// header, limited by the stage's batch size.
    async fn execute(
        &mut self,
        provider: &mut DatabaseProviderRW<'_, &DB>,
        input: ExecInput,
    ) -> Result<ExecOutput, StageError> {
        let range = input.next_block_range();
        if range.is_empty() {
            let (from, to) = range.into_inner();
            info!(target: "sync::stages::bodies", from, "Target block already downloaded, skipping.");
            return Ok(ExecOutput::done(to))
        }

        // Update the header range on the downloader
        self.downloader.set_download_range(range.clone())?;
        let (from_block, to_block) = range.into_inner();

        // Cursors used to write bodies, ommers and transactions
        let tx = provider.tx_mut();
        let mut block_indices_cursor = tx.cursor_write::<tables::BlockBodyIndices>()?;
        let mut tx_cursor = tx.cursor_write::<tables::Transactions>()?;
        let mut tx_block_cursor = tx.cursor_write::<tables::TransactionBlock>()?;
        let mut ommers_cursor = tx.cursor_write::<tables::BlockOmmers>()?;
        let mut withdrawals_cursor = tx.cursor_write::<tables::BlockWithdrawals>()?;

        // Get id for the next tx_num of zero if there are no transactions.
        let mut next_tx_num = tx_cursor.last()?.map(|(id, _)| id + 1).unwrap_or_default();

        debug!(target: "sync::stages::bodies", stage_progress = from_block, target = to_block, start_tx_id = next_tx_num, "Commencing sync");

        // Task downloader can return `None` only if the response relaying channel was closed. This
        // is a fatal error to prevent the pipeline from running forever.
        let downloaded_bodies =
            self.downloader.try_next().await?.ok_or(StageError::ChannelClosed)?;

        trace!(target: "sync::stages::bodies", bodies_len = downloaded_bodies.len(), "Writing blocks");

        let mut highest_block = from_block;
        for response in downloaded_bodies {
            // Write block
            let block_number = response.block_number();

            let block_indices = StoredBlockBodyIndices {
                first_tx_num: next_tx_num,
                tx_count: match &response {
                    BlockResponse::Full(block) => block.body.len() as u64,
                    BlockResponse::Empty(_) => 0,
                },
            };
            match response {
                BlockResponse::Full(block) => {
                    // write transaction block index
                    if !block.body.is_empty() {
                        tx_block_cursor.append(block_indices.last_tx_num(), block.number)?;
                    }

                    // Write transactions
                    for transaction in block.body {
                        // Append the transaction
                        tx_cursor.append(next_tx_num, transaction.into())?;
                        // Increment transaction id for each transaction.
                        next_tx_num += 1;
                    }

                    // Write ommers if any
                    if !block.ommers.is_empty() {
                        ommers_cursor
                            .append(block_number, StoredBlockOmmers { ommers: block.ommers })?;
                    }

                    // Write withdrawals if any
                    if let Some(withdrawals) = block.withdrawals {
                        if !withdrawals.is_empty() {
                            withdrawals_cursor
                                .append(block_number, StoredBlockWithdrawals { withdrawals })?;
                        }
                    }
                }
                BlockResponse::Empty(_) => {}
            };

            // insert block meta
            block_indices_cursor.append(block_number, block_indices)?;

            highest_block = block_number;
        }

        // The stage is "done" if:
        // - We got fewer blocks than our target
        // - We reached our target and the target was not limited by the batch size of the stage
        let done = highest_block == to_block;
        info!(target: "sync::stages::bodies", stage_progress = highest_block, target = to_block, is_final_range = done, "Stage iteration finished");
        Ok(ExecOutput {
            checkpoint: StageCheckpoint::new(highest_block)
                .with_entities_stage_checkpoint(stage_checkpoint(tx)?),
            done,
        })
    }

    /// Unwind the stage.
    async fn unwind(
        &mut self,
        provider: &mut DatabaseProviderRW<'_, &DB>,
        input: UnwindInput,
    ) -> Result<UnwindOutput, StageError> {
        let tx = provider.tx_mut();
        // Cursors to unwind bodies, ommers
        let mut body_cursor = tx.cursor_write::<tables::BlockBodyIndices>()?;
        let mut transaction_cursor = tx.cursor_write::<tables::Transactions>()?;
        let mut ommers_cursor = tx.cursor_write::<tables::BlockOmmers>()?;
        let mut withdrawals_cursor = tx.cursor_write::<tables::BlockWithdrawals>()?;
        // Cursors to unwind transitions
        let mut tx_block_cursor = tx.cursor_write::<tables::TransactionBlock>()?;

        let mut rev_walker = body_cursor.walk_back(None)?;
        while let Some((number, block_meta)) = rev_walker.next().transpose()? {
            if number <= input.unwind_to {
                break
            }

            // Delete the ommers entry if any
            if ommers_cursor.seek_exact(number)?.is_some() {
                ommers_cursor.delete_current()?;
            }

            // Delete the withdrawals entry if any
            if withdrawals_cursor.seek_exact(number)?.is_some() {
                withdrawals_cursor.delete_current()?;
            }

            // Delete all transaction to block values.
            if !block_meta.is_empty() &&
                tx_block_cursor.seek_exact(block_meta.last_tx_num())?.is_some()
            {
                tx_block_cursor.delete_current()?;
            }

            // Delete all transactions that belong to this block
            for tx_id in block_meta.tx_num_range() {
                // First delete the transaction
                if transaction_cursor.seek_exact(tx_id)?.is_some() {
                    transaction_cursor.delete_current()?;
                }
            }

            // Delete the current body value
            rev_walker.delete_current()?;
        }

        info!(target: "sync::stages::bodies", to_block = input.unwind_to, stage_progress = input.unwind_to, is_final_range = true, "Unwind iteration finished");
        Ok(UnwindOutput {
            checkpoint: StageCheckpoint::new(input.unwind_to)
                .with_entities_stage_checkpoint(stage_checkpoint(tx)?),
        })
    }
}

// TODO(alexey): ideally, we want to measure Bodies stage progress in bytes, but it's hard to know
//  beforehand how many bytes we need to download. So the good solution would be to measure the
//  progress in gas as a proxy to size. Execution stage uses a similar approach.
fn stage_checkpoint<DB: Database>(
    tx: &Transaction<'_, DB>,
) -> Result<EntitiesCheckpoint, DatabaseError> {
    Ok(EntitiesCheckpoint {
        processed: tx.deref().entries::<tables::BlockBodyIndices>()? as u64,
        total: tx.deref().entries::<tables::Headers>()? as u64,
    })
}

#[cfg(test)]
mod tests {
    use super::*;
    use crate::test_utils::{
        stage_test_suite_ext, ExecuteStageTestRunner, StageTestRunner, UnwindStageTestRunner,
        PREV_STAGE_ID,
    };
    use assert_matches::assert_matches;
    use reth_primitives::stage::StageUnitCheckpoint;
    use test_utils::*;

    stage_test_suite_ext!(BodyTestRunner, body);

    /// Checks that the stage downloads at most `batch_size` blocks.
    #[tokio::test]
    async fn partial_body_download() {
        let (stage_progress, previous_stage) = (1, 200);

        // Set up test runner
        let mut runner = BodyTestRunner::default();
        let input = ExecInput {
            previous_stage: Some((PREV_STAGE_ID, previous_stage)),
            checkpoint: Some(StageCheckpoint::new(stage_progress)),
        };
        runner.seed_execution(input).expect("failed to seed execution");

        // Set the batch size (max we sync per stage execution) to less than the number of blocks
        // the previous stage synced (10 vs 20)
        let batch_size = 10;
        runner.set_batch_size(batch_size);

        // Run the stage
        let rx = runner.execute(input);

        // Check that we only synced around `batch_size` blocks even though the number of blocks
        // synced by the previous stage is higher
        let output = rx.await.unwrap();
        assert_matches!(
            output,
            Ok(ExecOutput { checkpoint: StageCheckpoint {
                block_number,
                stage_checkpoint: Some(StageUnitCheckpoint::Entities(EntitiesCheckpoint {
                    processed, // 1 seeded block body + batch size
                    total // seeded headers
                }))
            }, done: false }) if block_number < 200 &&
                processed == 1 + batch_size && total == previous_stage
        );
        assert!(runner.validate_execution(input, output.ok()).is_ok(), "execution validation");
    }

    /// Same as [partial_body_download] except the `batch_size` is not hit.
    #[tokio::test]
    async fn full_body_download() {
        let (stage_progress, previous_stage) = (1, 20);

        // Set up test runner
        let mut runner = BodyTestRunner::default();
        let input = ExecInput {
            previous_stage: Some((PREV_STAGE_ID, previous_stage)),
            checkpoint: Some(StageCheckpoint::new(stage_progress)),
        };
        runner.seed_execution(input).expect("failed to seed execution");

        // Set the batch size to more than what the previous stage synced (40 vs 20)
        runner.set_batch_size(40);

        // Run the stage
        let rx = runner.execute(input);

        // Check that we synced all blocks successfully, even though our `batch_size` allows us to
        // sync more (if there were more headers)
        let output = rx.await.unwrap();
        assert_matches!(
            output,
            Ok(ExecOutput {
                checkpoint: StageCheckpoint {
                    block_number: 20,
                    stage_checkpoint: Some(StageUnitCheckpoint::Entities(EntitiesCheckpoint {
                        processed,
                        total
                    }))
                },
                done: true
            }) if processed == total && total == previous_stage
        );
        assert!(runner.validate_execution(input, output.ok()).is_ok(), "execution validation");
    }

    /// Same as [full_body_download] except we have made progress before
    #[tokio::test]
    async fn sync_from_previous_progress() {
        let (stage_progress, previous_stage) = (1, 21);

        // Set up test runner
        let mut runner = BodyTestRunner::default();
        let input = ExecInput {
            previous_stage: Some((PREV_STAGE_ID, previous_stage)),
            checkpoint: Some(StageCheckpoint::new(stage_progress)),
        };
        runner.seed_execution(input).expect("failed to seed execution");

        let batch_size = 10;
        runner.set_batch_size(batch_size);

        // Run the stage
        let rx = runner.execute(input);

        // Check that we synced at least 10 blocks
        let first_run = rx.await.unwrap();
        assert_matches!(
            first_run,
            Ok(ExecOutput { checkpoint: StageCheckpoint {
                block_number,
                stage_checkpoint: Some(StageUnitCheckpoint::Entities(EntitiesCheckpoint {
                    processed,
                    total
                }))
            }, done: false }) if block_number >= 10 &&
                processed == 1 + batch_size && total == previous_stage
        );
        let first_run_checkpoint = first_run.unwrap().checkpoint;

        // Execute again on top of the previous run
        let input = ExecInput {
            previous_stage: Some((PREV_STAGE_ID, previous_stage)),
            checkpoint: Some(first_run_checkpoint),
        };
        let rx = runner.execute(input);

        // Check that we synced more blocks
        let output = rx.await.unwrap();
        assert_matches!(
            output,
            Ok(ExecOutput { checkpoint: StageCheckpoint {
                block_number,
                stage_checkpoint: Some(StageUnitCheckpoint::Entities(EntitiesCheckpoint {
                    processed,
                    total
                }))
            }, done: true }) if block_number > first_run_checkpoint.block_number &&
                processed == total && total == previous_stage
        );
        assert_matches!(
            runner.validate_execution(input, output.ok()),
            Ok(_),
            "execution validation"
        );
    }

    /// Checks that the stage unwinds correctly, even if a transaction in a block is missing.
    #[tokio::test]
    async fn unwind_missing_tx() {
        let (stage_progress, previous_stage) = (1, 20);

        // Set up test runner
        let mut runner = BodyTestRunner::default();
        let input = ExecInput {
            previous_stage: Some((PREV_STAGE_ID, previous_stage)),
            checkpoint: Some(StageCheckpoint::new(stage_progress)),
        };
        runner.seed_execution(input).expect("failed to seed execution");

        // Set the batch size to more than what the previous stage synced (40 vs 20)
        runner.set_batch_size(40);

        // Run the stage
        let rx = runner.execute(input);

        // Check that we synced all blocks successfully, even though our `batch_size` allows us to
        // sync more (if there were more headers)
        let output = rx.await.unwrap();
        assert_matches!(
            output,
            Ok(ExecOutput { checkpoint: StageCheckpoint {
                block_number,
                stage_checkpoint: Some(StageUnitCheckpoint::Entities(EntitiesCheckpoint {
                    processed,
                    total
                }))
            }, done: true }) if block_number == previous_stage &&
                processed == total && total == previous_stage
        );
        let checkpoint = output.unwrap().checkpoint;
        runner
            .validate_db_blocks(input.checkpoint().block_number, checkpoint.block_number)
            .expect("Written block data invalid");

        // Delete a transaction
        runner
            .tx()
            .commit(|tx| {
                let mut tx_cursor = tx.cursor_write::<tables::Transactions>()?;
                tx_cursor.last()?.expect("Could not read last transaction");
                tx_cursor.delete_current()?;
                Ok(())
            })
            .expect("Could not delete a transaction");

        // Unwind all of it
        let unwind_to = 1;
        let input = UnwindInput { bad_block: None, checkpoint, unwind_to };
        let res = runner.unwind(input).await;
        assert_matches!(
            res,
            Ok(UnwindOutput { checkpoint: StageCheckpoint {
                block_number: 1,
                stage_checkpoint: Some(StageUnitCheckpoint::Entities(EntitiesCheckpoint {
                    processed: 1,
                    total
                }))
            }}) if total == previous_stage
        );

        assert_matches!(runner.validate_unwind(input), Ok(_), "unwind validation");
    }

    mod test_utils {
        use crate::{
            stages::bodies::BodyStage,
            test_utils::{
                ExecuteStageTestRunner, StageTestRunner, TestRunnerError, TestTransaction,
                UnwindStageTestRunner,
            },
            ExecInput, ExecOutput, UnwindInput,
        };
        use futures_util::Stream;
        use reth_db::{
            cursor::DbCursorRO,
            database::Database,
            mdbx::{Env, WriteMap},
            models::{StoredBlockBodyIndices, StoredBlockOmmers},
            tables,
            transaction::{DbTx, DbTxMut},
        };
        use reth_interfaces::{
            p2p::{
                bodies::{
                    client::{BodiesClient, BodiesFut},
                    downloader::{BodyDownloader, BodyDownloaderResult},
                    response::BlockResponse,
                },
                download::DownloadClient,
                error::DownloadResult,
                priority::Priority,
            },
            test_utils::{
                generators::{random_block_range, random_signed_tx},
                TestConsensus,
            },
        };
        use reth_primitives::{BlockBody, BlockNumber, SealedBlock, SealedHeader, TxNumber, H256};
        use std::{
            collections::{HashMap, VecDeque},
            ops::RangeInclusive,
            pin::Pin,
            sync::Arc,
            task::{Context, Poll},
        };

        /// The block hash of the genesis block.
        pub(crate) const GENESIS_HASH: H256 = H256::zero();

        /// A helper to create a collection of block bodies keyed by their hash.
        pub(crate) fn body_by_hash(block: &SealedBlock) -> (H256, BlockBody) {
            (
                block.hash(),
                BlockBody {
                    transactions: block.body.clone(),
                    ommers: block.ommers.clone(),
                    withdrawals: block.withdrawals.clone(),
                },
            )
        }

        /// A helper struct for running the [BodyStage].
        pub(crate) struct BodyTestRunner {
            pub(crate) consensus: Arc<TestConsensus>,
            responses: HashMap<H256, BlockBody>,
            tx: TestTransaction,
            batch_size: u64,
        }

        impl Default for BodyTestRunner {
            fn default() -> Self {
                Self {
                    consensus: Arc::new(TestConsensus::default()),
                    responses: HashMap::default(),
                    tx: TestTransaction::default(),
                    batch_size: 1000,
                }
            }
        }

        impl BodyTestRunner {
            pub(crate) fn set_batch_size(&mut self, batch_size: u64) {
                self.batch_size = batch_size;
            }

            pub(crate) fn set_responses(&mut self, responses: HashMap<H256, BlockBody>) {
                self.responses = responses;
            }
        }

        impl StageTestRunner for BodyTestRunner {
            type S = BodyStage<TestBodyDownloader>;

            fn tx(&self) -> &TestTransaction {
                &self.tx
            }

            fn stage(&self) -> Self::S {
                BodyStage {
                    downloader: TestBodyDownloader::new(
                        self.tx.inner_raw(),
                        self.responses.clone(),
                        self.batch_size,
                    ),
                    consensus: self.consensus.clone(),
                }
            }
        }

        #[async_trait::async_trait]
        impl ExecuteStageTestRunner for BodyTestRunner {
            type Seed = Vec<SealedBlock>;

            fn seed_execution(&mut self, input: ExecInput) -> Result<Self::Seed, TestRunnerError> {
                let start = input.checkpoint().block_number;
                let end = input.previous_stage_checkpoint_block_number();
                let blocks = random_block_range(start..=end, GENESIS_HASH, 0..2);
                self.tx.insert_headers_with_td(blocks.iter().map(|block| &block.header))?;
                if let Some(progress) = blocks.first() {
                    // Insert last progress data
                    self.tx.commit(|tx| {
                        let body = StoredBlockBodyIndices {
                            first_tx_num: 0,
                            tx_count: progress.body.len() as u64,
                        };
                        body.tx_num_range().try_for_each(|tx_num| {
                            let transaction = random_signed_tx();
                            tx.put::<tables::Transactions>(tx_num, transaction.into())
                        })?;

                        if body.tx_count != 0 {
                            tx.put::<tables::TransactionBlock>(
                                body.first_tx_num(),
                                progress.number,
                            )?;
                        }

                        tx.put::<tables::BlockBodyIndices>(progress.number, body)?;

                        if !progress.ommers_hash_is_empty() {
                            tx.put::<tables::BlockOmmers>(
                                progress.number,
                                StoredBlockOmmers { ommers: progress.ommers.clone() },
                            )?;
                        }
                        Ok(())
                    })?;
                }
                self.set_responses(blocks.iter().map(body_by_hash).collect());
                Ok(blocks)
            }

            fn validate_execution(
                &self,
                input: ExecInput,
                output: Option<ExecOutput>,
            ) -> Result<(), TestRunnerError> {
                let highest_block = match output.as_ref() {
                    Some(output) => output.checkpoint,
                    None => input.checkpoint(),
                }
                .block_number;
                self.validate_db_blocks(highest_block, highest_block)
            }
        }

        impl UnwindStageTestRunner for BodyTestRunner {
            fn validate_unwind(&self, input: UnwindInput) -> Result<(), TestRunnerError> {
                self.tx.ensure_no_entry_above::<tables::BlockBodyIndices, _>(
                    input.unwind_to,
                    |key| key,
                )?;
                self.tx
                    .ensure_no_entry_above::<tables::BlockOmmers, _>(input.unwind_to, |key| key)?;
                if let Some(last_tx_id) = self.get_last_tx_id()? {
                    self.tx
                        .ensure_no_entry_above::<tables::Transactions, _>(last_tx_id, |key| key)?;
                    self.tx.ensure_no_entry_above::<tables::TransactionBlock, _>(
                        last_tx_id,
                        |key| key,
                    )?;
                }
                Ok(())
            }
        }

        impl BodyTestRunner {
            /// Get the last available tx id if any
            pub(crate) fn get_last_tx_id(&self) -> Result<Option<TxNumber>, TestRunnerError> {
                let last_body = self.tx.query(|tx| {
                    let v = tx.cursor_read::<tables::BlockBodyIndices>()?.last()?;
                    Ok(v)
                })?;
                Ok(match last_body {
                    Some((_, body)) if body.tx_count != 0 => {
                        Some(body.first_tx_num + body.tx_count - 1)
                    }
                    _ => None,
                })
            }

            /// Validate that the inserted block data is valid
            pub(crate) fn validate_db_blocks(
                &self,
                prev_progress: BlockNumber,
                highest_block: BlockNumber,
            ) -> Result<(), TestRunnerError> {
                self.tx.query(|tx| {
                    // Acquire cursors on body related tables
                    let mut headers_cursor = tx.cursor_read::<tables::Headers>()?;
                    let mut bodies_cursor = tx.cursor_read::<tables::BlockBodyIndices>()?;
                    let mut ommers_cursor = tx.cursor_read::<tables::BlockOmmers>()?;
                    let mut transaction_cursor = tx.cursor_read::<tables::Transactions>()?;
                    let mut tx_block_cursor = tx.cursor_read::<tables::TransactionBlock>()?;

                    let first_body_key = match bodies_cursor.first()? {
                        Some((key, _)) => key,
                        None => return Ok(()),
                    };

                    let mut prev_number: Option<BlockNumber> = None;

                    for entry in bodies_cursor.walk(Some(first_body_key))? {
                        let (number, body) = entry?;

                        // Validate sequentiality only after prev progress,
                        // since the data before is mocked and can contain gaps
                        if number > prev_progress {
                            if let Some(prev_key) = prev_number {
                                assert_eq!(prev_key + 1, number, "Body entries must be sequential");
                            }
                        }

                        // Validate that the current entry is below or equals to the highest allowed block
                        assert!(
                            number <= highest_block,
                            "We wrote a block body outside of our synced range. Found block with number {number}, highest block according to stage is {highest_block}",
                        );

                        let (_, header) = headers_cursor.seek_exact(number)?.expect("to be present");
                        // Validate that ommers exist if any
                        let stored_ommers =  ommers_cursor.seek_exact(number)?;
                        if header.ommers_hash_is_empty() {
                            assert!(stored_ommers.is_none(), "Unexpected ommers entry");
                        } else {
                            assert!(stored_ommers.is_some(), "Missing ommers entry");
                        }

                        let tx_block_id = tx_block_cursor.seek_exact(body.last_tx_num())?.map(|(_,b)| b);
                        if body.tx_count == 0 {
                            assert_ne!(tx_block_id,Some(number));
                        } else {
                            assert_eq!(tx_block_id, Some(number));
                        }

                        for tx_id in body.tx_num_range() {
                            let tx_entry = transaction_cursor.seek_exact(tx_id)?;
                            assert!(tx_entry.is_some(), "Transaction is missing.");
                        }


                        prev_number = Some(number);
                    }
                    Ok(())
                })?;
                Ok(())
            }
        }

        /// A [BodiesClient] that should not be called.
        #[derive(Debug)]
        pub(crate) struct NoopClient;

        impl DownloadClient for NoopClient {
            fn report_bad_message(&self, _: reth_primitives::PeerId) {
                panic!("Noop client should not be called")
            }

            fn num_connected_peers(&self) -> usize {
                panic!("Noop client should not be called")
            }
        }

        impl BodiesClient for NoopClient {
            type Output = BodiesFut;

            fn get_block_bodies_with_priority(
                &self,
                _hashes: Vec<H256>,
                _priority: Priority,
            ) -> Self::Output {
                panic!("Noop client should not be called")
            }
        }

        /// A [BodyDownloader] that is backed by an internal [HashMap] for testing.
        #[derive(Debug)]
        pub(crate) struct TestBodyDownloader {
            db: Arc<Env<WriteMap>>,
            responses: HashMap<H256, BlockBody>,
            headers: VecDeque<SealedHeader>,
            batch_size: u64,
        }

        impl TestBodyDownloader {
            pub(crate) fn new(
                db: Arc<Env<WriteMap>>,
                responses: HashMap<H256, BlockBody>,
                batch_size: u64,
            ) -> Self {
                Self { db, responses, headers: VecDeque::default(), batch_size }
            }
        }

        impl BodyDownloader for TestBodyDownloader {
            fn set_download_range(
                &mut self,
                range: RangeInclusive<BlockNumber>,
            ) -> DownloadResult<()> {
                self.headers =
                    VecDeque::from(self.db.view(|tx| -> DownloadResult<Vec<SealedHeader>> {
                        let mut header_cursor = tx.cursor_read::<tables::Headers>()?;

                        let mut canonical_cursor = tx.cursor_read::<tables::CanonicalHeaders>()?;
                        let walker = canonical_cursor.walk_range(range)?;

                        let mut headers = Vec::default();
                        for entry in walker {
                            let (num, hash) = entry?;
                            let (_, header) =
                                header_cursor.seek_exact(num)?.expect("missing header");
                            headers.push(header.seal(hash));
                        }
                        Ok(headers)
                    })??);
                Ok(())
            }
        }

        impl Stream for TestBodyDownloader {
            type Item = BodyDownloaderResult;
            fn poll_next(self: Pin<&mut Self>, _cx: &mut Context<'_>) -> Poll<Option<Self::Item>> {
                let this = self.get_mut();

                if this.headers.is_empty() {
                    return Poll::Ready(None)
                }

                let mut response = Vec::default();
                while let Some(header) = this.headers.pop_front() {
                    if header.is_empty() {
                        response.push(BlockResponse::Empty(header))
                    } else {
                        let body =
                            this.responses.remove(&header.hash()).expect("requested unknown body");
                        response.push(BlockResponse::Full(SealedBlock {
                            header,
                            body: body.transactions,
                            ommers: body.ommers,
                            withdrawals: body.withdrawals,
                        }));
                    }

                    if response.len() as u64 >= this.batch_size {
                        break
                    }
                }

                if !response.is_empty() {
                    return Poll::Ready(Some(Ok(response)))
                }

                panic!("requested bodies without setting headers")
            }
        }
    }
}<|MERGE_RESOLUTION|>--- conflicted
+++ resolved
@@ -12,15 +12,9 @@
     consensus::Consensus,
     p2p::bodies::{downloader::BodyDownloader, response::BlockResponse},
 };
-<<<<<<< HEAD
-use reth_primitives::stage::{StageCheckpoint, StageId};
+use reth_primitives::stage::{EntitiesCheckpoint, StageCheckpoint, StageId};
 use reth_provider::DatabaseProviderRW;
 use std::sync::Arc;
-=======
-use reth_primitives::stage::{EntitiesCheckpoint, StageCheckpoint, StageId};
-use reth_provider::Transaction;
-use std::{ops::Deref, sync::Arc};
->>>>>>> 6c3ec9bc
 use tracing::*;
 
 // TODO(onbjerg): Metrics and events (gradual status for e.g. CLI)
@@ -88,7 +82,7 @@
         let (from_block, to_block) = range.into_inner();
 
         // Cursors used to write bodies, ommers and transactions
-        let tx = provider.tx_mut();
+        let tx = provider.tx_ref();
         let mut block_indices_cursor = tx.cursor_write::<tables::BlockBodyIndices>()?;
         let mut tx_cursor = tx.cursor_write::<tables::Transactions>()?;
         let mut tx_block_cursor = tx.cursor_write::<tables::TransactionBlock>()?;
@@ -100,8 +94,8 @@
 
         debug!(target: "sync::stages::bodies", stage_progress = from_block, target = to_block, start_tx_id = next_tx_num, "Commencing sync");
 
-        // Task downloader can return `None` only if the response relaying channel was closed. This
-        // is a fatal error to prevent the pipeline from running forever.
+        // Task downloader can return `None` only if the response relaying channel was closed.
+        // This is a fatal error to prevent the pipeline from running forever.
         let downloaded_bodies =
             self.downloader.try_next().await?.ok_or(StageError::ChannelClosed)?;
 
@@ -164,7 +158,7 @@
         info!(target: "sync::stages::bodies", stage_progress = highest_block, target = to_block, is_final_range = done, "Stage iteration finished");
         Ok(ExecOutput {
             checkpoint: StageCheckpoint::new(highest_block)
-                .with_entities_stage_checkpoint(stage_checkpoint(tx)?),
+                .with_entities_stage_checkpoint(stage_checkpoint(provider)?),
             done,
         })
     }
@@ -175,7 +169,7 @@
         provider: &mut DatabaseProviderRW<'_, &DB>,
         input: UnwindInput,
     ) -> Result<UnwindOutput, StageError> {
-        let tx = provider.tx_mut();
+        let tx = provider.tx_ref();
         // Cursors to unwind bodies, ommers
         let mut body_cursor = tx.cursor_write::<tables::BlockBodyIndices>()?;
         let mut transaction_cursor = tx.cursor_write::<tables::Transactions>()?;
@@ -222,7 +216,7 @@
         info!(target: "sync::stages::bodies", to_block = input.unwind_to, stage_progress = input.unwind_to, is_final_range = true, "Unwind iteration finished");
         Ok(UnwindOutput {
             checkpoint: StageCheckpoint::new(input.unwind_to)
-                .with_entities_stage_checkpoint(stage_checkpoint(tx)?),
+                .with_entities_stage_checkpoint(stage_checkpoint(provider)?),
         })
     }
 }
@@ -231,11 +225,11 @@
 //  beforehand how many bytes we need to download. So the good solution would be to measure the
 //  progress in gas as a proxy to size. Execution stage uses a similar approach.
 fn stage_checkpoint<DB: Database>(
-    tx: &Transaction<'_, DB>,
+    provider: &DatabaseProviderRW<'_, DB>,
 ) -> Result<EntitiesCheckpoint, DatabaseError> {
     Ok(EntitiesCheckpoint {
-        processed: tx.deref().entries::<tables::BlockBodyIndices>()? as u64,
-        total: tx.deref().entries::<tables::Headers>()? as u64,
+        processed: provider.tx_ref().entries::<tables::BlockBodyIndices>()? as u64,
+        total: provider.tx_ref().entries::<tables::Headers>()? as u64,
     })
 }
 
