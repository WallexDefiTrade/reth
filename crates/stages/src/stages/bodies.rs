use crate::{
    db::StageDB, DatabaseIntegrityError, ExecInput, ExecOutput, Stage, StageError, StageId,
    UnwindInput, UnwindOutput,
};
use futures_util::TryStreamExt;
use reth_interfaces::{
    consensus::Consensus,
    db::{
        models::StoredBlockBody, tables, Database, DatabaseGAT, DbCursorRO, DbCursorRW, DbTx,
        DbTxMut,
    },
    p2p::bodies::downloader::BodyDownloader,
};
use reth_primitives::{
    proofs::{EMPTY_LIST_HASH, EMPTY_ROOT},
    BlockLocked, BlockNumber, SealedHeader, H256,
};
use std::{fmt::Debug, sync::Arc};
use tracing::warn;

const BODIES: StageId = StageId("Bodies");

// TODO(onbjerg): Metrics and events (gradual status for e.g. CLI)
/// The body stage downloads block bodies.
///
/// The body stage downloads block bodies for all block headers stored locally in the database.
///
/// # Empty blocks
///
/// Blocks with an ommers hash corresponding to no ommers *and* a transaction root corresponding to
/// no transactions will not have a block body downloaded for them, since it would be meaningless to
/// do so.
///
/// This also means that if there is no body for the block in the database (assuming the
/// block number <= the synced block of this stage), then the block can be considered empty.
///
/// # Tables
///
/// The bodies are processed and data is inserted into these tables:
///
/// - [`BlockBodies`][reth_interfaces::db::tables::BlockBodies]
/// - [`Transactions`][reth_interfaces::db::tables::Transactions]
///
/// # Genesis
///
/// This stage expects that the genesis has been inserted into the appropriate tables:
///
/// - The header tables (see [HeadersStage][crate::stages::headers::HeadersStage])
/// - The various indexes (e.g. [TotalTxIndex][crate::stages::tx_index::TxIndex])
/// - The [`BlockBodies`][reth_interfaces::db::tables::BlockBodies] table
#[derive(Debug)]
pub struct BodyStage<D: BodyDownloader, C: Consensus> {
    /// The body downloader.
    pub downloader: Arc<D>,
    /// The consensus engine.
    pub consensus: Arc<C>,
    /// The maximum amount of block bodies to process in one stage execution.
    ///
    /// Smaller batch sizes result in less memory usage, but more disk I/O. Larger batch sizes
    /// result in more memory usage, less disk I/O, and more infrequent checkpoints.
    pub batch_size: u64,
}

#[async_trait::async_trait]
impl<DB: Database, D: BodyDownloader, C: Consensus> Stage<DB> for BodyStage<D, C> {
    /// Return the id of the stage
    fn id(&self) -> StageId {
        BODIES
    }

    /// Download block bodies from the last checkpoint for this stage up until the latest synced
    /// header, limited by the stage's batch size.
    async fn execute(
        &mut self,
        db: &mut StageDB<'_, DB>,
        input: ExecInput,
    ) -> Result<ExecOutput, StageError> {
        let previous_stage_progress = input.previous_stage_progress();
        if previous_stage_progress == 0 {
            warn!("The body stage seems to be running first, no work can be completed.");
            return Err(StageError::DatabaseIntegrity(DatabaseIntegrityError::BlockBody {
                number: 0,
            }))
        }

        // The block we ended at last sync, and the one we are starting on now
        let previous_block = input.stage_progress.unwrap_or_default();
        let starting_block = previous_block + 1;

        // Short circuit in case we already reached the target block
        let target = previous_stage_progress.min(starting_block + self.batch_size);
        if target <= previous_block {
            return Ok(ExecOutput { stage_progress: target, reached_tip: true, done: true })
        }

        let bodies_to_download = self.bodies_to_download::<DB>(db, starting_block, target)?;

        // Cursors used to write bodies and transactions
        let mut bodies_cursor = db.cursor_mut::<tables::BlockBodies>()?;
        let mut tx_cursor = db.cursor_mut::<tables::Transactions>()?;
        let mut base_tx_id = bodies_cursor
            .last()?
            .map(|(_, body)| body.base_tx_id + body.tx_amount)
            .ok_or(DatabaseIntegrityError::BlockBody { number: starting_block })?;

        // Cursor used to look up headers for block pre-validation
        let mut header_cursor = db.cursor::<tables::Headers>()?;

        // NOTE(onbjerg): The stream needs to live here otherwise it will just create a new iterator
        // on every iteration of the while loop -_-
        let mut bodies_stream = self.downloader.bodies_stream(bodies_to_download.iter());
        let mut highest_block = previous_block;
        while let Some((block_number, header_hash, body)) =
            bodies_stream.try_next().await.map_err(|err| StageError::Internal(err.into()))?
        {
            // Fetch the block header for pre-validation
            let block = BlockLocked {
                header: SealedHeader::new(
                    header_cursor
                        .seek_exact((block_number, header_hash).into())?
                        .ok_or(DatabaseIntegrityError::Header {
                            number: block_number,
                            hash: header_hash,
                        })?
                        .1,
                    header_hash,
                ),
                body: body.transactions,
                ommers: body.ommers.into_iter().map(|header| header.seal()).collect(),
            };

            // Pre-validate the block and unwind if it is invalid
            self.consensus
                .pre_validate_block(&block)
                .map_err(|err| StageError::Validation { block: block_number, error: err })?;

            // Write block
            bodies_cursor.append(
                (block_number, header_hash).into(),
                StoredBlockBody {
                    base_tx_id,
                    tx_amount: block.body.len() as u64,
                    ommers: block.ommers.into_iter().map(|header| header.unseal()).collect(),
                },
            )?;

            // Write transactions
            for transaction in block.body {
                tx_cursor.append(base_tx_id, transaction)?;
                base_tx_id += 1;
            }

            highest_block = block_number;
        }

        // The stage is "done" if:
        // - We got fewer blocks than our target
        // - We reached our target and the target was not limited by the batch size of the stage
        let capped = target < previous_stage_progress;
        let done = highest_block < target || !capped;

        Ok(ExecOutput { stage_progress: highest_block, reached_tip: true, done })
    }

    /// Unwind the stage.
    async fn unwind(
        &mut self,
        db: &mut StageDB<'_, DB>,
        input: UnwindInput,
    ) -> Result<UnwindOutput, Box<dyn std::error::Error + Send + Sync>> {
        let mut block_body_cursor = db.cursor_mut::<tables::BlockBodies>()?;
        let mut transaction_cursor = db.cursor_mut::<tables::Transactions>()?;

        let mut entry = block_body_cursor.last()?;
        while let Some((key, body)) = entry {
            if key.number() <= input.unwind_to {
                break
            }

            for num in 0..body.tx_amount {
                let tx_id = body.base_tx_id + num;
                if transaction_cursor.seek_exact(tx_id)?.is_some() {
                    transaction_cursor.delete_current()?;
                }
            }

            block_body_cursor.delete_current()?;
            entry = block_body_cursor.prev()?;
        }

        Ok(UnwindOutput { stage_progress: input.unwind_to })
    }
}

impl<D: BodyDownloader, C: Consensus> BodyStage<D, C> {
    /// Computes a list of `(block_number, header_hash)` for blocks that we need to download bodies
    /// for.
    ///
    /// This skips empty blocks (i.e. no ommers, no transactions).
    fn bodies_to_download<DB: Database>(
        &self,
        tx: &mut <DB as DatabaseGAT<'_>>::TXMut,
        starting_block: BlockNumber,
        target: BlockNumber,
    ) -> Result<Vec<(BlockNumber, H256)>, StageError> {
        let mut header_cursor = tx.cursor::<tables::Headers>()?;
        let mut header_hashes_cursor = tx.cursor::<tables::CanonicalHeaders>()?;
        let mut walker = header_hashes_cursor
            .walk(starting_block)?
            .take_while(|item| item.as_ref().map_or(false, |(num, _)| *num <= target));

        let mut bodies_to_download = Vec::new();
        while let Some(Ok((block_number, header_hash))) = walker.next() {
            let header = header_cursor
                .seek_exact((block_number, header_hash).into())?
                .ok_or(DatabaseIntegrityError::Header { number: block_number, hash: header_hash })?
                .1;
            if header.ommers_hash == EMPTY_LIST_HASH && header.transactions_root == EMPTY_ROOT {
                continue
            }

            bodies_to_download.push((block_number, header_hash));
        }

        Ok(bodies_to_download)
    }
}

#[cfg(test)]
mod tests {
    use super::*;
    use crate::test_utils::{
        stage_test_suite, ExecuteStageTestRunner, StageTestRunner, UnwindStageTestRunner,
        PREV_STAGE_ID,
    };
    use assert_matches::assert_matches;
    use reth_interfaces::{consensus, p2p::error::RequestError};
    use std::collections::HashMap;
    use test_utils::*;

    stage_test_suite!(BodyTestRunner);

    /// Checks that the stage downloads at most `batch_size` blocks.
    #[tokio::test]
    async fn partial_body_download() {
        let (stage_progress, previous_stage) = (1, 200);

        // Set up test runner
        let mut runner = BodyTestRunner::default();
        let input = ExecInput {
            previous_stage: Some((PREV_STAGE_ID, previous_stage)),
            stage_progress: Some(stage_progress),
        };
        runner.seed_execution(input).expect("failed to seed execution");

        // Set the batch size (max we sync per stage execution) to less than the number of blocks
        // the previous stage synced (10 vs 20)
        runner.set_batch_size(10);

        // Run the stage
        let rx = runner.execute(input);

        // Check that we only synced around `batch_size` blocks even though the number of blocks
        // synced by the previous stage is higher
        let output = rx.await.unwrap();
        assert_matches!(
            output,
            Ok(ExecOutput { stage_progress, reached_tip: true, done: false }) if stage_progress < 200
        );
        assert!(runner.validate_execution(input, output.ok()).is_ok(), "execution validation");
    }

    /// Same as [partial_body_download] except the `batch_size` is not hit.
    #[tokio::test]
    async fn full_body_download() {
        let (stage_progress, previous_stage) = (1, 20);

        // Set up test runner
        let mut runner = BodyTestRunner::default();
        let input = ExecInput {
            previous_stage: Some((PREV_STAGE_ID, previous_stage)),
            stage_progress: Some(stage_progress),
        };
        runner.seed_execution(input).expect("failed to seed execution");

        // Set the batch size to more than what the previous stage synced (40 vs 20)
        runner.set_batch_size(40);

        // Run the stage
        let rx = runner.execute(input);

        // Check that we synced all blocks successfully, even though our `batch_size` allows us to
        // sync more (if there were more headers)
        let output = rx.await.unwrap();
        assert_matches!(
            output,
            Ok(ExecOutput { stage_progress: 20, reached_tip: true, done: true })
        );
        assert!(runner.validate_execution(input, output.ok()).is_ok(), "execution validation");
    }

    /// Same as [full_body_download] except we have made progress before
    #[tokio::test]
    async fn sync_from_previous_progress() {
        let (stage_progress, previous_stage) = (1, 21);

        // Set up test runner
        let mut runner = BodyTestRunner::default();
        let input = ExecInput {
            previous_stage: Some((PREV_STAGE_ID, previous_stage)),
            stage_progress: Some(stage_progress),
        };
        runner.seed_execution(input).expect("failed to seed execution");

        runner.set_batch_size(10);

        // Run the stage
        let rx = runner.execute(input);

        // Check that we synced at least 10 blocks
        let first_run = rx.await.unwrap();
        assert_matches!(
            first_run,
            Ok(ExecOutput { stage_progress, reached_tip: true, done: false }) if stage_progress >= 10
        );
        let first_run_progress = first_run.unwrap().stage_progress;

        // Execute again on top of the previous run
        let input = ExecInput {
            previous_stage: Some((PREV_STAGE_ID, previous_stage)),
            stage_progress: Some(first_run_progress),
        };
        let rx = runner.execute(input);

        // Check that we synced more blocks
        let output = rx.await.unwrap();
        assert_matches!(
            output,
            Ok(ExecOutput { stage_progress, reached_tip: true, done: true }) if stage_progress > first_run_progress
        );
        assert!(runner.validate_execution(input, output.ok()).is_ok(), "execution validation");
    }

    /// Checks that the stage asks to unwind if pre-validation of the block fails.
    #[tokio::test]
    async fn pre_validation_failure() {
        let (stage_progress, previous_stage) = (1, 20);

        // Set up test runner
        let mut runner = BodyTestRunner::default();
        let input = ExecInput {
            previous_stage: Some((PREV_STAGE_ID, previous_stage)),
            stage_progress: Some(stage_progress),
        };
        runner.seed_execution(input).expect("failed to seed execution");

        // Fail validation
        runner.consensus.set_fail_validation(true);

        // Run the stage
        let rx = runner.execute(input);

        // Check that the error bubbles up
        assert_matches!(
            rx.await.unwrap(),
            Err(StageError::Validation { error: consensus::Error::BaseFeeMissing, .. })
        );
        assert!(runner.validate_execution(input, None).is_ok(), "execution validation");
    }

    /// Checks that the stage unwinds correctly, even if a transaction in a block is missing.
    #[tokio::test]
    async fn unwind_missing_tx() {
        let (stage_progress, previous_stage) = (1, 20);

        // Set up test runner
        let mut runner = BodyTestRunner::default();
        let input = ExecInput {
            previous_stage: Some((PREV_STAGE_ID, previous_stage)),
            stage_progress: Some(stage_progress),
        };
        runner.seed_execution(input).expect("failed to seed execution");

        // Set the batch size to more than what the previous stage synced (40 vs 20)
        runner.set_batch_size(40);

        // Run the stage
        let rx = runner.execute(input);

        // Check that we synced all blocks successfully, even though our `batch_size` allows us to
        // sync more (if there were more headers)
        let output = rx.await.unwrap();
        assert_matches!(
            output,
            Ok(ExecOutput { stage_progress, reached_tip: true, done: true }) if stage_progress == previous_stage
        );
        let stage_progress = output.unwrap().stage_progress;
        runner.validate_db_blocks(stage_progress).expect("Written block data invalid");

        // Delete a transaction
        runner
            .db()
            .commit(|tx| {
                let mut tx_cursor = tx.cursor_mut::<tables::Transactions>()?;
                tx_cursor.last()?.expect("Could not read last transaction");
                tx_cursor.delete_current()?;
                Ok(())
            })
            .expect("Could not delete a transaction");

        // Unwind all of it
        let unwind_to = 1;
        let input = UnwindInput { bad_block: None, stage_progress, unwind_to };
        let res = runner.unwind(input).await;
        assert_matches!(
            res,
            Ok(UnwindOutput { stage_progress }) if stage_progress == 1
        );

        assert!(runner.validate_unwind(input).is_ok(), "unwind validation");
    }

    /// Checks that the stage exits if the downloader times out
    /// TODO: We should probably just exit as "OK", commit the blocks we downloaded successfully and
    /// try again?
    #[tokio::test]
    async fn downloader_timeout() {
        let (stage_progress, previous_stage) = (1, 2);

        // Set up test runner
        let mut runner = BodyTestRunner::default();
        let input = ExecInput {
            previous_stage: Some((PREV_STAGE_ID, previous_stage)),
            stage_progress: Some(stage_progress),
        };
        let blocks = runner.seed_execution(input).expect("failed to seed execution");

        // overwrite responses
        let header = blocks.last().unwrap();
        runner.set_responses(HashMap::from([(header.hash(), Err(RequestError::Timeout))]));

        // Run the stage
        let rx = runner.execute(input);

        // Check that the error bubbles up
        assert_matches!(rx.await.unwrap(), Err(StageError::Internal(_)));
        assert!(runner.validate_execution(input, None).is_ok(), "execution validation");
    }

    mod test_utils {
        use crate::{
            stages::bodies::BodyStage,
            test_utils::{
                ExecuteStageTestRunner, StageTestRunner, TestRunnerError, TestStageDB,
                UnwindStageTestRunner,
            },
            ExecInput, ExecOutput, UnwindInput,
        };
        use assert_matches::assert_matches;
        use reth_eth_wire::BlockBody;
        use reth_interfaces::{
            db::{models::StoredBlockBody, tables, DbCursorRO, DbTx, DbTxMut},
            p2p::{
                bodies::{
                    client::BodiesClient,
                    downloader::{BodiesStream, BodyDownloader},
                },
                error::RequestResult,
            },
            test_utils::{generators::random_block_range, TestConsensus},
        };
        use reth_primitives::{BlockLocked, BlockNumber, Header, SealedHeader, H256};
        use std::{collections::HashMap, sync::Arc};

        /// The block hash of the genesis block.
        pub(crate) const GENESIS_HASH: H256 = H256::zero();

        /// A helper to create a collection of resulted-wrapped block bodies keyed by their hash.
        pub(crate) fn body_by_hash(block: &BlockLocked) -> (H256, RequestResult<BlockBody>) {
            (
                block.hash(),
                Ok(BlockBody {
                    transactions: block.body.clone(),
                    ommers: block.ommers.iter().cloned().map(|ommer| ommer.unseal()).collect(),
                }),
            )
        }

        /// A helper struct for running the [BodyStage].
        pub(crate) struct BodyTestRunner {
            pub(crate) consensus: Arc<TestConsensus>,
<<<<<<< HEAD
            responses: HashMap<H256, RequestResult<BlockBody>>,
            db: StageTestDB,
=======
            responses: HashMap<H256, Result<BlockBody, DownloadError>>,
            db: TestStageDB,
>>>>>>> 5d5b83d5
            batch_size: u64,
        }

        impl Default for BodyTestRunner {
            fn default() -> Self {
                Self {
                    consensus: Arc::new(TestConsensus::default()),
                    responses: HashMap::default(),
                    db: TestStageDB::default(),
                    batch_size: 1000,
                }
            }
        }

        impl BodyTestRunner {
            pub(crate) fn set_batch_size(&mut self, batch_size: u64) {
                self.batch_size = batch_size;
            }

            pub(crate) fn set_responses(
                &mut self,
                responses: HashMap<H256, RequestResult<BlockBody>>,
            ) {
                self.responses = responses;
            }
        }

        impl StageTestRunner for BodyTestRunner {
            type S = BodyStage<TestBodyDownloader, TestConsensus>;

            fn db(&self) -> &TestStageDB {
                &self.db
            }

            fn stage(&self) -> Self::S {
                BodyStage {
                    downloader: Arc::new(TestBodyDownloader::new(self.responses.clone())),
                    consensus: self.consensus.clone(),
                    batch_size: self.batch_size,
                }
            }
        }

        #[async_trait::async_trait]
        impl ExecuteStageTestRunner for BodyTestRunner {
            type Seed = Vec<BlockLocked>;

            fn seed_execution(&mut self, input: ExecInput) -> Result<Self::Seed, TestRunnerError> {
                let start = input.stage_progress.unwrap_or_default();
                let end = input.previous_stage_progress() + 1;
                let blocks = random_block_range(start..end, GENESIS_HASH);
                self.insert_genesis()?;
                self.db.insert_headers(blocks.iter().map(|block| &block.header))?;
                self.set_responses(blocks.iter().map(body_by_hash).collect());
                Ok(blocks)
            }

            fn validate_execution(
                &self,
                input: ExecInput,
                output: Option<ExecOutput>,
            ) -> Result<(), TestRunnerError> {
                let highest_block = match output.as_ref() {
                    Some(output) => output.stage_progress,
                    None => input.stage_progress.unwrap_or_default(),
                };
                self.validate_db_blocks(highest_block)
            }
        }

        impl UnwindStageTestRunner for BodyTestRunner {
            fn validate_unwind(&self, input: UnwindInput) -> Result<(), TestRunnerError> {
                self.db.check_no_entry_above::<tables::BlockBodies, _>(input.unwind_to, |key| {
                    key.number()
                })?;
                if let Some(last_body) = self.last_body() {
                    let last_tx_id = last_body.base_tx_id + last_body.tx_amount;
                    self.db
                        .check_no_entry_above::<tables::Transactions, _>(last_tx_id, |key| key)?;
                }
                Ok(())
            }
        }

        impl BodyTestRunner {
            /// Insert the genesis block into the appropriate tables
            ///
            /// The genesis block always has no transactions and no ommers, and it always has the
            /// same hash.
            pub(crate) fn insert_genesis(&self) -> Result<(), TestRunnerError> {
                let header = SealedHeader::new(Header::default(), GENESIS_HASH);
                self.db.insert_headers(std::iter::once(&header))?;
                self.db.commit(|tx| {
                    tx.put::<tables::BlockBodies>(
                        (0, GENESIS_HASH).into(),
                        StoredBlockBody { base_tx_id: 0, tx_amount: 0, ommers: vec![] },
                    )
                })?;

                Ok(())
            }

            /// Retrieve the last body from the database
            pub(crate) fn last_body(&self) -> Option<StoredBlockBody> {
                self.db
                    .query(|tx| Ok(tx.cursor::<tables::BlockBodies>()?.last()?.map(|e| e.1)))
                    .ok()
                    .flatten()
            }

            /// Validate that the inserted block data is valid
            pub(crate) fn validate_db_blocks(
                &self,
                highest_block: BlockNumber,
            ) -> Result<(), TestRunnerError> {
                self.db.query(|tx| {
                    let mut block_body_cursor = tx.cursor::<tables::BlockBodies>()?;
                    let mut transaction_cursor = tx.cursor::<tables::Transactions>()?;

                    let mut entry = block_body_cursor.first()?;
                    let mut prev_max_tx_id = 0;
                    while let Some((key, body)) = entry {
                        assert!(
                            key.number() <= highest_block,
                            "We wrote a block body outside of our synced range. Found block with number {}, highest block according to stage is {}",
                            key.number(), highest_block
                        );

                        assert!(prev_max_tx_id == body.base_tx_id, "Transaction IDs are malformed.");
                        for num in 0..body.tx_amount {
                            let tx_id = body.base_tx_id + num;
                            assert_matches!(
                                transaction_cursor.seek_exact(tx_id),
                                Ok(Some(_)),
                                "A transaction is missing."
                            );
                        }
                        prev_max_tx_id = body.base_tx_id + body.tx_amount;
                        entry = block_body_cursor.next()?;
                    }

                    Ok(())
                })?;
                Ok(())
            }
        }

        // TODO(onbjerg): Move
        /// A [BodiesClient] that should not be called.
        #[derive(Debug)]
        pub(crate) struct NoopClient;

        #[async_trait::async_trait]
        impl BodiesClient for NoopClient {
            async fn get_block_body(&self, _: Vec<H256>) -> RequestResult<Vec<BlockBody>> {
                panic!("Noop client should not be called")
            }
        }

        // TODO(onbjerg): Move
        /// A [BodyDownloader] that is backed by an internal [HashMap] for testing.
        #[derive(Debug, Default, Clone)]
        pub(crate) struct TestBodyDownloader {
            responses: HashMap<H256, RequestResult<BlockBody>>,
        }

        impl TestBodyDownloader {
            pub(crate) fn new(responses: HashMap<H256, RequestResult<BlockBody>>) -> Self {
                Self { responses }
            }
        }

        impl BodyDownloader for TestBodyDownloader {
            type Client = NoopClient;

            fn client(&self) -> &Self::Client {
                unreachable!()
            }

            fn bodies_stream<'a, 'b, I>(&'a self, hashes: I) -> BodiesStream<'a>
            where
                I: IntoIterator<Item = &'b (BlockNumber, H256)>,
                <I as IntoIterator>::IntoIter: Send + 'b,
                'b: 'a,
            {
                Box::pin(futures_util::stream::iter(hashes.into_iter().map(
                    |(block_number, hash)| {
                        let result = self
                            .responses
                            .get(hash)
                            .expect("Stage tried downloading a block we do not have.")
                            .clone()?;
                        Ok((*block_number, *hash, result))
                    },
                )))
            }
        }
    }
}<|MERGE_RESOLUTION|>--- conflicted
+++ resolved
@@ -489,13 +489,8 @@
         /// A helper struct for running the [BodyStage].
         pub(crate) struct BodyTestRunner {
             pub(crate) consensus: Arc<TestConsensus>,
-<<<<<<< HEAD
             responses: HashMap<H256, RequestResult<BlockBody>>,
-            db: StageTestDB,
-=======
-            responses: HashMap<H256, Result<BlockBody, DownloadError>>,
             db: TestStageDB,
->>>>>>> 5d5b83d5
             batch_size: u64,
         }
 
