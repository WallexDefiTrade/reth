--- conflicted
+++ resolved
@@ -619,13 +619,9 @@
 
                     let mut prev_number: Option<BlockNumber> = None;
                     let mut expected_transition_id = 0;
-<<<<<<< HEAD
+
                     for entry in bodies_cursor.walk(Some(first_body_key))? {
-                        let (key, body) = entry?;
-=======
-                    for entry in bodies_cursor.walk(first_body_key)? {
                         let (number, body) = entry?;
->>>>>>> b82eac4b
 
                         // Validate sequentiality only after prev progress,
                         // since the data before is mocked and can contain gaps
