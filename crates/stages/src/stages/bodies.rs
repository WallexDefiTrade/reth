--- conflicted
+++ resolved
@@ -403,20 +403,12 @@
             consensus::Consensus,
             p2p::{
                 bodies::{
-<<<<<<< HEAD
                     client::{BodiesClient, BodiesFuture},
-                    downloader::BodyDownloader,
-                    response::BlockResponse,
-                },
-                download::DownloadClient,
-=======
-                    client::BodiesClient,
                     downloader::{BodyDownloader, BodyDownloaderResult},
                     response::BlockResponse,
                 },
                 download::DownloadClient,
                 error::{DownloadResult, PeerRequestResult},
->>>>>>> 71dc531e
                 priority::Priority,
             },
             test_utils::{
