--- conflicted
+++ resolved
@@ -419,14 +419,9 @@
                 bodies::{
                     client::BodiesClient, downloader::BodyDownloader, response::BlockResponse,
                 },
-<<<<<<< HEAD
                 downloader::{DownloadClient, Downloader},
                 error::PeerRequestResult,
-=======
-                downloader::{DownloadClient, DownloadStream, Downloader},
-                error::{DownloadResult, PeerRequestResult},
                 priority::Priority,
->>>>>>> e3271daf
             },
             test_utils::{
                 generators::{random_block_range, random_signed_tx},
