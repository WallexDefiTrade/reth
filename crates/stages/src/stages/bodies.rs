--- conflicted
+++ resolved
@@ -83,7 +83,7 @@
             warn!("The body stage seems to be running first, no work can be completed.");
             return Err(StageError::DatabaseIntegrity(DatabaseIntegrityError::BlockBody {
                 number: 0,
-            }))
+            }));
         }
 
         // The block we ended at last sync, and the one we are starting on now
@@ -93,7 +93,7 @@
         // Short circuit in case we already reached the target block
         let target = previous_stage_progress.min(starting_block + self.batch_size);
         if target <= previous_block {
-            return Ok(ExecOutput { stage_progress: target, reached_tip: true, done: true })
+            return Ok(ExecOutput { stage_progress: target, reached_tip: true, done: true });
         }
 
         let bodies_to_download = self.bodies_to_download::<DB>(tx, starting_block, target)?;
@@ -178,7 +178,7 @@
         let mut entry = block_body_cursor.last()?;
         while let Some((key, body)) = entry {
             if key.number() <= input.unwind_to {
-                break
+                break;
             }
 
             for num in 0..body.tx_amount {
@@ -220,7 +220,7 @@
                 .ok_or(DatabaseIntegrityError::Header { number: block_number, hash: header_hash })?
                 .1;
             if header.ommers_hash == EMPTY_LIST_HASH && header.transactions_root == EMPTY_ROOT {
-                continue
+                continue;
             }
 
             bodies_to_download.push((block_number, header_hash));
@@ -474,15 +474,8 @@
             },
             test_utils::{generators::random_block_range, TestConsensus},
         };
-<<<<<<< HEAD
-        use reth_primitives::{
-            BigEndianHash, BlockLocked, BlockNumber, Header, SealedHeader, H256, U256,
-        };
-        use std::{collections::HashMap, ops::Deref};
-=======
         use reth_primitives::{BlockLocked, BlockNumber, Header, SealedHeader, H256};
-        use std::{collections::HashMap, sync::Arc, time::Duration};
->>>>>>> 4936d467
+        use std::{collections::HashMap, sync::Arc};
 
         /// The block hash of the genesis block.
         pub(crate) const GENESIS_HASH: H256 = H256::zero();
