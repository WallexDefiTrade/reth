--- conflicted
+++ resolved
@@ -138,17 +138,12 @@
         tx: &mut Transaction<'_, DB>,
         input: ExecInput,
     ) -> Result<ExecOutput, StageError> {
-<<<<<<< HEAD
         let range = input.next_block_range();
         if range.is_empty() {
             return Ok(ExecOutput::done(input.checkpoint().with_block_number(*range.end())))
         }
 
         let (start_block, max_block) = range.into_inner();
-=======
-        let start_block = input.checkpoint().block_number + 1;
-        let max_block = input.previous_stage_checkpoint_block_number();
->>>>>>> 3bd26b04
 
         // Build executor
         let mut executor = self.executor_factory.with_sp(LatestStateProviderRef::new(&**tx));
