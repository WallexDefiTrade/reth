--- conflicted
+++ resolved
@@ -47,17 +47,13 @@
 
         let (range, is_final_range) = input.next_block_range_with_threshold(self.commit_threshold);
 
-<<<<<<< HEAD
-        let mut stage_checkpoint = stage_checkpoint(provider, input.checkpoint(), &range)?;
-=======
         let mut stage_checkpoint = stage_checkpoint(
-            tx,
+            provider,
             input.checkpoint(),
             // It is important to provide the full block range into the checkpoint,
             // not the one accounting for commit threshold, to get the correct range end.
             &input.next_block_range(),
         )?;
->>>>>>> cfdd88d3
 
         let indices = provider.get_storage_transition_ids_from_changeset(range.clone())?;
         let changesets = indices.values().map(|blocks| blocks.len() as u64).sum::<u64>();
