use crate::{ExecInput, ExecOutput, Stage, StageError, UnwindInput, UnwindOutput};
use reth_db::{database::Database, models::BlockNumberAddress};
use reth_primitives::{
    stage::{StageCheckpoint, StageId},
    PruneCheckpoint, PruneMode, PruneSegment,
};
use reth_provider::{
    DatabaseProviderRW, HistoryWriter, PruneCheckpointReader, PruneCheckpointWriter, StorageReader,
};
use std::fmt::Debug;

/// Stage is indexing history the account changesets generated in
/// [`ExecutionStage`][crate::stages::ExecutionStage]. For more information
/// on index sharding take a look at [`reth_db::tables::StoragesHistory`].
#[derive(Debug)]
pub struct IndexStoragesHistoryStage {
    /// Number of blocks after which the control
    /// flow will be returned to the pipeline for commit.
    pub commit_threshold: u64,
    /// Pruning configuration.
    pub prune_mode: Option<PruneMode>,
}

impl IndexStoragesHistoryStage {
    /// Create new instance of [IndexStoragesHistoryStage].
    pub fn new(commit_threshold: u64, prune_mode: Option<PruneMode>) -> Self {
        Self { commit_threshold, prune_mode }
    }
}

impl Default for IndexStoragesHistoryStage {
    fn default() -> Self {
        Self { commit_threshold: 100_000, prune_mode: None }
    }
}

impl<DB: Database> Stage<DB> for IndexStoragesHistoryStage {
    /// Return the id of the stage
    fn id(&self) -> StageId {
        StageId::IndexStoragesHistory
    }

    /// Execute the stage.
    fn execute(
        &mut self,
        provider: &DatabaseProviderRW<DB>,
        mut input: ExecInput,
    ) -> Result<ExecOutput, StageError> {
        if let Some((target_prunable_block, prune_mode)) = self
            .prune_mode
            .map(|mode| mode.prune_target_block(input.target(), PruneSegment::StoragesHistory))
            .transpose()?
            .flatten()
        {
            if target_prunable_block > input.checkpoint().block_number {
                input.checkpoint = Some(StageCheckpoint::new(target_prunable_block));

                // Save prune checkpoint only if we don't have one already.
                // Otherwise, pruner may skip the unpruned range of blocks.
                if provider.get_prune_checkpoint(PruneSegment::StoragesHistory)?.is_none() {
                    provider.save_prune_checkpoint(
                        PruneSegment::StoragesHistory,
                        PruneCheckpoint {
                            block_number: Some(target_prunable_block),
                            tx_number: None,
                            prune_mode,
                        },
                    )?;
                }
            }
        }

        if input.target_reached() {
            return Ok(ExecOutput::done(input.checkpoint()))
        }

        let (range, is_final_range) = input.next_block_range_with_threshold(self.commit_threshold);

        let indices = provider.changed_storages_and_blocks_with_range(range.clone())?;
        provider.insert_storage_history_index(indices)?;

        Ok(ExecOutput { checkpoint: StageCheckpoint::new(*range.end()), done: is_final_range })
    }

    /// Unwind the stage.
    fn unwind(
        &mut self,
        provider: &DatabaseProviderRW<DB>,
        input: UnwindInput,
    ) -> Result<UnwindOutput, StageError> {
        let (range, unwind_progress, _) =
            input.unwind_block_range_with_threshold(self.commit_threshold);

        provider.unwind_storage_history_indices(BlockNumberAddress::range(range))?;

        Ok(UnwindOutput { checkpoint: StageCheckpoint::new(unwind_progress) })
    }
}

#[cfg(test)]
mod tests {
    use super::*;
    use crate::test_utils::{
        stage_test_suite_ext, ExecuteStageTestRunner, StageTestRunner, TestRunnerError,
        TestStageDB, UnwindStageTestRunner,
    };
    use itertools::Itertools;
    use reth_db::{
        cursor::DbCursorRO,
        models::{
            sharded_key,
            storage_sharded_key::{StorageShardedKey, NUM_OF_INDICES_IN_SHARD},
            BlockNumberAddress, ShardedKey, StoredBlockBodyIndices,
        },
        tables,
        transaction::{DbTx, DbTxMut},
        BlockNumberList,
    };
    use reth_interfaces::test_utils::{
        generators,
        generators::{random_block_range, random_changeset_range, random_contract_account_range},
    };
    use reth_primitives::{
        address, b256, Address, BlockNumber, PruneMode, StorageEntry, B256, U256,
    };
    use std::collections::BTreeMap;

    const ADDRESS: Address = address!("0000000000000000000000000000000000000001");
    const STORAGE_KEY: B256 =
        b256!("0000000000000000000000000000000000000000000000000000000000000001");

    const LAST_BLOCK_IN_FULL_SHARD: BlockNumber = NUM_OF_INDICES_IN_SHARD as BlockNumber;
    const MAX_BLOCK: BlockNumber = NUM_OF_INDICES_IN_SHARD as BlockNumber + 2;

    fn storage(key: B256) -> StorageEntry {
        // Value is not used in indexing stage.
        StorageEntry { key, value: U256::ZERO }
    }

    fn block_number_address(block_number: u64) -> BlockNumberAddress {
        BlockNumberAddress((block_number, ADDRESS))
    }

    /// Shard for account
    fn shard(shard_index: u64) -> StorageShardedKey {
        StorageShardedKey {
            address: ADDRESS,
            sharded_key: ShardedKey { key: STORAGE_KEY, highest_block_number: shard_index },
        }
    }

    fn list(list: &[u64]) -> BlockNumberList {
        BlockNumberList::new(list).unwrap()
    }

    fn cast(
        table: Vec<(StorageShardedKey, BlockNumberList)>,
    ) -> BTreeMap<StorageShardedKey, Vec<u64>> {
        table
            .into_iter()
            .map(|(k, v)| {
                let v = v.iter().collect();
                (k, v)
            })
            .collect()
    }

    fn partial_setup(db: &TestStageDB) {
        // setup
        db.commit(|tx| {
<<<<<<< HEAD
            // we just need first and last
            tx.put::<tables::BlockBodyIndices>(
                0,
                StoredBlockBodyIndices { tx_count: 3, ..Default::default() },
            )
            .unwrap();

            tx.put::<tables::BlockBodyIndices>(
                5,
                StoredBlockBodyIndices { tx_count: 5, ..Default::default() },
            )
            .unwrap();

            // setup changeset that are going to be applied to history index
            tx.put::<tables::StorageChangeSets>(trns(4), storage(STORAGE_KEY)).unwrap();
            tx.put::<tables::StorageChangeSets>(trns(5), storage(STORAGE_KEY)).unwrap();
=======
            for block in 0..=MAX_BLOCK {
                tx.put::<tables::BlockBodyIndices>(
                    block,
                    StoredBlockBodyIndices { tx_count: 3, ..Default::default() },
                )?;
                // setup changeset that is going to be applied to history index
                tx.put::<tables::StorageChangeSet>(
                    block_number_address(block),
                    storage(STORAGE_KEY),
                )?;
            }
>>>>>>> da9d9d82
            Ok(())
        })
        .unwrap()
    }

<<<<<<< HEAD
    fn run(db: &TestStageDB, run_to: u64) {
        let input = ExecInput { target: Some(run_to), ..Default::default() };
        let mut stage = IndexStoragesHistoryStage::default();
=======
    fn run(db: &TestStageDB, run_to: u64, input_checkpoint: Option<BlockNumber>) {
        let input = ExecInput {
            target: Some(run_to),
            checkpoint: input_checkpoint
                .map(|block_number| StageCheckpoint { block_number, stage_checkpoint: None }),
        };
        let mut stage = IndexStorageHistoryStage::default();
>>>>>>> da9d9d82
        let provider = db.factory.provider_rw().unwrap();
        let out = stage.execute(&provider, input).unwrap();
        assert_eq!(out, ExecOutput { checkpoint: StageCheckpoint::new(run_to), done: true });
        provider.commit().unwrap();
    }

    fn unwind(db: &TestStageDB, unwind_from: u64, unwind_to: u64) {
        let input = UnwindInput {
            checkpoint: StageCheckpoint::new(unwind_from),
            unwind_to,
            ..Default::default()
        };
        let mut stage = IndexStoragesHistoryStage::default();
        let provider = db.factory.provider_rw().unwrap();
        let out = stage.unwind(&provider, input).unwrap();
        assert_eq!(out, UnwindOutput { checkpoint: StageCheckpoint::new(unwind_to) });
        provider.commit().unwrap();
    }

    #[tokio::test]
    async fn insert_index_to_empty() {
        // init
        let db = TestStageDB::default();

        // setup
        partial_setup(&db);

        // run
        run(&db, 3, None);

        // verify
<<<<<<< HEAD
        let table = cast(db.table::<tables::StoragesHistory>().unwrap());
        assert_eq!(table, BTreeMap::from([(shard(u64::MAX), vec![4, 5]),]));
=======
        let table = cast(db.table::<tables::StorageHistory>().unwrap());
        assert_eq!(table, BTreeMap::from([(shard(u64::MAX), vec![1, 2, 3])]));
>>>>>>> da9d9d82

        // unwind
        unwind(&db, 5, 0);

        // verify initial state
        let table = db.table::<tables::StoragesHistory>().unwrap();
        assert!(table.is_empty());
    }

    #[tokio::test]
    async fn insert_index_to_not_empty_shard() {
        // init
        let db = TestStageDB::default();

        // setup
        partial_setup(&db);
        db.commit(|tx| {
            tx.put::<tables::StoragesHistory>(shard(u64::MAX), list(&[1, 2, 3])).unwrap();
            Ok(())
        })
        .unwrap();

        // run
        run(&db, 5, Some(3));

        // verify
<<<<<<< HEAD
        let table = cast(db.table::<tables::StoragesHistory>().unwrap());
        assert_eq!(table, BTreeMap::from([(shard(u64::MAX), vec![1, 2, 3, 4, 5]),]));
=======
        let table = cast(db.table::<tables::StorageHistory>().unwrap());
        assert_eq!(table, BTreeMap::from([(shard(u64::MAX), vec![1, 2, 3, 4, 5])]));
>>>>>>> da9d9d82

        // unwind
        unwind(&db, 5, 3);

        // verify initial state
<<<<<<< HEAD
        let table = cast(db.table::<tables::StoragesHistory>().unwrap());
        assert_eq!(table, BTreeMap::from([(shard(u64::MAX), vec![1, 2, 3]),]));
=======
        let table = cast(db.table::<tables::StorageHistory>().unwrap());
        assert_eq!(table, BTreeMap::from([(shard(u64::MAX), vec![1, 2, 3])]));
>>>>>>> da9d9d82
    }

    #[tokio::test]
    async fn insert_index_to_full_shard() {
        // init
        let db = TestStageDB::default();
        // change does not matter only that account is present in changeset.
        let full_list = (1..=LAST_BLOCK_IN_FULL_SHARD).collect::<Vec<_>>();

        // setup
        partial_setup(&db);
        db.commit(|tx| {
            tx.put::<tables::StoragesHistory>(shard(u64::MAX), list(&full_list)).unwrap();
            Ok(())
        })
        .unwrap();

        // run
        run(&db, LAST_BLOCK_IN_FULL_SHARD + 2, Some(LAST_BLOCK_IN_FULL_SHARD));

        // verify
        let table = cast(db.table::<tables::StoragesHistory>().unwrap());
        assert_eq!(
            table,
            BTreeMap::from([
                (shard(LAST_BLOCK_IN_FULL_SHARD), full_list.clone()),
                (shard(u64::MAX), vec![LAST_BLOCK_IN_FULL_SHARD + 1, LAST_BLOCK_IN_FULL_SHARD + 2])
            ])
        );

        // unwind
        unwind(&db, LAST_BLOCK_IN_FULL_SHARD + 2, LAST_BLOCK_IN_FULL_SHARD);

        // verify initial state
        let table = cast(db.table::<tables::StoragesHistory>().unwrap());
        assert_eq!(table, BTreeMap::from([(shard(u64::MAX), full_list)]));
    }

    #[tokio::test]
    async fn insert_index_to_fill_shard() {
        // init
        let db = TestStageDB::default();
        let mut almost_full_list = (1..=LAST_BLOCK_IN_FULL_SHARD - 2).collect::<Vec<_>>();

        // setup
        partial_setup(&db);
        db.commit(|tx| {
<<<<<<< HEAD
            tx.put::<tables::StoragesHistory>(shard(u64::MAX), list(&close_full_list)).unwrap();
=======
            tx.put::<tables::StorageHistory>(shard(u64::MAX), list(&almost_full_list)).unwrap();
>>>>>>> da9d9d82
            Ok(())
        })
        .unwrap();

        // run
        run(&db, LAST_BLOCK_IN_FULL_SHARD, Some(LAST_BLOCK_IN_FULL_SHARD - 2));

        // verify
<<<<<<< HEAD
        close_full_list.push(4);
        close_full_list.push(5);
        let table = cast(db.table::<tables::StoragesHistory>().unwrap());
        assert_eq!(table, BTreeMap::from([(shard(u64::MAX), close_full_list.clone()),]));
=======
        almost_full_list.push(LAST_BLOCK_IN_FULL_SHARD - 1);
        almost_full_list.push(LAST_BLOCK_IN_FULL_SHARD);
        let table = cast(db.table::<tables::StorageHistory>().unwrap());
        assert_eq!(table, BTreeMap::from([(shard(u64::MAX), almost_full_list.clone())]));
>>>>>>> da9d9d82

        // unwind
        unwind(&db, LAST_BLOCK_IN_FULL_SHARD, LAST_BLOCK_IN_FULL_SHARD - 2);

        // verify initial state
<<<<<<< HEAD
        close_full_list.pop();
        close_full_list.pop();
        let table = cast(db.table::<tables::StoragesHistory>().unwrap());
        assert_eq!(table, BTreeMap::from([(shard(u64::MAX), close_full_list),]));
=======
        almost_full_list.pop();
        almost_full_list.pop();
        let table = cast(db.table::<tables::StorageHistory>().unwrap());
        assert_eq!(table, BTreeMap::from([(shard(u64::MAX), almost_full_list)]));
>>>>>>> da9d9d82

        // verify initial state
    }

    #[tokio::test]
    async fn insert_index_second_half_shard() {
        // init
        let db = TestStageDB::default();
        let mut close_full_list = (1..=LAST_BLOCK_IN_FULL_SHARD - 1).collect::<Vec<_>>();

        // setup
        partial_setup(&db);
        db.commit(|tx| {
            tx.put::<tables::StoragesHistory>(shard(u64::MAX), list(&close_full_list)).unwrap();
            Ok(())
        })
        .unwrap();

        // run
        run(&db, LAST_BLOCK_IN_FULL_SHARD + 1, Some(LAST_BLOCK_IN_FULL_SHARD - 1));

        // verify
<<<<<<< HEAD
        close_full_list.push(4);
        let table = cast(db.table::<tables::StoragesHistory>().unwrap());
=======
        close_full_list.push(LAST_BLOCK_IN_FULL_SHARD);
        let table = cast(db.table::<tables::StorageHistory>().unwrap());
>>>>>>> da9d9d82
        assert_eq!(
            table,
            BTreeMap::from([
                (shard(LAST_BLOCK_IN_FULL_SHARD), close_full_list.clone()),
                (shard(u64::MAX), vec![LAST_BLOCK_IN_FULL_SHARD + 1])
            ])
        );

        // unwind
        unwind(&db, LAST_BLOCK_IN_FULL_SHARD, LAST_BLOCK_IN_FULL_SHARD - 1);

        // verify initial state
        close_full_list.pop();
<<<<<<< HEAD
        let table = cast(db.table::<tables::StoragesHistory>().unwrap());
        assert_eq!(table, BTreeMap::from([(shard(u64::MAX), close_full_list),]));
=======
        let table = cast(db.table::<tables::StorageHistory>().unwrap());
        assert_eq!(table, BTreeMap::from([(shard(u64::MAX), close_full_list)]));
>>>>>>> da9d9d82
    }

    #[tokio::test]
    async fn insert_index_to_third_shard() {
        // init
        let db = TestStageDB::default();
        let full_list = (1..=LAST_BLOCK_IN_FULL_SHARD).collect::<Vec<_>>();

        // setup
        partial_setup(&db);
        db.commit(|tx| {
<<<<<<< HEAD
            tx.put::<tables::StoragesHistory>(shard(1), list(&full_list)).unwrap();
            tx.put::<tables::StoragesHistory>(shard(2), list(&full_list)).unwrap();
            tx.put::<tables::StoragesHistory>(shard(u64::MAX), list(&[2, 3])).unwrap();
=======
            tx.put::<tables::StorageHistory>(shard(1), list(&full_list)).unwrap();
            tx.put::<tables::StorageHistory>(shard(2), list(&full_list)).unwrap();
            tx.put::<tables::StorageHistory>(
                shard(u64::MAX),
                list(&[LAST_BLOCK_IN_FULL_SHARD + 1]),
            )
            .unwrap();
>>>>>>> da9d9d82
            Ok(())
        })
        .unwrap();

        run(&db, LAST_BLOCK_IN_FULL_SHARD + 2, Some(LAST_BLOCK_IN_FULL_SHARD + 1));

        // verify
        let table = cast(db.table::<tables::StoragesHistory>().unwrap());
        assert_eq!(
            table,
            BTreeMap::from([
                (shard(1), full_list.clone()),
                (shard(2), full_list.clone()),
                (shard(u64::MAX), vec![LAST_BLOCK_IN_FULL_SHARD + 1, LAST_BLOCK_IN_FULL_SHARD + 2])
            ])
        );

        // unwind
        unwind(&db, LAST_BLOCK_IN_FULL_SHARD + 2, LAST_BLOCK_IN_FULL_SHARD + 1);

        // verify initial state
        let table = cast(db.table::<tables::StoragesHistory>().unwrap());
        assert_eq!(
            table,
            BTreeMap::from([
                (shard(1), full_list.clone()),
                (shard(2), full_list.clone()),
                (shard(u64::MAX), vec![LAST_BLOCK_IN_FULL_SHARD + 1])
            ])
        );
    }

    #[tokio::test]
    async fn insert_index_with_prune_mode() {
        // init
        let db = TestStageDB::default();

        // setup
        db.commit(|tx| {
            // we just need first and last
            tx.put::<tables::BlockBodyIndices>(
                0,
                StoredBlockBodyIndices { tx_count: 3, ..Default::default() },
            )
            .unwrap();

            tx.put::<tables::BlockBodyIndices>(
                100,
                StoredBlockBodyIndices { tx_count: 5, ..Default::default() },
            )
            .unwrap();

            // setup changeset that are going to be applied to history index
<<<<<<< HEAD
            tx.put::<tables::StorageChangeSets>(trns(20), storage(STORAGE_KEY)).unwrap();
            tx.put::<tables::StorageChangeSets>(trns(36), storage(STORAGE_KEY)).unwrap();
            tx.put::<tables::StorageChangeSets>(trns(100), storage(STORAGE_KEY)).unwrap();
=======
            tx.put::<tables::StorageChangeSet>(block_number_address(20), storage(STORAGE_KEY))
                .unwrap();
            tx.put::<tables::StorageChangeSet>(block_number_address(36), storage(STORAGE_KEY))
                .unwrap();
            tx.put::<tables::StorageChangeSet>(block_number_address(100), storage(STORAGE_KEY))
                .unwrap();
>>>>>>> da9d9d82
            Ok(())
        })
        .unwrap();

        // run
        let input = ExecInput { target: Some(20000), ..Default::default() };
        let mut stage = IndexStoragesHistoryStage {
            prune_mode: Some(PruneMode::Before(36)),
            ..Default::default()
        };
        let provider = db.factory.provider_rw().unwrap();
        let out = stage.execute(&provider, input).unwrap();
        assert_eq!(out, ExecOutput { checkpoint: StageCheckpoint::new(20000), done: true });
        provider.commit().unwrap();

        // verify
<<<<<<< HEAD
        let table = cast(db.table::<tables::StoragesHistory>().unwrap());
        assert_eq!(table, BTreeMap::from([(shard(u64::MAX), vec![36, 100]),]));
=======
        let table = cast(db.table::<tables::StorageHistory>().unwrap());
        assert_eq!(table, BTreeMap::from([(shard(u64::MAX), vec![36, 100])]));
>>>>>>> da9d9d82

        // unwind
        unwind(&db, 20000, 0);

        // verify initial state
        let table = db.table::<tables::StoragesHistory>().unwrap();
        assert!(table.is_empty());
    }

    stage_test_suite_ext!(IndexStoragesHistoryTestRunner, index_storage_history);

    struct IndexStoragesHistoryTestRunner {
        pub(crate) db: TestStageDB,
        commit_threshold: u64,
        prune_mode: Option<PruneMode>,
    }

    impl Default for IndexStoragesHistoryTestRunner {
        fn default() -> Self {
            Self { db: TestStageDB::default(), commit_threshold: 1000, prune_mode: None }
        }
    }

    impl StageTestRunner for IndexStoragesHistoryTestRunner {
        type S = IndexStoragesHistoryStage;

        fn db(&self) -> &TestStageDB {
            &self.db
        }

        fn stage(&self) -> Self::S {
            Self::S { commit_threshold: self.commit_threshold, prune_mode: self.prune_mode }
        }
    }

    impl ExecuteStageTestRunner for IndexStoragesHistoryTestRunner {
        type Seed = ();

        fn seed_execution(&mut self, input: ExecInput) -> Result<Self::Seed, TestRunnerError> {
            let stage_process = input.checkpoint().block_number;
            let start = stage_process + 1;
            let end = input.target();
            let mut rng = generators::rng();

            let num_of_accounts = 31;
            let accounts = random_contract_account_range(&mut rng, &mut (0..num_of_accounts))
                .into_iter()
                .collect::<BTreeMap<_, _>>();

            let blocks = random_block_range(&mut rng, start..=end, B256::ZERO, 0..3);

            let (changesets, _) = random_changeset_range(
                &mut rng,
                blocks.iter(),
                accounts.into_iter().map(|(addr, acc)| (addr, (acc, Vec::new()))),
                0..3,
                0..u64::MAX,
            );

            // add block changeset from block 1.
            self.db.insert_changesets(changesets, Some(start))?;

            Ok(())
        }

        fn validate_execution(
            &self,
            input: ExecInput,
            output: Option<ExecOutput>,
        ) -> Result<(), TestRunnerError> {
            if let Some(output) = output {
                let start_block = input.next_block();
                let end_block = output.checkpoint.block_number;
                if start_block > end_block {
                    return Ok(())
                }

                assert_eq!(
                    output,
                    ExecOutput { checkpoint: StageCheckpoint::new(input.target()), done: true }
                );

                let provider = self.db.factory.provider()?;
                let mut changeset_cursor =
                    provider.tx_ref().cursor_read::<tables::StorageChangeSets>()?;

                let storage_transitions = changeset_cursor
                    .walk_range(BlockNumberAddress::range(start_block..=end_block))?
                    .try_fold(
                        BTreeMap::new(),
                        |mut storages: BTreeMap<(Address, B256), Vec<u64>>,
                         entry|
                         -> Result<_, TestRunnerError> {
                            let (index, storage) = entry?;
                            storages
                                .entry((index.address(), storage.key))
                                .or_default()
                                .push(index.block_number());
                            Ok(storages)
                        },
                    )?;

                let mut result = BTreeMap::new();
                for (partial_key, indices) in storage_transitions {
                    // chunk indices and insert them in shards of N size.
                    let mut chunks = indices
                        .iter()
                        .chunks(sharded_key::NUM_OF_INDICES_IN_SHARD)
                        .into_iter()
                        .map(|chunks| chunks.copied().collect::<Vec<u64>>())
                        .collect::<Vec<Vec<_>>>();
                    let last_chunk = chunks.pop();

                    chunks.into_iter().for_each(|list| {
                        result.insert(
                            StorageShardedKey::new(
                                partial_key.0,
                                partial_key.1,
                                *list.last().expect("Chuck does not return empty list")
                                    as BlockNumber,
                            ),
                            list,
                        );
                    });

                    if let Some(last_list) = last_chunk {
                        result.insert(
                            StorageShardedKey::new(partial_key.0, partial_key.1, u64::MAX),
                            last_list,
                        );
                    };
                }

                let table = cast(self.db.table::<tables::StoragesHistory>().unwrap());
                assert_eq!(table, result);
            }
            Ok(())
        }
    }

    impl UnwindStageTestRunner for IndexStoragesHistoryTestRunner {
        fn validate_unwind(&self, _input: UnwindInput) -> Result<(), TestRunnerError> {
            let table = self.db.table::<tables::StoragesHistory>().unwrap();
            assert!(table.is_empty());
            Ok(())
        }
    }
}<|MERGE_RESOLUTION|>--- conflicted
+++ resolved
@@ -168,54 +168,29 @@
     fn partial_setup(db: &TestStageDB) {
         // setup
         db.commit(|tx| {
-<<<<<<< HEAD
-            // we just need first and last
-            tx.put::<tables::BlockBodyIndices>(
-                0,
-                StoredBlockBodyIndices { tx_count: 3, ..Default::default() },
-            )
-            .unwrap();
-
-            tx.put::<tables::BlockBodyIndices>(
-                5,
-                StoredBlockBodyIndices { tx_count: 5, ..Default::default() },
-            )
-            .unwrap();
-
-            // setup changeset that are going to be applied to history index
-            tx.put::<tables::StorageChangeSets>(trns(4), storage(STORAGE_KEY)).unwrap();
-            tx.put::<tables::StorageChangeSets>(trns(5), storage(STORAGE_KEY)).unwrap();
-=======
             for block in 0..=MAX_BLOCK {
                 tx.put::<tables::BlockBodyIndices>(
                     block,
                     StoredBlockBodyIndices { tx_count: 3, ..Default::default() },
                 )?;
                 // setup changeset that is going to be applied to history index
-                tx.put::<tables::StorageChangeSet>(
+                tx.put::<tables::StorageChangeSets>(
                     block_number_address(block),
                     storage(STORAGE_KEY),
                 )?;
             }
->>>>>>> da9d9d82
             Ok(())
         })
         .unwrap()
     }
 
-<<<<<<< HEAD
-    fn run(db: &TestStageDB, run_to: u64) {
-        let input = ExecInput { target: Some(run_to), ..Default::default() };
-        let mut stage = IndexStoragesHistoryStage::default();
-=======
     fn run(db: &TestStageDB, run_to: u64, input_checkpoint: Option<BlockNumber>) {
         let input = ExecInput {
             target: Some(run_to),
             checkpoint: input_checkpoint
                 .map(|block_number| StageCheckpoint { block_number, stage_checkpoint: None }),
         };
-        let mut stage = IndexStorageHistoryStage::default();
->>>>>>> da9d9d82
+        let mut stage = IndexStoragesHistoryStage::default();
         let provider = db.factory.provider_rw().unwrap();
         let out = stage.execute(&provider, input).unwrap();
         assert_eq!(out, ExecOutput { checkpoint: StageCheckpoint::new(run_to), done: true });
@@ -247,13 +222,8 @@
         run(&db, 3, None);
 
         // verify
-<<<<<<< HEAD
-        let table = cast(db.table::<tables::StoragesHistory>().unwrap());
-        assert_eq!(table, BTreeMap::from([(shard(u64::MAX), vec![4, 5]),]));
-=======
-        let table = cast(db.table::<tables::StorageHistory>().unwrap());
+        let table = cast(db.table::<tables::StoragesHistory>().unwrap());
         assert_eq!(table, BTreeMap::from([(shard(u64::MAX), vec![1, 2, 3])]));
->>>>>>> da9d9d82
 
         // unwind
         unwind(&db, 5, 0);
@@ -280,25 +250,15 @@
         run(&db, 5, Some(3));
 
         // verify
-<<<<<<< HEAD
-        let table = cast(db.table::<tables::StoragesHistory>().unwrap());
-        assert_eq!(table, BTreeMap::from([(shard(u64::MAX), vec![1, 2, 3, 4, 5]),]));
-=======
-        let table = cast(db.table::<tables::StorageHistory>().unwrap());
+        let table = cast(db.table::<tables::StoragesHistory>().unwrap());
         assert_eq!(table, BTreeMap::from([(shard(u64::MAX), vec![1, 2, 3, 4, 5])]));
->>>>>>> da9d9d82
 
         // unwind
         unwind(&db, 5, 3);
 
         // verify initial state
-<<<<<<< HEAD
-        let table = cast(db.table::<tables::StoragesHistory>().unwrap());
-        assert_eq!(table, BTreeMap::from([(shard(u64::MAX), vec![1, 2, 3]),]));
-=======
-        let table = cast(db.table::<tables::StorageHistory>().unwrap());
+        let table = cast(db.table::<tables::StoragesHistory>().unwrap());
         assert_eq!(table, BTreeMap::from([(shard(u64::MAX), vec![1, 2, 3])]));
->>>>>>> da9d9d82
     }
 
     #[tokio::test]
@@ -346,11 +306,7 @@
         // setup
         partial_setup(&db);
         db.commit(|tx| {
-<<<<<<< HEAD
-            tx.put::<tables::StoragesHistory>(shard(u64::MAX), list(&close_full_list)).unwrap();
-=======
-            tx.put::<tables::StorageHistory>(shard(u64::MAX), list(&almost_full_list)).unwrap();
->>>>>>> da9d9d82
+            tx.put::<tables::StoragesHistory>(shard(u64::MAX), list(&almost_full_list)).unwrap();
             Ok(())
         })
         .unwrap();
@@ -359,33 +315,19 @@
         run(&db, LAST_BLOCK_IN_FULL_SHARD, Some(LAST_BLOCK_IN_FULL_SHARD - 2));
 
         // verify
-<<<<<<< HEAD
-        close_full_list.push(4);
-        close_full_list.push(5);
-        let table = cast(db.table::<tables::StoragesHistory>().unwrap());
-        assert_eq!(table, BTreeMap::from([(shard(u64::MAX), close_full_list.clone()),]));
-=======
         almost_full_list.push(LAST_BLOCK_IN_FULL_SHARD - 1);
         almost_full_list.push(LAST_BLOCK_IN_FULL_SHARD);
-        let table = cast(db.table::<tables::StorageHistory>().unwrap());
+        let table = cast(db.table::<tables::StoragesHistory>().unwrap());
         assert_eq!(table, BTreeMap::from([(shard(u64::MAX), almost_full_list.clone())]));
->>>>>>> da9d9d82
 
         // unwind
         unwind(&db, LAST_BLOCK_IN_FULL_SHARD, LAST_BLOCK_IN_FULL_SHARD - 2);
 
         // verify initial state
-<<<<<<< HEAD
-        close_full_list.pop();
-        close_full_list.pop();
-        let table = cast(db.table::<tables::StoragesHistory>().unwrap());
-        assert_eq!(table, BTreeMap::from([(shard(u64::MAX), close_full_list),]));
-=======
         almost_full_list.pop();
         almost_full_list.pop();
-        let table = cast(db.table::<tables::StorageHistory>().unwrap());
+        let table = cast(db.table::<tables::StoragesHistory>().unwrap());
         assert_eq!(table, BTreeMap::from([(shard(u64::MAX), almost_full_list)]));
->>>>>>> da9d9d82
 
         // verify initial state
     }
@@ -408,13 +350,8 @@
         run(&db, LAST_BLOCK_IN_FULL_SHARD + 1, Some(LAST_BLOCK_IN_FULL_SHARD - 1));
 
         // verify
-<<<<<<< HEAD
-        close_full_list.push(4);
-        let table = cast(db.table::<tables::StoragesHistory>().unwrap());
-=======
         close_full_list.push(LAST_BLOCK_IN_FULL_SHARD);
-        let table = cast(db.table::<tables::StorageHistory>().unwrap());
->>>>>>> da9d9d82
+        let table = cast(db.table::<tables::StoragesHistory>().unwrap());
         assert_eq!(
             table,
             BTreeMap::from([
@@ -428,13 +365,8 @@
 
         // verify initial state
         close_full_list.pop();
-<<<<<<< HEAD
-        let table = cast(db.table::<tables::StoragesHistory>().unwrap());
-        assert_eq!(table, BTreeMap::from([(shard(u64::MAX), close_full_list),]));
-=======
-        let table = cast(db.table::<tables::StorageHistory>().unwrap());
+        let table = cast(db.table::<tables::StoragesHistory>().unwrap());
         assert_eq!(table, BTreeMap::from([(shard(u64::MAX), close_full_list)]));
->>>>>>> da9d9d82
     }
 
     #[tokio::test]
@@ -446,19 +378,13 @@
         // setup
         partial_setup(&db);
         db.commit(|tx| {
-<<<<<<< HEAD
             tx.put::<tables::StoragesHistory>(shard(1), list(&full_list)).unwrap();
             tx.put::<tables::StoragesHistory>(shard(2), list(&full_list)).unwrap();
-            tx.put::<tables::StoragesHistory>(shard(u64::MAX), list(&[2, 3])).unwrap();
-=======
-            tx.put::<tables::StorageHistory>(shard(1), list(&full_list)).unwrap();
-            tx.put::<tables::StorageHistory>(shard(2), list(&full_list)).unwrap();
-            tx.put::<tables::StorageHistory>(
+            tx.put::<tables::StoragesHistory>(
                 shard(u64::MAX),
                 list(&[LAST_BLOCK_IN_FULL_SHARD + 1]),
             )
             .unwrap();
->>>>>>> da9d9d82
             Ok(())
         })
         .unwrap();
@@ -512,18 +438,12 @@
             .unwrap();
 
             // setup changeset that are going to be applied to history index
-<<<<<<< HEAD
-            tx.put::<tables::StorageChangeSets>(trns(20), storage(STORAGE_KEY)).unwrap();
-            tx.put::<tables::StorageChangeSets>(trns(36), storage(STORAGE_KEY)).unwrap();
-            tx.put::<tables::StorageChangeSets>(trns(100), storage(STORAGE_KEY)).unwrap();
-=======
-            tx.put::<tables::StorageChangeSet>(block_number_address(20), storage(STORAGE_KEY))
+            tx.put::<tables::StorageChangeSets>(block_number_address(20), storage(STORAGE_KEY))
                 .unwrap();
-            tx.put::<tables::StorageChangeSet>(block_number_address(36), storage(STORAGE_KEY))
+            tx.put::<tables::StorageChangeSets>(block_number_address(36), storage(STORAGE_KEY))
                 .unwrap();
-            tx.put::<tables::StorageChangeSet>(block_number_address(100), storage(STORAGE_KEY))
+            tx.put::<tables::StorageChangeSets>(block_number_address(100), storage(STORAGE_KEY))
                 .unwrap();
->>>>>>> da9d9d82
             Ok(())
         })
         .unwrap();
@@ -540,13 +460,8 @@
         provider.commit().unwrap();
 
         // verify
-<<<<<<< HEAD
-        let table = cast(db.table::<tables::StoragesHistory>().unwrap());
-        assert_eq!(table, BTreeMap::from([(shard(u64::MAX), vec![36, 100]),]));
-=======
-        let table = cast(db.table::<tables::StorageHistory>().unwrap());
+        let table = cast(db.table::<tables::StoragesHistory>().unwrap());
         assert_eq!(table, BTreeMap::from([(shard(u64::MAX), vec![36, 100])]));
->>>>>>> da9d9d82
 
         // unwind
         unwind(&db, 20000, 0);
