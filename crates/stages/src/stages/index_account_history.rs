use crate::{ExecInput, ExecOutput, Stage, StageError, UnwindInput, UnwindOutput};
use reth_db::database::Database;
use reth_primitives::stage::{StageCheckpoint, StageId};
use reth_provider::{AccountExtReader, DatabaseProviderRW, HistoryWriter};
use std::fmt::Debug;

/// Stage is indexing history the account changesets generated in
/// [`ExecutionStage`][crate::stages::ExecutionStage]. For more information
/// on index sharding take a look at [`reth_db::tables::AccountHistory`]
#[derive(Debug)]
pub struct IndexAccountHistoryStage {
    /// Number of blocks after which the control
    /// flow will be returned to the pipeline for commit.
    pub commit_threshold: u64,
}

impl IndexAccountHistoryStage {
    /// Create new instance of [IndexAccountHistoryStage].
    pub fn new(commit_threshold: u64) -> Self {
        Self { commit_threshold }
    }
}

impl Default for IndexAccountHistoryStage {
    fn default() -> Self {
        Self { commit_threshold: 100_000 }
    }
}

#[async_trait::async_trait]
impl<DB: Database> Stage<DB> for IndexAccountHistoryStage {
    /// Return the id of the stage
    fn id(&self) -> StageId {
        StageId::IndexAccountHistory
    }

    /// Execute the stage.
    async fn execute(
        &mut self,
        provider: &DatabaseProviderRW<'_, &DB>,
        input: ExecInput,
    ) -> Result<ExecOutput, StageError> {
        if input.target_reached() {
            return Ok(ExecOutput::done(input.checkpoint()))
        }

        let (range, is_final_range) = input.next_block_range_with_threshold(self.commit_threshold);

        let indices = provider.changed_accounts_and_blocks_with_range(range.clone())?;
        // Insert changeset to history index
        provider.insert_account_history_index(indices)?;

        Ok(ExecOutput { checkpoint: StageCheckpoint::new(*range.end()), done: is_final_range })
    }

    /// Unwind the stage.
    async fn unwind(
        &mut self,
        provider: &DatabaseProviderRW<'_, &DB>,
        input: UnwindInput,
    ) -> Result<UnwindOutput, StageError> {
        let (range, unwind_progress, _) =
            input.unwind_block_range_with_threshold(self.commit_threshold);

        provider.unwind_account_history_indices(range)?;

        // from HistoryIndex higher than that number.
        Ok(UnwindOutput { checkpoint: StageCheckpoint::new(unwind_progress) })
    }
}

#[cfg(test)]
mod tests {
    use super::*;
    use crate::test_utils::{
        stage_test_suite_ext, ExecuteStageTestRunner, StageTestRunner, TestRunnerError,
        TestTransaction, UnwindStageTestRunner,
    };
    use itertools::Itertools;
    use reth_db::{
        cursor::DbCursorRO,
        models::{
            sharded_key, sharded_key::NUM_OF_INDICES_IN_SHARD, AccountBeforeTx, ShardedKey,
            StoredBlockBodyIndices,
        },
        tables,
        transaction::{DbTx, DbTxMut},
        BlockNumberList,
    };
<<<<<<< HEAD
    use reth_primitives::{hex_literal::hex, H160, MAINNET};
    use reth_provider::ProviderFactory;
    use std::collections::BTreeMap;
=======
    use reth_interfaces::test_utils::{
        generators,
        generators::{random_block_range, random_changeset_range, random_contract_account_range},
    };
    use reth_primitives::{hex_literal::hex, Address, BlockNumber, H160, H256, MAINNET};
>>>>>>> 500b0fac

    const ADDRESS: H160 = H160(hex!("0000000000000000000000000000000000000001"));

    fn acc() -> AccountBeforeTx {
        AccountBeforeTx { address: ADDRESS, info: None }
    }

    /// Shard for account
    fn shard(shard_index: u64) -> ShardedKey<H160> {
        ShardedKey { key: ADDRESS, highest_block_number: shard_index }
    }

    fn list(list: &[usize]) -> BlockNumberList {
        BlockNumberList::new(list).unwrap()
    }

    fn cast(
        table: Vec<(ShardedKey<H160>, BlockNumberList)>,
    ) -> BTreeMap<ShardedKey<H160>, Vec<usize>> {
        table
            .into_iter()
            .map(|(k, v)| {
                let v = v.iter(0).collect();
                (k, v)
            })
            .collect()
    }

    fn partial_setup(tx: &TestTransaction) {
        // setup
        tx.commit(|tx| {
            // we just need first and last
            tx.put::<tables::BlockBodyIndices>(
                0,
                StoredBlockBodyIndices { tx_count: 3, ..Default::default() },
            )
            .unwrap();

            tx.put::<tables::BlockBodyIndices>(
                5,
                StoredBlockBodyIndices { tx_count: 5, ..Default::default() },
            )
            .unwrap();

            // setup changeset that are going to be applied to history index
            tx.put::<tables::AccountChangeSet>(4, acc()).unwrap();
            tx.put::<tables::AccountChangeSet>(5, acc()).unwrap();
            Ok(())
        })
        .unwrap()
    }

    async fn run(tx: &TestTransaction, run_to: u64) {
        let input = ExecInput { target: Some(run_to), ..Default::default() };
        let mut stage = IndexAccountHistoryStage::default();
        let factory = ProviderFactory::new(tx.tx.as_ref(), MAINNET.clone());
        let provider = factory.provider_rw().unwrap();
        let out = stage.execute(&provider, input).await.unwrap();
        assert_eq!(out, ExecOutput { checkpoint: StageCheckpoint::new(5), done: true });
        provider.commit().unwrap();
    }

    async fn unwind(tx: &TestTransaction, unwind_from: u64, unwind_to: u64) {
        let input = UnwindInput {
            checkpoint: StageCheckpoint::new(unwind_from),
            unwind_to,
            ..Default::default()
        };
        let mut stage = IndexAccountHistoryStage::default();
        let factory = ProviderFactory::new(tx.tx.as_ref(), MAINNET.clone());
        let provider = factory.provider_rw().unwrap();
        let out = stage.unwind(&provider, input).await.unwrap();
        assert_eq!(out, UnwindOutput { checkpoint: StageCheckpoint::new(unwind_to) });
        provider.commit().unwrap();
    }

    #[tokio::test]
    async fn insert_index_to_empty() {
        // init
        let tx = TestTransaction::default();

        // setup
        partial_setup(&tx);

        // run
        run(&tx, 5).await;

        // verify
        let table = cast(tx.table::<tables::AccountHistory>().unwrap());
        assert_eq!(table, BTreeMap::from([(shard(u64::MAX), vec![4, 5])]));

        // unwind
        unwind(&tx, 5, 0).await;

        // verify initial state
        let table = tx.table::<tables::AccountHistory>().unwrap();
        assert!(table.is_empty());
    }

    #[tokio::test]
    async fn insert_index_to_not_empty_shard() {
        // init
        let tx = TestTransaction::default();

        // setup
        partial_setup(&tx);
        tx.commit(|tx| {
            tx.put::<tables::AccountHistory>(shard(u64::MAX), list(&[1, 2, 3])).unwrap();
            Ok(())
        })
        .unwrap();

        // run
        run(&tx, 5).await;

        // verify
        let table = cast(tx.table::<tables::AccountHistory>().unwrap());
        assert_eq!(table, BTreeMap::from([(shard(u64::MAX), vec![1, 2, 3, 4, 5]),]));

        // unwind
        unwind(&tx, 5, 0).await;

        // verify initial state
        let table = cast(tx.table::<tables::AccountHistory>().unwrap());
        assert_eq!(table, BTreeMap::from([(shard(u64::MAX), vec![1, 2, 3]),]));
    }

    #[tokio::test]
    async fn insert_index_to_full_shard() {
        // init
        let tx = TestTransaction::default();
        let full_list = vec![3; NUM_OF_INDICES_IN_SHARD];

        // setup
        partial_setup(&tx);
        tx.commit(|tx| {
            tx.put::<tables::AccountHistory>(shard(u64::MAX), list(&full_list)).unwrap();
            Ok(())
        })
        .unwrap();

        // run
        run(&tx, 5).await;

        // verify
        let table = cast(tx.table::<tables::AccountHistory>().unwrap());
        assert_eq!(
            table,
            BTreeMap::from([(shard(3), full_list.clone()), (shard(u64::MAX), vec![4, 5])])
        );

        // unwind
        unwind(&tx, 5, 0).await;

        // verify initial state
        let table = cast(tx.table::<tables::AccountHistory>().unwrap());
        assert_eq!(table, BTreeMap::from([(shard(u64::MAX), full_list)]));
    }

    #[tokio::test]
    async fn insert_index_to_fill_shard() {
        // init
        let tx = TestTransaction::default();
        let mut close_full_list = vec![1; NUM_OF_INDICES_IN_SHARD - 2];

        // setup
        partial_setup(&tx);
        tx.commit(|tx| {
            tx.put::<tables::AccountHistory>(shard(u64::MAX), list(&close_full_list)).unwrap();
            Ok(())
        })
        .unwrap();

        // run
        run(&tx, 5).await;

        // verify
        close_full_list.push(4);
        close_full_list.push(5);
        let table = cast(tx.table::<tables::AccountHistory>().unwrap());
        assert_eq!(table, BTreeMap::from([(shard(u64::MAX), close_full_list.clone()),]));

        // unwind
        unwind(&tx, 5, 0).await;

        // verify initial state
        close_full_list.pop();
        close_full_list.pop();
        let table = cast(tx.table::<tables::AccountHistory>().unwrap());
        assert_eq!(table, BTreeMap::from([(shard(u64::MAX), close_full_list),]));

        // verify initial state
    }

    #[tokio::test]
    async fn insert_index_second_half_shard() {
        // init
        let tx = TestTransaction::default();
        let mut close_full_list = vec![1; NUM_OF_INDICES_IN_SHARD - 1];

        // setup
        partial_setup(&tx);
        tx.commit(|tx| {
            tx.put::<tables::AccountHistory>(shard(u64::MAX), list(&close_full_list)).unwrap();
            Ok(())
        })
        .unwrap();

        // run
        run(&tx, 5).await;

        // verify
        close_full_list.push(4);
        let table = cast(tx.table::<tables::AccountHistory>().unwrap());
        assert_eq!(
            table,
            BTreeMap::from([(shard(4), close_full_list.clone()), (shard(u64::MAX), vec![5])])
        );

        // unwind
        unwind(&tx, 5, 0).await;

        // verify initial state
        close_full_list.pop();
        let table = cast(tx.table::<tables::AccountHistory>().unwrap());
        assert_eq!(table, BTreeMap::from([(shard(u64::MAX), close_full_list),]));
    }

    #[tokio::test]
    async fn insert_index_to_third_shard() {
        // init
        let tx = TestTransaction::default();
        let full_list = vec![1; NUM_OF_INDICES_IN_SHARD];

        // setup
        partial_setup(&tx);
        tx.commit(|tx| {
            tx.put::<tables::AccountHistory>(shard(1), list(&full_list)).unwrap();
            tx.put::<tables::AccountHistory>(shard(2), list(&full_list)).unwrap();
            tx.put::<tables::AccountHistory>(shard(u64::MAX), list(&[2, 3])).unwrap();
            Ok(())
        })
        .unwrap();

        run(&tx, 5).await;

        // verify
        let table = cast(tx.table::<tables::AccountHistory>().unwrap());
        assert_eq!(
            table,
            BTreeMap::from([
                (shard(1), full_list.clone()),
                (shard(2), full_list.clone()),
                (shard(u64::MAX), vec![2, 3, 4, 5])
            ])
        );

        // unwind
        unwind(&tx, 5, 0).await;

        // verify initial state
        let table = cast(tx.table::<tables::AccountHistory>().unwrap());
        assert_eq!(
            table,
            BTreeMap::from([
                (shard(1), full_list.clone()),
                (shard(2), full_list.clone()),
                (shard(u64::MAX), vec![2, 3])
            ])
        );
    }

    stage_test_suite_ext!(IndexAccountHistoryTestRunner, index_account_history);

    struct IndexAccountHistoryTestRunner {
        pub(crate) tx: TestTransaction,
        commit_threshold: u64,
    }

    impl Default for IndexAccountHistoryTestRunner {
        fn default() -> Self {
            Self { tx: TestTransaction::default(), commit_threshold: 1000 }
        }
    }

    impl StageTestRunner for IndexAccountHistoryTestRunner {
        type S = IndexAccountHistoryStage;

        fn tx(&self) -> &TestTransaction {
            &self.tx
        }

        fn stage(&self) -> Self::S {
            Self::S { commit_threshold: self.commit_threshold }
        }
    }

    impl ExecuteStageTestRunner for IndexAccountHistoryTestRunner {
        type Seed = ();

        fn seed_execution(&mut self, input: ExecInput) -> Result<Self::Seed, TestRunnerError> {
            let stage_process = input.checkpoint().block_number;
            let start = stage_process + 1;
            let end = input.target();
            let mut rng = generators::rng();

            let num_of_accounts = 31;
            let accounts = random_contract_account_range(&mut rng, &mut (0..num_of_accounts))
                .into_iter()
                .collect::<BTreeMap<_, _>>();

            let blocks = random_block_range(&mut rng, start..=end, H256::zero(), 0..3);

            let (transitions, _) = random_changeset_range(
                &mut rng,
                blocks.iter(),
                accounts.into_iter().map(|(addr, acc)| (addr, (acc, Vec::new()))),
                0..3,
                0..256,
            );

            // add block changeset from block 1.
            self.tx.insert_changesets(transitions, Some(start))?;

            Ok(())
        }

        fn validate_execution(
            &self,
            input: ExecInput,
            output: Option<ExecOutput>,
        ) -> Result<(), TestRunnerError> {
            if let Some(output) = output {
                let start_block = input.next_block();
                let end_block = output.checkpoint.block_number;
                if start_block > end_block {
                    return Ok(())
                }

                assert_eq!(
                    output,
                    ExecOutput { checkpoint: StageCheckpoint::new(input.target()), done: true }
                );

                let provider = self.tx.inner();
                let mut changeset_cursor =
                    provider.tx_ref().cursor_read::<tables::AccountChangeSet>()?;

                let account_transitions =
                    changeset_cursor.walk_range(start_block..=end_block)?.try_fold(
                        BTreeMap::new(),
                        |mut accounts: BTreeMap<Address, Vec<u64>>,
                         entry|
                         -> Result<_, TestRunnerError> {
                            let (index, account) = entry?;
                            accounts.entry(account.address).or_default().push(index);
                            Ok(accounts)
                        },
                    )?;

                let mut result = BTreeMap::new();
                for (address, indices) in account_transitions {
                    // chunk indices and insert them in shards of N size.
                    let mut chunks = indices
                        .iter()
                        .chunks(sharded_key::NUM_OF_INDICES_IN_SHARD)
                        .into_iter()
                        .map(|chunks| chunks.map(|i| *i as usize).collect::<Vec<usize>>())
                        .collect::<Vec<_>>();
                    let last_chunk = chunks.pop();

                    chunks.into_iter().for_each(|list| {
                        result.insert(
                            ShardedKey::new(
                                address,
                                *list.last().expect("Chuck does not return empty list")
                                    as BlockNumber,
                            ) as ShardedKey<H160>,
                            list,
                        );
                    });

                    if let Some(last_list) = last_chunk {
                        result.insert(
                            ShardedKey::new(address, u64::MAX) as ShardedKey<H160>,
                            last_list,
                        );
                    };
                }

                let table = cast(self.tx.table::<tables::AccountHistory>().unwrap());
                assert_eq!(table, result);
            }
            Ok(())
        }
    }

    impl UnwindStageTestRunner for IndexAccountHistoryTestRunner {
        fn validate_unwind(&self, _input: UnwindInput) -> Result<(), TestRunnerError> {
            let table = self.tx.table::<tables::AccountHistory>().unwrap();
            assert!(table.is_empty());
            Ok(())
        }
    }
}<|MERGE_RESOLUTION|>--- conflicted
+++ resolved
@@ -87,17 +87,12 @@
         transaction::{DbTx, DbTxMut},
         BlockNumberList,
     };
-<<<<<<< HEAD
-    use reth_primitives::{hex_literal::hex, H160, MAINNET};
     use reth_provider::ProviderFactory;
-    use std::collections::BTreeMap;
-=======
     use reth_interfaces::test_utils::{
         generators,
         generators::{random_block_range, random_changeset_range, random_contract_account_range},
     };
     use reth_primitives::{hex_literal::hex, Address, BlockNumber, H160, H256, MAINNET};
->>>>>>> 500b0fac
 
     const ADDRESS: H160 = H160(hex!("0000000000000000000000000000000000000001"));
 
