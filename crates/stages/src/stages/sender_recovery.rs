use reth_consensus::ConsensusError;
use reth_db::{
    cursor::DbCursorRW,
    database::Database,
    static_file::TransactionMask,
    tables,
    transaction::{DbTx, DbTxMut},
    RawValue,
};
<<<<<<< HEAD
use reth_net_p2p::consensus;
=======
>>>>>>> b3db4cf5
use reth_primitives::{
    stage::{EntitiesCheckpoint, StageCheckpoint, StageId},
    Address, PruneSegment, StaticFileSegment, TransactionSignedNoHash, TxNumber,
};
use reth_provider::{
    BlockReader, DatabaseProviderRW, HeaderProvider, ProviderError, PruneCheckpointReader,
    StatsReader,
};
use reth_stages_api::{
    BlockErrorKind, ExecInput, ExecOutput, Stage, StageError, UnwindInput, UnwindOutput,
};
use std::{fmt::Debug, ops::Range, sync::mpsc};
use thiserror::Error;
use tracing::*;

/// Maximum amount of transactions to read from disk at one time before we flush their senders to
/// disk. Since each rayon worker will hold at most 100 transactions (WORKER_CHUNK_SIZE), we
/// effectively max limit each batch to 1000 channels in memory.
const BATCH_SIZE: usize = 100_000;

/// Maximum number of senders to recover per rayon worker job.
const WORKER_CHUNK_SIZE: usize = 100;

/// The sender recovery stage iterates over existing transactions,
/// recovers the transaction signer and stores them
/// in [`TransactionSenders`][reth_db::tables::TransactionSenders] table.
#[derive(Clone, Debug)]
pub struct SenderRecoveryStage {
    /// The size of inserted items after which the control
    /// flow will be returned to the pipeline for commit
    pub commit_threshold: u64,
}

impl SenderRecoveryStage {
    /// Create new instance of [SenderRecoveryStage].
    pub fn new(commit_threshold: u64) -> Self {
        Self { commit_threshold }
    }
}

impl Default for SenderRecoveryStage {
    fn default() -> Self {
        Self { commit_threshold: 5_000_000 }
    }
}

impl<DB: Database> Stage<DB> for SenderRecoveryStage {
    /// Return the id of the stage
    fn id(&self) -> StageId {
        StageId::SenderRecovery
    }

    /// Retrieve the range of transactions to iterate over by querying
    /// [`BlockBodyIndices`][reth_db::tables::BlockBodyIndices],
    /// collect transactions within that range, recover signer for each transaction and store
    /// entries in the [`TransactionSenders`][reth_db::tables::TransactionSenders] table.
    fn execute(
        &mut self,
        provider: &DatabaseProviderRW<DB>,
        input: ExecInput,
    ) -> Result<ExecOutput, StageError> {
        if input.target_reached() {
            return Ok(ExecOutput::done(input.checkpoint()))
        }

        let (tx_range, block_range, is_final_range) =
            input.next_block_range_with_transaction_threshold(provider, self.commit_threshold)?;
        let end_block = *block_range.end();

        // No transactions to walk over
        if tx_range.is_empty() {
            info!(target: "sync::stages::sender_recovery", ?tx_range, "Target transaction already reached");
            return Ok(ExecOutput {
                checkpoint: StageCheckpoint::new(end_block)
                    .with_entities_stage_checkpoint(stage_checkpoint(provider)?),
                done: is_final_range,
            })
        }

        let tx = provider.tx_ref();

        // Acquire the cursor for inserting elements
        let mut senders_cursor = tx.cursor_write::<tables::TransactionSenders>()?;

        // Iterate over transactions in chunks
        info!(target: "sync::stages::sender_recovery", ?tx_range, "Recovering senders");

        let batch = (tx_range.start..tx_range.end)
            .step_by(BATCH_SIZE)
            .map(|start| start..std::cmp::min(start + BATCH_SIZE as u64, tx_range.end))
            .collect::<Vec<Range<u64>>>();

        for range in batch {
            recover_range(range, provider, tx, &mut senders_cursor)?;
        }

        Ok(ExecOutput {
            checkpoint: StageCheckpoint::new(end_block)
                .with_entities_stage_checkpoint(stage_checkpoint(provider)?),
            done: is_final_range,
        })
    }

    /// Unwind the stage.
    fn unwind(
        &mut self,
        provider: &DatabaseProviderRW<DB>,
        input: UnwindInput,
    ) -> Result<UnwindOutput, StageError> {
        let (_, unwind_to, _) = input.unwind_block_range_with_threshold(self.commit_threshold);

        // Lookup latest tx id that we should unwind to
        let latest_tx_id = provider
            .block_body_indices(unwind_to)?
            .ok_or(ProviderError::BlockBodyIndicesNotFound(unwind_to))?
            .last_tx_num();
        provider.unwind_table_by_num::<tables::TransactionSenders>(latest_tx_id)?;

        Ok(UnwindOutput {
            checkpoint: StageCheckpoint::new(unwind_to)
                .with_entities_stage_checkpoint(stage_checkpoint(provider)?),
        })
    }
}

fn recover_range<DB: Database>(
    tx_range: Range<u64>,
    provider: &DatabaseProviderRW<DB>,
    tx: &<DB as Database>::TXMut,
    senders_cursor: &mut <<DB as Database>::TXMut as DbTxMut>::CursorMut<
        tables::TransactionSenders,
    >,
) -> Result<(), StageError> {
    debug!(target: "sync::stages::sender_recovery", ?tx_range, "Recovering senders batch");

    // Preallocate channels
    let (chunks, receivers): (Vec<_>, Vec<_>) = (tx_range.start..tx_range.end)
        .step_by(WORKER_CHUNK_SIZE)
        .map(|start| {
            let range = start..std::cmp::min(start + WORKER_CHUNK_SIZE as u64, tx_range.end);
            let (tx, rx) = mpsc::channel();
            // Range and channel sender will be sent to rayon worker
            ((range, tx), rx)
        })
        .unzip();

    let static_file_provider = provider.static_file_provider().clone();
    tokio::task::spawn_blocking(move || {
        for (chunk_range, recovered_senders_tx) in chunks {
            let static_file_provider = static_file_provider.clone();

            // Read the raw value, and let the rayon worker to decompress & decode.
            let chunk = static_file_provider
                .fetch_range_with_predicate(
                    StaticFileSegment::Transactions,
                    chunk_range.clone(),
                    |cursor, number| {
                        Ok(cursor
                            .get_one::<TransactionMask<RawValue<TransactionSignedNoHash>>>(
                                number.into(),
                            )?
                            .map(|tx| (number, tx)))
                    },
                    |_| true,
                )
                .expect("failed to fetch range");

            // Spawn the task onto the global rayon pool
            // This task will send the results through the channel after it has read the transaction
            // and calculated the sender.
            rayon::spawn(move || {
                let mut rlp_buf = Vec::with_capacity(128);
                for (number, tx) in chunk {
                    rlp_buf.clear();
                    let tx = tx.value().expect("decode error");
                    let _ = recovered_senders_tx.send(recover_sender((number, tx), &mut rlp_buf));
                }
            });
        }
    });

    debug!(target: "sync::stages::sender_recovery", ?tx_range, "Appending recovered senders to the database");
    for channel in receivers {
        while let Ok(recovered) = channel.recv() {
            let (tx_id, sender) = match recovered {
                Ok(result) => result,
                Err(error) => {
                    return match *error {
                        SenderRecoveryStageError::FailedRecovery(err) => {
                            // get the block number for the bad transaction
                            let block_number = tx
                                .get::<tables::TransactionBlocks>(err.tx)?
                                .ok_or(ProviderError::BlockNumberForTransactionIndexNotFound)?;

                            // fetch the sealed header so we can use it in the sender recovery
                            // unwind
                            let sealed_header = provider
                                .sealed_header(block_number)?
                                .ok_or(ProviderError::HeaderNotFound(block_number.into()))?;
                            Err(StageError::Block {
                                block: Box::new(sealed_header),
                                error: BlockErrorKind::Validation(
                                    ConsensusError::TransactionSignerRecoveryError,
                                ),
                            })
                        }
                        SenderRecoveryStageError::StageError(err) => Err(err),
                    }
                }
            };
            senders_cursor.append(tx_id, sender)?;
        }
    }
    debug!(target: "sync::stages::sender_recovery", ?tx_range, "Finished recovering senders batch");

    Ok(())
}

#[inline]
fn recover_sender(
    (tx_id, tx): (TxNumber, TransactionSignedNoHash),
    rlp_buf: &mut Vec<u8>,
) -> Result<(u64, Address), Box<SenderRecoveryStageError>> {
    // We call [Signature::recover_signer_unchecked] because transactions run in the pipeline are
    // known to be valid - this means that we do not need to check whether or not the `s` value is
    // greater than `secp256k1n / 2` if past EIP-2. There are transactions pre-homestead which have
    // large `s` values, so using [Signature::recover_signer] here would not be
    // backwards-compatible.
    let sender = tx
        .encode_and_recover_unchecked(rlp_buf)
        .ok_or(SenderRecoveryStageError::FailedRecovery(FailedSenderRecoveryError { tx: tx_id }))?;

    Ok((tx_id, sender))
}

fn stage_checkpoint<DB: Database>(
    provider: &DatabaseProviderRW<DB>,
) -> Result<EntitiesCheckpoint, StageError> {
    let pruned_entries = provider
        .get_prune_checkpoint(PruneSegment::SenderRecovery)?
        .and_then(|checkpoint| checkpoint.tx_number)
        .unwrap_or_default();
    Ok(EntitiesCheckpoint {
        // If `TransactionSenders` table was pruned, we will have a number of entries in it not
        // matching the actual number of processed transactions. To fix that, we add the
        // number of pruned `TransactionSenders` entries.
        processed: provider.count_entries::<tables::TransactionSenders>()? as u64 + pruned_entries,
        // Count only static files entries. If we count the database entries too, we may have
        // duplicates. We're sure that the static files have all entries that database has,
        // because we run the `StaticFileProducer` before starting the pipeline.
        total: provider.static_file_provider().count_entries::<tables::Transactions>()? as u64,
    })
}

#[derive(Error, Debug)]
#[error(transparent)]
enum SenderRecoveryStageError {
    /// A transaction failed sender recovery
    #[error(transparent)]
    FailedRecovery(#[from] FailedSenderRecoveryError),

    /// A different type of stage error occurred
    #[error(transparent)]
    StageError(#[from] StageError),
}

#[derive(Error, Debug)]
#[error("sender recovery failed for transaction {tx}")]
struct FailedSenderRecoveryError {
    /// The transaction that failed sender recovery
    tx: TxNumber,
}

#[cfg(test)]
mod tests {
    use assert_matches::assert_matches;
    use reth_db::cursor::DbCursorRO;
    use reth_net_p2p::test_utils::{
        generators,
        generators::{random_block, random_block_range},
    };
    use reth_primitives::{
        stage::StageUnitCheckpoint, BlockNumber, PruneCheckpoint, PruneMode, SealedBlock,
        TransactionSigned, B256,
    };
    use reth_provider::{providers::StaticFileWriter, PruneCheckpointWriter, TransactionsProvider};

    use super::*;
    use crate::test_utils::{
        stage_test_suite_ext, ExecuteStageTestRunner, StageTestRunner, StorageKind,
        TestRunnerError, TestStageDB, UnwindStageTestRunner,
    };

    stage_test_suite_ext!(SenderRecoveryTestRunner, sender_recovery);

    /// Execute a block range with a single transaction
    #[tokio::test]
    async fn execute_single_transaction() {
        let (previous_stage, stage_progress) = (500, 100);
        let mut rng = generators::rng();

        // Set up the runner
        let runner = SenderRecoveryTestRunner::default();
        let input = ExecInput {
            target: Some(previous_stage),
            checkpoint: Some(StageCheckpoint::new(stage_progress)),
        };

        // Insert blocks with a single transaction at block `stage_progress + 10`
        let non_empty_block_number = stage_progress + 10;
        let blocks = (stage_progress..=input.target())
            .map(|number| {
                random_block(
                    &mut rng,
                    number,
                    None,
                    Some((number == non_empty_block_number) as u8),
                    None,
                )
            })
            .collect::<Vec<_>>();
        runner
            .db
            .insert_blocks(blocks.iter(), StorageKind::Static)
            .expect("failed to insert blocks");

        let rx = runner.execute(input);

        // Assert the successful result
        let result = rx.await.unwrap();
        assert_matches!(
            result,
            Ok(ExecOutput { checkpoint: StageCheckpoint {
                block_number,
                stage_checkpoint: Some(StageUnitCheckpoint::Entities(EntitiesCheckpoint {
                    processed: 1,
                    total: 1
                }))
            }, done: true }) if block_number == previous_stage
        );

        // Validate the stage execution
        assert!(runner.validate_execution(input, result.ok()).is_ok(), "execution validation");
    }

    /// Execute the stage twice with input range that exceeds the commit threshold
    #[tokio::test]
    async fn execute_intermediate_commit() {
        let mut rng = generators::rng();

        let threshold = 10;
        let mut runner = SenderRecoveryTestRunner::default();
        runner.set_threshold(threshold);
        let (stage_progress, previous_stage) = (1000, 1100); // input exceeds threshold

        // Manually seed once with full input range
        let seed =
            random_block_range(&mut rng, stage_progress + 1..=previous_stage, B256::ZERO, 0..4); // set tx count range high enough to hit the threshold
        runner
            .db
            .insert_blocks(seed.iter(), StorageKind::Static)
            .expect("failed to seed execution");

        let total_transactions = runner
            .db
            .factory
            .static_file_provider()
            .count_entries::<tables::Transactions>()
            .unwrap() as u64;

        let first_input = ExecInput {
            target: Some(previous_stage),
            checkpoint: Some(StageCheckpoint::new(stage_progress)),
        };

        // Execute first time
        let result = runner.execute(first_input).await.unwrap();
        let mut tx_count = 0;
        let expected_progress = seed
            .iter()
            .find(|x| {
                tx_count += x.body.len();
                tx_count as u64 > threshold
            })
            .map(|x| x.number)
            .unwrap_or(previous_stage);
        assert_matches!(result, Ok(_));
        assert_eq!(
            result.unwrap(),
            ExecOutput {
                checkpoint: StageCheckpoint::new(expected_progress).with_entities_stage_checkpoint(
                    EntitiesCheckpoint {
                        processed: runner.db.table::<tables::TransactionSenders>().unwrap().len()
                            as u64,
                        total: total_transactions
                    }
                ),
                done: false
            }
        );

        // Execute second time to completion
        runner.set_threshold(u64::MAX);
        let second_input = ExecInput {
            target: Some(previous_stage),
            checkpoint: Some(StageCheckpoint::new(expected_progress)),
        };
        let result = runner.execute(second_input).await.unwrap();
        assert_matches!(result, Ok(_));
        assert_eq!(
            result.as_ref().unwrap(),
            &ExecOutput {
                checkpoint: StageCheckpoint::new(previous_stage).with_entities_stage_checkpoint(
                    EntitiesCheckpoint { processed: total_transactions, total: total_transactions }
                ),
                done: true
            }
        );

        assert!(runner.validate_execution(first_input, result.ok()).is_ok(), "validation failed");
    }

    #[test]
    fn stage_checkpoint_pruned() {
        let db = TestStageDB::default();
        let mut rng = generators::rng();

        let blocks = random_block_range(&mut rng, 0..=100, B256::ZERO, 0..10);
        db.insert_blocks(blocks.iter(), StorageKind::Static).expect("insert blocks");

        let max_pruned_block = 30;
        let max_processed_block = 70;

        let mut tx_senders = Vec::new();
        let mut tx_number = 0;
        for block in &blocks[..=max_processed_block] {
            for transaction in &block.body {
                if block.number > max_pruned_block {
                    tx_senders
                        .push((tx_number, transaction.recover_signer().expect("recover signer")));
                }
                tx_number += 1;
            }
        }
        db.insert_transaction_senders(tx_senders).expect("insert tx hash numbers");

        let provider = db.factory.provider_rw().unwrap();
        provider
            .save_prune_checkpoint(
                PruneSegment::SenderRecovery,
                PruneCheckpoint {
                    block_number: Some(max_pruned_block),
                    tx_number: Some(
                        blocks[..=max_pruned_block as usize]
                            .iter()
                            .map(|block| block.body.len() as u64)
                            .sum::<u64>(),
                    ),
                    prune_mode: PruneMode::Full,
                },
            )
            .expect("save stage checkpoint");
        provider.commit().expect("commit");

        let provider = db.factory.provider_rw().unwrap();
        assert_eq!(
            stage_checkpoint(&provider).expect("stage checkpoint"),
            EntitiesCheckpoint {
                processed: blocks[..=max_processed_block]
                    .iter()
                    .map(|block| block.body.len() as u64)
                    .sum::<u64>(),
                total: blocks.iter().map(|block| block.body.len() as u64).sum::<u64>()
            }
        );
    }

    struct SenderRecoveryTestRunner {
        db: TestStageDB,
        threshold: u64,
    }

    impl Default for SenderRecoveryTestRunner {
        fn default() -> Self {
            Self { threshold: 1000, db: TestStageDB::default() }
        }
    }

    impl SenderRecoveryTestRunner {
        fn set_threshold(&mut self, threshold: u64) {
            self.threshold = threshold;
        }

        /// # Panics
        ///
        /// 1. If there are any entries in the [tables::TransactionSenders] table above a given
        /// block number.
        ///
        /// 2. If the is no requested block entry in the bodies table, but
        /// [tables::TransactionSenders] is not empty.
        fn ensure_no_senders_by_block(&self, block: BlockNumber) -> Result<(), TestRunnerError> {
            let body_result = self
                .db
                .factory
                .provider_rw()?
                .block_body_indices(block)?
                .ok_or(ProviderError::BlockBodyIndicesNotFound(block));
            match body_result {
                Ok(body) => self.db.ensure_no_entry_above::<tables::TransactionSenders, _>(
                    body.last_tx_num(),
                    |key| key,
                )?,
                Err(_) => {
                    assert!(self.db.table_is_empty::<tables::TransactionSenders>()?);
                }
            };

            Ok(())
        }
    }

    impl StageTestRunner for SenderRecoveryTestRunner {
        type S = SenderRecoveryStage;

        fn db(&self) -> &TestStageDB {
            &self.db
        }

        fn stage(&self) -> Self::S {
            SenderRecoveryStage { commit_threshold: self.threshold }
        }
    }

    impl ExecuteStageTestRunner for SenderRecoveryTestRunner {
        type Seed = Vec<SealedBlock>;

        fn seed_execution(&mut self, input: ExecInput) -> Result<Self::Seed, TestRunnerError> {
            let mut rng = generators::rng();
            let stage_progress = input.checkpoint().block_number;
            let end = input.target();

            let blocks = random_block_range(&mut rng, stage_progress..=end, B256::ZERO, 0..2);
            self.db.insert_blocks(blocks.iter(), StorageKind::Static)?;
            Ok(blocks)
        }

        fn validate_execution(
            &self,
            input: ExecInput,
            output: Option<ExecOutput>,
        ) -> Result<(), TestRunnerError> {
            match output {
                Some(output) => {
                    let provider = self.db.factory.provider()?;
                    let start_block = input.next_block();
                    let end_block = output.checkpoint.block_number;

                    if start_block > end_block {
                        return Ok(())
                    }

                    let mut body_cursor =
                        provider.tx_ref().cursor_read::<tables::BlockBodyIndices>()?;
                    body_cursor.seek_exact(start_block)?;

                    while let Some((_, body)) = body_cursor.next()? {
                        for tx_id in body.tx_num_range() {
                            let transaction: TransactionSigned = provider
                                .transaction_by_id_no_hash(tx_id)?
                                .map(|tx| TransactionSigned {
                                    hash: Default::default(), // we don't require the hash
                                    signature: tx.signature,
                                    transaction: tx.transaction,
                                })
                                .expect("no transaction entry");
                            let signer =
                                transaction.recover_signer().expect("failed to recover signer");
                            assert_eq!(Some(signer), provider.transaction_sender(tx_id)?)
                        }
                    }
                }
                None => self.ensure_no_senders_by_block(input.checkpoint().block_number)?,
            };

            Ok(())
        }
    }

    impl UnwindStageTestRunner for SenderRecoveryTestRunner {
        fn validate_unwind(&self, input: UnwindInput) -> Result<(), TestRunnerError> {
            self.ensure_no_senders_by_block(input.unwind_to)
        }
    }
}<|MERGE_RESOLUTION|>--- conflicted
+++ resolved
@@ -7,10 +7,6 @@
     transaction::{DbTx, DbTxMut},
     RawValue,
 };
-<<<<<<< HEAD
-use reth_net_p2p::consensus;
-=======
->>>>>>> b3db4cf5
 use reth_primitives::{
     stage::{EntitiesCheckpoint, StageCheckpoint, StageId},
     Address, PruneSegment, StaticFileSegment, TransactionSignedNoHash, TxNumber,
