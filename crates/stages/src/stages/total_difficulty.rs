--- conflicted
+++ resolved
@@ -65,11 +65,7 @@
         debug!(target: "sync::stages::total_difficulty", ?td, block_number = last_header_number, "Last total difficulty entry");
 
         let walker = cursor_headers
-<<<<<<< HEAD
-            .walk(Some(start_key))?
-=======
-            .walk(start_block)?
->>>>>>> b82eac4b
+            .walk(Some(start_block))?
             .take_while(|e| e.as_ref().map(|(_, h)| h.number <= end_block).unwrap_or_default());
         // Walk over newly inserted headers, update & insert td
         for entry in walker {
