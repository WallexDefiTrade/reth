use reth_db::{
    common::KeyValue,
    cursor::{DbCursorRO, DbCursorRW, DbDupCursorRO},
    database::Database,
    models::{AccountBeforeTx, StoredBlockBodyIndices},
    table::Table,
    tables,
    test_utils::{
        create_test_rw_db, create_test_rw_db_with_path, create_test_snapshots_dir, TempDatabase,
    },
    transaction::{DbTx, DbTxMut},
    DatabaseEnv, DatabaseError as DbError,
};
use reth_interfaces::{provider::ProviderResult, test_utils::generators::ChangeSet};
use reth_primitives::{
    keccak256, Account, Address, BlockNumber, Receipt, SealedBlock, SealedHeader, StorageEntry,
    TxHash, TxNumber, B256, MAINNET, U256,
};
use reth_provider::{HistoryWriter, ProviderFactory};
use std::{collections::BTreeMap, path::Path, sync::Arc};

/// Test database that is used for testing stage implementations.
#[derive(Debug)]
pub struct TestStageDB {
    pub factory: ProviderFactory<Arc<TempDatabase<DatabaseEnv>>>,
}

impl Default for TestStageDB {
    /// Create a new instance of [TestStageDB]
    fn default() -> Self {
        Self {
            factory: ProviderFactory::new(create_test_rw_db(), MAINNET.clone())
<<<<<<< HEAD
                .with_snapshots(create_test_snapshots_dir(), tokio::sync::watch::channel(None).1)
=======
                .with_snapshots(create_test_snapshots_dir())
>>>>>>> 3dcb8358
                .unwrap(),
        }
    }
}

impl TestStageDB {
    pub fn new(path: &Path) -> Self {
        Self {
            factory: ProviderFactory::new(create_test_rw_db_with_path(path), MAINNET.clone())
<<<<<<< HEAD
                .with_snapshots(create_test_snapshots_dir(), tokio::sync::watch::channel(None).1)
=======
                .with_snapshots(create_test_snapshots_dir())
>>>>>>> 3dcb8358
                .unwrap(),
        }
    }

    /// Invoke a callback with transaction committing it afterwards
    pub fn commit<F>(&self, f: F) -> ProviderResult<()>
    where
        F: FnOnce(&<DatabaseEnv as Database>::TXMut) -> ProviderResult<()>,
    {
        let tx = self.factory.provider_rw()?;
        f(tx.tx_ref())?;
        tx.commit().expect("failed to commit");
        Ok(())
    }

    /// Invoke a callback with a read transaction
    pub fn query<F, Ok>(&self, f: F) -> ProviderResult<Ok>
    where
        F: FnOnce(&<DatabaseEnv as Database>::TX) -> ProviderResult<Ok>,
    {
        f(self.factory.provider()?.tx_ref())
    }

    /// Check if the table is empty
    pub fn table_is_empty<T: Table>(&self) -> ProviderResult<bool> {
        self.query(|tx| {
            let last = tx.cursor_read::<T>()?.last()?;
            Ok(last.is_none())
        })
    }

    /// Return full table as Vec
    pub fn table<T: Table>(&self) -> ProviderResult<Vec<KeyValue<T>>>
    where
        T::Key: Default + Ord,
    {
        self.query(|tx| {
            Ok(tx
                .cursor_read::<T>()?
                .walk(Some(T::Key::default()))?
                .collect::<Result<Vec<_>, DbError>>()?)
        })
    }

    /// Check that there is no table entry above a given
    /// number by [Table::Key]
    pub fn ensure_no_entry_above<T, F>(&self, num: u64, mut selector: F) -> ProviderResult<()>
    where
        T: Table,
        F: FnMut(T::Key) -> BlockNumber,
    {
        self.query(|tx| {
            let mut cursor = tx.cursor_read::<T>()?;
            if let Some((key, _)) = cursor.last()? {
                assert!(selector(key) <= num);
            }
            Ok(())
        })
    }

    /// Check that there is no table entry above a given
    /// number by [Table::Value]
    pub fn ensure_no_entry_above_by_value<T, F>(
        &self,
        num: u64,
        mut selector: F,
    ) -> ProviderResult<()>
    where
        T: Table,
        F: FnMut(T::Value) -> BlockNumber,
    {
        self.query(|tx| {
            let mut cursor = tx.cursor_read::<T>()?;
            let mut rev_walker = cursor.walk_back(None)?;
            while let Some((_, value)) = rev_walker.next().transpose()? {
                assert!(selector(value) <= num);
            }
            Ok(())
        })
    }

    /// Inserts a single [SealedHeader] into the corresponding tables of the headers stage.
    fn insert_header<TX: DbTxMut + DbTx>(tx: &TX, header: &SealedHeader) -> Result<(), DbError> {
        tx.put::<tables::CanonicalHeaders>(header.number, header.hash())?;
        tx.put::<tables::HeaderNumbers>(header.hash(), header.number)?;
        tx.put::<tables::Headers>(header.number, header.clone().unseal())
    }

    /// Insert ordered collection of [SealedHeader] into the corresponding tables
    /// that are supposed to be populated by the headers stage.
    pub fn insert_headers<'a, I>(&self, headers: I) -> ProviderResult<()>
    where
        I: Iterator<Item = &'a SealedHeader>,
    {
        self.commit(|tx| {
            Ok(headers.into_iter().try_for_each(|header| Self::insert_header(tx, header))?)
        })
    }

    /// Inserts total difficulty of headers into the corresponding tables.
    ///
    /// Superset functionality of [TestStageDB::insert_headers].
    pub fn insert_headers_with_td<'a, I>(&self, headers: I) -> ProviderResult<()>
    where
        I: Iterator<Item = &'a SealedHeader>,
    {
        self.commit(|tx| {
            let mut td = U256::ZERO;
            headers.into_iter().try_for_each(|header| {
                Self::insert_header(tx, header)?;
                td += header.difficulty;
                Ok(tx.put::<tables::HeaderTD>(header.number, td.into())?)
            })
        })
    }

    /// Insert ordered collection of [SealedBlock] into corresponding tables.
    /// Superset functionality of [TestStageDB::insert_headers].
    ///
    /// Assumes that there's a single transition for each transaction (i.e. no block rewards).
    pub fn insert_blocks<'a, I>(&self, blocks: I, tx_offset: Option<u64>) -> ProviderResult<()>
    where
        I: Iterator<Item = &'a SealedBlock>,
    {
        self.commit(|tx| {
            let mut next_tx_num = tx_offset.unwrap_or_default();

            blocks.into_iter().try_for_each(|block| {
                Self::insert_header(tx, &block.header)?;
                // Insert into body tables.
                let block_body_indices = StoredBlockBodyIndices {
                    first_tx_num: next_tx_num,
                    tx_count: block.body.len() as u64,
                };

                if !block.body.is_empty() {
                    tx.put::<tables::TransactionBlock>(
                        block_body_indices.last_tx_num(),
                        block.number,
                    )?;
                }
                tx.put::<tables::BlockBodyIndices>(block.number, block_body_indices)?;

                block.body.iter().try_for_each(|body_tx| {
                    tx.put::<tables::Transactions>(next_tx_num, body_tx.clone().into())?;
                    next_tx_num += 1;
                    Ok(())
                })
            })
        })
    }

    pub fn insert_tx_hash_numbers<I>(&self, tx_hash_numbers: I) -> ProviderResult<()>
    where
        I: IntoIterator<Item = (TxHash, TxNumber)>,
    {
        self.commit(|tx| {
            tx_hash_numbers.into_iter().try_for_each(|(tx_hash, tx_num)| {
                // Insert into tx hash numbers table.
                Ok(tx.put::<tables::TxHashNumber>(tx_hash, tx_num)?)
            })
        })
    }

    /// Insert collection of ([TxNumber], [Receipt]) into the corresponding table.
    pub fn insert_receipts<I>(&self, receipts: I) -> ProviderResult<()>
    where
        I: IntoIterator<Item = (TxNumber, Receipt)>,
    {
        self.commit(|tx| {
            receipts.into_iter().try_for_each(|(tx_num, receipt)| {
                // Insert into receipts table.
                Ok(tx.put::<tables::Receipts>(tx_num, receipt)?)
            })
        })
    }

    pub fn insert_transaction_senders<I>(&self, transaction_senders: I) -> ProviderResult<()>
    where
        I: IntoIterator<Item = (TxNumber, Address)>,
    {
        self.commit(|tx| {
            transaction_senders.into_iter().try_for_each(|(tx_num, sender)| {
                // Insert into receipts table.
                Ok(tx.put::<tables::TxSenders>(tx_num, sender)?)
            })
        })
    }

    /// Insert collection of ([Address], [Account]) into corresponding tables.
    pub fn insert_accounts_and_storages<I, S>(&self, accounts: I) -> ProviderResult<()>
    where
        I: IntoIterator<Item = (Address, (Account, S))>,
        S: IntoIterator<Item = StorageEntry>,
    {
        self.commit(|tx| {
            accounts.into_iter().try_for_each(|(address, (account, storage))| {
                let hashed_address = keccak256(address);

                // Insert into account tables.
                tx.put::<tables::PlainAccountState>(address, account)?;
                tx.put::<tables::HashedAccount>(hashed_address, account)?;

                // Insert into storage tables.
                storage.into_iter().filter(|e| e.value != U256::ZERO).try_for_each(|entry| {
                    let hashed_entry = StorageEntry { key: keccak256(entry.key), ..entry };

                    let mut cursor = tx.cursor_dup_write::<tables::PlainStorageState>()?;
                    if cursor
                        .seek_by_key_subkey(address, entry.key)?
                        .filter(|e| e.key == entry.key)
                        .is_some()
                    {
                        cursor.delete_current()?;
                    }
                    cursor.upsert(address, entry)?;

                    let mut cursor = tx.cursor_dup_write::<tables::HashedStorage>()?;
                    if cursor
                        .seek_by_key_subkey(hashed_address, hashed_entry.key)?
                        .filter(|e| e.key == hashed_entry.key)
                        .is_some()
                    {
                        cursor.delete_current()?;
                    }
                    cursor.upsert(hashed_address, hashed_entry)?;

                    Ok(())
                })
            })
        })
    }

    /// Insert collection of [ChangeSet] into corresponding tables.
    pub fn insert_changesets<I>(
        &self,
        changesets: I,
        block_offset: Option<u64>,
    ) -> ProviderResult<()>
    where
        I: IntoIterator<Item = ChangeSet>,
    {
        let offset = block_offset.unwrap_or_default();
        self.commit(|tx| {
            changesets.into_iter().enumerate().try_for_each(|(block, changeset)| {
                changeset.into_iter().try_for_each(|(address, old_account, old_storage)| {
                    let block = offset + block as u64;
                    // Insert into account changeset.
                    tx.put::<tables::AccountChangeSet>(
                        block,
                        AccountBeforeTx { address, info: Some(old_account) },
                    )?;

                    let block_address = (block, address).into();

                    // Insert into storage changeset.
                    old_storage.into_iter().try_for_each(|entry| {
                        Ok(tx.put::<tables::StorageChangeSet>(block_address, entry)?)
                    })
                })
            })
        })
    }

    pub fn insert_history<I>(&self, changesets: I, _block_offset: Option<u64>) -> ProviderResult<()>
    where
        I: IntoIterator<Item = ChangeSet>,
    {
        let mut accounts = BTreeMap::<Address, Vec<u64>>::new();
        let mut storages = BTreeMap::<(Address, B256), Vec<u64>>::new();

        for (block, changeset) in changesets.into_iter().enumerate() {
            for (address, _, storage_entries) in changeset {
                accounts.entry(address).or_default().push(block as u64);
                for storage_entry in storage_entries {
                    storages.entry((address, storage_entry.key)).or_default().push(block as u64);
                }
            }
        }

        let provider_rw = self.factory.provider_rw()?;
        provider_rw.insert_account_history_index(accounts)?;
        provider_rw.insert_storage_history_index(storages)?;
        provider_rw.commit()?;

        Ok(())
    }
}<|MERGE_RESOLUTION|>--- conflicted
+++ resolved
@@ -30,11 +30,7 @@
     fn default() -> Self {
         Self {
             factory: ProviderFactory::new(create_test_rw_db(), MAINNET.clone())
-<<<<<<< HEAD
-                .with_snapshots(create_test_snapshots_dir(), tokio::sync::watch::channel(None).1)
-=======
                 .with_snapshots(create_test_snapshots_dir())
->>>>>>> 3dcb8358
                 .unwrap(),
         }
     }
@@ -44,11 +40,7 @@
     pub fn new(path: &Path) -> Self {
         Self {
             factory: ProviderFactory::new(create_test_rw_db_with_path(path), MAINNET.clone())
-<<<<<<< HEAD
-                .with_snapshots(create_test_snapshots_dir(), tokio::sync::watch::channel(None).1)
-=======
                 .with_snapshots(create_test_snapshots_dir())
->>>>>>> 3dcb8358
                 .unwrap(),
         }
     }
