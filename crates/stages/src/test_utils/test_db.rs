--- conflicted
+++ resolved
@@ -5,26 +5,17 @@
         tx::Tx,
         Env, EnvKind, WriteMap, RW,
     },
-<<<<<<< HEAD
     models::{AccountBeforeTx, BlockNumHash, StoredBlockBody},
-=======
-    models::StoredBlockBody,
->>>>>>> 6a2c61f4
     table::Table,
     tables,
     transaction::{DbTx, DbTxMut},
     Error as DbError,
 };
-<<<<<<< HEAD
 use reth_primitives::{
     keccak256, Account, Address, BlockNumber, SealedBlock, SealedHeader, StorageEntry, H256, U256,
 };
+use reth_provider::Transaction;
 use std::{borrow::Borrow, collections::BTreeMap, path::Path, sync::Arc};
-=======
-use reth_primitives::{BlockNumber, SealedBlock, SealedHeader, U256};
-use reth_provider::Transaction;
-use std::{borrow::Borrow, path::Path, sync::Arc};
->>>>>>> 6a2c61f4
 
 /// The [TestTransaction] is used as an internal
 /// database for testing stage implementation.
@@ -190,11 +181,9 @@
 
     /// Inserts a single [SealedHeader] into the corresponding tables of the headers stage.
     fn insert_header(tx: &mut Tx<'_, RW, WriteMap>, header: &SealedHeader) -> Result<(), DbError> {
-        let key: BlockNumHash = header.num_hash().into();
-
         tx.put::<tables::CanonicalHeaders>(header.number, header.hash())?;
         tx.put::<tables::HeaderNumbers>(header.hash(), header.number)?;
-        tx.put::<tables::Headers>(key, header.clone().unseal())
+        tx.put::<tables::Headers>(header.number, header.clone().unseal())
     }
 
     /// Insert ordered collection of [SealedHeader] into the corresponding tables
@@ -203,21 +192,7 @@
     where
         I: Iterator<Item = &'a SealedHeader>,
     {
-<<<<<<< HEAD
         self.commit(|tx| headers.into_iter().try_for_each(|header| Self::insert_header(tx, header)))
-=======
-        self.commit(|tx| {
-            let headers = headers.collect::<Vec<_>>();
-
-            for header in headers {
-                tx.put::<tables::CanonicalHeaders>(header.number, header.hash())?;
-                tx.put::<tables::HeaderNumbers>(header.hash(), header.number)?;
-                tx.put::<tables::Headers>(header.number, header.clone().unseal())?;
-            }
-
-            Ok(())
-        })
->>>>>>> 6a2c61f4
     }
 
     /// Inserts total difficulty of headers into the corresponding tables.
@@ -229,23 +204,11 @@
     {
         self.commit(|tx| {
             let mut td = U256::ZERO;
-<<<<<<< HEAD
             headers.into_iter().try_for_each(|header| {
                 Self::insert_header(tx, header)?;
                 td += header.difficulty;
-                tx.put::<tables::HeaderTD>(header.num_hash().into(), td.into())
-            })
-=======
-            for header in headers {
-                td += header.difficulty;
-                tx.put::<tables::HeaderTD>(header.number, td.into())?;
-                tx.put::<tables::CanonicalHeaders>(header.number, header.hash())?;
-                tx.put::<tables::HeaderNumbers>(header.hash(), header.number)?;
-                tx.put::<tables::Headers>(header.number, header.clone().unseal())?;
-            }
-
-            Ok(())
->>>>>>> 6a2c61f4
+                tx.put::<tables::HeaderTD>(header.number, td.into())
+            })
         })
     }
 
@@ -260,18 +223,8 @@
         self.commit(|tx| {
             let mut current_tx_id = tx_offset.unwrap_or_default();
 
-<<<<<<< HEAD
             blocks.into_iter().try_for_each(|block| {
                 Self::insert_header(tx, &block.header)?;
-                let key: BlockNumHash = block.num_hash().into();
-=======
-            for block in blocks {
-                // Insert into header tables.
-                tx.put::<tables::CanonicalHeaders>(block.number, block.hash())?;
-                tx.put::<tables::HeaderNumbers>(block.hash(), block.number)?;
-                tx.put::<tables::Headers>(block.number, block.header.clone().unseal())?;
-
->>>>>>> 6a2c61f4
                 // Insert into body tables.
                 tx.put::<tables::BlockBodies>(
                     block.number,
@@ -286,7 +239,7 @@
                     current_tx_id += 1;
                     Ok(())
                 })?;
-                tx.put::<tables::BlockTransitionIndex>(key.number(), current_tx_id)
+                tx.put::<tables::BlockTransitionIndex>(block.number, current_tx_id)
             })
         })
     }
