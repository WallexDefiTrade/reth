--- conflicted
+++ resolved
@@ -1,19 +1,9 @@
 use crate::{error::*, ExecInput, ExecOutput, Stage, StageError, UnwindInput};
 use futures_util::Future;
 use reth_db::database::Database;
-<<<<<<< HEAD
-use reth_primitives::{
-    listener::EventListeners,
-    stage::{StageCheckpoint, StageId},
-    BlockNumber, ChainSpec, H256,
-};
+use reth_primitives::{listener::EventListeners, stage::StageId, BlockNumber, ChainSpec, H256};
 use reth_provider::{providers::get_stage_checkpoint, ShareableDatabase};
 use std::{pin::Pin, sync::Arc};
-=======
-use reth_primitives::{listener::EventListeners, stage::StageId, BlockNumber, H256};
-use reth_provider::{providers::get_stage_checkpoint, Transaction};
-use std::pin::Pin;
->>>>>>> eed8be44
 use tokio::sync::watch;
 use tokio_stream::wrappers::UnboundedReceiverStream;
 use tracing::*;
@@ -263,16 +253,9 @@
             let span = info_span!("Unwinding", stage = %stage_id);
             let _enter = span.enter();
 
-<<<<<<< HEAD
-            let mut stage_progress =
-                provider_rw.get_stage_checkpoint(stage_id)?.unwrap_or_default();
-            if stage_progress.block_number < to {
-                debug!(target: "sync::pipeline", from = %stage_progress, %to, "Unwind point too far for stage");
-=======
-            let mut checkpoint = tx.get_stage_checkpoint(stage_id)?.unwrap_or_default();
+            let mut checkpoint = provider_rw.get_stage_checkpoint(stage_id)?.unwrap_or_default();
             if checkpoint.block_number < to {
                 debug!(target: "sync::pipeline", from = %checkpoint, %to, "Unwind point too far for stage");
->>>>>>> eed8be44
                 self.listeners.notify(PipelineEvent::Skipped { stage_id });
                 continue
             }
@@ -292,11 +275,7 @@
                             // doesn't change when we unwind.
                             None,
                         );
-<<<<<<< HEAD
-                        provider_rw.save_stage_checkpoint(stage_id, stage_progress)?;
-=======
-                        tx.save_stage_checkpoint(stage_id, checkpoint)?;
->>>>>>> eed8be44
+                        provider_rw.save_stage_checkpoint(stage_id, checkpoint)?;
 
                         self.listeners
                             .notify(PipelineEvent::Unwound { stage_id, result: unwind_output });
@@ -326,13 +305,9 @@
         let stage = &mut self.stages[stage_index];
         let stage_id = stage.id();
         let mut made_progress = false;
-<<<<<<< HEAD
         let shareable_db: ShareableDatabase<&DB> =
             ShareableDatabase::new(&self.db, self.chain_spec.clone());
         let mut provider_rw = shareable_db.provider_rw().map_err(PipelineError::Interface)?;
-=======
-
->>>>>>> eed8be44
         loop {
             let prev_checkpoint = provider_rw.get_stage_checkpoint(stage_id)?;
 
@@ -468,11 +443,7 @@
     use reth_interfaces::{
         consensus, provider::ProviderError, test_utils::generators::random_header,
     };
-<<<<<<< HEAD
-    use reth_primitives::MAINNET;
-=======
-    use reth_primitives::stage::StageCheckpoint;
->>>>>>> eed8be44
+    use reth_primitives::{stage::StageCheckpoint, MAINNET};
     use tokio_stream::StreamExt;
 
     #[test]
