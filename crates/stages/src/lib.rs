--- conflicted
+++ resolved
@@ -20,7 +20,7 @@
 //!
 //! ```
 //! # use std::sync::Arc;
-//! use reth_db::mdbx::test_utils::create_test_rw_db;
+//! # use reth_db::mdbx::test_utils::create_test_rw_db;
 //! # use reth_downloaders::bodies::bodies::BodiesDownloaderBuilder;
 //! # use reth_downloaders::headers::reverse_headers::ReverseHeadersDownloaderBuilder;
 //! # use reth_interfaces::consensus::Consensus;
@@ -43,12 +43,7 @@
 //! #    db.clone()
 //! # );
 //! # let (tip_tx, tip_rx) = watch::channel(H256::default());
-<<<<<<< HEAD
-//! # let chain = MAINNET.clone();
-//! # let factory = Factory::new(chain.clone());
-=======
 //! # let factory = Factory::new(MAINNET.clone());
->>>>>>> 86a130b6
 //! // Create a pipeline that can fully sync
 //! # let pipeline =
 //! Pipeline::builder()
