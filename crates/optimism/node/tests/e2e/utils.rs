<<<<<<< HEAD
use reth::{
    args::{DiscoveryArgs, NetworkArgs, RpcServerArgs},
    rpc::types::engine::PayloadAttributes,
    tasks::{TaskExecutor, TaskManager},
};
use reth_e2e_test_utils::{node::NodeHelper, wallet::Wallet};
use reth_node_builder::{NodeBuilder, NodeConfig, NodeHandle};
use reth_node_optimism::{OptimismBuiltPayload, OptimismNode, OptimismPayloadBuilderAttributes};
use reth_payload_builder::EthPayloadBuilderAttributes;
use reth_primitives::{Address, ChainSpecBuilder, Genesis, B256, BASE_MAINNET};
use std::sync::Arc;
use tokio::sync::Mutex;
use tracing::{span, Level};

pub(crate) async fn setup(
    num_nodes: usize,
) -> eyre::Result<(Vec<OpNode>, TaskManager, TaskExecutor, Wallet)> {
    let tasks = TaskManager::current();
    let exec = tasks.executor();

    let genesis: Genesis = serde_json::from_str(include_str!("../assets/genesis.json")).unwrap();
    let chain_spec = Arc::new(
        ChainSpecBuilder::default()
            .chain(BASE_MAINNET.chain)
            .genesis(genesis)
            .ecotone_activated()
            .build(),
    );
    let chain_id = chain_spec.chain.into();

    let network_config = NetworkArgs {
        discovery: DiscoveryArgs { disable_discovery: true, ..DiscoveryArgs::default() },
        ..NetworkArgs::default()
    };

    // Create nodes and peer them
    let mut nodes: Vec<OpNode> = Vec::with_capacity(num_nodes);
    for idx in 0..num_nodes {
        let node_config = NodeConfig::test()
            .with_chain(chain_spec.clone())
            .with_network(network_config.clone())
            .with_unused_ports()
            .with_rpc(RpcServerArgs::default().with_unused_ports().with_http());

        let mut node =  node(node_config, exec.clone(), idx + 1).await?;
        
        // Connect each node in a chain.
        if let Some(previous_node) = nodes.last_mut() {
            previous_node.connect(&mut node).await;
        }

        // Connect last node with the first if there are more than two
        if idx + 1 == num_nodes && num_nodes > 2 {
            if let Some(first_node) = nodes.first_mut() {
                node.connect(first_node).await;
            }
        }

        nodes.push(node);
    }

    Ok((nodes, tasks, exec, Wallet::default().with_chain_id(chain_id)))
}

pub(crate) async fn node(
    node_config: NodeConfig,
    exec: TaskExecutor,
    id: usize,
) -> eyre::Result<OpNode> {
    let span = span!(Level::INFO, "node", id);
    let _enter = span.enter();
    let NodeHandle { node, node_exit_future: _ } = NodeBuilder::new(node_config.clone())
        .testing_node(exec.clone())
        .node(OptimismNode::default())
        .launch()
        .await?;

    NodeHelper::new(node).await
=======
use reth::{primitives::Bytes, rpc::types::engine::PayloadAttributes, tasks::TaskManager};
use reth_e2e_test_utils::{wallet::Wallet, NodeHelperType};
use reth_node_optimism::{OptimismBuiltPayload, OptimismNode, OptimismPayloadBuilderAttributes};
use reth_payload_builder::EthPayloadBuilderAttributes;
use reth_primitives::{Address, ChainSpecBuilder, Genesis, B256, BASE_MAINNET};
use std::{future::Future, pin::Pin, sync::Arc};

/// Optimism Node Helper type
pub(crate) type OpNode = NodeHelperType<OptimismNode>;

pub(crate) async fn setup(num_nodes: usize) -> eyre::Result<(Vec<OpNode>, TaskManager, Wallet)> {
    let genesis: Genesis = serde_json::from_str(include_str!("../assets/genesis.json")).unwrap();
    reth_e2e_test_utils::setup(
        num_nodes,
        Arc::new(
            ChainSpecBuilder::default()
                .chain(BASE_MAINNET.chain)
                .genesis(genesis)
                .ecotone_activated()
                .build(),
        ),
        false,
    )
    .await
>>>>>>> 4f81f3ac
}

pub(crate) async fn advance_chain(
    length: usize,
    node: &mut OpNode,
<<<<<<< HEAD
    wallet: Arc<Mutex<Wallet>>,
) -> eyre::Result<Vec<(OptimismBuiltPayload, OptimismPayloadBuilderAttributes)>> {
    node.advance(
        length as u64,
        || {
            let wallet = wallet.clone();
            Box::pin(async move { wallet.lock().await.optimism_l1_block_info_tx().await })
        },
        optimism_payload_attributes,
    )
    .await
=======
    tx_generator: impl Fn(u64) -> Pin<Box<dyn Future<Output = Bytes>>>,
) -> eyre::Result<Vec<(OptimismBuiltPayload, OptimismPayloadBuilderAttributes)>> {
    node.advance(length as u64, tx_generator, optimism_payload_attributes).await
>>>>>>> 4f81f3ac
}

/// Helper function to create a new eth payload attributes
pub(crate) fn optimism_payload_attributes(timestamp: u64) -> OptimismPayloadBuilderAttributes {
    let attributes = PayloadAttributes {
        timestamp,
        prev_randao: B256::ZERO,
        suggested_fee_recipient: Address::ZERO,
        withdrawals: Some(vec![]),
        parent_beacon_block_root: Some(B256::ZERO),
    };

    OptimismPayloadBuilderAttributes {
        payload_attributes: EthPayloadBuilderAttributes::new(B256::ZERO, attributes),
        transactions: vec![],
        no_tx_pool: false,
        gas_limit: Some(30_000_000),
    }
}

// Type alias
type OpNode = NodeHelper<
    reth_node_api::FullNodeComponentsAdapter<
        reth_node_api::FullNodeTypesAdapter<
            OptimismNode,
            Arc<reth_db::test_utils::TempDatabase<reth_db::DatabaseEnv>>,
            reth_provider::providers::BlockchainProvider<
                Arc<reth_db::test_utils::TempDatabase<reth_db::DatabaseEnv>>,
                reth::blockchain_tree::ShareableBlockchainTree<
                    Arc<reth_db::test_utils::TempDatabase<reth_db::DatabaseEnv>>,
                    reth_revm::EvmProcessorFactory<reth_node_optimism::OptimismEvmConfig>,
                >,
            >,
        >,
        reth_transaction_pool::Pool<
            reth_transaction_pool::TransactionValidationTaskExecutor<
                reth_node_optimism::txpool::OpTransactionValidator<
                    reth_provider::providers::BlockchainProvider<
                        Arc<reth_db::test_utils::TempDatabase<reth_db::DatabaseEnv>>,
                        reth::blockchain_tree::ShareableBlockchainTree<
                            Arc<reth_db::test_utils::TempDatabase<reth_db::DatabaseEnv>>,
                            reth_revm::EvmProcessorFactory<reth_node_optimism::OptimismEvmConfig>,
                        >,
                    >,
                    reth_transaction_pool::EthPooledTransaction,
                >,
            >,
            reth_transaction_pool::CoinbaseTipOrdering<reth_transaction_pool::EthPooledTransaction>,
            reth_transaction_pool::blobstore::DiskFileBlobStore,
        >,
    >,
>;<|MERGE_RESOLUTION|>--- conflicted
+++ resolved
@@ -1,83 +1,3 @@
-<<<<<<< HEAD
-use reth::{
-    args::{DiscoveryArgs, NetworkArgs, RpcServerArgs},
-    rpc::types::engine::PayloadAttributes,
-    tasks::{TaskExecutor, TaskManager},
-};
-use reth_e2e_test_utils::{node::NodeHelper, wallet::Wallet};
-use reth_node_builder::{NodeBuilder, NodeConfig, NodeHandle};
-use reth_node_optimism::{OptimismBuiltPayload, OptimismNode, OptimismPayloadBuilderAttributes};
-use reth_payload_builder::EthPayloadBuilderAttributes;
-use reth_primitives::{Address, ChainSpecBuilder, Genesis, B256, BASE_MAINNET};
-use std::sync::Arc;
-use tokio::sync::Mutex;
-use tracing::{span, Level};
-
-pub(crate) async fn setup(
-    num_nodes: usize,
-) -> eyre::Result<(Vec<OpNode>, TaskManager, TaskExecutor, Wallet)> {
-    let tasks = TaskManager::current();
-    let exec = tasks.executor();
-
-    let genesis: Genesis = serde_json::from_str(include_str!("../assets/genesis.json")).unwrap();
-    let chain_spec = Arc::new(
-        ChainSpecBuilder::default()
-            .chain(BASE_MAINNET.chain)
-            .genesis(genesis)
-            .ecotone_activated()
-            .build(),
-    );
-    let chain_id = chain_spec.chain.into();
-
-    let network_config = NetworkArgs {
-        discovery: DiscoveryArgs { disable_discovery: true, ..DiscoveryArgs::default() },
-        ..NetworkArgs::default()
-    };
-
-    // Create nodes and peer them
-    let mut nodes: Vec<OpNode> = Vec::with_capacity(num_nodes);
-    for idx in 0..num_nodes {
-        let node_config = NodeConfig::test()
-            .with_chain(chain_spec.clone())
-            .with_network(network_config.clone())
-            .with_unused_ports()
-            .with_rpc(RpcServerArgs::default().with_unused_ports().with_http());
-
-        let mut node =  node(node_config, exec.clone(), idx + 1).await?;
-        
-        // Connect each node in a chain.
-        if let Some(previous_node) = nodes.last_mut() {
-            previous_node.connect(&mut node).await;
-        }
-
-        // Connect last node with the first if there are more than two
-        if idx + 1 == num_nodes && num_nodes > 2 {
-            if let Some(first_node) = nodes.first_mut() {
-                node.connect(first_node).await;
-            }
-        }
-
-        nodes.push(node);
-    }
-
-    Ok((nodes, tasks, exec, Wallet::default().with_chain_id(chain_id)))
-}
-
-pub(crate) async fn node(
-    node_config: NodeConfig,
-    exec: TaskExecutor,
-    id: usize,
-) -> eyre::Result<OpNode> {
-    let span = span!(Level::INFO, "node", id);
-    let _enter = span.enter();
-    let NodeHandle { node, node_exit_future: _ } = NodeBuilder::new(node_config.clone())
-        .testing_node(exec.clone())
-        .node(OptimismNode::default())
-        .launch()
-        .await?;
-
-    NodeHelper::new(node).await
-=======
 use reth::{primitives::Bytes, rpc::types::engine::PayloadAttributes, tasks::TaskManager};
 use reth_e2e_test_utils::{wallet::Wallet, NodeHelperType};
 use reth_node_optimism::{OptimismBuiltPayload, OptimismNode, OptimismPayloadBuilderAttributes};
@@ -102,29 +22,14 @@
         false,
     )
     .await
->>>>>>> 4f81f3ac
 }
 
 pub(crate) async fn advance_chain(
     length: usize,
     node: &mut OpNode,
-<<<<<<< HEAD
-    wallet: Arc<Mutex<Wallet>>,
-) -> eyre::Result<Vec<(OptimismBuiltPayload, OptimismPayloadBuilderAttributes)>> {
-    node.advance(
-        length as u64,
-        || {
-            let wallet = wallet.clone();
-            Box::pin(async move { wallet.lock().await.optimism_l1_block_info_tx().await })
-        },
-        optimism_payload_attributes,
-    )
-    .await
-=======
     tx_generator: impl Fn(u64) -> Pin<Box<dyn Future<Output = Bytes>>>,
 ) -> eyre::Result<Vec<(OptimismBuiltPayload, OptimismPayloadBuilderAttributes)>> {
     node.advance(length as u64, tx_generator, optimism_payload_attributes).await
->>>>>>> 4f81f3ac
 }
 
 /// Helper function to create a new eth payload attributes
@@ -143,37 +48,4 @@
         no_tx_pool: false,
         gas_limit: Some(30_000_000),
     }
-}
-
-// Type alias
-type OpNode = NodeHelper<
-    reth_node_api::FullNodeComponentsAdapter<
-        reth_node_api::FullNodeTypesAdapter<
-            OptimismNode,
-            Arc<reth_db::test_utils::TempDatabase<reth_db::DatabaseEnv>>,
-            reth_provider::providers::BlockchainProvider<
-                Arc<reth_db::test_utils::TempDatabase<reth_db::DatabaseEnv>>,
-                reth::blockchain_tree::ShareableBlockchainTree<
-                    Arc<reth_db::test_utils::TempDatabase<reth_db::DatabaseEnv>>,
-                    reth_revm::EvmProcessorFactory<reth_node_optimism::OptimismEvmConfig>,
-                >,
-            >,
-        >,
-        reth_transaction_pool::Pool<
-            reth_transaction_pool::TransactionValidationTaskExecutor<
-                reth_node_optimism::txpool::OpTransactionValidator<
-                    reth_provider::providers::BlockchainProvider<
-                        Arc<reth_db::test_utils::TempDatabase<reth_db::DatabaseEnv>>,
-                        reth::blockchain_tree::ShareableBlockchainTree<
-                            Arc<reth_db::test_utils::TempDatabase<reth_db::DatabaseEnv>>,
-                            reth_revm::EvmProcessorFactory<reth_node_optimism::OptimismEvmConfig>,
-                        >,
-                    >,
-                    reth_transaction_pool::EthPooledTransaction,
-                >,
-            >,
-            reth_transaction_pool::CoinbaseTipOrdering<reth_transaction_pool::EthPooledTransaction>,
-            reth_transaction_pool::blobstore::DiskFileBlobStore,
-        >,
-    >,
->;+}