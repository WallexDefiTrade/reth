use crate::utils::eth_payload_attributes;
use reth_e2e_test_utils::{setup, transaction::TransactionTestContext};
use reth_node_ethereum::EthereumNode;
use reth_primitives::{ChainSpecBuilder, MAINNET};
use std::sync::Arc;

#[tokio::test]
async fn can_sync() -> eyre::Result<()> {
    reth_tracing::init_test_tracing();

    let (mut nodes, _tasks, wallet) = setup::<EthereumNode>(
        2,
        Arc::new(
            ChainSpecBuilder::default()
                .chain(MAINNET.chain)
                .genesis(serde_json::from_str(include_str!("../assets/genesis.json")).unwrap())
                .cancun_activated()
                .build(),
        ),
        false,
    )
    .await?;

    let raw_tx = TransactionTestContext::transfer_tx(1, wallet.inner).await;
    let mut second_node = nodes.pop().unwrap();
    let mut first_node = nodes.pop().unwrap();

    // Make the first node advance
    let tx_hash = first_node.rpc.inject_tx(raw_tx).await?;

    // make the node advance
    let (payload, _) = first_node.advance_block(vec![], eth_payload_attributes).await?;

    let block_hash = payload.block().hash();
    let block_number = payload.block().number;

<<<<<<< HEAD
    // Make the first node advance
    let ((payload, _), tx_hash) =
        first_node.advance_block(raw_tx.clone(), eth_payload_attributes).await?;
    let block_hash = payload.block().hash();
=======
    // assert the block has been committed to the blockchain
    first_node.assert_new_block(tx_hash, block_hash, block_number).await?;
>>>>>>> 4f81f3ac

    // only send forkchoice update to second node
    second_node.engine_api.update_forkchoice(block_hash, block_hash).await?;

    // expect second node advanced via p2p gossip
    second_node.assert_new_block(tx_hash, block_hash, 1).await?;

    Ok(())
}<|MERGE_RESOLUTION|>--- conflicted
+++ resolved
@@ -34,15 +34,8 @@
     let block_hash = payload.block().hash();
     let block_number = payload.block().number;
 
-<<<<<<< HEAD
-    // Make the first node advance
-    let ((payload, _), tx_hash) =
-        first_node.advance_block(raw_tx.clone(), eth_payload_attributes).await?;
-    let block_hash = payload.block().hash();
-=======
     // assert the block has been committed to the blockchain
     first_node.assert_new_block(tx_hash, block_hash, block_number).await?;
->>>>>>> 4f81f3ac
 
     // only send forkchoice update to second node
     second_node.engine_api.update_forkchoice(block_hash, block_hash).await?;
