--- conflicted
+++ resolved
@@ -17,7 +17,7 @@
 use reth_tracing::tracing::debug;
 use tokio::sync::{
     mpsc::{self, error::SendError, Receiver, UnboundedReceiver, UnboundedSender},
-    watch::{self, error::RecvError},
+    watch::{self},
 };
 use tokio_util::sync::{PollSendError, PollSender};
 
@@ -364,8 +364,8 @@
     pub async fn send_async(
         &mut self,
         notification: CanonStateNotification,
-    ) -> Result<(), ExExManagerHandleError> {
-        self.ready().await?;
+    ) -> Result<(), SendError<CanonStateNotification>> {
+        self.ready().await;
         self.exex_tx.send(notification)?;
         Ok(())
     }
@@ -378,24 +378,10 @@
         self.current_capacity.load(Ordering::Relaxed) > 0
     }
 
-<<<<<<< HEAD
-    pub async fn ready(&mut self) -> Result<(), RecvError> {
-        self.is_ready.wait_for(|ready| *ready).await?;
-        Ok(())
-=======
     /// Wait until the manager is ready for new notifications.
     pub async fn ready(&mut self) {
         let _ = self.is_ready.wait_for(|val| *val).await;
->>>>>>> 85fe5c06
-    }
-}
-
-#[derive(Debug, thiserror::Error)]
-pub enum ExExManagerHandleError {
-    #[error(transparent)]
-    SendError(#[from] SendError<CanonStateNotification>),
-    #[error(transparent)]
-    RecvError(#[from] RecvError),
+    }
 }
 
 #[cfg(test)]
