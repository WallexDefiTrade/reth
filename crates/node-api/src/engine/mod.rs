//! This contains the [EngineTypes] trait and implementations for ethereum mainnet types.

use reth_primitives::{ChainSpec, Hardfork};

/// Contains traits to abstract over payload attributes types and default implementations of the
/// [PayloadAttributes] trait for ethereum mainnet and optimism types.
pub mod traits;
pub use traits::{BuiltPayload, PayloadAttributes, PayloadBuilderAttributes};

/// Contains error types used in the traits defined in this crate.
pub mod error;
pub use error::AttributesValidationError;

/// Contains types used in implementations of the [PayloadAttributes] trait.
pub mod payload;
pub use payload::PayloadOrAttributes;

/// The types that are used by the engine.
<<<<<<< HEAD
pub trait EngineTypes: serde::de::DeserializeOwned + Unpin + Send + Sync {
=======
pub trait EngineTypes: serde::de::DeserializeOwned + Send + Sync + Clone {
>>>>>>> 933da735
    /// The RPC payload attributes type the CL node emits via the engine API.
    type PayloadAttributes: PayloadAttributes + Unpin;

    /// The payload attributes type that contains information about a running payload job.
    type PayloadBuilderAttributes: PayloadBuilderAttributes<RpcPayloadAttributes = Self::PayloadAttributes>
        + Clone
        + Unpin;

    /// The built payload type.
    type BuiltPayload: BuiltPayload + Clone + Unpin;

    /// Validates the presence or exclusion of fork-specific fields based on the payload attributes
    /// and the message version.
    fn validate_version_specific_fields(
        chain_spec: &ChainSpec,
        version: EngineApiMessageVersion,
        payload_or_attrs: PayloadOrAttributes<'_, Self::PayloadAttributes>,
    ) -> Result<(), AttributesValidationError>;
}

/// Validates the timestamp depending on the version called:
///
/// * If V2, this ensure that the payload timestamp is pre-Cancun.
/// * If V3, this ensures that the payload timestamp is within the Cancun timestamp.
///
/// Otherwise, this will return [AttributesValidationError::UnsupportedFork].
pub fn validate_payload_timestamp(
    chain_spec: &ChainSpec,
    version: EngineApiMessageVersion,
    timestamp: u64,
) -> Result<(), AttributesValidationError> {
    let is_cancun = chain_spec.is_cancun_active_at_timestamp(timestamp);
    if version == EngineApiMessageVersion::V2 && is_cancun {
        // From the Engine API spec:
        //
        // ### Update the methods of previous forks
        //
        // This document defines how Cancun payload should be handled by the [`Shanghai
        // API`](https://github.com/ethereum/execution-apis/blob/ff43500e653abde45aec0f545564abfb648317af/src/engine/shanghai.md).
        //
        // For the following methods:
        //
        // - [`engine_forkchoiceUpdatedV2`](https://github.com/ethereum/execution-apis/blob/ff43500e653abde45aec0f545564abfb648317af/src/engine/shanghai.md#engine_forkchoiceupdatedv2)
        // - [`engine_newPayloadV2`](https://github.com/ethereum/execution-apis/blob/ff43500e653abde45aec0f545564abfb648317af/src/engine/shanghai.md#engine_newpayloadV2)
        // - [`engine_getPayloadV2`](https://github.com/ethereum/execution-apis/blob/ff43500e653abde45aec0f545564abfb648317af/src/engine/shanghai.md#engine_getpayloadv2)
        //
        // a validation **MUST** be added:
        //
        // 1. Client software **MUST** return `-38005: Unsupported fork` error if the `timestamp` of
        //    payload or payloadAttributes is greater or equal to the Cancun activation timestamp.
        return Err(AttributesValidationError::UnsupportedFork)
    }

    if version == EngineApiMessageVersion::V3 && !is_cancun {
        // From the Engine API spec:
        // <https://github.com/ethereum/execution-apis/blob/ff43500e653abde45aec0f545564abfb648317af/src/engine/cancun.md#specification-2>
        //
        // For `engine_getPayloadV3`:
        //
        // 1. Client software **MUST** return `-38005: Unsupported fork` error if the `timestamp` of
        //    the built payload does not fall within the time frame of the Cancun fork.
        //
        // For `engine_forkchoiceUpdatedV3`:
        //
        // 2. Client software **MUST** return `-38005: Unsupported fork` error if the
        //    `payloadAttributes` is set and the `payloadAttributes.timestamp` does not fall within
        //    the time frame of the Cancun fork.
        //
        // For `engine_newPayloadV3`:
        //
        // 2. Client software **MUST** return `-38005: Unsupported fork` error if the `timestamp` of
        //    the payload does not fall within the time frame of the Cancun fork.
        return Err(AttributesValidationError::UnsupportedFork)
    }
    Ok(())
}

/// Validates the presence of the `withdrawals` field according to the payload timestamp.
/// After Shanghai, withdrawals field must be [Some].
/// Before Shanghai, withdrawals field must be [None];
pub fn validate_withdrawals_presence(
    chain_spec: &ChainSpec,
    version: EngineApiMessageVersion,
    timestamp: u64,
    has_withdrawals: bool,
) -> Result<(), AttributesValidationError> {
    let is_shanghai = chain_spec.fork(Hardfork::Shanghai).active_at_timestamp(timestamp);

    match version {
        EngineApiMessageVersion::V1 => {
            if has_withdrawals {
                return Err(AttributesValidationError::WithdrawalsNotSupportedInV1)
            }
            if is_shanghai {
                return Err(AttributesValidationError::NoWithdrawalsPostShanghai)
            }
        }
        EngineApiMessageVersion::V2 | EngineApiMessageVersion::V3 => {
            if is_shanghai && !has_withdrawals {
                return Err(AttributesValidationError::NoWithdrawalsPostShanghai)
            }
            if !is_shanghai && has_withdrawals {
                return Err(AttributesValidationError::HasWithdrawalsPreShanghai)
            }
        }
    };

    Ok(())
}

/// Validate the presence of the `parentBeaconBlockRoot` field according to the given timestamp.
/// This method is meant to be used with either a `payloadAttributes` field or a full payload, with
/// the `engine_forkchoiceUpdated` and `engine_newPayload` methods respectively.
///
/// After Cancun, the `parentBeaconBlockRoot` field must be [Some].
/// Before Cancun, the `parentBeaconBlockRoot` field must be [None].
///
/// If the engine API message version is V1 or V2, and the timestamp is post-Cancun, then this will
/// return [AttributesValidationError::UnsupportedFork].
///
/// If the timestamp is before the Cancun fork and the engine API message version is V3, then this
/// will return [AttributesValidationError::UnsupportedFork].
///
/// If the engine API message version is V3, but the `parentBeaconBlockRoot` is [None], then
/// this will return [AttributesValidationError::NoParentBeaconBlockRootPostCancun].
///
/// This implements the following Engine API spec rules:
///
/// 1. Client software **MUST** check that provided set of parameters and their fields strictly
///    matches the expected one and return `-32602: Invalid params` error if this check fails. Any
///    field having `null` value **MUST** be considered as not provided.
///
/// For `engine_forkchoiceUpdatedV3`:
///
/// 2. Client software **MUST** return `-38005: Unsupported fork` error if the `payloadAttributes`
///    is set and the `payloadAttributes.timestamp` does not fall within the time frame of the
///    Cancun fork.
///
/// For `engine_newPayloadV3`:
///
/// 2. Client software **MUST** return `-38005: Unsupported fork` error if the `timestamp` of the
///    payload does not fall within the time frame of the Cancun fork.
pub fn validate_parent_beacon_block_root_presence(
    chain_spec: &ChainSpec,
    version: EngineApiMessageVersion,
    timestamp: u64,
    has_parent_beacon_block_root: bool,
) -> Result<(), AttributesValidationError> {
    // 1. Client software **MUST** check that provided set of parameters and their fields strictly
    //    matches the expected one and return `-32602: Invalid params` error if this check fails.
    //    Any field having `null` value **MUST** be considered as not provided.
    match version {
        EngineApiMessageVersion::V1 | EngineApiMessageVersion::V2 => {
            if has_parent_beacon_block_root {
                return Err(AttributesValidationError::ParentBeaconBlockRootNotSupportedBeforeV3)
            }
        }
        EngineApiMessageVersion::V3 => {
            if !has_parent_beacon_block_root {
                return Err(AttributesValidationError::NoParentBeaconBlockRootPostCancun)
            }
        }
    };

    // For `engine_forkchoiceUpdatedV3`:
    //
    // 2. Client software **MUST** return `-38005: Unsupported fork` error if the
    //    `payloadAttributes` is set and the `payloadAttributes.timestamp` does not fall within the
    //    time frame of the Cancun fork.
    //
    // For `engine_newPayloadV3`:
    //
    // 2. Client software **MUST** return `-38005: Unsupported fork` error if the `timestamp` of the
    //    payload does not fall within the time frame of the Cancun fork.
    validate_payload_timestamp(chain_spec, version, timestamp)?;

    Ok(())
}

/// Validates the presence or exclusion of fork-specific fields based on the ethereum payload
/// attributes and the message version.
pub fn validate_version_specific_fields<Type>(
    chain_spec: &ChainSpec,
    version: EngineApiMessageVersion,
    payload_or_attrs: PayloadOrAttributes<'_, Type>,
) -> Result<(), AttributesValidationError>
where
    Type: PayloadAttributes,
{
    validate_withdrawals_presence(
        chain_spec,
        version,
        payload_or_attrs.timestamp(),
        payload_or_attrs.withdrawals().is_some(),
    )?;
    validate_parent_beacon_block_root_presence(
        chain_spec,
        version,
        payload_or_attrs.timestamp(),
        payload_or_attrs.parent_beacon_block_root().is_some(),
    )
}

/// The version of Engine API message.
#[derive(Debug, Clone, Copy, PartialEq, Eq)]
pub enum EngineApiMessageVersion {
    /// Version 1
    V1,
    /// Version 2
    ///
    /// Added for shanghai hardfork.
    V2,
    /// Version 3
    ///
    /// Added for cancun hardfork.
    V3,
}<|MERGE_RESOLUTION|>--- conflicted
+++ resolved
@@ -16,11 +16,7 @@
 pub use payload::PayloadOrAttributes;
 
 /// The types that are used by the engine.
-<<<<<<< HEAD
-pub trait EngineTypes: serde::de::DeserializeOwned + Unpin + Send + Sync {
-=======
-pub trait EngineTypes: serde::de::DeserializeOwned + Send + Sync + Clone {
->>>>>>> 933da735
+pub trait EngineTypes: serde::de::DeserializeOwned + Unpin + Send + Sync + Clone {
     /// The RPC payload attributes type the CL node emits via the engine API.
     type PayloadAttributes: PayloadAttributes + Unpin;
 
