--- conflicted
+++ resolved
@@ -1,12 +1,8 @@
 //! Contains types that represent ethereum types in [reth_primitives] when used in RPC
 use crate::Transaction;
 use reth_primitives::{
-<<<<<<< HEAD
-    Address, Block as PrimitiveBlock, Bloom, Header as RethHeader, HexBytes, H256, H64, U256,
-=======
-    Address, Block as PrimitiveBlock, Bloom, Bytes, Header as RethHeader, Withdrawal, H256, H64,
+    Address, Block as PrimitiveBlock, Bloom, Header as RethHeader, HexBytes, Withdrawal, H256, H64,
     U256,
->>>>>>> 804d8bf1
 };
 use reth_rlp::Encodable;
 use serde::{ser::Error, Deserialize, Serialize, Serializer};
