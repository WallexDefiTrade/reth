--- conflicted
+++ resolved
@@ -403,13 +403,8 @@
         let mut transformed: Block = f(unsealed);
         // Recalculate roots
         transformed.header.transactions_root =
-<<<<<<< HEAD
             proofs::calculate_transaction_root(&transformed.body);
-        transformed.header.ommers_hash = proofs::calculate_ommers_root(transformed.ommers.iter());
-=======
-            proofs::calculate_transaction_root(transformed.body.iter());
         transformed.header.ommers_hash = proofs::calculate_ommers_root(&transformed.ommers);
->>>>>>> 42326564
         SealedBlock {
             header: transformed.header.seal_slow(),
             body: transformed.body,
