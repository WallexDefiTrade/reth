--- conflicted
+++ resolved
@@ -30,12 +30,7 @@
 [dev-dependencies]
 # misc
 rand.workspace = true
-<<<<<<< HEAD
-assert_matches = "1.5"
 similar-asserts = "1.4"
 
 [features]
-optimism = ["reth-primitives/optimism"]
-=======
-similar-asserts = "1.4"
->>>>>>> dee14c7b
+optimism = ["reth-primitives/optimism"]