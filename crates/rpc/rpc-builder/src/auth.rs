--- conflicted
+++ resolved
@@ -12,11 +12,7 @@
 };
 use reth_network_api::{NetworkInfo, Peers};
 use reth_provider::{
-<<<<<<< HEAD
-    BlockReaderIdExt, EvmEnvProvider, HeaderProvider, LogIndexProvider, ReceiptProviderIdExt,
-=======
-    BlockReaderIdExt, ChainSpecProvider, EvmEnvProvider, HeaderProvider, ReceiptProviderIdExt,
->>>>>>> 500b0fac
+    BlockReaderIdExt, ChainSpecProvider, EvmEnvProvider,LogIndexProvider, HeaderProvider, ReceiptProviderIdExt,
     StateProviderFactory,
 };
 use reth_rpc::{
@@ -47,14 +43,10 @@
     Provider: BlockReaderIdExt
         + ChainSpecProvider
         + EvmEnvProvider
+        + LogIndexProvider
         + HeaderProvider
         + ReceiptProviderIdExt
         + StateProviderFactory
-<<<<<<< HEAD
-        + EvmEnvProvider
-        + LogIndexProvider
-=======
->>>>>>> 500b0fac
         + Clone
         + Unpin
         + 'static,
@@ -101,11 +93,8 @@
         + EvmEnvProvider
         + HeaderProvider
         + StateProviderFactory
-<<<<<<< HEAD
         + EvmEnvProvider
         + LogIndexProvider
-=======
->>>>>>> 500b0fac
         + Clone
         + Unpin
         + 'static,
