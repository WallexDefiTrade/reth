#![cfg_attr(docsrs, feature(doc_cfg))]
#![doc(
    html_logo_url = "https://raw.githubusercontent.com/paradigmxyz/reth/main/assets/reth-docs.png",
    html_favicon_url = "https://avatars0.githubusercontent.com/u/97369466?s=256",
    issue_tracker_base_url = "https://github.com/paradigmxzy/reth/issues/"
)]
#![warn(missing_docs, unreachable_pub)]
#![deny(unused_must_use, rust_2018_idioms)]
#![doc(test(
    no_crate_inject,
    attr(deny(warnings, rust_2018_idioms), allow(dead_code, unused_variables))
))]

//! Configure reth RPC
//!
//! This crate contains several builder and config types that allow to configure the selection of
//! [RethRpcModule] specific to transports (ws, http, ipc).
//!
//! The [RpcModuleBuilder] is the main entrypoint for configuring all reth modules. It takes
//! instances of components required to start the servers, such as provider impls, network and
//! transaction pool. [RpcModuleBuilder::build] returns a [TransportRpcModules] which contains the
//! transport specific config (what APIs are available via this transport).
//!
//! The [RpcServerConfig] is used to configure the [RpcServer] type which contains all transport
//! implementations (http server, ws server, ipc server). [RpcServer::start] requires the
//! [TransportRpcModules] so it can start the servers with the configured modules.
//!
//! # Examples
//!
//! Configure only an http server with a selection of [RethRpcModule]s
//!
//! ```
//! use reth_network_api::{NetworkInfo, Peers};
//! use reth_provider::{BlockReaderIdExt, ChainSpecProvider, CanonStateSubscriptions, StateProviderFactory, EvmEnvProvider, ChangeSetReader};
//! use reth_rpc_builder::{RethRpcModule, RpcModuleBuilder, RpcServerConfig, ServerBuilder, TransportRpcModuleConfig};
//! use reth_tasks::TokioTaskExecutor;
//! use reth_transaction_pool::TransactionPool;
//! pub async fn launch<Provider, Pool, Network, Events>(provider: Provider, pool: Pool, network: Network, events: Events)
//! where
//!     Provider: BlockReaderIdExt + ChainSpecProvider + ChangeSetReader + StateProviderFactory + EvmEnvProvider + Clone + Unpin + 'static,
//!     Pool: TransactionPool + Clone + 'static,
//!     Network: NetworkInfo + Peers + Clone + 'static,
//!     Events: CanonStateSubscriptions +  Clone + 'static,
//! {
//!     // configure the rpc module per transport
//!     let transports = TransportRpcModuleConfig::default().with_http(vec![
//!         RethRpcModule::Admin,
//!         RethRpcModule::Debug,
//!         RethRpcModule::Eth,
//!         RethRpcModule::Web3,
//!     ]);
//!     let transport_modules = RpcModuleBuilder::new(provider, pool, network, TokioTaskExecutor::default(), events).build(transports);
//!     let handle = RpcServerConfig::default()
//!         .with_http(ServerBuilder::default())
//!         .start(transport_modules)
//!         .await
//!         .unwrap();
//! }
//! ```
//!
//! Configure a http and ws server with a separate auth server that handles the `engine_` API
//!
//!
//! ```
//! use tokio::try_join;
//! use reth_network_api::{NetworkInfo, Peers};
//! use reth_provider::{BlockReaderIdExt, ChainSpecProvider, CanonStateSubscriptions, StateProviderFactory, EvmEnvProvider, ChangeSetReader};
//! use reth_rpc::JwtSecret;
//! use reth_rpc_builder::{RethRpcModule, RpcModuleBuilder, RpcServerConfig, TransportRpcModuleConfig};
//! use reth_tasks::TokioTaskExecutor;
//! use reth_transaction_pool::TransactionPool;
//! use reth_rpc_api::EngineApiServer;
//! use reth_rpc_builder::auth::AuthServerConfig;
//! pub async fn launch<Provider, Pool, Network, Events, EngineApi>(provider: Provider, pool: Pool, network: Network, events: Events, engine_api: EngineApi)
//! where
//!     Provider: BlockReaderIdExt + ChainSpecProvider + ChangeSetReader + StateProviderFactory + EvmEnvProvider + Clone + Unpin + 'static,
//!     Pool: TransactionPool + Clone + 'static,
//!     Network: NetworkInfo + Peers + Clone + 'static,
//!     Events: CanonStateSubscriptions +  Clone + 'static,
//!     EngineApi: EngineApiServer
//! {
//!     // configure the rpc module per transport
//!     let transports = TransportRpcModuleConfig::default().with_http(vec![
//!         RethRpcModule::Admin,
//!         RethRpcModule::Debug,
//!         RethRpcModule::Eth,
//!         RethRpcModule::Web3,
//!     ]);
//!     let builder = RpcModuleBuilder::new(provider, pool, network, TokioTaskExecutor::default(), events);
//!
//!   // configure the server modules
//!    let (modules, auth_module) = builder.build_with_auth_server(transports, engine_api);
//!
//!   // start the servers
//!   let auth_config = AuthServerConfig::builder(JwtSecret::random()).build();
//!   let config = RpcServerConfig::default();
//!
//!   let (_rpc_handle, _auth_handle) = try_join!(
//!         modules.start_server(config),
//!         auth_module.start_server(auth_config),
//!  ).unwrap();
//!
//! }
//! ```

use crate::{auth::AuthRpcModule, error::WsHttpSamePortError};
use constants::*;
use error::{RpcError, ServerKind};
use jsonrpsee::{
    server::{IdProvider, Server, ServerHandle},
    Methods, RpcModule,
};
use reth_ipc::server::IpcServer;
use reth_network_api::{NetworkInfo, Peers};
use reth_provider::{
    BlockReader, BlockReaderIdExt, CanonStateSubscriptions, ChainSpecProvider, ChangeSetReader,
    EvmEnvProvider, StateProviderFactory,
};
use reth_rpc::{
    eth::{
        cache::{cache_new_blocks_task, EthStateCache},
        gas_oracle::GasPriceOracle,
    },
    AdminApi, DebugApi, EngineEthApi, EthApi, EthFilter, EthPubSub, EthSubscriptionIdProvider,
<<<<<<< HEAD
    NetApi, OtterscanApi, RPCApi, TraceApi, TracingCallGuard, TxPoolApi, Web3Api,
=======
    NetApi, RPCApi, RethApi, TraceApi, TracingCallGuard, TxPoolApi, Web3Api,
>>>>>>> 5ad9b32c
};
use reth_rpc_api::{servers::*, EngineApiServer};
use reth_tasks::{TaskSpawner, TokioTaskExecutor};
use reth_transaction_pool::TransactionPool;
use serde::{Deserialize, Serialize, Serializer};
use std::{
    collections::{HashMap, HashSet},
    fmt,
    net::{Ipv4Addr, SocketAddr, SocketAddrV4},
    str::FromStr,
};
use strum::{AsRefStr, EnumString, EnumVariantNames, ParseError, VariantNames};
use tower::layer::util::{Identity, Stack};
use tower_http::cors::CorsLayer;
use tracing::{instrument, trace};

/// Auth server utilities.
pub mod auth;

/// Cors utilities.
mod cors;

/// Rpc error utilities.
pub mod error;

/// Eth utils
mod eth;

/// Common RPC constants.
pub mod constants;

// re-export for convenience
pub use crate::eth::{EthConfig, EthHandlers};
pub use jsonrpsee::server::ServerBuilder;
pub use reth_ipc::server::{Builder as IpcServerBuilder, Endpoint};
use reth_network_api::noop::NoopNetwork;
use reth_transaction_pool::noop::NoopTransactionPool;

/// Convenience function for starting a server in one step.
pub async fn launch<Provider, Pool, Network, Tasks, Events>(
    provider: Provider,
    pool: Pool,
    network: Network,
    module_config: impl Into<TransportRpcModuleConfig>,
    server_config: impl Into<RpcServerConfig>,
    executor: Tasks,
    events: Events,
) -> Result<RpcServerHandle, RpcError>
where
    Provider: BlockReaderIdExt
        + StateProviderFactory
        + EvmEnvProvider
        + ChainSpecProvider
        + ChangeSetReader
        + Clone
        + Unpin
        + 'static,
    Pool: TransactionPool + Clone + 'static,
    Network: NetworkInfo + Peers + Clone + 'static,
    Tasks: TaskSpawner + Clone + 'static,
    Events: CanonStateSubscriptions + Clone + 'static,
{
    let module_config = module_config.into();
    let server_config = server_config.into();
    RpcModuleBuilder::new(provider, pool, network, executor, events)
        .build(module_config)
        .start_server(server_config)
        .await
}

/// A builder type to configure the RPC module: See [RpcModule]
///
/// This is the main entrypoint and the easiest way to configure an RPC server.
#[derive(Debug, Clone)]
pub struct RpcModuleBuilder<Provider, Pool, Network, Tasks, Events> {
    /// The Provider type to when creating all rpc handlers
    provider: Provider,
    /// The Pool type to when creating all rpc handlers
    pool: Pool,
    /// The Network type to when creating all rpc handlers
    network: Network,
    /// How additional tasks are spawned, for example in the eth pubsub namespace
    executor: Tasks,
    /// Provides access to chain events, such as new blocks, required by pubsub.
    events: Events,
}

// === impl RpcBuilder ===

impl<Provider, Pool, Network, Tasks, Events>
    RpcModuleBuilder<Provider, Pool, Network, Tasks, Events>
{
    /// Create a new instance of the builder
    pub fn new(
        provider: Provider,
        pool: Pool,
        network: Network,
        executor: Tasks,
        events: Events,
    ) -> Self {
        Self { provider, pool, network, executor, events }
    }

    /// Configure the provider instance.
    pub fn with_provider<P>(self, provider: P) -> RpcModuleBuilder<P, Pool, Network, Tasks, Events>
    where
        P: BlockReader + StateProviderFactory + EvmEnvProvider + 'static,
    {
        let Self { pool, network, executor, events, .. } = self;
        RpcModuleBuilder { provider, network, pool, executor, events }
    }

    /// Configure the transaction pool instance.
    pub fn with_pool<P>(self, pool: P) -> RpcModuleBuilder<Provider, P, Network, Tasks, Events>
    where
        P: TransactionPool + 'static,
    {
        let Self { provider, network, executor, events, .. } = self;
        RpcModuleBuilder { provider, network, pool, executor, events }
    }

    /// Configure a [NoopTransactionPool] instance.
    ///
    /// Caution: This will configure a pool API that does abosultely nothing.
    /// This is only intended for allow easier setup of namespaces that depend on the [EthApi] which
    /// requires a [TransactionPool] implementation.
    pub fn with_noop_pool(
        self,
    ) -> RpcModuleBuilder<Provider, NoopTransactionPool, Network, Tasks, Events> {
        let Self { provider, executor, events, network, .. } = self;
        RpcModuleBuilder {
            provider,
            executor,
            events,
            network,
            pool: NoopTransactionPool::default(),
        }
    }

    /// Configure the network instance.
    pub fn with_network<N>(self, network: N) -> RpcModuleBuilder<Provider, Pool, N, Tasks, Events>
    where
        N: NetworkInfo + Peers + 'static,
    {
        let Self { provider, pool, executor, events, .. } = self;
        RpcModuleBuilder { provider, network, pool, executor, events }
    }

    /// Configure a [NoopNetwork] instance.
    ///
    /// Caution: This will configure a network API that does abosultely nothing.
    /// This is only intended for allow easier setup of namespaces that depend on the [EthApi] which
    /// requires a [NetworkInfo] implementation.
    pub fn with_noop_network(self) -> RpcModuleBuilder<Provider, Pool, NoopNetwork, Tasks, Events> {
        let Self { provider, pool, executor, events, .. } = self;
        RpcModuleBuilder { provider, pool, executor, events, network: NoopNetwork::default() }
    }

    /// Configure the task executor to use for additional tasks.
    pub fn with_executor<T>(
        self,
        executor: T,
    ) -> RpcModuleBuilder<Provider, Pool, Network, T, Events>
    where
        T: TaskSpawner + 'static,
    {
        let Self { pool, network, provider, events, .. } = self;
        RpcModuleBuilder { provider, network, pool, executor, events }
    }

    /// Configure [TokioTaskExecutor] as the task executor to use for additional tasks.
    ///
    /// This will spawn additional tasks directly via `tokio::task::spawn`, See
    /// [TokioTaskExecutor].
    pub fn with_tokio_executor(
        self,
    ) -> RpcModuleBuilder<Provider, Pool, Network, TokioTaskExecutor, Events> {
        let Self { pool, network, provider, events, .. } = self;
        RpcModuleBuilder { provider, network, pool, events, executor: TokioTaskExecutor::default() }
    }

    /// Configure the event subscriber instance
    pub fn with_events<E>(self, events: E) -> RpcModuleBuilder<Provider, Pool, Network, Tasks, E>
    where
        E: CanonStateSubscriptions + 'static,
    {
        let Self { provider, pool, executor, network, .. } = self;
        RpcModuleBuilder { provider, network, pool, executor, events }
    }
}

impl<Provider, Pool, Network, Tasks, Events>
    RpcModuleBuilder<Provider, Pool, Network, Tasks, Events>
where
    Provider: BlockReaderIdExt
        + StateProviderFactory
        + EvmEnvProvider
        + ChainSpecProvider
        + ChangeSetReader
        + Clone
        + Unpin
        + 'static,
    Pool: TransactionPool + Clone + 'static,
    Network: NetworkInfo + Peers + Clone + 'static,
    Tasks: TaskSpawner + Clone + 'static,
    Events: CanonStateSubscriptions + Clone + 'static,
{
    /// Configures all [RpcModule]s specific to the given [TransportRpcModuleConfig] which can be
    /// used to start the transport server(s).
    ///
    /// This behaves exactly as [RpcModuleBuilder::build] for the [TransportRpcModules], but also
    /// configures the auth (engine api) server, which exposes a subset of the `eth_` namespace.
    pub fn build_with_auth_server<EngineApi>(
        self,
        module_config: TransportRpcModuleConfig,
        engine: EngineApi,
    ) -> (TransportRpcModules<()>, AuthRpcModule)
    where
        EngineApi: EngineApiServer,
    {
        let mut modules = TransportRpcModules::default();

        let Self { provider, pool, network, executor, events } = self;

        let TransportRpcModuleConfig { http, ws, ipc, config } = module_config.clone();

        let mut registry = RethModuleRegistry::new(
            provider,
            pool,
            network,
            executor,
            events,
            config.unwrap_or_default(),
        );

        modules.config = module_config;
        modules.http = registry.maybe_module(http.as_ref());
        modules.ws = registry.maybe_module(ws.as_ref());
        modules.ipc = registry.maybe_module(ipc.as_ref());

        let auth_module = registry.create_auth_module(engine);

        (modules, auth_module)
    }

    /// Configures all [RpcModule]s specific to the given [TransportRpcModuleConfig] which can be
    /// used to start the transport server(s).
    ///
    /// See also [RpcServer::start]
    pub fn build(self, module_config: TransportRpcModuleConfig) -> TransportRpcModules<()> {
        let mut modules = TransportRpcModules::default();

        let Self { provider, pool, network, executor, events } = self;

        if !module_config.is_empty() {
            let TransportRpcModuleConfig { http, ws, ipc, config } = module_config.clone();

            let mut registry = RethModuleRegistry::new(
                provider,
                pool,
                network,
                executor,
                events,
                config.unwrap_or_default(),
            );

            modules.config = module_config;
            modules.http = registry.maybe_module(http.as_ref());
            modules.ws = registry.maybe_module(ws.as_ref());
            modules.ipc = registry.maybe_module(ipc.as_ref());
        }

        modules
    }
}

impl Default for RpcModuleBuilder<(), (), (), (), ()> {
    fn default() -> Self {
        RpcModuleBuilder::new((), (), (), (), ())
    }
}

/// Bundles settings for modules
#[derive(Debug, Default, Clone, Eq, PartialEq, Serialize, Deserialize)]
pub struct RpcModuleConfig {
    /// `eth` namespace settings
    eth: EthConfig,
}

// === impl RpcModuleConfig ===

impl RpcModuleConfig {
    /// Convenience method to create a new [RpcModuleConfigBuilder]
    pub fn builder() -> RpcModuleConfigBuilder {
        RpcModuleConfigBuilder::default()
    }
    /// Returns a new RPC module config given the eth namespace config
    pub fn new(eth: EthConfig) -> Self {
        Self { eth }
    }
}

/// Configures [RpcModuleConfig]
#[derive(Default)]
pub struct RpcModuleConfigBuilder {
    eth: Option<EthConfig>,
}

// === impl RpcModuleConfigBuilder ===

impl RpcModuleConfigBuilder {
    /// Configures a custom eth namespace config
    pub fn eth(mut self, eth: EthConfig) -> Self {
        self.eth = Some(eth);
        self
    }

    /// Consumes the type and creates the [RpcModuleConfig]
    pub fn build(self) -> RpcModuleConfig {
        let RpcModuleConfigBuilder { eth } = self;
        RpcModuleConfig { eth: eth.unwrap_or_default() }
    }
}

/// Describes the modules that should be installed.
///
/// # Example
///
/// Create a [RpcModuleSelection] from a selection.
///
/// ```
/// use reth_rpc_builder::{RethRpcModule, RpcModuleSelection};
/// let config: RpcModuleSelection = vec![RethRpcModule::Eth].into();
/// ```
#[derive(Debug, Default, Clone, Eq, PartialEq)]
pub enum RpcModuleSelection {
    /// Use _all_ available modules.
    All,
    /// The default modules `eth`, `net`, `web3`
    #[default]
    Standard,
    /// Only use the configured modules.
    Selection(Vec<RethRpcModule>),
}

// === impl RpcModuleSelection ===

impl RpcModuleSelection {
    /// The standard modules to instantiate by default `eth`, `net`, `web3`
    pub const STANDARD_MODULES: [RethRpcModule; 3] =
        [RethRpcModule::Eth, RethRpcModule::Net, RethRpcModule::Web3];

    /// Returns a selection of [RethRpcModule] with all [RethRpcModule::VARIANTS].
    pub fn all_modules() -> Vec<RethRpcModule> {
        RpcModuleSelection::try_from_selection(RethRpcModule::VARIANTS.iter().copied())
            .expect("valid selection")
            .into_selection()
    }

    /// Returns the [RpcModuleSelection::STANDARD_MODULES] as a selection.
    pub fn standard_modules() -> Vec<RethRpcModule> {
        RpcModuleSelection::try_from_selection(RpcModuleSelection::STANDARD_MODULES.iter().copied())
            .expect("valid selection")
            .into_selection()
    }

    /// All modules that are available by default on IPC.
    ///
    /// By default all modules are available on IPC.
    pub fn default_ipc_modules() -> Vec<RethRpcModule> {
        Self::all_modules()
    }

    /// Creates a new [RpcModuleSelection::Selection] from the given items.
    ///
    /// # Example
    ///
    /// Create a selection from the [RethRpcModule] string identifiers
    ///
    /// ```
    ///  use reth_rpc_builder::{RethRpcModule, RpcModuleSelection};
    /// let selection = vec!["eth", "admin"];
    /// let config = RpcModuleSelection::try_from_selection(selection).unwrap();
    /// assert_eq!(config, RpcModuleSelection::Selection(vec![RethRpcModule::Eth, RethRpcModule::Admin]));
    /// ```
    pub fn try_from_selection<I, T>(selection: I) -> Result<Self, T::Error>
    where
        I: IntoIterator<Item = T>,
        T: TryInto<RethRpcModule>,
    {
        let selection =
            selection.into_iter().map(TryInto::try_into).collect::<Result<Vec<_>, _>>()?;
        Ok(RpcModuleSelection::Selection(selection))
    }

    /// Returns true if no selection is configured
    pub fn is_empty(&self) -> bool {
        match self {
            RpcModuleSelection::Selection(sel) => sel.is_empty(),
            _ => false,
        }
    }

    /// Creates a new [RpcModule] based on the configured reth modules.
    ///
    /// Note: This will always create new instance of the module handlers and is therefor only
    /// recommended for launching standalone transports. If multiple transports need to be
    /// configured it's recommended to use the [RpcModuleBuilder].
    pub fn standalone_module<Provider, Pool, Network, Tasks, Events>(
        &self,
        provider: Provider,
        pool: Pool,
        network: Network,
        executor: Tasks,
        events: Events,
        config: RpcModuleConfig,
    ) -> RpcModule<()>
    where
        Provider: BlockReaderIdExt
            + StateProviderFactory
            + EvmEnvProvider
            + ChainSpecProvider
            + ChangeSetReader
            + Clone
            + Unpin
            + 'static,
        Pool: TransactionPool + Clone + 'static,
        Network: NetworkInfo + Peers + Clone + 'static,
        Tasks: TaskSpawner + Clone + 'static,
        Events: CanonStateSubscriptions + Clone + 'static,
    {
        let mut registry =
            RethModuleRegistry::new(provider, pool, network, executor, events, config);
        registry.module_for(self)
    }

    /// Returns an iterator over all configured [RethRpcModule]
    pub fn iter_selection(&self) -> Box<dyn Iterator<Item = RethRpcModule> + '_> {
        match self {
            RpcModuleSelection::All => Box::new(Self::all_modules().into_iter()),
            RpcModuleSelection::Standard => Box::new(Self::STANDARD_MODULES.iter().copied()),
            RpcModuleSelection::Selection(s) => Box::new(s.iter().copied()),
        }
    }

    /// Returns the list of configured [RethRpcModule]
    pub fn into_selection(self) -> Vec<RethRpcModule> {
        match self {
            RpcModuleSelection::All => Self::all_modules(),
            RpcModuleSelection::Selection(s) => s,
            RpcModuleSelection::Standard => Self::STANDARD_MODULES.to_vec(),
        }
    }

    /// Returns true if both selections are identical.
    fn are_identical(http: Option<&RpcModuleSelection>, ws: Option<&RpcModuleSelection>) -> bool {
        match (http, ws) {
            (Some(http), Some(ws)) => {
                let http = http.clone().iter_selection().collect::<HashSet<_>>();
                let ws = ws.clone().iter_selection().collect::<HashSet<_>>();

                http == ws
            }
            (Some(http), None) => http.is_empty(),
            (None, Some(ws)) => ws.is_empty(),
            _ => true,
        }
    }
}

impl<I, T> From<I> for RpcModuleSelection
where
    I: IntoIterator<Item = T>,
    T: Into<RethRpcModule>,
{
    fn from(value: I) -> Self {
        RpcModuleSelection::Selection(value.into_iter().map(Into::into).collect())
    }
}

impl FromStr for RpcModuleSelection {
    type Err = ParseError;

    fn from_str(s: &str) -> Result<Self, Self::Err> {
        let mut modules = s.split(',').map(str::trim).peekable();
        let first = modules.peek().copied().ok_or(ParseError::VariantNotFound)?;
        match first {
            "all" | "All" => Ok(RpcModuleSelection::All),
            _ => RpcModuleSelection::try_from_selection(modules),
        }
    }
}

impl fmt::Display for RpcModuleSelection {
    fn fmt(&self, f: &mut fmt::Formatter<'_>) -> fmt::Result {
        write!(
            f,
            "[{}]",
            self.iter_selection().map(|s| s.to_string()).collect::<Vec<_>>().join(", ")
        )
    }
}

/// Represents RPC modules that are supported by reth
#[derive(
    Debug, Clone, Copy, Eq, PartialEq, Hash, AsRefStr, EnumVariantNames, EnumString, Deserialize,
)]
#[serde(rename_all = "snake_case")]
#[strum(serialize_all = "kebab-case")]
pub enum RethRpcModule {
    /// `admin_` module
    Admin,
    /// `debug_` module
    Debug,
    /// `eth_` module
    Eth,
    /// `net_` module
    Net,
    /// `trace_` module
    Trace,
    /// `txpool_` module
    Txpool,
    /// `web3_` module
    Web3,
    /// `rpc_` module
    Rpc,
<<<<<<< HEAD
    /// `ots_` module
    Ots,
=======
    /// `reth_` module
    Reth,
>>>>>>> 5ad9b32c
}

// === impl RethRpcModule ===

impl RethRpcModule {
    /// Returns all variants of the enum
    pub const fn all_variants() -> &'static [&'static str] {
        Self::VARIANTS
    }
}

impl fmt::Display for RethRpcModule {
    fn fmt(&self, f: &mut fmt::Formatter<'_>) -> fmt::Result {
        f.pad(self.as_ref())
    }
}

impl Serialize for RethRpcModule {
    fn serialize<S>(&self, s: S) -> Result<S::Ok, S::Error>
    where
        S: Serializer,
    {
        s.serialize_str(self.as_ref())
    }
}

/// A Helper type the holds instances of the configured modules.
pub struct RethModuleRegistry<Provider, Pool, Network, Tasks, Events> {
    provider: Provider,
    pool: Pool,
    network: Network,
    executor: Tasks,
    events: Events,
    /// Additional settings for handlers.
    config: RpcModuleConfig,
    /// Holds a clone of all the eth namespace handlers
    eth: Option<EthHandlers<Provider, Pool, Network, Events>>,
    /// to put trace calls behind semaphore
    tracing_call_guard: TracingCallGuard,
    /// Contains the [Methods] of a module
    modules: HashMap<RethRpcModule, Methods>,
}

// === impl RethModuleRegistry ===

impl<Provider, Pool, Network, Tasks, Events>
    RethModuleRegistry<Provider, Pool, Network, Tasks, Events>
{
    /// Creates a new, empty instance.
    pub fn new(
        provider: Provider,
        pool: Pool,
        network: Network,
        executor: Tasks,
        events: Events,
        config: RpcModuleConfig,
    ) -> Self {
        Self {
            provider,
            pool,
            network,
            eth: None,
            executor,
            modules: Default::default(),
            tracing_call_guard: TracingCallGuard::new(config.eth.max_tracing_requests),
            config,
            events,
        }
    }

    /// Returns all installed methods
    pub fn methods(&self) -> Vec<Methods> {
        self.modules.values().cloned().collect()
    }

    /// Returns a merged RpcModule
    pub fn module(&self) -> RpcModule<()> {
        let mut module = RpcModule::new(());
        for methods in self.modules.values().cloned() {
            module.merge(methods).expect("No conflicts");
        }
        module
    }
}

impl<Provider, Pool, Network, Tasks, Events>
    RethModuleRegistry<Provider, Pool, Network, Tasks, Events>
where
    Network: NetworkInfo + Peers + Clone + 'static,
{
    /// Register Admin Namespace
    pub fn register_admin(&mut self) -> &mut Self {
        self.modules
            .insert(RethRpcModule::Admin, AdminApi::new(self.network.clone()).into_rpc().into());
        self
    }

    /// Register Web3 Namespace
    pub fn register_web3(&mut self) -> &mut Self {
        self.modules
            .insert(RethRpcModule::Web3, Web3Api::new(self.network.clone()).into_rpc().into());
        self
    }
}

impl<Provider, Pool, Network, Tasks, Events>
    RethModuleRegistry<Provider, Pool, Network, Tasks, Events>
where
    Provider: BlockReaderIdExt
        + StateProviderFactory
        + EvmEnvProvider
        + ChainSpecProvider
        + ChangeSetReader
        + Clone
        + Unpin
        + 'static,
    Pool: TransactionPool + Clone + 'static,
    Network: NetworkInfo + Peers + Clone + 'static,
    Tasks: TaskSpawner + Clone + 'static,
    Events: CanonStateSubscriptions + Clone + 'static,
{
    /// Register Eth Namespace
    pub fn register_eth(&mut self) -> &mut Self {
        let eth_api = self.eth_api();
        self.modules.insert(RethRpcModule::Eth, eth_api.into_rpc().into());
        self
    }

    /// Register Otterscan Namespace
    pub fn register_ots(&mut self) -> &mut Self {
        let eth_api = self.eth_api();
        self.modules.insert(RethRpcModule::Ots, OtterscanApi::new(eth_api).into_rpc().into());
        self
    }

    /// Register Debug Namespace
    pub fn register_debug(&mut self) -> &mut Self {
        let eth_api = self.eth_api();
        self.modules.insert(
            RethRpcModule::Debug,
            DebugApi::new(
                self.provider.clone(),
                eth_api,
                Box::new(self.executor.clone()),
                self.tracing_call_guard.clone(),
            )
            .into_rpc()
            .into(),
        );
        self
    }

    /// Register Trace Namespace
    pub fn register_trace(&mut self) -> &mut Self {
        let eth = self.eth_handlers();
        self.modules.insert(
            RethRpcModule::Trace,
            TraceApi::new(
                self.provider.clone(),
                eth.api.clone(),
                eth.cache,
                Box::new(self.executor.clone()),
                self.tracing_call_guard.clone(),
            )
            .into_rpc()
            .into(),
        );
        self
    }

    /// Configures the auth module that includes the
    ///   * `engine_` namespace
    ///   * `api_` namespace
    ///
    /// Note: This does _not_ register the `engine_` in this registry.
    pub fn create_auth_module<EngineApi>(&mut self, engine_api: EngineApi) -> AuthRpcModule
    where
        EngineApi: EngineApiServer,
    {
        let eth_handlers = self.eth_handlers();
        let mut module = RpcModule::new(());

        module.merge(engine_api.into_rpc()).expect("No conflicting methods");

        // also merge a subset of `eth_` handlers
        let engine_eth = EngineEthApi::new(eth_handlers.api.clone(), eth_handlers.filter);
        module.merge(engine_eth.into_rpc()).expect("No conflicting methods");

        AuthRpcModule { inner: module }
    }

    /// Register Net Namespace
    pub fn register_net(&mut self) -> &mut Self {
        let eth_api = self.eth_api();
        self.modules.insert(
            RethRpcModule::Net,
            NetApi::new(self.network.clone(), eth_api).into_rpc().into(),
        );
        self
    }

    /// Register Reth namespace
    pub fn register_reth(&mut self) -> &mut Self {
        self.modules.insert(
            RethRpcModule::Reth,
            RethApi::new(self.provider.clone(), Box::new(self.executor.clone())).into_rpc().into(),
        );
        self
    }

    /// Helper function to create a [RpcModule] if it's not `None`
    fn maybe_module(&mut self, config: Option<&RpcModuleSelection>) -> Option<RpcModule<()>> {
        let config = config?;
        let module = self.module_for(config);
        Some(module)
    }

    /// Populates a new [RpcModule] based on the selected [RethRpcModule]s in the given
    /// [RpcModuleSelection]
    pub fn module_for(&mut self, config: &RpcModuleSelection) -> RpcModule<()> {
        let mut module = RpcModule::new(());
        let all_methods = self.reth_methods(config.iter_selection());
        for methods in all_methods {
            module.merge(methods).expect("No conflicts");
        }
        module
    }

    /// Returns the [Methods] for the given [RethRpcModule]
    ///
    /// If this is the first time the namespace is requested, a new instance of API implementation
    /// will be created.
    pub fn reth_methods(
        &mut self,
        namespaces: impl Iterator<Item = RethRpcModule>,
    ) -> Vec<Methods> {
        let EthHandlers { api: eth_api, cache: eth_cache, filter: eth_filter, pubsub: eth_pubsub } =
            self.with_eth(|eth| eth.clone());

        // Create a copy, so we can list out all the methods for rpc_ api
        let namespaces: Vec<_> = namespaces.collect();

        namespaces
            .iter()
            .copied()
            .map(|namespace| {
                self.modules
                    .entry(namespace)
                    .or_insert_with(|| match namespace {
                        RethRpcModule::Admin => {
                            AdminApi::new(self.network.clone()).into_rpc().into()
                        }
                        RethRpcModule::Debug => DebugApi::new(
                            self.provider.clone(),
                            eth_api.clone(),
                            Box::new(self.executor.clone()),
                            self.tracing_call_guard.clone(),
                        )
                        .into_rpc()
                        .into(),
                        RethRpcModule::Eth => {
                            // merge all eth handlers
                            let mut module = eth_api.clone().into_rpc();
                            module.merge(eth_filter.clone().into_rpc()).expect("No conflicts");
                            module.merge(eth_pubsub.clone().into_rpc()).expect("No conflicts");

                            module.into()
                        }
                        RethRpcModule::Net => {
                            NetApi::new(self.network.clone(), eth_api.clone()).into_rpc().into()
                        }
                        RethRpcModule::Trace => TraceApi::new(
                            self.provider.clone(),
                            eth_api.clone(),
                            eth_cache.clone(),
                            Box::new(self.executor.clone()),
                            self.tracing_call_guard.clone(),
                        )
                        .into_rpc()
                        .into(),
                        RethRpcModule::Web3 => Web3Api::new(self.network.clone()).into_rpc().into(),
                        RethRpcModule::Txpool => {
                            TxPoolApi::new(self.pool.clone()).into_rpc().into()
                        }
                        RethRpcModule::Rpc => RPCApi::new(
                            namespaces
                                .iter()
                                .map(|module| (module.to_string(), "1.0".to_string()))
                                .collect(),
                        )
                        .into_rpc()
                        .into(),
<<<<<<< HEAD
                        RethRpcModule::Ots => OtterscanApi::new(eth_api.clone()).into_rpc().into(),
=======
                        RethRpcModule::Reth => {
                            RethApi::new(self.provider.clone(), Box::new(self.executor.clone()))
                                .into_rpc()
                                .into()
                        }
>>>>>>> 5ad9b32c
                    })
                    .clone()
            })
            .collect::<Vec<_>>()
    }

    /// Returns the [EthStateCache] frontend
    ///
    /// This will spawn exactly one [EthStateCache] service if this is the first time the cache is
    /// requested.
    pub fn eth_cache(&mut self) -> EthStateCache {
        self.with_eth(|handlers| handlers.cache.clone())
    }

    /// Creates the [EthHandlers] type the first time this is called.
    fn with_eth<F, R>(&mut self, f: F) -> R
    where
        F: FnOnce(&EthHandlers<Provider, Pool, Network, Events>) -> R,
    {
        if self.eth.is_none() {
            let cache = EthStateCache::spawn_with(
                self.provider.clone(),
                self.config.eth.cache.clone(),
                self.executor.clone(),
            );
            let gas_oracle = GasPriceOracle::new(
                self.provider.clone(),
                self.config.eth.gas_oracle.clone(),
                cache.clone(),
            );
            let new_canonical_blocks = self.events.canonical_state_stream();
            let c = cache.clone();
            self.executor.spawn_critical(
                "cache canonical blocks task",
                Box::pin(async move {
                    cache_new_blocks_task(c, new_canonical_blocks).await;
                }),
            );

            let executor = Box::new(self.executor.clone());
            let api = EthApi::with_spawner(
                self.provider.clone(),
                self.pool.clone(),
                self.network.clone(),
                cache.clone(),
                gas_oracle,
                self.config.eth.rpc_gas_cap,
                executor.clone(),
            );
            let filter = EthFilter::new(
                self.provider.clone(),
                self.pool.clone(),
                cache.clone(),
                self.config.eth.max_logs_per_response,
                executor.clone(),
            );

            let pubsub = EthPubSub::with_spawner(
                self.provider.clone(),
                self.pool.clone(),
                self.events.clone(),
                self.network.clone(),
                executor,
            );

            let eth = EthHandlers { api, cache, filter, pubsub };
            self.eth = Some(eth);
        }
        f(self.eth.as_ref().expect("exists; qed"))
    }

    /// Returns the configured [EthHandlers] or creates it if it does not exist yet
    fn eth_handlers(&mut self) -> EthHandlers<Provider, Pool, Network, Events> {
        self.with_eth(|handlers| handlers.clone())
    }

    /// Returns the configured [EthApi] or creates it if it does not exist yet
    fn eth_api(&mut self) -> EthApi<Provider, Pool, Network> {
        self.with_eth(|handlers| handlers.api.clone())
    }
}

/// A builder type for configuring and launching the servers that will handle RPC requests.
///
/// Supported server transports are:
///    - http
///    - ws
///    - ipc
///
/// Http and WS share the same settings: [`ServerBuilder`].
///
/// Once the [RpcModule] is built via [RpcModuleBuilder] the servers can be started, See also
/// [ServerBuilder::build] and [Server::start](jsonrpsee::server::Server::start).
#[derive(Default)]
pub struct RpcServerConfig {
    /// Configs for JSON-RPC Http.
    http_server_config: Option<ServerBuilder>,
    /// Allowed CORS Domains for http
    http_cors_domains: Option<String>,
    /// Address where to bind the http server to
    http_addr: Option<SocketAddr>,
    /// Configs for WS server
    ws_server_config: Option<ServerBuilder>,
    /// Allowed CORS Domains for ws.
    ws_cors_domains: Option<String>,
    /// Address where to bind the ws server to
    ws_addr: Option<SocketAddr>,
    /// Configs for JSON-RPC IPC server
    ipc_server_config: Option<IpcServerBuilder>,
    /// The Endpoint where to launch the ipc server
    ipc_endpoint: Option<Endpoint>,
}

impl fmt::Debug for RpcServerConfig {
    fn fmt(&self, f: &mut fmt::Formatter<'_>) -> fmt::Result {
        f.debug_struct("RpcServerConfig")
            .field("http_server_config", &self.http_server_config)
            .field("http_cors_domains", &self.http_cors_domains)
            .field("http_addr", &self.http_addr)
            .field("ws_server_config", &self.ws_server_config)
            .field("ws_addr", &self.ws_addr)
            .field("ipc_server_config", &self.ipc_server_config)
            .field("ipc_endpoint", &self.ipc_endpoint.as_ref().map(|endpoint| endpoint.path()))
            .finish()
    }
}

/// === impl RpcServerConfig ===

impl RpcServerConfig {
    /// Creates a new config with only http set
    pub fn http(config: ServerBuilder) -> Self {
        Self::default().with_http(config)
    }

    /// Creates a new config with only ws set
    pub fn ws(config: ServerBuilder) -> Self {
        Self::default().with_ws(config)
    }

    /// Creates a new config with only ipc set
    pub fn ipc(config: IpcServerBuilder) -> Self {
        Self::default().with_ipc(config)
    }

    /// Configures the http server
    ///
    /// Note: this always configures an [EthSubscriptionIdProvider] [IdProvider] for convenience.
    /// To set a custom [IdProvider], please use [Self::with_id_provider].
    pub fn with_http(mut self, config: ServerBuilder) -> Self {
        self.http_server_config =
            Some(config.set_id_provider(EthSubscriptionIdProvider::default()));
        self
    }

    /// Configure the cors domains for http _and_ ws
    pub fn with_cors(self, cors_domain: Option<String>) -> Self {
        self.with_http_cors(cors_domain.clone()).with_ws_cors(cors_domain)
    }

    /// Configure the cors domains for HTTP
    pub fn with_http_cors(mut self, cors_domain: Option<String>) -> Self {
        self.http_cors_domains = cors_domain;
        self
    }

    /// Configure the cors domains for WS
    pub fn with_ws_cors(mut self, cors_domain: Option<String>) -> Self {
        self.ws_cors_domains = cors_domain;
        self
    }

    /// Configures the ws server
    ///
    /// Note: this always configures an [EthSubscriptionIdProvider] [IdProvider] for convenience.
    /// To set a custom [IdProvider], please use [Self::with_id_provider].
    pub fn with_ws(mut self, config: ServerBuilder) -> Self {
        self.ws_server_config = Some(config.set_id_provider(EthSubscriptionIdProvider::default()));
        self
    }

    /// Configures the [SocketAddr] of the http server
    ///
    /// Default is [Ipv4Addr::LOCALHOST] and [DEFAULT_HTTP_RPC_PORT]
    pub fn with_http_address(mut self, addr: SocketAddr) -> Self {
        self.http_addr = Some(addr);
        self
    }

    /// Configures the [SocketAddr] of the ws server
    ///
    /// Default is [Ipv4Addr::LOCALHOST] and [DEFAULT_WS_RPC_PORT]
    pub fn with_ws_address(mut self, addr: SocketAddr) -> Self {
        self.ws_addr = Some(addr);
        self
    }

    /// Configures the ipc server
    ///
    /// Note: this always configures an [EthSubscriptionIdProvider] [IdProvider] for convenience.
    /// To set a custom [IdProvider], please use [Self::with_id_provider].
    pub fn with_ipc(mut self, config: IpcServerBuilder) -> Self {
        self.ipc_server_config = Some(config.set_id_provider(EthSubscriptionIdProvider::default()));
        self
    }

    /// Sets a custom [IdProvider] for all configured transports.
    ///
    /// By default all transports use [EthSubscriptionIdProvider]
    pub fn with_id_provider<I>(mut self, id_provider: I) -> Self
    where
        I: IdProvider + Clone + 'static,
    {
        if let Some(http) = self.http_server_config {
            self.http_server_config = Some(http.set_id_provider(id_provider.clone()));
        }
        if let Some(ws) = self.ws_server_config {
            self.ws_server_config = Some(ws.set_id_provider(id_provider.clone()));
        }
        if let Some(ipc) = self.ipc_server_config {
            self.ipc_server_config = Some(ipc.set_id_provider(id_provider));
        }

        self
    }

    /// Configures the endpoint of the ipc server
    ///
    /// Default is [DEFAULT_IPC_ENDPOINT]
    pub fn with_ipc_endpoint(mut self, path: impl Into<String>) -> Self {
        self.ipc_endpoint = Some(Endpoint::new(path.into()));
        self
    }

    /// Returns true if any server is configured.
    ///
    /// If no server is configured, no server will be be launched on [RpcServerConfig::start].
    pub fn has_server(&self) -> bool {
        self.http_server_config.is_some() ||
            self.ws_server_config.is_some() ||
            self.ipc_server_config.is_some()
    }

    /// Returns the [SocketAddr] of the http server
    pub fn http_address(&self) -> Option<SocketAddr> {
        self.http_addr
    }

    /// Returns the [SocketAddr] of the ws server
    pub fn ws_address(&self) -> Option<SocketAddr> {
        self.ws_addr
    }

    /// Returns the [Endpoint] of the ipc server
    pub fn ipc_endpoint(&self) -> Option<&Endpoint> {
        self.ipc_endpoint.as_ref()
    }

    /// Convenience function to do [RpcServerConfig::build] and [RpcServer::start] in one step
    pub async fn start(
        self,
        modules: TransportRpcModules<()>,
    ) -> Result<RpcServerHandle, RpcError> {
        self.build().await?.start(modules).await
    }

    /// Builds the ws and http server(s).
    ///
    /// If both are on the same port, they are combined into one server.
    async fn build_ws_http(&mut self) -> Result<WsHttpServer, RpcError> {
        let http_socket_addr = self.http_addr.unwrap_or(SocketAddr::V4(SocketAddrV4::new(
            Ipv4Addr::LOCALHOST,
            DEFAULT_HTTP_RPC_PORT,
        )));

        let ws_socket_addr = self
            .ws_addr
            .unwrap_or(SocketAddr::V4(SocketAddrV4::new(Ipv4Addr::LOCALHOST, DEFAULT_WS_RPC_PORT)));

        // If both are configured on the same port, we combine them into one server.
        if self.http_addr == self.ws_addr &&
            self.http_server_config.is_some() &&
            self.ws_server_config.is_some()
        {
            let cors = match (self.ws_cors_domains.as_ref(), self.http_cors_domains.as_ref()) {
                (Some(ws_cors), Some(http_cors)) => {
                    if ws_cors.trim() != http_cors.trim() {
                        return Err(WsHttpSamePortError::ConflictingCorsDomains {
                            http_cors_domains: Some(http_cors.clone()),
                            ws_cors_domains: Some(ws_cors.clone()),
                        }
                        .into())
                    }
                    Some(ws_cors)
                }
                (None, cors @ Some(_)) => cors,
                (cors @ Some(_), None) => cors,
                _ => None,
            }
            .cloned();

            // we merge this into one server using the http setup
            self.ws_server_config.take();

            let builder = self.http_server_config.take().expect("is set; qed");
            let (server, addr) = WsHttpServerKind::build(
                builder,
                http_socket_addr,
                cors,
                ServerKind::WsHttp(http_socket_addr),
            )
            .await?;
            return Ok(WsHttpServer {
                http_local_addr: Some(addr),
                ws_local_addr: Some(addr),
                server: WsHttpServers::SamePort(server),
            })
        }

        let mut http_local_addr = None;
        let mut http_server = None;

        let mut ws_local_addr = None;
        let mut ws_server = None;
        if let Some(builder) = self.ws_server_config.take() {
            let builder = builder.ws_only();
            let (server, addr) = WsHttpServerKind::build(
                builder,
                ws_socket_addr,
                self.ws_cors_domains.take(),
                ServerKind::WS(ws_socket_addr),
            )
            .await?;
            ws_local_addr = Some(addr);
            ws_server = Some(server);
        }

        if let Some(builder) = self.http_server_config.take() {
            let builder = builder.http_only();
            let (server, addr) = WsHttpServerKind::build(
                builder,
                http_socket_addr,
                self.http_cors_domains.take(),
                ServerKind::Http(http_socket_addr),
            )
            .await?;
            http_local_addr = Some(addr);
            http_server = Some(server);
        }

        Ok(WsHttpServer {
            http_local_addr,
            ws_local_addr,
            server: WsHttpServers::DifferentPort { http: http_server, ws: ws_server },
        })
    }

    /// Finalize the configuration of the server(s).
    ///
    /// This consumes the builder and returns a server.
    ///
    /// Note: The server ist not started and does nothing unless polled, See also [RpcServer::start]
    pub async fn build(mut self) -> Result<RpcServer, RpcError> {
        let mut server = RpcServer::empty();
        server.ws_http = self.build_ws_http().await?;

        if let Some(builder) = self.ipc_server_config {
            let ipc_path = self
                .ipc_endpoint
                .unwrap_or_else(|| Endpoint::new(DEFAULT_IPC_ENDPOINT.to_string()));
            let ipc = builder.build(ipc_path.path())?;
            server.ipc = Some(ipc);
        }

        Ok(server)
    }
}

/// Holds modules to be installed per transport type
///
/// # Example
///
/// Configure a http transport only
///
/// ```
/// use reth_rpc_builder::{RethRpcModule, TransportRpcModuleConfig};
///  let config = TransportRpcModuleConfig::default()
///       .with_http([RethRpcModule::Eth, RethRpcModule::Admin]);
/// ```
#[derive(Debug, Clone, Default, Eq, PartialEq)]
pub struct TransportRpcModuleConfig {
    /// http module configuration
    http: Option<RpcModuleSelection>,
    /// ws module configuration
    ws: Option<RpcModuleSelection>,
    /// ipc module configuration
    ipc: Option<RpcModuleSelection>,
    /// Config for the modules
    config: Option<RpcModuleConfig>,
}

// === impl TransportRpcModuleConfig ===

impl TransportRpcModuleConfig {
    /// Creates a new config with only http set
    pub fn set_http(http: impl Into<RpcModuleSelection>) -> Self {
        Self::default().with_http(http)
    }

    /// Creates a new config with only ws set
    pub fn set_ws(ws: impl Into<RpcModuleSelection>) -> Self {
        Self::default().with_ws(ws)
    }

    /// Creates a new config with only ipc set
    pub fn set_ipc(ipc: impl Into<RpcModuleSelection>) -> Self {
        Self::default().with_ipc(ipc)
    }

    /// Sets the [RpcModuleSelection] for the http transport.
    pub fn with_http(mut self, http: impl Into<RpcModuleSelection>) -> Self {
        self.http = Some(http.into());
        self
    }

    /// Sets the [RpcModuleSelection] for the ws transport.
    pub fn with_ws(mut self, ws: impl Into<RpcModuleSelection>) -> Self {
        self.ws = Some(ws.into());
        self
    }

    /// Sets the [RpcModuleSelection] for the http transport.
    pub fn with_ipc(mut self, ipc: impl Into<RpcModuleSelection>) -> Self {
        self.ipc = Some(ipc.into());
        self
    }

    /// Sets a custom [RpcModuleConfig] for the configured modules.
    pub fn with_config(mut self, config: RpcModuleConfig) -> Self {
        self.config = Some(config);
        self
    }

    /// Returns true if no transports are configured
    pub fn is_empty(&self) -> bool {
        self.http.is_none() && self.ws.is_none() && self.ipc.is_none()
    }

    /// Returns the [RpcModuleSelection] for the http transport
    pub fn http(&self) -> Option<&RpcModuleSelection> {
        self.http.as_ref()
    }

    /// Returns the [RpcModuleSelection] for the ws transport
    pub fn ws(&self) -> Option<&RpcModuleSelection> {
        self.ws.as_ref()
    }

    /// Returns the [RpcModuleSelection] for the ipc transport
    pub fn ipc(&self) -> Option<&RpcModuleSelection> {
        self.ipc.as_ref()
    }

    /// Ensures that both http and ws are configured and that they are configured to use the same
    /// port.
    fn ensure_ws_http_identical(&self) -> Result<(), WsHttpSamePortError> {
        if RpcModuleSelection::are_identical(self.http.as_ref(), self.ws.as_ref()) {
            Ok(())
        } else {
            let http_modules =
                self.http.clone().map(RpcModuleSelection::into_selection).unwrap_or_default();
            let ws_modules =
                self.ws.clone().map(RpcModuleSelection::into_selection).unwrap_or_default();
            Err(WsHttpSamePortError::ConflictingModules { http_modules, ws_modules })
        }
    }
}

/// Holds installed modules per transport type.
#[derive(Debug, Default)]
pub struct TransportRpcModules<Context> {
    /// The original config
    config: TransportRpcModuleConfig,
    /// rpcs module for http
    http: Option<RpcModule<Context>>,
    /// rpcs module for ws
    ws: Option<RpcModule<Context>>,
    /// rpcs module for ipc
    ipc: Option<RpcModule<Context>>,
}

// === impl TransportRpcModules ===

impl TransportRpcModules<()> {
    /// Returns the [TransportRpcModuleConfig] used to configure this instance.
    pub fn module_config(&self) -> &TransportRpcModuleConfig {
        &self.config
    }

    /// Convenience function for starting a server
    pub async fn start_server(self, builder: RpcServerConfig) -> Result<RpcServerHandle, RpcError> {
        builder.start(self).await
    }
}

/// Container type for ws and http servers in all possible combinations.
#[derive(Default)]
struct WsHttpServer {
    /// The address of the http server
    http_local_addr: Option<SocketAddr>,
    /// The address of the ws server
    ws_local_addr: Option<SocketAddr>,
    /// Configured ws,http servers
    server: WsHttpServers,
}

/// Enum for holding the http and ws servers in all possible combinations.
enum WsHttpServers {
    /// Both servers are on the same port
    SamePort(WsHttpServerKind),
    /// Servers are on different ports
    DifferentPort { http: Option<WsHttpServerKind>, ws: Option<WsHttpServerKind> },
}

// === impl WsHttpServers ===

impl WsHttpServers {
    /// Starts the servers and returns the handles (http, ws)
    async fn start(
        self,
        http_module: Option<RpcModule<()>>,
        ws_module: Option<RpcModule<()>>,
        config: &TransportRpcModuleConfig,
    ) -> Result<(Option<ServerHandle>, Option<ServerHandle>), RpcError> {
        let mut http_handle = None;
        let mut ws_handle = None;
        match self {
            WsHttpServers::SamePort(both) => {
                // Make sure http and ws modules are identical, since we currently can't run
                // different modules on same server
                config.ensure_ws_http_identical()?;

                if let Some(module) = http_module.or(ws_module) {
                    let handle = both.start(module).await?;
                    http_handle = Some(handle.clone());
                    ws_handle = Some(handle);
                }
            }
            WsHttpServers::DifferentPort { http, ws } => {
                if let Some((server, module)) =
                    http.and_then(|server| http_module.map(|module| (server, module)))
                {
                    http_handle = Some(server.start(module).await?);
                }
                if let Some((server, module)) =
                    ws.and_then(|server| ws_module.map(|module| (server, module)))
                {
                    ws_handle = Some(server.start(module).await?);
                }
            }
        }

        Ok((http_handle, ws_handle))
    }
}

impl Default for WsHttpServers {
    fn default() -> Self {
        Self::DifferentPort { http: None, ws: None }
    }
}

/// Http Servers Enum
enum WsHttpServerKind {
    /// Http server
    Plain(Server),
    /// Http server with cors
    WithCors(Server<Stack<CorsLayer, Identity>>),
}

// === impl WsHttpServerKind ===

impl WsHttpServerKind {
    /// Starts the server and returns the handle
    async fn start(self, module: RpcModule<()>) -> Result<ServerHandle, RpcError> {
        match self {
            WsHttpServerKind::Plain(server) => Ok(server.start(module)?),
            WsHttpServerKind::WithCors(server) => Ok(server.start(module)?),
        }
    }

    /// Builds
    async fn build(
        builder: ServerBuilder,
        socket_addr: SocketAddr,
        cors_domains: Option<String>,
        server_kind: ServerKind,
    ) -> Result<(Self, SocketAddr), RpcError> {
        if let Some(cors) = cors_domains.as_deref().map(cors::create_cors_layer) {
            let cors = cors.map_err(|err| RpcError::Custom(err.to_string()))?;
            let middleware = tower::ServiceBuilder::new().layer(cors);
            let server = builder
                .set_middleware(middleware)
                .build(socket_addr)
                .await
                .map_err(|err| RpcError::from_jsonrpsee_error(err, server_kind))?;
            let local_addr = server.local_addr()?;
            let server = WsHttpServerKind::WithCors(server);
            Ok((server, local_addr))
        } else {
            let server = builder
                .build(socket_addr)
                .await
                .map_err(|err| RpcError::from_jsonrpsee_error(err, server_kind))?;
            let local_addr = server.local_addr()?;
            let server = WsHttpServerKind::Plain(server);
            Ok((server, local_addr))
        }
    }
}

/// Container type for each transport ie. http, ws, and ipc server
pub struct RpcServer {
    /// Configured ws,http servers
    ws_http: WsHttpServer,
    /// ipc server
    ipc: Option<IpcServer>,
}

// === impl RpcServer ===

impl RpcServer {
    fn empty() -> RpcServer {
        RpcServer { ws_http: Default::default(), ipc: None }
    }

    /// Returns the [`SocketAddr`] of the http server if started.
    pub fn http_local_addr(&self) -> Option<SocketAddr> {
        self.ws_http.http_local_addr
    }

    /// Returns the [`SocketAddr`] of the ws server if started.
    pub fn ws_local_addr(&self) -> Option<SocketAddr> {
        self.ws_http.ws_local_addr
    }

    /// Returns the [`Endpoint`] of the ipc server if started.
    pub fn ipc_endpoint(&self) -> Option<&Endpoint> {
        self.ipc.as_ref().map(|ipc| ipc.endpoint())
    }

    /// Starts the configured server by spawning the servers on the tokio runtime.
    ///
    /// This returns an [RpcServerHandle] that's connected to the server task(s) until the server is
    /// stopped or the [RpcServerHandle] is dropped.
    #[instrument(name = "start", skip_all, fields(http = ?self.http_local_addr(), ws = ?self.ws_local_addr(), ipc = ?self.ipc_endpoint().map(|ipc|ipc.path())), target = "rpc", level = "TRACE")]
    pub async fn start(
        self,
        modules: TransportRpcModules<()>,
    ) -> Result<RpcServerHandle, RpcError> {
        trace!(target: "rpc", "staring RPC server");
        let Self { ws_http, ipc: ipc_server } = self;
        let TransportRpcModules { config, http, ws, ipc } = modules;
        let mut handle = RpcServerHandle {
            http_local_addr: ws_http.http_local_addr,
            ws_local_addr: ws_http.ws_local_addr,
            http: None,
            ws: None,
            ipc_endpoint: None,
            ipc: None,
        };

        let (http, ws) = ws_http.server.start(http, ws, &config).await?;
        handle.http = http;
        handle.ws = ws;

        if let Some((server, module)) =
            ipc_server.and_then(|server| ipc.map(|module| (server, module)))
        {
            handle.ipc_endpoint = Some(server.endpoint().path().to_string());
            handle.ipc = Some(server.start(module).await?);
        }

        Ok(handle)
    }
}

impl fmt::Debug for RpcServer {
    fn fmt(&self, f: &mut fmt::Formatter<'_>) -> fmt::Result {
        f.debug_struct("RpcServer")
            .field("http", &self.ws_http.http_local_addr.is_some())
            .field("ws", &self.ws_http.http_local_addr.is_some())
            .field("ipc", &self.ipc.is_some())
            .finish()
    }
}

/// A handle to the spawned servers.
///
/// When this type is dropped or [RpcServerHandle::stop] has been called the server will be stopped.
#[derive(Clone)]
#[must_use = "Server stops if dropped"]
pub struct RpcServerHandle {
    /// The address of the http/ws server
    http_local_addr: Option<SocketAddr>,
    ws_local_addr: Option<SocketAddr>,
    http: Option<ServerHandle>,
    ws: Option<ServerHandle>,
    ipc_endpoint: Option<String>,
    ipc: Option<ServerHandle>,
}

// === impl RpcServerHandle ===

impl RpcServerHandle {
    /// Returns the [`SocketAddr`] of the http server if started.
    pub fn http_local_addr(&self) -> Option<SocketAddr> {
        self.http_local_addr
    }

    /// Returns the [`SocketAddr`] of the ws server if started.
    pub fn ws_local_addr(&self) -> Option<SocketAddr> {
        self.ws_local_addr
    }

    /// Tell the server to stop without waiting for the server to stop.
    pub fn stop(self) -> Result<(), RpcError> {
        if let Some(handle) = self.http {
            handle.stop()?
        }

        if let Some(handle) = self.ws {
            handle.stop()?
        }

        if let Some(handle) = self.ipc {
            handle.stop()?
        }

        Ok(())
    }

    /// Returns the endpoint of the launched IPC server, if any
    pub fn ipc_endpoint(&self) -> Option<String> {
        self.ipc_endpoint.clone()
    }

    /// Returns the url to the http server
    pub fn http_url(&self) -> Option<String> {
        self.http_local_addr.map(|addr| format!("http://{addr}"))
    }

    /// Returns the url to the ws server
    pub fn ws_url(&self) -> Option<String> {
        self.ws_local_addr.map(|addr| format!("ws://{addr}"))
    }

    /// Returns a http client connected to the server.
    pub fn http_client(&self) -> Option<jsonrpsee::http_client::HttpClient> {
        let url = self.http_url()?;
        let client = jsonrpsee::http_client::HttpClientBuilder::default()
            .build(url)
            .expect("Failed to create http client");
        Some(client)
    }

    /// Returns a ws client connected to the server.
    pub async fn ws_client(&self) -> Option<jsonrpsee::ws_client::WsClient> {
        let url = self.ws_url()?;
        let client = jsonrpsee::ws_client::WsClientBuilder::default()
            .build(url)
            .await
            .expect("Failed to create ws client");
        Some(client)
    }
}

impl fmt::Debug for RpcServerHandle {
    fn fmt(&self, f: &mut fmt::Formatter<'_>) -> fmt::Result {
        f.debug_struct("RpcServerHandle")
            .field("http", &self.http.is_some())
            .field("ws", &self.ws.is_some())
            .field("ipc", &self.ipc.is_some())
            .finish()
    }
}

#[cfg(test)]
mod tests {
    use super::*;

    #[test]
    fn parse_rpc_module_selection() {
        let selection = "all".parse::<RpcModuleSelection>().unwrap();
        assert_eq!(selection, RpcModuleSelection::All);
    }

    #[test]
    fn identical_selection() {
        assert!(RpcModuleSelection::are_identical(
            Some(&RpcModuleSelection::All),
            Some(&RpcModuleSelection::All),
        ));
        assert!(!RpcModuleSelection::are_identical(
            Some(&RpcModuleSelection::All),
            Some(&RpcModuleSelection::Standard),
        ));
        assert!(RpcModuleSelection::are_identical(
            Some(&RpcModuleSelection::Selection(RpcModuleSelection::Standard.into_selection())),
            Some(&RpcModuleSelection::Standard),
        ));
    }

    #[test]
    fn test_rpc_module_str() {
        macro_rules! assert_rpc_module {
            ($($s:expr => $v:expr,)*) => {
                $(
                    let val: RethRpcModule  = $s.parse().unwrap();
                    assert_eq!(val, $v);
                    assert_eq!(val.to_string().as_str(), $s);
                )*
            };
        }
        assert_rpc_module!
        (
                "admin" =>  RethRpcModule::Admin,
                "debug" =>  RethRpcModule::Debug,
                "eth" =>  RethRpcModule::Eth,
                "net" =>  RethRpcModule::Net,
                "trace" =>  RethRpcModule::Trace,
                "web3" =>  RethRpcModule::Web3,
                "rpc" => RethRpcModule::Rpc,
<<<<<<< HEAD
                "ots" => RethRpcModule::Ots,
=======
                "reth" => RethRpcModule::Reth,
>>>>>>> 5ad9b32c
            );
    }

    #[test]
    fn test_default_selection() {
        let selection = RpcModuleSelection::Standard.into_selection();
        assert_eq!(selection, vec![RethRpcModule::Eth, RethRpcModule::Net, RethRpcModule::Web3,])
    }

    #[test]
    fn test_create_rpc_module_config() {
        let selection = vec!["eth", "admin"];
        let config = RpcModuleSelection::try_from_selection(selection).unwrap();
        assert_eq!(
            config,
            RpcModuleSelection::Selection(vec![RethRpcModule::Eth, RethRpcModule::Admin])
        );
    }

    #[test]
    fn test_configure_transport_config() {
        let config = TransportRpcModuleConfig::default()
            .with_http([RethRpcModule::Eth, RethRpcModule::Admin]);
        assert_eq!(
            config,
            TransportRpcModuleConfig {
                http: Some(RpcModuleSelection::Selection(vec![
                    RethRpcModule::Eth,
                    RethRpcModule::Admin
                ])),
                ws: None,
                ipc: None,
                config: None,
            }
        )
    }
}<|MERGE_RESOLUTION|>--- conflicted
+++ resolved
@@ -122,11 +122,7 @@
         gas_oracle::GasPriceOracle,
     },
     AdminApi, DebugApi, EngineEthApi, EthApi, EthFilter, EthPubSub, EthSubscriptionIdProvider,
-<<<<<<< HEAD
-    NetApi, OtterscanApi, RPCApi, TraceApi, TracingCallGuard, TxPoolApi, Web3Api,
-=======
-    NetApi, RPCApi, RethApi, TraceApi, TracingCallGuard, TxPoolApi, Web3Api,
->>>>>>> 5ad9b32c
+    NetApi, OtterscanApi, RPCApi, RethApi, TraceApi, TracingCallGuard, TxPoolApi, Web3Api,
 };
 use reth_rpc_api::{servers::*, EngineApiServer};
 use reth_tasks::{TaskSpawner, TokioTaskExecutor};
@@ -653,13 +649,10 @@
     Web3,
     /// `rpc_` module
     Rpc,
-<<<<<<< HEAD
+    /// `reth_` module
+    Reth,
     /// `ots_` module
     Ots,
-=======
-    /// `reth_` module
-    Reth,
->>>>>>> 5ad9b32c
 }
 
 // === impl RethRpcModule ===
@@ -952,15 +945,12 @@
                         )
                         .into_rpc()
                         .into(),
-<<<<<<< HEAD
                         RethRpcModule::Ots => OtterscanApi::new(eth_api.clone()).into_rpc().into(),
-=======
                         RethRpcModule::Reth => {
                             RethApi::new(self.provider.clone(), Box::new(self.executor.clone()))
                                 .into_rpc()
                                 .into()
                         }
->>>>>>> 5ad9b32c
                     })
                     .clone()
             })
@@ -1794,11 +1784,8 @@
                 "trace" =>  RethRpcModule::Trace,
                 "web3" =>  RethRpcModule::Web3,
                 "rpc" => RethRpcModule::Rpc,
-<<<<<<< HEAD
                 "ots" => RethRpcModule::Ots,
-=======
                 "reth" => RethRpcModule::Reth,
->>>>>>> 5ad9b32c
             );
     }
 
