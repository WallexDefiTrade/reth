//! Standalone http tests

use crate::utils::{launch_http, launch_http_ws, launch_ws};
use jsonrpsee::{
    core::{
        client::{ClientT, SubscriptionClientT},
        error::Error,
    },
    types::error::{CallError, ErrorCode},
};
use reth_primitives::{
    hex_literal::hex, Address, BlockId, BlockNumberOrTag, Bytes, NodeRecord, TxHash, H256, H64,
    U256,
};
use reth_rpc_api::{
    clients::{AdminApiClient, EthApiClient},
    DebugApiClient, NetApiClient, TraceApiClient, Web3ApiClient,
};
use reth_rpc_builder::RethRpcModule;
use reth_rpc_types::{trace::filter::TraceFilter, CallRequest, Index, TransactionRequest};
use std::collections::HashSet;

fn is_unimplemented(err: Error) -> bool {
    match err {
        Error::Call(CallError::Custom(error_obj)) => {
            error_obj.code() == ErrorCode::InternalError.code() &&
                error_obj.message() == "unimplemented"
        }
        _ => false,
    }
}

async fn test_basic_admin_calls<C>(client: &C)
where
    C: ClientT + SubscriptionClientT + Sync,
{
    let url = "enode://6f8a80d14311c39f35f516fa664deaaaa13e85b2f7493f37f6144d86991ec012937307647bd3b9a82abe2974e1407241d54947bbb39763a4cac9f77166ad92a0@10.3.58.6:30303?discport=30301";
    let node: NodeRecord = url.parse().unwrap();

    AdminApiClient::add_peer(client, node).await.unwrap();
    AdminApiClient::remove_peer(client, node).await.unwrap();
    AdminApiClient::add_trusted_peer(client, node).await.unwrap();
    AdminApiClient::remove_trusted_peer(client, node).await.unwrap();
    AdminApiClient::node_info(client).await.unwrap();
}

async fn test_basic_eth_calls<C>(client: &C)
where
    C: ClientT + SubscriptionClientT + Sync,
{
    let address = Address::default();
    let index = Index::default();
    let hash = H256::default();
    let tx_hash = TxHash::default();
    let block_number = BlockNumberOrTag::default();
    let call_request = CallRequest::default();
    let transaction_request = TransactionRequest::default();
    let bytes = Bytes::default();
    let tx = Bytes::from(hex!("02f871018303579880850555633d1b82520894eee27662c2b8eba3cd936a23f039f3189633e4c887ad591c62bdaeb180c080a07ea72c68abfb8fca1bd964f0f99132ed9280261bdca3e549546c0205e800f7d0a05b4ef3039e9c9b9babc179a1878fb825b5aaf5aed2fa8744854150157b08d6f3"));

    // Implemented
    EthApiClient::protocol_version(client).await.unwrap();
    EthApiClient::chain_id(client).await.unwrap();
    EthApiClient::accounts(client).await.unwrap();
    EthApiClient::block_number(client).await.unwrap();
    EthApiClient::get_code(client, address, None).await.unwrap();
    EthApiClient::send_raw_transaction(client, tx).await.unwrap();
    EthApiClient::fee_history(client, 0.into(), block_number.into(), None).await.unwrap();
    EthApiClient::balance(client, address, None).await.unwrap();
    EthApiClient::transaction_count(client, address, None).await.unwrap();
    EthApiClient::storage_at(client, address, U256::default(), None).await.unwrap();
    EthApiClient::block_by_hash(client, hash, false).await.unwrap();
    EthApiClient::block_by_number(client, block_number, false).await.unwrap();
    EthApiClient::block_transaction_count_by_number(client, block_number).await.unwrap();
    EthApiClient::block_transaction_count_by_hash(client, hash).await.unwrap();
    EthApiClient::get_proof(client, address, vec![], None).await.unwrap();
    EthApiClient::block_uncles_count_by_hash(client, hash).await.unwrap();
    EthApiClient::block_uncles_count_by_number(client, block_number).await.unwrap();
    EthApiClient::uncle_by_block_hash_and_index(client, hash, index).await.unwrap();
    EthApiClient::uncle_by_block_number_and_index(client, block_number, index).await.unwrap();
<<<<<<< HEAD
    EthApiClient::sign(client, address, bytes.clone()).await.unwrap_err();
    EthApiClient::sign_typed_data(client, address, jsonrpsee::core::JsonValue::Null)
        .await
        .unwrap_err();
    EthApiClient::create_access_list(client, call_request.clone(), None).await.unwrap();
=======
    EthApiClient::transaction_by_hash(client, tx_hash).await.unwrap();
    EthApiClient::transaction_by_block_hash_and_index(client, hash, index).await.unwrap();
    EthApiClient::transaction_by_block_number_and_index(client, block_number, index).await.unwrap();

>>>>>>> 46c96a14
    // Unimplemented
    assert!(is_unimplemented(EthApiClient::syncing(client).await.err().unwrap()));
    assert!(is_unimplemented(EthApiClient::author(client).await.err().unwrap()));
    assert!(is_unimplemented(EthApiClient::transaction_receipt(client, hash).await.err().unwrap()));
    assert!(is_unimplemented(
        EthApiClient::call(client, call_request.clone(), None, None).await.err().unwrap()
    ));
    assert!(is_unimplemented(
        EthApiClient::estimate_gas(client, call_request.clone(), None).await.err().unwrap()
    ));
    assert!(is_unimplemented(EthApiClient::gas_price(client).await.err().unwrap()));
    assert!(is_unimplemented(EthApiClient::max_priority_fee_per_gas(client).await.err().unwrap()));
    assert!(is_unimplemented(EthApiClient::is_mining(client).await.err().unwrap()));
    assert!(is_unimplemented(EthApiClient::hashrate(client).await.err().unwrap()));
    assert!(is_unimplemented(EthApiClient::get_work(client).await.err().unwrap()));
    assert!(is_unimplemented(
        EthApiClient::submit_hashrate(client, U256::default(), H256::default())
            .await
            .err()
            .unwrap()
    ));
    assert!(is_unimplemented(
        EthApiClient::submit_work(client, H64::default(), H256::default(), H256::default())
            .await
            .err()
            .unwrap()
    ));
    assert!(is_unimplemented(
        EthApiClient::send_transaction(client, transaction_request).await.err().unwrap()
    ));
    assert!(is_unimplemented(
        EthApiClient::sign_transaction(client, call_request.clone()).await.err().unwrap()
    ));
    assert!(is_unimplemented(
<<<<<<< HEAD
        EthApiClient::get_proof(client, address, vec![], None).await.err().unwrap()
=======
        EthApiClient::sign_typed_data(client, address, jsonrpsee::core::JsonValue::Null)
            .await
            .err()
            .unwrap()
>>>>>>> 46c96a14
    ));
}

async fn test_basic_debug_calls<C>(client: &C)
where
    C: ClientT + SubscriptionClientT + Sync,
{
    let block_id = BlockId::Number(BlockNumberOrTag::default());

    assert!(is_unimplemented(DebugApiClient::raw_header(client, block_id).await.err().unwrap()));
    assert!(is_unimplemented(DebugApiClient::raw_block(client, block_id).await.err().unwrap()));
    assert!(is_unimplemented(
        DebugApiClient::raw_transaction(client, H256::default()).await.err().unwrap()
    ));
    assert!(is_unimplemented(DebugApiClient::raw_receipts(client, block_id).await.err().unwrap()));
    assert!(is_unimplemented(DebugApiClient::bad_blocks(client).await.err().unwrap()));
}

async fn test_basic_net_calls<C>(client: &C)
where
    C: ClientT + SubscriptionClientT + Sync,
{
    NetApiClient::version(client).await.unwrap();
    NetApiClient::peer_count(client).await.unwrap();
    NetApiClient::is_listening(client).await.unwrap();
}

async fn test_basic_trace_calls<C>(client: &C)
where
    C: ClientT + SubscriptionClientT + Sync,
{
    let block_id = BlockId::Number(BlockNumberOrTag::default());
    let trace_filter = TraceFilter {
        from_block: None,
        to_block: None,
        from_address: None,
        to_address: None,
        after: None,
        count: None,
    };

    assert!(is_unimplemented(
        TraceApiClient::trace_call(client, CallRequest::default(), HashSet::default(), None)
            .await
            .err()
            .unwrap()
    ));
    assert!(is_unimplemented(
        TraceApiClient::trace_call_many(client, vec![], None).await.err().unwrap()
    ));
    assert!(is_unimplemented(
        TraceApiClient::trace_raw_transaction(client, Bytes::default(), HashSet::default(), None)
            .await
            .err()
            .unwrap()
    ));
    assert!(is_unimplemented(
        TraceApiClient::replay_block_transactions(client, block_id, HashSet::default())
            .await
            .err()
            .unwrap()
    ));
    assert!(is_unimplemented(
        TraceApiClient::replay_transaction(client, H256::default(), HashSet::default())
            .await
            .err()
            .unwrap()
    ));
    assert!(is_unimplemented(TraceApiClient::trace_block(client, block_id).await.err().unwrap()));
    assert!(is_unimplemented(
        TraceApiClient::trace_filter(client, trace_filter).await.err().unwrap()
    ));
    assert!(is_unimplemented(
        TraceApiClient::trace_get(client, H256::default(), vec![]).await.err().unwrap()
    ));
}

async fn test_basic_web3_calls<C>(client: &C)
where
    C: ClientT + SubscriptionClientT + Sync,
{
    Web3ApiClient::client_version(client).await.unwrap();
    Web3ApiClient::sha3(client, Bytes::default()).await.unwrap();
}

#[tokio::test(flavor = "multi_thread")]
async fn test_call_admin_functions_http() {
    reth_tracing::init_test_tracing();

    let handle = launch_http(vec![RethRpcModule::Admin]).await;
    let client = handle.http_client().unwrap();
    test_basic_admin_calls(&client).await;
}

#[tokio::test(flavor = "multi_thread")]
async fn test_call_admin_functions_ws() {
    reth_tracing::init_test_tracing();

    let handle = launch_ws(vec![RethRpcModule::Admin]).await;
    let client = handle.ws_client().await.unwrap();
    test_basic_admin_calls(&client).await;
}

#[tokio::test(flavor = "multi_thread")]
async fn test_call_admin_functions_http_and_ws() {
    reth_tracing::init_test_tracing();

    let handle = launch_http_ws(vec![RethRpcModule::Admin]).await;
    let client = handle.http_client().unwrap();
    test_basic_admin_calls(&client).await;
}

#[tokio::test(flavor = "multi_thread")]
async fn test_call_eth_functions_http() {
    reth_tracing::init_test_tracing();

    let handle = launch_http(vec![RethRpcModule::Eth]).await;
    let client = handle.http_client().unwrap();
    test_basic_eth_calls(&client).await;
}

#[tokio::test(flavor = "multi_thread")]
async fn test_call_eth_functions_ws() {
    reth_tracing::init_test_tracing();

    let handle = launch_ws(vec![RethRpcModule::Eth]).await;
    let client = handle.ws_client().await.unwrap();
    test_basic_eth_calls(&client).await;
}

#[tokio::test(flavor = "multi_thread")]
async fn test_call_eth_functions_http_and_ws() {
    reth_tracing::init_test_tracing();

    let handle = launch_http_ws(vec![RethRpcModule::Eth]).await;
    let client = handle.http_client().unwrap();
    test_basic_eth_calls(&client).await;
}

#[tokio::test(flavor = "multi_thread")]
async fn test_call_debug_functions_http() {
    reth_tracing::init_test_tracing();

    let handle = launch_http(vec![RethRpcModule::Debug]).await;
    let client = handle.http_client().unwrap();
    test_basic_debug_calls(&client).await;
}

#[tokio::test(flavor = "multi_thread")]
async fn test_call_debug_functions_ws() {
    reth_tracing::init_test_tracing();

    let handle = launch_ws(vec![RethRpcModule::Debug]).await;
    let client = handle.ws_client().await.unwrap();
    test_basic_debug_calls(&client).await;
}

#[tokio::test(flavor = "multi_thread")]
async fn test_call_debug_functions_http_and_ws() {
    reth_tracing::init_test_tracing();

    let handle = launch_http_ws(vec![RethRpcModule::Debug]).await;
    let client = handle.http_client().unwrap();
    test_basic_debug_calls(&client).await;
}

#[tokio::test(flavor = "multi_thread")]
async fn test_call_net_functions_http() {
    reth_tracing::init_test_tracing();

    let handle = launch_http(vec![RethRpcModule::Net]).await;
    let client = handle.http_client().unwrap();
    test_basic_net_calls(&client).await;
}

#[tokio::test(flavor = "multi_thread")]
async fn test_call_net_functions_ws() {
    reth_tracing::init_test_tracing();

    let handle = launch_ws(vec![RethRpcModule::Net]).await;
    let client = handle.ws_client().await.unwrap();
    test_basic_net_calls(&client).await;
}

#[tokio::test(flavor = "multi_thread")]
async fn test_call_net_functions_http_and_ws() {
    reth_tracing::init_test_tracing();

    let handle = launch_http_ws(vec![RethRpcModule::Net]).await;
    let client = handle.http_client().unwrap();
    test_basic_net_calls(&client).await;
}

#[tokio::test(flavor = "multi_thread")]
async fn test_call_trace_functions_http() {
    reth_tracing::init_test_tracing();

    let handle = launch_http(vec![RethRpcModule::Trace]).await;
    let client = handle.http_client().unwrap();
    test_basic_trace_calls(&client).await;
}

#[tokio::test(flavor = "multi_thread")]
async fn test_call_trace_functions_ws() {
    reth_tracing::init_test_tracing();

    let handle = launch_ws(vec![RethRpcModule::Trace]).await;
    let client = handle.ws_client().await.unwrap();
    test_basic_trace_calls(&client).await;
}

#[tokio::test(flavor = "multi_thread")]
async fn test_call_trace_functions_http_and_ws() {
    reth_tracing::init_test_tracing();

    let handle = launch_http_ws(vec![RethRpcModule::Trace]).await;
    let client = handle.http_client().unwrap();
    test_basic_trace_calls(&client).await;
}

#[tokio::test(flavor = "multi_thread")]
async fn test_call_web3_functions_http() {
    reth_tracing::init_test_tracing();

    let handle = launch_http(vec![RethRpcModule::Web3]).await;
    let client = handle.http_client().unwrap();
    test_basic_web3_calls(&client).await;
}

#[tokio::test(flavor = "multi_thread")]
async fn test_call_web3_functions_ws() {
    reth_tracing::init_test_tracing();

    let handle = launch_ws(vec![RethRpcModule::Web3]).await;
    let client = handle.ws_client().await.unwrap();
    test_basic_web3_calls(&client).await;
}

#[tokio::test(flavor = "multi_thread")]
async fn test_call_web3_functions_http_and_ws() {
    reth_tracing::init_test_tracing();

    let handle = launch_http_ws(vec![RethRpcModule::Web3]).await;
    let client = handle.http_client().unwrap();
    test_basic_web3_calls(&client).await;
}<|MERGE_RESOLUTION|>--- conflicted
+++ resolved
@@ -78,18 +78,15 @@
     EthApiClient::block_uncles_count_by_number(client, block_number).await.unwrap();
     EthApiClient::uncle_by_block_hash_and_index(client, hash, index).await.unwrap();
     EthApiClient::uncle_by_block_number_and_index(client, block_number, index).await.unwrap();
-<<<<<<< HEAD
     EthApiClient::sign(client, address, bytes.clone()).await.unwrap_err();
     EthApiClient::sign_typed_data(client, address, jsonrpsee::core::JsonValue::Null)
         .await
         .unwrap_err();
     EthApiClient::create_access_list(client, call_request.clone(), None).await.unwrap();
-=======
     EthApiClient::transaction_by_hash(client, tx_hash).await.unwrap();
     EthApiClient::transaction_by_block_hash_and_index(client, hash, index).await.unwrap();
     EthApiClient::transaction_by_block_number_and_index(client, block_number, index).await.unwrap();
 
->>>>>>> 46c96a14
     // Unimplemented
     assert!(is_unimplemented(EthApiClient::syncing(client).await.err().unwrap()));
     assert!(is_unimplemented(EthApiClient::author(client).await.err().unwrap()));
@@ -122,16 +119,6 @@
     ));
     assert!(is_unimplemented(
         EthApiClient::sign_transaction(client, call_request.clone()).await.err().unwrap()
-    ));
-    assert!(is_unimplemented(
-<<<<<<< HEAD
-        EthApiClient::get_proof(client, address, vec![], None).await.err().unwrap()
-=======
-        EthApiClient::sign_typed_data(client, address, jsonrpsee::core::JsonValue::Null)
-            .await
-            .err()
-            .unwrap()
->>>>>>> 46c96a14
     ));
 }
 
