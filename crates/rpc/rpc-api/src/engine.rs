//! Server traits for the engine API
//!
//! This contains the `engine_` namespace and the subset of the `eth_` namespace that is exposed to
//! the consensus client.

use jsonrpsee::{core::RpcResult, proc_macros::rpc};
use reth_engine_primitives::EngineTypes;
use reth_primitives::{Address, BlockHash, BlockId, BlockNumberOrTag, Bytes, B256, U256, U64};
use reth_rpc_types::{
    engine::{
<<<<<<< HEAD
        ExecutionPayloadBodiesV1, ExecutionPayloadInputV2, ExecutionPayloadV1, ExecutionPayloadV3,
        ExecutionPayloadV4, ForkchoiceState, ForkchoiceUpdated, PayloadId, PayloadStatus,
=======
        ClientVersionV1, ExecutionPayloadBodiesV1, ExecutionPayloadInputV2, ExecutionPayloadV1,
        ExecutionPayloadV3, ForkchoiceState, ForkchoiceUpdated, PayloadId, PayloadStatus,
>>>>>>> beaa0fe2
        TransitionConfiguration,
    },
    state::StateOverride,
    BlockOverrides, Filter, Log, RichBlock, SyncStatus, TransactionRequest,
};

// NOTE: We can't use associated types in the `EngineApi` trait because of jsonrpsee, so we use a
// generic here. It would be nice if the rpc macro would understand which types need to have serde.
// By default, if the trait has a generic, the rpc macro will add e.g. `Engine: DeserializeOwned` to
// the trait bounds, which is not what we want, because `Types` is not used directly in any of the
// trait methods. Instead, we have to add the bounds manually. This would be disastrous if we had
// more than one associated type used in the trait methods.

#[cfg_attr(not(feature = "client"), rpc(server, namespace = "engine"), server_bounds(Engine::PayloadAttributes: jsonrpsee::core::DeserializeOwned))]
#[cfg_attr(feature = "client", rpc(server, client, namespace = "engine", client_bounds(Engine::PayloadAttributes: jsonrpsee::core::Serialize + Clone), server_bounds(Engine::PayloadAttributes: jsonrpsee::core::DeserializeOwned)))]
pub trait EngineApi<Engine: EngineTypes> {
    /// See also <https://github.com/ethereum/execution-apis/blob/6709c2a795b707202e93c4f2867fa0bf2640a84f/src/engine/paris.md#engine_newpayloadv1>
    /// Caution: This should not accept the `withdrawals` field
    #[method(name = "newPayloadV1")]
    async fn new_payload_v1(&self, payload: ExecutionPayloadV1) -> RpcResult<PayloadStatus>;

    /// See also <https://github.com/ethereum/execution-apis/blob/584905270d8ad665718058060267061ecfd79ca5/src/engine/shanghai.md#engine_newpayloadv2>
    #[method(name = "newPayloadV2")]
    async fn new_payload_v2(&self, payload: ExecutionPayloadInputV2) -> RpcResult<PayloadStatus>;

    /// Post Cancun payload handler
    ///
    /// See also <https://github.com/ethereum/execution-apis/blob/main/src/engine/cancun.md#engine_newpayloadv3>
    #[method(name = "newPayloadV3")]
    async fn new_payload_v3(
        &self,
        payload: ExecutionPayloadV3,
        versioned_hashes: Vec<B256>,
        parent_beacon_block_root: B256,
    ) -> RpcResult<PayloadStatus>;

    /// Post Prague payload handler
    ///
    /// See also <https://github.com/ethereum/execution-apis/blob/main/src/engine/prague.md#engine_newpayloadv4>
    #[method(name = "newPayloadV4")]
    async fn new_payload_v4(
        &self,
        payload: ExecutionPayloadV4,
        versioned_hashes: Vec<B256>,
        parent_beacon_block_root: B256,
    ) -> RpcResult<PayloadStatus>;

    /// See also <https://github.com/ethereum/execution-apis/blob/6709c2a795b707202e93c4f2867fa0bf2640a84f/src/engine/paris.md#engine_forkchoiceupdatedv1>
    ///
    /// Caution: This should not accept the `withdrawals` field in the payload attributes.
    #[method(name = "forkchoiceUpdatedV1")]
    async fn fork_choice_updated_v1(
        &self,
        fork_choice_state: ForkchoiceState,
        payload_attributes: Option<Engine::PayloadAttributes>,
    ) -> RpcResult<ForkchoiceUpdated>;

    /// Post Shanghai forkchoice update handler
    ///
    /// This is the same as `forkchoiceUpdatedV1`, but expects an additional `withdrawals` field in
    /// the `payloadAttributes`, if payload attributes are provided.
    ///
    /// See also <https://github.com/ethereum/execution-apis/blob/6709c2a795b707202e93c4f2867fa0bf2640a84f/src/engine/shanghai.md#engine_forkchoiceupdatedv2>
    ///
    /// Caution: This should not accept the `parentBeaconBlockRoot` field in the payload
    /// attributes.
    #[method(name = "forkchoiceUpdatedV2")]
    async fn fork_choice_updated_v2(
        &self,
        fork_choice_state: ForkchoiceState,
        payload_attributes: Option<Engine::PayloadAttributes>,
    ) -> RpcResult<ForkchoiceUpdated>;

    /// Post Cancun forkchoice update handler
    ///
    /// This is the same as `forkchoiceUpdatedV2`, but expects an additional
    /// `parentBeaconBlockRoot` field in the `payloadAttributes`, if payload attributes
    /// are provided.
    ///
    /// See also <https://github.com/ethereum/execution-apis/blob/main/src/engine/cancun.md#engine_forkchoiceupdatedv3>
    #[method(name = "forkchoiceUpdatedV3")]
    async fn fork_choice_updated_v3(
        &self,
        fork_choice_state: ForkchoiceState,
        payload_attributes: Option<Engine::PayloadAttributes>,
    ) -> RpcResult<ForkchoiceUpdated>;

    /// See also <https://github.com/ethereum/execution-apis/blob/6709c2a795b707202e93c4f2867fa0bf2640a84f/src/engine/paris.md#engine_getpayloadv1>
    ///
    /// Returns the most recent version of the payload that is available in the corresponding
    /// payload build process at the time of receiving this call.
    ///
    /// Caution: This should not return the `withdrawals` field
    ///
    /// Note:
    /// > Provider software MAY stop the corresponding build process after serving this call.
    #[method(name = "getPayloadV1")]
    async fn get_payload_v1(&self, payload_id: PayloadId) -> RpcResult<Engine::ExecutionPayloadV1>;

    /// See also <https://github.com/ethereum/execution-apis/blob/6709c2a795b707202e93c4f2867fa0bf2640a84f/src/engine/shanghai.md#engine_getpayloadv2>
    ///
    /// Returns the most recent version of the payload that is available in the corresponding
    /// payload build process at the time of receiving this call. Note:
    /// > Provider software MAY stop the corresponding build process after serving this call.
    #[method(name = "getPayloadV2")]
    async fn get_payload_v2(&self, payload_id: PayloadId) -> RpcResult<Engine::ExecutionPayloadV2>;

    /// Post Cancun payload handler which also returns a blobs bundle.
    ///
    /// See also <https://github.com/ethereum/execution-apis/blob/main/src/engine/cancun.md#engine_getpayloadv3>
    ///
    /// Returns the most recent version of the payload that is available in the corresponding
    /// payload build process at the time of receiving this call. Note:
    /// > Provider software MAY stop the corresponding build process after serving this call.
    #[method(name = "getPayloadV3")]
    async fn get_payload_v3(&self, payload_id: PayloadId) -> RpcResult<Engine::ExecutionPayloadV3>;

    /// Post Prague payload handler.
    ///
    /// See also <https://github.com/ethereum/execution-apis/blob/main/src/engine/prague.md#engine_getpayloadv4>
    ///
    /// Returns the most recent version of the payload that is available in the corresponding
    /// payload build process at the time of receiving this call. Note:
    /// > Provider software MAY stop the corresponding build process after serving this call.
    #[method(name = "getPayloadV4")]
    async fn get_payload_v4(&self, payload_id: PayloadId) -> RpcResult<Engine::ExecutionPayloadV4>;

    /// See also <https://github.com/ethereum/execution-apis/blob/6452a6b194d7db269bf1dbd087a267251d3cc7f8/src/engine/shanghai.md#engine_getpayloadbodiesbyhashv1>
    #[method(name = "getPayloadBodiesByHashV1")]
    async fn get_payload_bodies_by_hash_v1(
        &self,
        block_hashes: Vec<BlockHash>,
    ) -> RpcResult<ExecutionPayloadBodiesV1>;

    /// See also <https://github.com/ethereum/execution-apis/blob/6452a6b194d7db269bf1dbd087a267251d3cc7f8/src/engine/shanghai.md#engine_getpayloadbodiesbyrangev1>
    ///
    /// Returns the execution payload bodies by the range starting at `start`, containing `count`
    /// blocks.
    ///
    /// WARNING: This method is associated with the BeaconBlocksByRange message in the consensus
    /// layer p2p specification, meaning the input should be treated as untrusted or potentially
    /// adversarial.
    ///
    /// Implementers should take care when acting on the input to this method, specifically
    /// ensuring that the range is limited properly, and that the range boundaries are computed
    /// correctly and without panics.
    #[method(name = "getPayloadBodiesByRangeV1")]
    async fn get_payload_bodies_by_range_v1(
        &self,
        start: U64,
        count: U64,
    ) -> RpcResult<ExecutionPayloadBodiesV1>;

    /// See also <https://github.com/ethereum/execution-apis/blob/6709c2a795b707202e93c4f2867fa0bf2640a84f/src/engine/paris.md#engine_exchangetransitionconfigurationv1>
    ///
    /// Note: This method will be deprecated after the cancun hardfork:
    ///
    /// > Consensus and execution layer clients MAY remove support of this method after Cancun. If
    /// > no longer supported, this method MUST be removed from the engine_exchangeCapabilities
    /// > request or response list depending on whether it is consensus or execution layer client.
    #[method(name = "exchangeTransitionConfigurationV1")]
    async fn exchange_transition_configuration(
        &self,
        transition_configuration: TransitionConfiguration,
    ) -> RpcResult<TransitionConfiguration>;

    /// This function will return the ClientVersionV1 object.
    /// See also:
    /// <https://github.com/ethereum/execution-apis/blob/03911ffc053b8b806123f1fc237184b0092a485a/src/engine/identification.md#engine_getclientversionv1>make fmt
    ///
    ///
    /// - When connected to a single execution client, the consensus client **MUST** receive an
    ///   array with a single `ClientVersionV1` object.
    /// - When connected to multiple execution clients via a multiplexer, the multiplexer **MUST**
    ///   concatenate the responses from each execution client into a single,
    /// flat array before returning the response to the consensus client.
    #[method(name = "getClientVersionV1")]
    async fn get_client_version_v1(
        &self,
        client_version: ClientVersionV1,
    ) -> RpcResult<Vec<ClientVersionV1>>;

    /// See also <https://github.com/ethereum/execution-apis/blob/6452a6b194d7db269bf1dbd087a267251d3cc7f8/src/engine/common.md#capabilities>
    #[method(name = "exchangeCapabilities")]
    async fn exchange_capabilities(&self, capabilities: Vec<String>) -> RpcResult<Vec<String>>;
}

/// A subset of the ETH rpc interface: <https://ethereum.github.io/execution-apis/api-documentation/>
///
/// Specifically for the engine auth server: <https://github.com/ethereum/execution-apis/blob/main/src/engine/common.md#underlying-protocol>
#[cfg_attr(not(feature = "client"), rpc(server, namespace = "eth"))]
#[cfg_attr(feature = "client", rpc(server, client, namespace = "eth"))]
pub trait EngineEthApi {
    /// Returns an object with data about the sync status or false.
    #[method(name = "syncing")]
    fn syncing(&self) -> RpcResult<SyncStatus>;

    /// Returns the chain ID of the current network.
    #[method(name = "chainId")]
    async fn chain_id(&self) -> RpcResult<Option<U64>>;

    /// Returns the number of most recent block.
    #[method(name = "blockNumber")]
    fn block_number(&self) -> RpcResult<U256>;

    /// Executes a new message call immediately without creating a transaction on the block chain.
    #[method(name = "call")]
    async fn call(
        &self,
        request: TransactionRequest,
        block_number: Option<BlockId>,
        state_overrides: Option<StateOverride>,
        block_overrides: Option<Box<BlockOverrides>>,
    ) -> RpcResult<Bytes>;

    /// Returns code at a given address at given block number.
    #[method(name = "getCode")]
    async fn get_code(&self, address: Address, block_number: Option<BlockId>) -> RpcResult<Bytes>;

    /// Returns information about a block by hash.
    #[method(name = "getBlockByHash")]
    async fn block_by_hash(&self, hash: B256, full: bool) -> RpcResult<Option<RichBlock>>;

    /// Returns information about a block by number.
    #[method(name = "getBlockByNumber")]
    async fn block_by_number(
        &self,
        number: BlockNumberOrTag,
        full: bool,
    ) -> RpcResult<Option<RichBlock>>;

    /// Sends signed transaction, returning its hash.
    #[method(name = "sendRawTransaction")]
    async fn send_raw_transaction(&self, bytes: Bytes) -> RpcResult<B256>;

    /// Returns logs matching given filter object.
    #[method(name = "getLogs")]
    async fn logs(&self, filter: Filter) -> RpcResult<Vec<Log>>;
}<|MERGE_RESOLUTION|>--- conflicted
+++ resolved
@@ -8,14 +8,9 @@
 use reth_primitives::{Address, BlockHash, BlockId, BlockNumberOrTag, Bytes, B256, U256, U64};
 use reth_rpc_types::{
     engine::{
-<<<<<<< HEAD
-        ExecutionPayloadBodiesV1, ExecutionPayloadInputV2, ExecutionPayloadV1, ExecutionPayloadV3,
-        ExecutionPayloadV4, ForkchoiceState, ForkchoiceUpdated, PayloadId, PayloadStatus,
-=======
         ClientVersionV1, ExecutionPayloadBodiesV1, ExecutionPayloadInputV2, ExecutionPayloadV1,
-        ExecutionPayloadV3, ForkchoiceState, ForkchoiceUpdated, PayloadId, PayloadStatus,
->>>>>>> beaa0fe2
-        TransitionConfiguration,
+        ExecutionPayloadV3, ExecutionPayloadV4, ForkchoiceState, ForkchoiceUpdated, PayloadId,
+        PayloadStatus, TransitionConfiguration,
     },
     state::StateOverride,
     BlockOverrides, Filter, Log, RichBlock, SyncStatus, TransactionRequest,
