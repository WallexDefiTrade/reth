--- conflicted
+++ resolved
@@ -36,7 +36,4 @@
 
 [dev-dependencies]
 tokio-stream = { workspace = true, features = ["sync"] }
-<<<<<<< HEAD
-=======
-reth-tracing.workspace = true
->>>>>>> ee1c811c
+reth-tracing.workspace = true