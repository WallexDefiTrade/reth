use crate::{metrics::EngineApiMetrics, EngineApiError, EngineApiResult};
use async_trait::async_trait;
use http::Extensions;
use jsonrpsee_core::RpcResult;
use reth_beacon_consensus::BeaconConsensusEngineHandle;
use reth_engine_primitives::EngineTypes;
use reth_evm::provider::EvmEnvProvider;
use reth_payload_builder::PayloadStore;
use reth_payload_primitives::{
    validate_payload_timestamp, EngineApiMessageVersion, PayloadAttributes,
    PayloadBuilderAttributes, PayloadOrAttributes,
};
use reth_primitives::{BlockHash, BlockHashOrNumber, BlockNumber, ChainSpec, Hardfork, B256, U64};
use reth_rpc_api::EngineApiServer;
use reth_rpc_types::engine::{
    CancunPayloadFields, ClientVersionV1, ExecutionPayload, ExecutionPayloadBodiesV1,
    ExecutionPayloadInputV2, ExecutionPayloadV1, ExecutionPayloadV3, ExecutionPayloadV4,
    ForkchoiceState, ForkchoiceUpdated, PayloadId, PayloadStatus, TransitionConfiguration,
    CAPABILITIES,
};
use reth_rpc_types_compat::engine::payload::{
    convert_payload_input_v2_to_payload, convert_to_payload_body_v1,
};
use reth_storage_api::{BlockReader, HeaderProvider, StateProviderFactory};
use reth_tasks::TaskSpawner;
use std::{sync::Arc, time::Instant};
use tokio::sync::oneshot;
use tracing::{trace, warn};

/// The Engine API response sender.
pub type EngineApiSender<Ok> = oneshot::Sender<EngineApiResult<Ok>>;

/// The upper limit for payload bodies request.
const MAX_PAYLOAD_BODIES_LIMIT: u64 = 1024;

/// The Engine API implementation that grants the Consensus layer access to data and
/// functions in the Execution layer that are crucial for the consensus process.
pub struct EngineApi<Provider, EngineT: EngineTypes> {
    inner: Arc<EngineApiInner<Provider, EngineT>>,
}

struct EngineApiInner<Provider, EngineT: EngineTypes> {
    /// The provider to interact with the chain.
    provider: Provider,
    /// Consensus configuration
    chain_spec: Arc<ChainSpec>,
    /// The channel to send messages to the beacon consensus engine.
    beacon_consensus: BeaconConsensusEngineHandle<EngineT>,
    /// The type that can communicate with the payload service to retrieve payloads.
    payload_store: PayloadStore<EngineT>,
    /// For spawning and executing async tasks
    task_spawner: Box<dyn TaskSpawner>,
    /// The latency and response type metrics for engine api calls
    metrics: EngineApiMetrics,
    /// Identification of the execution client used by the consensus client
    client: ClientVersionV1,
}

impl<Provider, EngineT> EngineApi<Provider, EngineT>
where
    Provider: HeaderProvider + BlockReader + StateProviderFactory + EvmEnvProvider + 'static,
    EngineT: EngineTypes + 'static,
{
    /// Create new instance of [`EngineApi`].
    pub fn new(
        provider: Provider,
        chain_spec: Arc<ChainSpec>,
        beacon_consensus: BeaconConsensusEngineHandle<EngineT>,
        payload_store: PayloadStore<EngineT>,
        task_spawner: Box<dyn TaskSpawner>,
        client: ClientVersionV1,
    ) -> Self {
        let inner = Arc::new(EngineApiInner {
            provider,
            chain_spec,
            beacon_consensus,
            payload_store,
            task_spawner,
            metrics: EngineApiMetrics::default(),
            client,
        });
        Self { inner }
    }

    /// Fetches the client version.
    async fn get_client_version_v1(
        &self,
        _client: ClientVersionV1,
    ) -> EngineApiResult<Vec<ClientVersionV1>> {
        Ok(vec![self.inner.client.clone()])
    }
    /// Fetches the attributes for the payload with the given id.
    async fn get_payload_attributes(
        &self,
        payload_id: PayloadId,
    ) -> EngineApiResult<EngineT::PayloadBuilderAttributes> {
        Ok(self
            .inner
            .payload_store
            .payload_attributes(payload_id)
            .await
            .ok_or(EngineApiError::UnknownPayload)??)
    }

    /// See also <https://github.com/ethereum/execution-apis/blob/3d627c95a4d3510a8187dd02e0250ecb4331d27e/src/engine/paris.md#engine_newpayloadv1>
    /// Caution: This should not accept the `withdrawals` field
    pub async fn new_payload_v1(
        &self,
        payload: ExecutionPayloadV1,
    ) -> EngineApiResult<PayloadStatus> {
        let payload = ExecutionPayload::from(payload);
        let payload_or_attrs =
            PayloadOrAttributes::<'_, EngineT::PayloadAttributes>::from_execution_payload(
                &payload, None,
            );
        EngineT::validate_version_specific_fields(
            &self.inner.chain_spec,
            EngineApiMessageVersion::V1,
            payload_or_attrs,
        )?;
        Ok(self.inner.beacon_consensus.new_payload(payload, None).await?)
    }

    /// See also <https://github.com/ethereum/execution-apis/blob/584905270d8ad665718058060267061ecfd79ca5/src/engine/shanghai.md#engine_newpayloadv2>
    pub async fn new_payload_v2(
        &self,
        payload: ExecutionPayloadInputV2,
    ) -> EngineApiResult<PayloadStatus> {
        let payload = convert_payload_input_v2_to_payload(payload);
        let payload_or_attrs =
            PayloadOrAttributes::<'_, EngineT::PayloadAttributes>::from_execution_payload(
                &payload, None,
            );
        EngineT::validate_version_specific_fields(
            &self.inner.chain_spec,
            EngineApiMessageVersion::V2,
            payload_or_attrs,
        )?;
        Ok(self.inner.beacon_consensus.new_payload(payload, None).await?)
    }

    /// See also <https://github.com/ethereum/execution-apis/blob/fe8e13c288c592ec154ce25c534e26cb7ce0530d/src/engine/cancun.md#engine_newpayloadv3>
    pub async fn new_payload_v3(
        &self,
        payload: ExecutionPayloadV3,
        versioned_hashes: Vec<B256>,
        parent_beacon_block_root: B256,
    ) -> EngineApiResult<PayloadStatus> {
        let payload = ExecutionPayload::from(payload);
        let payload_or_attrs =
            PayloadOrAttributes::<'_, EngineT::PayloadAttributes>::from_execution_payload(
                &payload,
                Some(parent_beacon_block_root),
            );
        EngineT::validate_version_specific_fields(
            &self.inner.chain_spec,
            EngineApiMessageVersion::V3,
            payload_or_attrs,
        )?;

        let cancun_fields = CancunPayloadFields { versioned_hashes, parent_beacon_block_root };

        Ok(self.inner.beacon_consensus.new_payload(payload, Some(cancun_fields)).await?)
    }

    /// See also <https://github.com/ethereum/execution-apis/blob/7907424db935b93c2fe6a3c0faab943adebe8557/src/engine/prague.md#engine_newpayloadv4>
    pub async fn new_payload_v4(
        &self,
        payload: ExecutionPayloadV4,
        versioned_hashes: Vec<B256>,
        parent_beacon_block_root: B256,
    ) -> EngineApiResult<PayloadStatus> {
        let payload = ExecutionPayload::from(payload);
        let payload_or_attrs =
            PayloadOrAttributes::<'_, EngineT::PayloadAttributes>::from_execution_payload(
                &payload,
                Some(parent_beacon_block_root),
            );
        EngineT::validate_version_specific_fields(
            &self.inner.chain_spec,
            EngineApiMessageVersion::V4,
            payload_or_attrs,
        )?;

        let cancun_fields = CancunPayloadFields { versioned_hashes, parent_beacon_block_root };

        Ok(self.inner.beacon_consensus.new_payload(payload, Some(cancun_fields)).await?)
    }

    /// Sends a message to the beacon consensus engine to update the fork choice _without_
    /// withdrawals.
    ///
    /// See also <https://github.com/ethereum/execution-apis/blob/3d627c95a4d3510a8187dd02e0250ecb4331d27e/src/engine/paris.md#engine_forkchoiceUpdatedV1>
    ///
    /// Caution: This should not accept the `withdrawals` field
    pub async fn fork_choice_updated_v1(
        &self,
        state: ForkchoiceState,
        payload_attrs: Option<EngineT::PayloadAttributes>,
    ) -> EngineApiResult<ForkchoiceUpdated> {
        self.validate_and_execute_forkchoice(EngineApiMessageVersion::V1, state, payload_attrs)
            .await
    }

    /// Sends a message to the beacon consensus engine to update the fork choice _with_ withdrawals,
    /// but only _after_ shanghai.
    ///
    /// See also <https://github.com/ethereum/execution-apis/blob/3d627c95a4d3510a8187dd02e0250ecb4331d27e/src/engine/shanghai.md#engine_forkchoiceupdatedv2>
    pub async fn fork_choice_updated_v2(
        &self,
        state: ForkchoiceState,
        payload_attrs: Option<EngineT::PayloadAttributes>,
    ) -> EngineApiResult<ForkchoiceUpdated> {
        self.validate_and_execute_forkchoice(EngineApiMessageVersion::V2, state, payload_attrs)
            .await
    }

    /// Sends a message to the beacon consensus engine to update the fork choice _with_ withdrawals,
    /// but only _after_ cancun.
    ///
    /// See also  <https://github.com/ethereum/execution-apis/blob/main/src/engine/cancun.md#engine_forkchoiceupdatedv3>
    pub async fn fork_choice_updated_v3(
        &self,
        state: ForkchoiceState,
        payload_attrs: Option<EngineT::PayloadAttributes>,
    ) -> EngineApiResult<ForkchoiceUpdated> {
        self.validate_and_execute_forkchoice(EngineApiMessageVersion::V3, state, payload_attrs)
            .await
    }

    /// Returns the most recent version of the payload that is available in the corresponding
    /// payload build process at the time of receiving this call.
    ///
    /// See also <https://github.com/ethereum/execution-apis/blob/3d627c95a4d3510a8187dd02e0250ecb4331d27e/src/engine/paris.md#engine_getPayloadV1>
    ///
    /// Caution: This should not return the `withdrawals` field
    ///
    /// Note:
    /// > Provider software MAY stop the corresponding build process after serving this call.
    pub async fn get_payload_v1(
        &self,
        payload_id: PayloadId,
    ) -> EngineApiResult<EngineT::ExecutionPayloadV1> {
        self.inner
            .payload_store
            .resolve(payload_id)
            .await
            .ok_or(EngineApiError::UnknownPayload)?
            .map_err(|_| EngineApiError::UnknownPayload)?
            .try_into()
            .map_err(|_| {
                warn!("could not transform built payload into ExecutionPayloadV1");
                EngineApiError::UnknownPayload
            })
    }

    /// Returns the most recent version of the payload that is available in the corresponding
    /// payload build process at the time of receiving this call.
    ///
    /// See also <https://github.com/ethereum/execution-apis/blob/3d627c95a4d3510a8187dd02e0250ecb4331d27e/src/engine/shanghai.md#engine_getpayloadv2>
    ///
    /// Note:
    /// > Provider software MAY stop the corresponding build process after serving this call.
    pub async fn get_payload_v2(
        &self,
        payload_id: PayloadId,
    ) -> EngineApiResult<EngineT::ExecutionPayloadV2> {
        // First we fetch the payload attributes to check the timestamp
        let attributes = self.get_payload_attributes(payload_id).await?;

        // validate timestamp according to engine rules
        validate_payload_timestamp(
            &self.inner.chain_spec,
            EngineApiMessageVersion::V2,
            attributes.timestamp(),
        )?;

        // Now resolve the payload
        self.inner
            .payload_store
            .resolve(payload_id)
            .await
            .ok_or(EngineApiError::UnknownPayload)?
            .map_err(|_| EngineApiError::UnknownPayload)?
            .try_into()
            .map_err(|_| {
                warn!("could not transform built payload into ExecutionPayloadV2");
                EngineApiError::UnknownPayload
            })
    }

    /// Returns the most recent version of the payload that is available in the corresponding
    /// payload build process at the time of receiving this call.
    ///
    /// See also <https://github.com/ethereum/execution-apis/blob/fe8e13c288c592ec154ce25c534e26cb7ce0530d/src/engine/cancun.md#engine_getpayloadv3>
    ///
    /// Note:
    /// > Provider software MAY stop the corresponding build process after serving this call.
    pub async fn get_payload_v3(
        &self,
        payload_id: PayloadId,
    ) -> EngineApiResult<EngineT::ExecutionPayloadV3> {
        // First we fetch the payload attributes to check the timestamp
        let attributes = self.get_payload_attributes(payload_id).await?;

        // validate timestamp according to engine rules
        validate_payload_timestamp(
            &self.inner.chain_spec,
            EngineApiMessageVersion::V3,
            attributes.timestamp(),
        )?;

        // Now resolve the payload
        self.inner
            .payload_store
            .resolve(payload_id)
            .await
            .ok_or(EngineApiError::UnknownPayload)?
            .map_err(|_| EngineApiError::UnknownPayload)?
            .try_into()
            .map_err(|_| {
                warn!("could not transform built payload into ExecutionPayloadV3");
                EngineApiError::UnknownPayload
            })
    }

    /// Returns the most recent version of the payload that is available in the corresponding
    /// payload build process at the time of receiving this call.
    ///
    /// See also <https://github.com/ethereum/execution-apis/blob/7907424db935b93c2fe6a3c0faab943adebe8557/src/engine/prague.md#engine_newpayloadv4>
    ///
    /// Note:
    /// > Provider software MAY stop the corresponding build process after serving this call.
    pub async fn get_payload_v4(
        &self,
        payload_id: PayloadId,
    ) -> EngineApiResult<EngineT::ExecutionPayloadV4> {
        // First we fetch the payload attributes to check the timestamp
        let attributes = self.get_payload_attributes(payload_id).await?;

        // validate timestamp according to engine rules
        validate_payload_timestamp(
            &self.inner.chain_spec,
            EngineApiMessageVersion::V4,
            attributes.timestamp(),
        )?;

        // Now resolve the payload
        self.inner
            .payload_store
            .resolve(payload_id)
            .await
            .ok_or(EngineApiError::UnknownPayload)?
            .map_err(|_| EngineApiError::UnknownPayload)?
            .try_into()
            .map_err(|_| {
                warn!("could not transform built payload into ExecutionPayloadV4");
                EngineApiError::UnknownPayload
            })
    }

    /// Returns the execution payload bodies by the range starting at `start`, containing `count`
    /// blocks.
    ///
    /// WARNING: This method is associated with the `BeaconBlocksByRange` message in the consensus
    /// layer p2p specification, meaning the input should be treated as untrusted or potentially
    /// adversarial.
    ///
    /// Implementers should take care when acting on the input to this method, specifically
    /// ensuring that the range is limited properly, and that the range boundaries are computed
    /// correctly and without panics.
    pub async fn get_payload_bodies_by_range(
        &self,
        start: BlockNumber,
        count: u64,
    ) -> EngineApiResult<ExecutionPayloadBodiesV1> {
        let (tx, rx) = oneshot::channel();
        let inner = self.inner.clone();

        self.inner.task_spawner.spawn_blocking(Box::pin(async move {
            if count > MAX_PAYLOAD_BODIES_LIMIT {
                tx.send(Err(EngineApiError::PayloadRequestTooLarge { len: count })).ok();
                return;
            }

            if start == 0 || count == 0 {
                tx.send(Err(EngineApiError::InvalidBodiesRange { start, count })).ok();
                return;
            }

            let mut result = Vec::with_capacity(count as usize);

            // -1 so range is inclusive
            let mut end = start.saturating_add(count - 1);

            // > Client software MUST NOT return trailing null values if the request extends past the current latest known block.
            // truncate the end if it's greater than the last block
            if let Ok(best_block) = inner.provider.best_block_number() {
                if end > best_block {
                    end = best_block;
                }
            }

            for num in start..=end {
                let block_result = inner.provider.block(BlockHashOrNumber::Number(num));
                match block_result {
                    Ok(block) => {
                        result.push(block.map(convert_to_payload_body_v1));
                    }
                    Err(err) => {
                        tx.send(Err(EngineApiError::Internal(Box::new(err)))).ok();
                        return;
                    }
                };
            }
            tx.send(Ok(result)).ok();
        }));

        rx.await.map_err(|err| EngineApiError::Internal(Box::new(err)))?
    }

    /// Called to retrieve execution payload bodies by hashes.
    pub fn get_payload_bodies_by_hash(
        &self,
        hashes: Vec<BlockHash>,
    ) -> EngineApiResult<ExecutionPayloadBodiesV1> {
        let len = hashes.len() as u64;
        if len > MAX_PAYLOAD_BODIES_LIMIT {
            return Err(EngineApiError::PayloadRequestTooLarge { len })
        }

        let mut result = Vec::with_capacity(hashes.len());
        for hash in hashes {
            let block = self
                .inner
                .provider
                .block(BlockHashOrNumber::Hash(hash))
                .map_err(|err| EngineApiError::Internal(Box::new(err)))?;
            result.push(block.map(convert_to_payload_body_v1));
        }

        Ok(result)
    }

    /// Called to verify network configuration parameters and ensure that Consensus and Execution
    /// layers are using the latest configuration.
    pub async fn exchange_transition_configuration(
        &self,
        config: TransitionConfiguration,
    ) -> EngineApiResult<TransitionConfiguration> {
        let TransitionConfiguration {
            terminal_total_difficulty,
            terminal_block_hash,
            terminal_block_number,
        } = config;

        let merge_terminal_td = self
            .inner
            .chain_spec
            .fork(Hardfork::Paris)
            .ttd()
            .expect("the engine API should not be running for chains w/o paris");

        // Compare total difficulty values
        if merge_terminal_td != terminal_total_difficulty {
            return Err(EngineApiError::TerminalTD {
                execution: merge_terminal_td,
                consensus: terminal_total_difficulty,
            })
        }

        self.inner.beacon_consensus.transition_configuration_exchanged().await;

        // Short circuit if communicated block hash is zero
        if terminal_block_hash.is_zero() {
            return Ok(TransitionConfiguration {
                terminal_total_difficulty: merge_terminal_td,
                ..Default::default()
            })
        }

        // Attempt to look up terminal block hash
        let local_hash = self
            .inner
            .provider
            .block_hash(terminal_block_number.to())
            .map_err(|err| EngineApiError::Internal(Box::new(err)))?;

        // Transition configuration exchange is successful if block hashes match
        match local_hash {
            Some(hash) if hash == terminal_block_hash => Ok(TransitionConfiguration {
                terminal_total_difficulty: merge_terminal_td,
                terminal_block_hash,
                terminal_block_number,
            }),
            _ => Err(EngineApiError::TerminalBlockHash {
                execution: local_hash,
                consensus: terminal_block_hash,
            }),
        }
    }

    /// Validates the `engine_forkchoiceUpdated` payload attributes and executes the forkchoice
    /// update.
    ///
    /// The payload attributes will be validated according to the engine API rules for the given
    /// message version:
    /// * If the version is [`EngineApiMessageVersion::V1`], then the payload attributes will be
    ///   validated according to the Paris rules.
    /// * If the version is [`EngineApiMessageVersion::V2`], then the payload attributes will be
    ///   validated according to the Shanghai rules, as well as the validity changes from cancun:
    ///   <https://github.com/ethereum/execution-apis/blob/584905270d8ad665718058060267061ecfd79ca5/src/engine/cancun.md#update-the-methods-of-previous-forks>
    ///
    /// * If the version above [`EngineApiMessageVersion::V3`], then the payload attributes will be
    ///   validated according to the Cancun rules.
    async fn validate_and_execute_forkchoice(
        &self,
        version: EngineApiMessageVersion,
        state: ForkchoiceState,
        payload_attrs: Option<EngineT::PayloadAttributes>,
    ) -> EngineApiResult<ForkchoiceUpdated> {
        if let Some(ref attrs) = payload_attrs {
            let attr_validation_res =
                attrs.ensure_well_formed_attributes(&self.inner.chain_spec, version);

            // From the engine API spec:
            //
            // Client software MUST ensure that payloadAttributes.timestamp is greater than
            // timestamp of a block referenced by forkchoiceState.headBlockHash. If this condition
            // isn't held client software MUST respond with -38003: Invalid payload attributes and
            // MUST NOT begin a payload build process. In such an event, the forkchoiceState
            // update MUST NOT be rolled back.
            //
            // NOTE: This will also apply to the validation result for the cancun or
            // shanghai-specific fields provided in the payload attributes.
            //
            // To do this, we set the payload attrs to `None` if attribute validation failed, but
            // we still apply the forkchoice update.
            if let Err(err) = attr_validation_res {
                let fcu_res = self.inner.beacon_consensus.fork_choice_updated(state, None).await?;
                // TODO: decide if we want this branch - the FCU INVALID response might be more
                // useful than the payload attributes INVALID response
                if fcu_res.is_invalid() {
                    return Ok(fcu_res)
                }
                return Err(err.into())
            }
        }

        Ok(self.inner.beacon_consensus.fork_choice_updated(state, payload_attrs).await?)
    }
}

#[async_trait]
impl<Provider, EngineT> EngineApiServer<EngineT> for EngineApi<Provider, EngineT>
where
    Provider: HeaderProvider + BlockReader + StateProviderFactory + EvmEnvProvider + 'static,
    EngineT: EngineTypes + 'static,
{
    /// Handler for `engine_newPayloadV1`
    /// See also <https://github.com/ethereum/execution-apis/blob/3d627c95a4d3510a8187dd02e0250ecb4331d27e/src/engine/paris.md#engine_newpayloadv1>
    /// Caution: This should not accept the `withdrawals` field
    async fn new_payload_v1(
        &self,
        _extensions: &Extensions,
        payload: ExecutionPayloadV1,
    ) -> RpcResult<PayloadStatus> {
        trace!(target: "rpc::engine", "Serving engine_newPayloadV1");
        let start = Instant::now();
        let gas_used = payload.gas_used;
        let res = Self::new_payload_v1(self, payload).await;
        let elapsed = start.elapsed();
        self.inner.metrics.latency.new_payload_v1.record(elapsed);
        self.inner.metrics.new_payload_response.update_response_metrics(&res, gas_used, elapsed);
        Ok(res?)
    }

    /// Handler for `engine_newPayloadV2`
    /// See also <https://github.com/ethereum/execution-apis/blob/584905270d8ad665718058060267061ecfd79ca5/src/engine/shanghai.md#engine_newpayloadv2>
    async fn new_payload_v2(
        &self,
        _extensions: &Extensions,
        payload: ExecutionPayloadInputV2,
    ) -> RpcResult<PayloadStatus> {
        trace!(target: "rpc::engine", "Serving engine_newPayloadV2");
        let start = Instant::now();
        let gas_used = payload.execution_payload.gas_used;
        let res = Self::new_payload_v2(self, payload).await;
        let elapsed = start.elapsed();
        self.inner.metrics.latency.new_payload_v2.record(elapsed);
        self.inner.metrics.new_payload_response.update_response_metrics(&res, gas_used, elapsed);
        Ok(res?)
    }

    /// Handler for `engine_newPayloadV3`
    /// See also <https://github.com/ethereum/execution-apis/blob/fe8e13c288c592ec154ce25c534e26cb7ce0530d/src/engine/cancun.md#engine_newpayloadv3>
    async fn new_payload_v3(
        &self,
        _extensions: &Extensions,
        payload: ExecutionPayloadV3,
        versioned_hashes: Vec<B256>,
        parent_beacon_block_root: B256,
    ) -> RpcResult<PayloadStatus> {
        trace!(target: "rpc::engine", "Serving engine_newPayloadV3");
        let start = Instant::now();
        let gas_used = payload.payload_inner.payload_inner.gas_used;
        let res =
            Self::new_payload_v3(self, payload, versioned_hashes, parent_beacon_block_root).await;
        let elapsed = start.elapsed();
        self.inner.metrics.latency.new_payload_v3.record(elapsed);
        self.inner.metrics.new_payload_response.update_response_metrics(&res, gas_used, elapsed);
        Ok(res?)
    }

    /// Handler for `engine_newPayloadV4`
    /// See also <https://github.com/ethereum/execution-apis/blob/03911ffc053b8b806123f1fc237184b0092a485a/src/engine/prague.md#engine_newpayloadv4>
    async fn new_payload_v4(
        &self,
        _extensions: &Extensions,
        payload: ExecutionPayloadV4,
        versioned_hashes: Vec<B256>,
        parent_beacon_block_root: B256,
    ) -> RpcResult<PayloadStatus> {
        trace!(target: "rpc::engine", "Serving engine_newPayloadV4");
        let start = Instant::now();
        let gas_used = payload.payload_inner.payload_inner.payload_inner.gas_used;
        let res =
            Self::new_payload_v4(self, payload, versioned_hashes, parent_beacon_block_root).await;
        let elapsed = start.elapsed();
        self.inner.metrics.latency.new_payload_v4.record(elapsed);
        self.inner.metrics.new_payload_response.update_response_metrics(&res, gas_used, elapsed);
        Ok(res?)
    }

    /// Handler for `engine_forkchoiceUpdatedV1`
    /// See also <https://github.com/ethereum/execution-apis/blob/3d627c95a4d3510a8187dd02e0250ecb4331d27e/src/engine/paris.md#engine_forkchoiceupdatedv1>
    ///
    /// Caution: This should not accept the `withdrawals` field
    async fn fork_choice_updated_v1(
        &self,
        _extensions: &Extensions,
        fork_choice_state: ForkchoiceState,
        payload_attributes: Option<EngineT::PayloadAttributes>,
    ) -> RpcResult<ForkchoiceUpdated> {
        trace!(target: "rpc::engine", "Serving engine_forkchoiceUpdatedV1");
        let start = Instant::now();
        let res = Self::fork_choice_updated_v1(self, fork_choice_state, payload_attributes).await;
        self.inner.metrics.latency.fork_choice_updated_v1.record(start.elapsed());
        self.inner.metrics.fcu_response.update_response_metrics(&res);
        Ok(res?)
    }

    /// Handler for `engine_forkchoiceUpdatedV2`
    /// See also <https://github.com/ethereum/execution-apis/blob/3d627c95a4d3510a8187dd02e0250ecb4331d27e/src/engine/shanghai.md#engine_forkchoiceupdatedv2>
    async fn fork_choice_updated_v2(
        &self,
        _extensions: &Extensions,
        fork_choice_state: ForkchoiceState,
        payload_attributes: Option<EngineT::PayloadAttributes>,
    ) -> RpcResult<ForkchoiceUpdated> {
        trace!(target: "rpc::engine", "Serving engine_forkchoiceUpdatedV2");
        let start = Instant::now();
        let res = Self::fork_choice_updated_v2(self, fork_choice_state, payload_attributes).await;
        self.inner.metrics.latency.fork_choice_updated_v2.record(start.elapsed());
        self.inner.metrics.fcu_response.update_response_metrics(&res);
        Ok(res?)
    }

    /// Handler for `engine_forkchoiceUpdatedV2`
    ///
    /// See also <https://github.com/ethereum/execution-apis/blob/main/src/engine/cancun.md#engine_forkchoiceupdatedv3>
    async fn fork_choice_updated_v3(
        &self,
        _extensions: &Extensions,
        fork_choice_state: ForkchoiceState,
        payload_attributes: Option<EngineT::PayloadAttributes>,
    ) -> RpcResult<ForkchoiceUpdated> {
        trace!(target: "rpc::engine", "Serving engine_forkchoiceUpdatedV3");
        let start = Instant::now();
        let res = Self::fork_choice_updated_v3(self, fork_choice_state, payload_attributes).await;
        self.inner.metrics.latency.fork_choice_updated_v3.record(start.elapsed());
        self.inner.metrics.fcu_response.update_response_metrics(&res);
        Ok(res?)
    }

    /// Handler for `engine_getPayloadV1`
    ///
    /// Returns the most recent version of the payload that is available in the corresponding
    /// payload build process at the time of receiving this call.
    ///
    /// See also <https://github.com/ethereum/execution-apis/blob/3d627c95a4d3510a8187dd02e0250ecb4331d27e/src/engine/paris.md#engine_getPayloadV1>
    ///
    /// Caution: This should not return the `withdrawals` field
    ///
    /// Note:
    /// > Provider software MAY stop the corresponding build process after serving this call.
    async fn get_payload_v1(
        &self,
        _extensions: &Extensions,
        payload_id: PayloadId,
    ) -> RpcResult<EngineT::ExecutionPayloadV1> {
        trace!(target: "rpc::engine", "Serving engine_getPayloadV1");
        let start = Instant::now();
        let res = Self::get_payload_v1(self, payload_id).await;
        self.inner.metrics.latency.get_payload_v1.record(start.elapsed());
        Ok(res?)
    }

    /// Handler for `engine_getPayloadV2`
    ///
    /// Returns the most recent version of the payload that is available in the corresponding
    /// payload build process at the time of receiving this call.
    ///
    /// See also <https://github.com/ethereum/execution-apis/blob/3d627c95a4d3510a8187dd02e0250ecb4331d27e/src/engine/shanghai.md#engine_getpayloadv2>
    ///
    /// Note:
    /// > Provider software MAY stop the corresponding build process after serving this call.
    async fn get_payload_v2(
        &self,
        _extensions: &Extensions,
        payload_id: PayloadId,
    ) -> RpcResult<EngineT::ExecutionPayloadV2> {
        trace!(target: "rpc::engine", "Serving engine_getPayloadV2");
        let start = Instant::now();
        let res = Self::get_payload_v2(self, payload_id).await;
        self.inner.metrics.latency.get_payload_v2.record(start.elapsed());
        Ok(res?)
    }

    /// Handler for `engine_getPayloadV3`
    ///
    /// Returns the most recent version of the payload that is available in the corresponding
    /// payload build process at the time of receiving this call.
    ///
    /// See also <https://github.com/ethereum/execution-apis/blob/fe8e13c288c592ec154ce25c534e26cb7ce0530d/src/engine/cancun.md#engine_getpayloadv3>
    ///
    /// Note:
    /// > Provider software MAY stop the corresponding build process after serving this call.
    async fn get_payload_v3(
        &self,
        _extensions: &Extensions,
        payload_id: PayloadId,
    ) -> RpcResult<EngineT::ExecutionPayloadV3> {
        trace!(target: "rpc::engine", "Serving engine_getPayloadV3");
        let start = Instant::now();
        let res = Self::get_payload_v3(self, payload_id).await;
        self.inner.metrics.latency.get_payload_v3.record(start.elapsed());
        Ok(res?)
    }

    /// Handler for `engine_getPayloadV4`
    ///
    /// Returns the most recent version of the payload that is available in the corresponding
    /// payload build process at the time of receiving this call.
    ///
    /// See also <https://github.com/ethereum/execution-apis/blob/main/src/engine/prague.md#engine_getpayloadv4>
    ///
    /// Note:
    /// > Provider software MAY stop the corresponding build process after serving this call.
    async fn get_payload_v4(
        &self,
        _extensions: &Extensions,
        payload_id: PayloadId,
    ) -> RpcResult<EngineT::ExecutionPayloadV4> {
        trace!(target: "rpc::engine", "Serving engine_getPayloadV4");
        let start = Instant::now();
        let res = Self::get_payload_v4(self, payload_id).await;
        self.inner.metrics.latency.get_payload_v4.record(start.elapsed());
        Ok(res?)
    }

    /// Handler for `engine_getPayloadBodiesByHashV1`
    /// See also <https://github.com/ethereum/execution-apis/blob/6452a6b194d7db269bf1dbd087a267251d3cc7f8/src/engine/shanghai.md#engine_getpayloadbodiesbyhashv1>
    async fn get_payload_bodies_by_hash_v1(
        &self,
        _extensions: &Extensions,
        block_hashes: Vec<BlockHash>,
    ) -> RpcResult<ExecutionPayloadBodiesV1> {
        trace!(target: "rpc::engine", "Serving engine_getPayloadBodiesByHashV1");
        let start = Instant::now();
        let res = Self::get_payload_bodies_by_hash(self, block_hashes);
        self.inner.metrics.latency.get_payload_bodies_by_hash_v1.record(start.elapsed());
        Ok(res?)
    }

    /// Handler for `engine_getPayloadBodiesByRangeV1`
    ///
    /// See also <https://github.com/ethereum/execution-apis/blob/6452a6b194d7db269bf1dbd087a267251d3cc7f8/src/engine/shanghai.md#engine_getpayloadbodiesbyrangev1>
    ///
    /// Returns the execution payload bodies by the range starting at `start`, containing `count`
    /// blocks.
    ///
    /// WARNING: This method is associated with the BeaconBlocksByRange message in the consensus
    /// layer p2p specification, meaning the input should be treated as untrusted or potentially
    /// adversarial.
    ///
    /// Implementers should take care when acting on the input to this method, specifically
    /// ensuring that the range is limited properly, and that the range boundaries are computed
    /// correctly and without panics.
    ///
    /// Note: If a block is pre shanghai, `withdrawals` field will be `null`.
    async fn get_payload_bodies_by_range_v1(
        &self,
        _extensions: &Extensions,
        start: U64,
        count: U64,
    ) -> RpcResult<ExecutionPayloadBodiesV1> {
        trace!(target: "rpc::engine", "Serving engine_getPayloadBodiesByRangeV1");
        let start_time = Instant::now();
        let res = Self::get_payload_bodies_by_range(self, start.to(), count.to()).await;
        self.inner.metrics.latency.get_payload_bodies_by_range_v1.record(start_time.elapsed());
        Ok(res?)
    }

    /// Handler for `engine_exchangeTransitionConfigurationV1`
    /// See also <https://github.com/ethereum/execution-apis/blob/3d627c95a4d3510a8187dd02e0250ecb4331d27e/src/engine/paris.md#engine_exchangeTransitionConfigurationV1>
    async fn exchange_transition_configuration(
        &self,
        _extensions: &Extensions,
        config: TransitionConfiguration,
    ) -> RpcResult<TransitionConfiguration> {
        trace!(target: "rpc::engine", "Serving engine_exchangeTransitionConfigurationV1");
        let start = Instant::now();
        let res = Self::exchange_transition_configuration(self, config).await;
        self.inner.metrics.latency.exchange_transition_configuration.record(start.elapsed());
        Ok(res?)
    }

    /// Handler for `engine_getClientVersionV1`
    ///
    /// See also <https://github.com/ethereum/execution-apis/blob/03911ffc053b8b806123f1fc237184b0092a485a/src/engine/identification.md>
    async fn get_client_version_v1(
        &self,
        _extensions: &Extensions,
        client: ClientVersionV1,
    ) -> RpcResult<Vec<ClientVersionV1>> {
        trace!(target: "rpc::engine", "Serving engine_getClientVersionV1");
        let res = Self::get_client_version_v1(self, client).await;

        Ok(res?)
    }

    /// Handler for `engine_exchangeCapabilitiesV1`
    /// See also <https://github.com/ethereum/execution-apis/blob/6452a6b194d7db269bf1dbd087a267251d3cc7f8/src/engine/common.md#capabilities>
<<<<<<< HEAD
    async fn exchange_capabilities(
        &self,
        _extensions: &Extensions,
        _capabilities: Vec<String>,
    ) -> RpcResult<Vec<String>> {
        Ok(CAPABILITIES.into_iter().chain(V4_CAPABILITIES.into_iter()).map(str::to_owned).collect())
=======
    async fn exchange_capabilities(&self, _capabilities: Vec<String>) -> RpcResult<Vec<String>> {
        Ok(CAPABILITIES.iter().cloned().map(str::to_owned).collect())
>>>>>>> 79113551
    }
}

impl<Provider, EngineT> std::fmt::Debug for EngineApi<Provider, EngineT>
where
    EngineT: EngineTypes,
{
    fn fmt(&self, f: &mut std::fmt::Formatter<'_>) -> std::fmt::Result {
        f.debug_struct("EngineApi").finish_non_exhaustive()
    }
}

#[cfg(test)]
mod tests {
    use super::*;
    use assert_matches::assert_matches;
    use reth_beacon_consensus::{BeaconConsensusEngineEvent, BeaconEngineMessage};
    use reth_ethereum_engine_primitives::EthEngineTypes;
    use reth_testing_utils::generators::random_block;

    use reth_payload_builder::test_utils::spawn_test_payload_service;
    use reth_primitives::{SealedBlock, B256, MAINNET};
    use reth_provider::test_utils::MockEthProvider;
    use reth_rpc_types::engine::{ClientCode, ClientVersionV1};
    use reth_rpc_types_compat::engine::payload::execution_payload_from_sealed_block;
    use reth_tasks::TokioTaskExecutor;
    use reth_tokio_util::EventSender;
    use tokio::sync::mpsc::{unbounded_channel, UnboundedReceiver};

    fn setup_engine_api() -> (EngineApiTestHandle, EngineApi<Arc<MockEthProvider>, EthEngineTypes>)
    {
        let client = ClientVersionV1 {
            code: ClientCode::RH,
            name: "Reth".to_string(),
            version: "v0.2.0-beta.5".to_string(),
            commit: "defa64b2".to_string(),
        };

        let chain_spec: Arc<ChainSpec> = MAINNET.clone();
        let provider = Arc::new(MockEthProvider::default());
        let payload_store = spawn_test_payload_service();
        let (to_engine, engine_rx) = unbounded_channel();
        let event_sender: EventSender<BeaconConsensusEngineEvent> = Default::default();
        let task_executor = Box::<TokioTaskExecutor>::default();
        let api = EngineApi::new(
            provider.clone(),
            chain_spec.clone(),
            BeaconConsensusEngineHandle::new(to_engine, event_sender),
            payload_store.into(),
            task_executor,
            client,
        );
        let handle = EngineApiTestHandle { chain_spec, provider, from_api: engine_rx };
        (handle, api)
    }

    #[tokio::test]
    async fn engine_client_version_v1() {
        let client = ClientVersionV1 {
            code: ClientCode::RH,
            name: "Reth".to_string(),
            version: "v0.2.0-beta.5".to_string(),
            commit: "defa64b2".to_string(),
        };
        let (_, api) = setup_engine_api();
        let res = api.get_client_version_v1(client.clone()).await;
        assert_eq!(res.unwrap(), vec![client]);
    }

    struct EngineApiTestHandle {
        chain_spec: Arc<ChainSpec>,
        provider: Arc<MockEthProvider>,
        from_api: UnboundedReceiver<BeaconEngineMessage<EthEngineTypes>>,
    }

    #[tokio::test]
    async fn forwards_responses_to_consensus_engine() {
        let (mut handle, api) = setup_engine_api();

        tokio::spawn(async move {
            api.new_payload_v1(execution_payload_from_sealed_block(SealedBlock::default()))
                .await
                .unwrap();
        });
        assert_matches!(handle.from_api.recv().await, Some(BeaconEngineMessage::NewPayload { .. }));
    }

    // tests covering `engine_getPayloadBodiesByRange` and `engine_getPayloadBodiesByHash`
    mod get_payload_bodies {
        use super::*;
        use reth_testing_utils::{generators, generators::random_block_range};

        #[tokio::test]
        async fn invalid_params() {
            let (_, api) = setup_engine_api();

            let by_range_tests = [
                // (start, count)
                (0, 0),
                (0, 1),
                (1, 0),
            ];

            // test [EngineApiMessage::GetPayloadBodiesByRange]
            for (start, count) in by_range_tests {
                let res = api.get_payload_bodies_by_range(start, count).await;
                assert_matches!(res, Err(EngineApiError::InvalidBodiesRange { .. }));
            }
        }

        #[tokio::test]
        async fn request_too_large() {
            let (_, api) = setup_engine_api();

            let request_count = MAX_PAYLOAD_BODIES_LIMIT + 1;
            let res = api.get_payload_bodies_by_range(0, request_count).await;
            assert_matches!(res, Err(EngineApiError::PayloadRequestTooLarge { .. }));
        }

        #[tokio::test]
        async fn returns_payload_bodies() {
            let mut rng = generators::rng();
            let (handle, api) = setup_engine_api();

            let (start, count) = (1, 10);
            let blocks =
                random_block_range(&mut rng, start..=start + count - 1, B256::default(), 0..2);
            handle.provider.extend_blocks(blocks.iter().cloned().map(|b| (b.hash(), b.unseal())));

            let expected = blocks
                .iter()
                .cloned()
                .map(|b| Some(convert_to_payload_body_v1(b.unseal())))
                .collect::<Vec<_>>();

            let res = api.get_payload_bodies_by_range(start, count).await.unwrap();
            assert_eq!(res, expected);
        }

        #[tokio::test]
        async fn returns_payload_bodies_with_gaps() {
            let mut rng = generators::rng();
            let (handle, api) = setup_engine_api();

            let (start, count) = (1, 100);
            let blocks =
                random_block_range(&mut rng, start..=start + count - 1, B256::default(), 0..2);

            // Insert only blocks in ranges 1-25 and 50-75
            let first_missing_range = 26..=50;
            let second_missing_range = 76..=100;
            handle.provider.extend_blocks(
                blocks
                    .iter()
                    .filter(|b| {
                        !first_missing_range.contains(&b.number) &&
                            !second_missing_range.contains(&b.number)
                    })
                    .map(|b| (b.hash(), b.clone().unseal())),
            );

            let expected = blocks
                .iter()
                // filter anything after the second missing range to ensure we don't expect trailing
                // `None`s
                .filter(|b| !second_missing_range.contains(&b.number))
                .cloned()
                .map(|b| {
                    if first_missing_range.contains(&b.number) {
                        None
                    } else {
                        Some(convert_to_payload_body_v1(b.unseal()))
                    }
                })
                .collect::<Vec<_>>();

            let res = api.get_payload_bodies_by_range(start, count).await.unwrap();
            assert_eq!(res, expected);

            let expected = blocks
                .iter()
                .cloned()
                // ensure we still return trailing `None`s here because by-hash will not be aware
                // of the missing block's number, and cannot compare it to the current best block
                .map(|b| {
                    if first_missing_range.contains(&b.number) ||
                        second_missing_range.contains(&b.number)
                    {
                        None
                    } else {
                        Some(convert_to_payload_body_v1(b.unseal()))
                    }
                })
                .collect::<Vec<_>>();

            let hashes = blocks.iter().map(|b| b.hash()).collect();
            let res = api.get_payload_bodies_by_hash(hashes).unwrap();
            assert_eq!(res, expected);
        }
    }

    // https://github.com/ethereum/execution-apis/blob/main/src/engine/paris.md#specification-3
    mod exchange_transition_configuration {
        use super::*;
        use reth_primitives::U256;
        use reth_testing_utils::generators;

        #[tokio::test]
        async fn terminal_td_mismatch() {
            let (handle, api) = setup_engine_api();

            let transition_config = TransitionConfiguration {
                terminal_total_difficulty: handle.chain_spec.fork(Hardfork::Paris).ttd().unwrap() +
                    U256::from(1),
                ..Default::default()
            };

            let res = api.exchange_transition_configuration(transition_config).await;

            assert_matches!(
                res,
                Err(EngineApiError::TerminalTD { execution, consensus })
                    if execution == handle.chain_spec.fork(Hardfork::Paris).ttd().unwrap() && consensus == U256::from(transition_config.terminal_total_difficulty)
            );
        }

        #[tokio::test]
        async fn terminal_block_hash_mismatch() {
            let mut rng = generators::rng();

            let (handle, api) = setup_engine_api();

            let terminal_block_number = 1000;
            let consensus_terminal_block =
                random_block(&mut rng, terminal_block_number, None, None, None);
            let execution_terminal_block =
                random_block(&mut rng, terminal_block_number, None, None, None);

            let transition_config = TransitionConfiguration {
                terminal_total_difficulty: handle.chain_spec.fork(Hardfork::Paris).ttd().unwrap(),
                terminal_block_hash: consensus_terminal_block.hash(),
                terminal_block_number: U64::from(terminal_block_number),
            };

            // Unknown block number
            let res = api.exchange_transition_configuration(transition_config).await;

            assert_matches!(
               res,
                Err(EngineApiError::TerminalBlockHash { execution, consensus })
                    if execution.is_none() && consensus == transition_config.terminal_block_hash
            );

            // Add block and to provider local store and test for mismatch
            handle.provider.add_block(
                execution_terminal_block.hash(),
                execution_terminal_block.clone().unseal(),
            );

            let res = api.exchange_transition_configuration(transition_config).await;

            assert_matches!(
                res,
                Err(EngineApiError::TerminalBlockHash { execution, consensus })
                    if execution == Some(execution_terminal_block.hash()) && consensus == transition_config.terminal_block_hash
            );
        }

        #[tokio::test]
        async fn configurations_match() {
            let (handle, api) = setup_engine_api();

            let terminal_block_number = 1000;
            let terminal_block =
                random_block(&mut generators::rng(), terminal_block_number, None, None, None);

            let transition_config = TransitionConfiguration {
                terminal_total_difficulty: handle.chain_spec.fork(Hardfork::Paris).ttd().unwrap(),
                terminal_block_hash: terminal_block.hash(),
                terminal_block_number: U64::from(terminal_block_number),
            };

            handle.provider.add_block(terminal_block.hash(), terminal_block.unseal());

            let config = api.exchange_transition_configuration(transition_config).await.unwrap();
            assert_eq!(config, transition_config);
        }
    }
}<|MERGE_RESOLUTION|>--- conflicted
+++ resolved
@@ -842,17 +842,12 @@
 
     /// Handler for `engine_exchangeCapabilitiesV1`
     /// See also <https://github.com/ethereum/execution-apis/blob/6452a6b194d7db269bf1dbd087a267251d3cc7f8/src/engine/common.md#capabilities>
-<<<<<<< HEAD
     async fn exchange_capabilities(
         &self,
         _extensions: &Extensions,
         _capabilities: Vec<String>,
     ) -> RpcResult<Vec<String>> {
-        Ok(CAPABILITIES.into_iter().chain(V4_CAPABILITIES.into_iter()).map(str::to_owned).collect())
-=======
-    async fn exchange_capabilities(&self, _capabilities: Vec<String>) -> RpcResult<Vec<String>> {
         Ok(CAPABILITIES.iter().cloned().map(str::to_owned).collect())
->>>>>>> 79113551
     }
 }
 
