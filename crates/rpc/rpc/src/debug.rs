use crate::{
    eth::{
        error::{EthApiError, EthResult},
        revm_utils::{inspect, replay_transactions_until},
        EthTransactions, TransactionSource,
    },
    result::{internal_rpc_err, ToRpcResult},
    EthApiSpec, TracingCallGuard,
};
use async_trait::async_trait;
use jsonrpsee::core::RpcResult;
use reth_primitives::{Block, BlockId, BlockNumberOrTag, Bytes, TransactionSigned, H256, U256};
use reth_provider::{BlockProvider, HeaderProvider, StateProviderBox};
use reth_revm::{
    database::{StateProviderDB, SubState},
    env::tx_env_with_recovered,
    tracing::{FourByteInspector, TracingInspector, TracingInspectorConfig},
};
use reth_rlp::{Decodable, Encodable};
use reth_rpc_api::DebugApiServer;
use reth_rpc_types::{
    trace::geth::{
        BlockTraceResult, FourByteFrame, GethDebugBuiltInTracerType, GethDebugTracerType,
        GethDebugTracingCallOptions, GethDebugTracingOptions, GethTraceFrame, NoopFrame,
        TraceResult,
    },
    BlockError, CallRequest, RichBlock,
};
use revm::primitives::Env;
use revm_primitives::{BlockEnv, CfgEnv};

/// `debug` API implementation.
///
/// This type provides the functionality for handling `debug` related requests.
#[non_exhaustive]
pub struct DebugApi<Client, Eth> {
    /// The client that can interact with the chain.
    client: Client,
    /// The implementation of `eth` API
    eth_api: Eth,
    // restrict the number of concurrent calls to `debug_traceTransaction`
    tracing_call_guard: TracingCallGuard,
}

// === impl DebugApi ===

impl<Client, Eth> DebugApi<Client, Eth> {
    /// Create a new instance of the [DebugApi]
    pub fn new(client: Client, eth: Eth, tracing_call_guard: TracingCallGuard) -> Self {
        Self { client, eth_api: eth, tracing_call_guard }
    }
}

// === impl DebugApi ===

impl<Client, Eth> DebugApi<Client, Eth>
where
    Client: BlockProvider + HeaderProvider + 'static,
    Eth: EthTransactions + 'static,
{
    /// Trace the entire block
    fn trace_block_with(
        &self,
        at: BlockId,
        transactions: Vec<TransactionSigned>,
        cfg: CfgEnv,
        block_env: BlockEnv,
        opts: GethDebugTracingOptions,
    ) -> EthResult<Vec<TraceResult>> {
        // replay all transactions of the block
        self.eth_api.with_state_at_block(at, move |state| {
            let mut results = Vec::with_capacity(transactions.len());
            let mut db = SubState::new(State::new(state));

            for tx in transactions {
                let tx = tx.into_ecrecovered().ok_or(BlockError::InvalidSignature)?;
                let tx = tx_env_with_recovered(&tx);
                let env = Env { cfg: cfg.clone(), block: block_env.clone(), tx };
                // TODO(mattsse): get rid of clone by extracting necessary opts fields into a struct
                let result = trace_transaction(opts.clone(), env, &mut db)?;
                results.push(TraceResult::Success { result });
            }

            Ok(results)
        })
    }

    /// Replays the given block and returns the trace of each transaction.
    ///
    /// This expects a rlp encoded block
    ///
    /// Note, the parent of this block must be present, or it will fail.
    pub async fn debug_trace_raw_block(
        &self,
        rlp_block: Bytes,
        opts: GethDebugTracingOptions,
    ) -> EthResult<Vec<TraceResult>> {
        let block =
            Block::decode(&mut rlp_block.as_ref()).map_err(BlockError::RlpDecodeRawBlock)?;

        let (cfg, block_env) = self.eth_api.evm_env_for_raw_block(&block.header).await?;

        // we trace on top the block's parent block
        let parent = block.parent_hash;
        self.trace_block_with(parent.into(), block.body, cfg, block_env, opts)
    }

    /// Replays a block and returns the trace of each transaction.
    pub async fn debug_trace_block(
        &self,
        block_id: BlockId,
        opts: GethDebugTracingOptions,
    ) -> EthResult<Vec<TraceResult>> {
        let block_hash = self
            .client
            .block_hash_for_id(block_id)?
            .ok_or_else(|| EthApiError::UnknownBlockNumber)?;

        let ((cfg, block_env, _), block) = futures::try_join!(
            self.eth_api.evm_env_at(block_hash.into()),
            self.eth_api.block_by_id(block_id),
        )?;

<<<<<<< HEAD
        // replay all transactions of the block
        self.eth_api.with_state_at(at, move |state| {
            let mut results = Vec::with_capacity(transactions.len());
            let mut db = SubState::new(StateProviderDB::new(state));
=======
        let block = block.ok_or_else(|| EthApiError::UnknownBlockNumber)?;
        // we need to get the state of the parent block because we're replaying this block on top of
        // its parent block's state
        let state_at = block.parent_hash;
>>>>>>> 78d6fd27

        self.trace_block_with(state_at.into(), block.body, cfg, block_env, opts)
    }

    /// Trace the transaction according to the provided options.
    ///
    /// Ref: <https://geth.ethereum.org/docs/developers/evm-tracing/built-in-tracers>
    pub async fn debug_trace_transaction(
        &self,
        tx_hash: H256,
        opts: GethDebugTracingOptions,
    ) -> EthResult<GethTraceFrame> {
        let (transaction, block) = match self.eth_api.transaction_and_block(tx_hash).await? {
            None => return Err(EthApiError::TransactionNotFound),
            Some(res) => res,
        };
        let (cfg, block_env, _) = self.eth_api.evm_env_at(block.hash.into()).await?;

        // we need to get the state of the parent block because we're essentially replaying the
        // block the transaction is included in
        let state_at = block.parent_hash;
        let block_txs = block.body;

        self.eth_api.with_state_at_block(state_at.into(), |state| {
            // configure env for the target transaction
            let tx = transaction.into_recovered();
<<<<<<< HEAD
            let tx = tx_env_with_recovered(&tx);
            let env = Env { cfg, block, tx };
            let mut db = SubState::new(StateProviderDB::new(state));
=======

            let mut db = SubState::new(State::new(state));
            // replay all transactions prior to the targeted transaction
            replay_transactions_until(&mut db, cfg.clone(), block_env.clone(), block_txs, tx.hash)?;

            let env = Env { cfg, block: block_env, tx: tx_env_with_recovered(&tx) };
>>>>>>> 78d6fd27
            trace_transaction(opts, env, &mut db)
        })
    }

    /// The debug_traceCall method lets you run an `eth_call` within the context of the given block
    /// execution using the final state of parent block as the base.
    pub async fn debug_trace_call(
        &self,
        call: CallRequest,
        block_id: Option<BlockId>,
        opts: GethDebugTracingCallOptions,
    ) -> EthResult<GethTraceFrame> {
        let at = block_id.unwrap_or(BlockId::Number(BlockNumberOrTag::Latest));
        // TODO(mattsse) apply block overrides
        let GethDebugTracingCallOptions { tracing_options, state_overrides, block_overrides: _ } =
            opts;
        let GethDebugTracingOptions { config, .. } = tracing_options;
        // TODO(mattsse) support non default tracers

        // default structlog tracer
        let inspector_config = TracingInspectorConfig::from_geth_config(&config);

        let mut inspector = TracingInspector::new(inspector_config);

        let (res, _) =
            self.eth_api.inspect_call_at(call, at, state_overrides, &mut inspector).await?;
        let gas_used = res.result.gas_used();

        let frame = inspector.into_geth_builder().geth_traces(U256::from(gas_used), config);

        Ok(frame.into())
    }
}

#[async_trait]
impl<Client, Eth> DebugApiServer for DebugApi<Client, Eth>
where
    Client: BlockProvider + HeaderProvider + 'static,
    Eth: EthApiSpec + 'static,
{
    /// Handler for `debug_getRawHeader`
    async fn raw_header(&self, block_id: BlockId) -> RpcResult<Bytes> {
        let header = match block_id {
            BlockId::Hash(hash) => self.client.header(&hash.into()).to_rpc_result()?,
            BlockId::Number(number_or_tag) => {
                let number =
                    self.client.convert_block_number(number_or_tag).to_rpc_result()?.ok_or(
                        jsonrpsee::core::Error::Custom("Pending block not supported".to_string()),
                    )?;
                self.client.header_by_number(number).to_rpc_result()?
            }
        };

        let mut res = Vec::new();
        if let Some(header) = header {
            header.encode(&mut res);
        }

        Ok(res.into())
    }

    /// Handler for `debug_getRawBlock`
    async fn raw_block(&self, block_id: BlockId) -> RpcResult<Bytes> {
        let block = self.client.block(block_id).to_rpc_result()?;

        let mut res = Vec::new();
        if let Some(mut block) = block {
            // In RPC withdrawals are always present
            if block.withdrawals.is_none() {
                block.withdrawals = Some(vec![]);
            }
            block.encode(&mut res);
        }

        Ok(res.into())
    }

    /// Handler for `debug_getRawTransaction`
    /// Returns the bytes of the transaction for the given hash.
    async fn raw_transaction(&self, hash: H256) -> RpcResult<Bytes> {
        let tx = self.eth_api.transaction_by_hash(hash).await?;

        let mut res = Vec::new();
        if let Some(tx) = tx.map(TransactionSource::into_recovered) {
            tx.encode(&mut res);
        }

        Ok(res.into())
    }

    /// Handler for `debug_getRawReceipts`
    async fn raw_receipts(&self, block_id: BlockId) -> RpcResult<Vec<Bytes>> {
        let receipts = self.client.receipts_by_block(block_id).to_rpc_result()?.unwrap_or_default();
        let mut all_receipts = Vec::with_capacity(receipts.len());

        for receipt in receipts {
            let mut buf = Vec::new();
            let receipt = receipt.with_bloom();
            receipt.encode(&mut buf);
            all_receipts.push(buf.into());
        }

        Ok(all_receipts)
    }

    /// Handler for `debug_getBadBlocks`
    async fn bad_blocks(&self) -> RpcResult<Vec<RichBlock>> {
        Err(internal_rpc_err("unimplemented"))
    }

    /// Handler for `debug_traceChain`
    async fn debug_trace_chain(
        &self,
        _start_exclusive: BlockNumberOrTag,
        _end_inclusive: BlockNumberOrTag,
    ) -> RpcResult<Vec<BlockTraceResult>> {
        Err(internal_rpc_err("unimplemented"))
    }

    /// Handler for `debug_traceBlock`
    async fn debug_trace_block(
        &self,
        rlp_block: Bytes,
        opts: GethDebugTracingOptions,
    ) -> RpcResult<Vec<TraceResult>> {
        Ok(DebugApi::debug_trace_raw_block(self, rlp_block, opts).await?)
    }

    /// Handler for `debug_traceBlockByHash`
    async fn debug_trace_block_by_hash(
        &self,
        block: H256,
        opts: GethDebugTracingOptions,
    ) -> RpcResult<Vec<TraceResult>> {
        Ok(DebugApi::debug_trace_block(self, block.into(), opts).await?)
    }

    /// Handler for `debug_traceBlockByNumber`
    async fn debug_trace_block_by_number(
        &self,
        block: BlockNumberOrTag,
        opts: GethDebugTracingOptions,
    ) -> RpcResult<Vec<TraceResult>> {
        Ok(DebugApi::debug_trace_block(self, block.into(), opts).await?)
    }

    /// Handler for `debug_traceTransaction`
    async fn debug_trace_transaction(
        &self,
        tx_hash: H256,
        opts: GethDebugTracingOptions,
    ) -> RpcResult<GethTraceFrame> {
        Ok(DebugApi::debug_trace_transaction(self, tx_hash, opts).await?)
    }

    /// Handler for `debug_traceCall`
    async fn debug_trace_call(
        &self,
        request: CallRequest,
        block_number: Option<BlockId>,
        opts: GethDebugTracingCallOptions,
    ) -> RpcResult<GethTraceFrame> {
        Ok(DebugApi::debug_trace_call(self, request, block_number, opts).await?)
    }
}

impl<Client, Eth> std::fmt::Debug for DebugApi<Client, Eth> {
    fn fmt(&self, f: &mut std::fmt::Formatter<'_>) -> std::fmt::Result {
        f.debug_struct("DebugApi").finish_non_exhaustive()
    }
}

/// Executes the configured transaction in the environment on the given database.
///
/// Note: this does not apply any state overrides if they're configured in the `opts`.
fn trace_transaction(
    opts: GethDebugTracingOptions,
    env: Env,
    db: &mut SubState<StateProviderBox<'_>>,
) -> EthResult<GethTraceFrame> {
    let GethDebugTracingOptions { config, tracer, tracer_config, .. } = opts;
    if let Some(tracer) = tracer {
        // valid matching config
        if let Some(ref config) = tracer_config {
            if !config.matches_tracer(&tracer) {
                return Err(EthApiError::InvalidTracerConfig)
            }
        }

        return match tracer {
            GethDebugTracerType::BuiltInTracer(tracer) => match tracer {
                GethDebugBuiltInTracerType::FourByteTracer => {
                    let mut inspector = FourByteInspector::default();
                    let _ = inspect(db, env, &mut inspector)?;
                    return Ok(FourByteFrame::from(inspector).into())
                }
                GethDebugBuiltInTracerType::CallTracer => {
                    todo!()
                }
                GethDebugBuiltInTracerType::PreStateTracer => {
                    todo!()
                }
                GethDebugBuiltInTracerType::NoopTracer => Ok(NoopFrame::default().into()),
            },
            GethDebugTracerType::JsTracer(_) => {
                Err(EthApiError::Unsupported("javascript tracers are unsupported."))
            }
        }
    }

    // default structlog tracer
    let inspector_config = TracingInspectorConfig::from_geth_config(&config);

    let mut inspector = TracingInspector::new(inspector_config);

    let (res, _) = inspect(db, env, &mut inspector)?;
    let gas_used = res.result.gas_used();

    let frame = inspector.into_geth_builder().geth_traces(U256::from(gas_used), config);

    Ok(frame.into())
}<|MERGE_RESOLUTION|>--- conflicted
+++ resolved
@@ -70,7 +70,7 @@
         // replay all transactions of the block
         self.eth_api.with_state_at_block(at, move |state| {
             let mut results = Vec::with_capacity(transactions.len());
-            let mut db = SubState::new(State::new(state));
+            let mut db = SubState::new(StateProviderDB::new(state));
 
             for tx in transactions {
                 let tx = tx.into_ecrecovered().ok_or(BlockError::InvalidSignature)?;
@@ -121,17 +121,10 @@
             self.eth_api.block_by_id(block_id),
         )?;
 
-<<<<<<< HEAD
-        // replay all transactions of the block
-        self.eth_api.with_state_at(at, move |state| {
-            let mut results = Vec::with_capacity(transactions.len());
-            let mut db = SubState::new(StateProviderDB::new(state));
-=======
         let block = block.ok_or_else(|| EthApiError::UnknownBlockNumber)?;
         // we need to get the state of the parent block because we're replaying this block on top of
         // its parent block's state
         let state_at = block.parent_hash;
->>>>>>> 78d6fd27
 
         self.trace_block_with(state_at.into(), block.body, cfg, block_env, opts)
     }
@@ -158,18 +151,10 @@
         self.eth_api.with_state_at_block(state_at.into(), |state| {
             // configure env for the target transaction
             let tx = transaction.into_recovered();
-<<<<<<< HEAD
-            let tx = tx_env_with_recovered(&tx);
-            let env = Env { cfg, block, tx };
             let mut db = SubState::new(StateProviderDB::new(state));
-=======
-
-            let mut db = SubState::new(State::new(state));
             // replay all transactions prior to the targeted transaction
             replay_transactions_until(&mut db, cfg.clone(), block_env.clone(), block_txs, tx.hash)?;
-
             let env = Env { cfg, block: block_env, tx: tx_env_with_recovered(&tx) };
->>>>>>> 78d6fd27
             trace_transaction(opts, env, &mut db)
         })
     }
