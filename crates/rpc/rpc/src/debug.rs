use crate::{
    eth::{
        error::{EthApiError, EthResult},
        revm_utils::{inspect, replay_transactions_until},
        EthTransactions, TransactionSource,
    },
    result::{internal_rpc_err, ToRpcResult},
    EthApiSpec, TracingCallGuard,
};
use async_trait::async_trait;
use jsonrpsee::core::RpcResult;
use reth_primitives::{Block, BlockId, BlockNumberOrTag, Bytes, TransactionSigned, H256, U256};
use reth_provider::{BlockProvider, HeaderProvider, StateProviderBox};
use reth_revm::{
    database::{State, SubState},
    env::tx_env_with_recovered,
    tracing::{FourByteInspector, TracingInspector, TracingInspectorConfig},
};
use reth_rlp::{Decodable, Encodable};
use reth_rpc_api::DebugApiServer;
use reth_rpc_types::{
    trace::geth::{
        BlockTraceResult, FourByteFrame, GethDebugBuiltInTracerType, GethDebugTracerType,
        GethDebugTracingCallOptions, GethDebugTracingOptions, GethTraceFrame, NoopFrame,
        TraceResult,
    },
    BlockError, CallRequest, RichBlock,
};
use revm::primitives::Env;
<<<<<<< HEAD
use reth_rpc_types::trace::geth::GethDebugTracerConfig;
=======
use revm_primitives::{db::DatabaseCommit, BlockEnv, CfgEnv};
>>>>>>> 07983239

/// `debug` API implementation.
///
/// This type provides the functionality for handling `debug` related requests.
#[non_exhaustive]
pub struct DebugApi<Client, Eth> {
    /// The client that can interact with the chain.
    client: Client,
    /// The implementation of `eth` API
    eth_api: Eth,
    // restrict the number of concurrent calls to `debug_traceTransaction`
    tracing_call_guard: TracingCallGuard,
}

// === impl DebugApi ===

impl<Client, Eth> DebugApi<Client, Eth> {
    /// Create a new instance of the [DebugApi]
    pub fn new(client: Client, eth: Eth, tracing_call_guard: TracingCallGuard) -> Self {
        Self { client, eth_api: eth, tracing_call_guard }
    }
}

// === impl DebugApi ===

impl<Client, Eth> DebugApi<Client, Eth>
where
    Client: BlockProvider + HeaderProvider + 'static,
    Eth: EthTransactions + 'static,
{
    /// Trace the entire block
    fn trace_block_with(
        &self,
        at: BlockId,
        transactions: Vec<TransactionSigned>,
        cfg: CfgEnv,
        block_env: BlockEnv,
        opts: GethDebugTracingOptions,
    ) -> EthResult<Vec<TraceResult>> {
        // replay all transactions of the block
        self.eth_api.with_state_at_block(at, move |state| {
            let mut results = Vec::with_capacity(transactions.len());
            let mut db = SubState::new(State::new(state));

            let mut transactions = transactions.into_iter().peekable();
            while let Some(tx) = transactions.next() {
                let tx = tx.into_ecrecovered().ok_or(BlockError::InvalidSignature)?;
                let tx = tx_env_with_recovered(&tx);
                let env = Env { cfg: cfg.clone(), block: block_env.clone(), tx };
                let (result, state_changes) = trace_transaction(opts.clone(), env, &mut db)?;
                results.push(TraceResult::Success { result });

                if transactions.peek().is_some() {
                    // need to apply the state changes of this transaction before executing the next
                    // transaction
                    db.commit(state_changes)
                }
            }

            Ok(results)
        })
    }

    /// Replays the given block and returns the trace of each transaction.
    ///
    /// This expects a rlp encoded block
    ///
    /// Note, the parent of this block must be present, or it will fail.
    pub async fn debug_trace_raw_block(
        &self,
        rlp_block: Bytes,
        opts: GethDebugTracingOptions,
    ) -> EthResult<Vec<TraceResult>> {
        let block =
            Block::decode(&mut rlp_block.as_ref()).map_err(BlockError::RlpDecodeRawBlock)?;

        let (cfg, block_env) = self.eth_api.evm_env_for_raw_block(&block.header).await?;

        // we trace on top the block's parent block
        let parent = block.parent_hash;
        self.trace_block_with(parent.into(), block.body, cfg, block_env, opts)
    }

    /// Replays a block and returns the trace of each transaction.
    pub async fn debug_trace_block(
        &self,
        block_id: BlockId,
        opts: GethDebugTracingOptions,
    ) -> EthResult<Vec<TraceResult>> {
        let block_hash = self
            .client
            .block_hash_for_id(block_id)?
            .ok_or_else(|| EthApiError::UnknownBlockNumber)?;

        let ((cfg, block_env, _), block) = futures::try_join!(
            self.eth_api.evm_env_at(block_hash.into()),
            self.eth_api.block_by_id(block_id),
        )?;

        let block = block.ok_or_else(|| EthApiError::UnknownBlockNumber)?;
        // we need to get the state of the parent block because we're replaying this block on top of
        // its parent block's state
        let state_at = block.parent_hash;

        self.trace_block_with(state_at.into(), block.body, cfg, block_env, opts)
    }

    /// Trace the transaction according to the provided options.
    ///
    /// Ref: <https://geth.ethereum.org/docs/developers/evm-tracing/built-in-tracers>
    pub async fn debug_trace_transaction(
        &self,
        tx_hash: H256,
        opts: GethDebugTracingOptions,
    ) -> EthResult<GethTraceFrame> {
        let (transaction, block) = match self.eth_api.transaction_and_block(tx_hash).await? {
            None => return Err(EthApiError::TransactionNotFound),
            Some(res) => res,
        };
        let (cfg, block_env, _) = self.eth_api.evm_env_at(block.hash.into()).await?;

        // we need to get the state of the parent block because we're essentially replaying the
        // block the transaction is included in
        let state_at = block.parent_hash;
        let block_txs = block.body;

        self.eth_api.with_state_at_block(state_at.into(), |state| {
            // configure env for the target transaction
            let tx = transaction.into_recovered();

            let mut db = SubState::new(State::new(state));
            // replay all transactions prior to the targeted transaction
            replay_transactions_until(&mut db, cfg.clone(), block_env.clone(), block_txs, tx.hash)?;

            let env = Env { cfg, block: block_env, tx: tx_env_with_recovered(&tx) };
            trace_transaction(opts, env, &mut db).map(|(trace, _)| trace)
        })
    }

    /// The debug_traceCall method lets you run an `eth_call` within the context of the given block
    /// execution using the final state of parent block as the base.
    pub async fn debug_trace_call(
        &self,
        call: CallRequest,
        block_id: Option<BlockId>,
        opts: GethDebugTracingCallOptions,
    ) -> EthResult<GethTraceFrame> {
        let at = block_id.unwrap_or(BlockId::Number(BlockNumberOrTag::Latest));
        // TODO(mattsse) apply block overrides
        let GethDebugTracingCallOptions { tracing_options, state_overrides, block_overrides: _ } =
            opts;
        let GethDebugTracingOptions { config, tracer, tracer_config, .. } = tracing_options;
        // TODO(mattsse) support non default tracers
        if let Some(tracer) = tracer {
            // valid matching config
            if let Some(ref config) = tracer_config {
                if !config.matches_tracer(&tracer) {
                    return Err(EthApiError::InvalidTracerConfig)
                }
            }

            return match tracer {
                GethDebugTracerType::BuiltInTracer(tracer) => match tracer {
                    GethDebugBuiltInTracerType::FourByteTracer => {
                        let mut inspector = FourByteInspector::default();
                        let (res, _) =
                            self.eth_api.inspect_call_at(call, at, state_overrides, &mut inspector).await?;
                        return Ok(FourByteFrame::from(inspector).into())
                    }
                    GethDebugBuiltInTracerType::CallTracer => {
                        let call_config = tracer_config.unwrap().into_call_config().unwrap_or_default();

                        let inspector_config = TracingInspectorConfig::from_geth_config(&config);

                        let mut inspector = TracingInspector::new(inspector_config);

                        let (res, _) =
                            self.eth_api.inspect_call_at(call, at, state_overrides, &mut inspector).await?;
                        let gas_used = res.result.gas_used();

                        let frame = inspector.into_geth_builder().geth_call_traces(U256::from(gas_used), call_config);

                        return Ok(frame.into())
                    }
                    GethDebugBuiltInTracerType::PreStateTracer => {
                        todo!()
                    }
                    GethDebugBuiltInTracerType::NoopTracer => Ok(NoopFrame::default().into()),
                },
                GethDebugTracerType::JsTracer(_) => {
                    Err(EthApiError::Unsupported("javascript tracers are unsupported."))
                }
            }
        }

        // default structlog tracer
        let inspector_config = TracingInspectorConfig::from_geth_config(&config);

        let mut inspector = TracingInspector::new(inspector_config);

        let (res, _) =
            self.eth_api.inspect_call_at(call, at, state_overrides, &mut inspector).await?;
        let gas_used = res.result.gas_used();

        let frame = inspector.into_geth_builder().geth_traces(U256::from(gas_used), config);

        Ok(frame.into())
    }
}

#[async_trait]
impl<Client, Eth> DebugApiServer for DebugApi<Client, Eth>
where
    Client: BlockProvider + HeaderProvider + 'static,
    Eth: EthApiSpec + 'static,
{
    /// Handler for `debug_getRawHeader`
    async fn raw_header(&self, block_id: BlockId) -> RpcResult<Bytes> {
        let header = match block_id {
            BlockId::Hash(hash) => self.client.header(&hash.into()).to_rpc_result()?,
            BlockId::Number(number_or_tag) => {
                let number =
                    self.client.convert_block_number(number_or_tag).to_rpc_result()?.ok_or(
                        jsonrpsee::core::Error::Custom("Pending block not supported".to_string()),
                    )?;
                self.client.header_by_number(number).to_rpc_result()?
            }
        };

        let mut res = Vec::new();
        if let Some(header) = header {
            header.encode(&mut res);
        }

        Ok(res.into())
    }

    /// Handler for `debug_getRawBlock`
    async fn raw_block(&self, block_id: BlockId) -> RpcResult<Bytes> {
        let block = self.client.block(block_id).to_rpc_result()?;

        let mut res = Vec::new();
        if let Some(mut block) = block {
            // In RPC withdrawals are always present
            if block.withdrawals.is_none() {
                block.withdrawals = Some(vec![]);
            }
            block.encode(&mut res);
        }

        Ok(res.into())
    }

    /// Handler for `debug_getRawTransaction`
    /// Returns the bytes of the transaction for the given hash.
    async fn raw_transaction(&self, hash: H256) -> RpcResult<Bytes> {
        let tx = self.eth_api.transaction_by_hash(hash).await?;

        let mut res = Vec::new();
        if let Some(tx) = tx.map(TransactionSource::into_recovered) {
            tx.encode(&mut res);
        }

        Ok(res.into())
    }

    /// Handler for `debug_getRawReceipts`
    async fn raw_receipts(&self, block_id: BlockId) -> RpcResult<Vec<Bytes>> {
        let receipts = self.client.receipts_by_block(block_id).to_rpc_result()?.unwrap_or_default();
        let mut all_receipts = Vec::with_capacity(receipts.len());

        for receipt in receipts {
            let mut buf = Vec::new();
            let receipt = receipt.with_bloom();
            receipt.encode(&mut buf);
            all_receipts.push(buf.into());
        }

        Ok(all_receipts)
    }

    /// Handler for `debug_getBadBlocks`
    async fn bad_blocks(&self) -> RpcResult<Vec<RichBlock>> {
        Err(internal_rpc_err("unimplemented"))
    }

    /// Handler for `debug_traceChain`
    async fn debug_trace_chain(
        &self,
        _start_exclusive: BlockNumberOrTag,
        _end_inclusive: BlockNumberOrTag,
    ) -> RpcResult<Vec<BlockTraceResult>> {
        Err(internal_rpc_err("unimplemented"))
    }

    /// Handler for `debug_traceBlock`
    async fn debug_trace_block(
        &self,
        rlp_block: Bytes,
        opts: GethDebugTracingOptions,
    ) -> RpcResult<Vec<TraceResult>> {
        Ok(DebugApi::debug_trace_raw_block(self, rlp_block, opts).await?)
    }

    /// Handler for `debug_traceBlockByHash`
    async fn debug_trace_block_by_hash(
        &self,
        block: H256,
        opts: GethDebugTracingOptions,
    ) -> RpcResult<Vec<TraceResult>> {
        Ok(DebugApi::debug_trace_block(self, block.into(), opts).await?)
    }

    /// Handler for `debug_traceBlockByNumber`
    async fn debug_trace_block_by_number(
        &self,
        block: BlockNumberOrTag,
        opts: GethDebugTracingOptions,
    ) -> RpcResult<Vec<TraceResult>> {
        Ok(DebugApi::debug_trace_block(self, block.into(), opts).await?)
    }

    /// Handler for `debug_traceTransaction`
    async fn debug_trace_transaction(
        &self,
        tx_hash: H256,
        opts: GethDebugTracingOptions,
    ) -> RpcResult<GethTraceFrame> {
        Ok(DebugApi::debug_trace_transaction(self, tx_hash, opts).await?)
    }

    /// Handler for `debug_traceCall`
    async fn debug_trace_call(
        &self,
        request: CallRequest,
        block_number: Option<BlockId>,
        opts: GethDebugTracingCallOptions,
    ) -> RpcResult<GethTraceFrame> {
        Ok(DebugApi::debug_trace_call(self, request, block_number, opts).await?)
    }
}

impl<Client, Eth> std::fmt::Debug for DebugApi<Client, Eth> {
    fn fmt(&self, f: &mut std::fmt::Formatter<'_>) -> std::fmt::Result {
        f.debug_struct("DebugApi").finish_non_exhaustive()
    }
}

/// Executes the configured transaction with the environment on the given database.
///
/// Returns the trace frame and the state that got updated after executing the transaction.
///
/// Note: this does not apply any state overrides if they're configured in the `opts`.
fn trace_transaction(
    opts: GethDebugTracingOptions,
    env: Env,
    db: &mut SubState<StateProviderBox<'_>>,
) -> EthResult<(GethTraceFrame, revm_primitives::State)> {
    let GethDebugTracingOptions { config, tracer, tracer_config, .. } = opts;
    if let Some(tracer) = tracer {
        // valid matching config
        if let Some(ref config) = tracer_config {
            if !config.matches_tracer(&tracer) {
                return Err(EthApiError::InvalidTracerConfig)
            }
        }

        return match tracer {
            GethDebugTracerType::BuiltInTracer(tracer) => match tracer {
                GethDebugBuiltInTracerType::FourByteTracer => {
                    let mut inspector = FourByteInspector::default();
                    let (res, _) = inspect(db, env, &mut inspector)?;
                    return Ok((FourByteFrame::from(inspector).into(), res.state))
                }
                GethDebugBuiltInTracerType::CallTracer => {
                    let call_config = tracer_config.unwrap().into_call_config().unwrap_or_default();

                    let inspector_config = TracingInspectorConfig::from_geth_config(&config);

                    let mut inspector = TracingInspector::new(inspector_config);

                    let (res, _) = inspect(db, env, &mut inspector)?;
                    let gas_used = res.result.gas_used();

                    let frame = inspector.into_geth_builder().geth_call_traces(U256::from(gas_used), call_config);

                    return Ok(frame.into())
                }
                GethDebugBuiltInTracerType::PreStateTracer => {
                    todo!()
                }
                GethDebugBuiltInTracerType::NoopTracer => {
                    Ok((NoopFrame::default().into(), Default::default()))
                }
            },
            GethDebugTracerType::JsTracer(_) => {
                Err(EthApiError::Unsupported("javascript tracers are unsupported."))
            }
        }
    }

    // default structlog tracer
    let inspector_config = TracingInspectorConfig::from_geth_config(&config);

    let mut inspector = TracingInspector::new(inspector_config);

    let (res, _) = inspect(db, env, &mut inspector)?;
    let gas_used = res.result.gas_used();

    let frame = inspector.into_geth_builder().geth_traces(U256::from(gas_used), config);

    Ok((frame.into(), res.state))
}<|MERGE_RESOLUTION|>--- conflicted
+++ resolved
@@ -20,18 +20,14 @@
 use reth_rpc_api::DebugApiServer;
 use reth_rpc_types::{
     trace::geth::{
-        BlockTraceResult, FourByteFrame, GethDebugBuiltInTracerType, GethDebugTracerType,
-        GethDebugTracingCallOptions, GethDebugTracingOptions, GethTraceFrame, NoopFrame,
-        TraceResult,
+        BlockTraceResult, FourByteFrame, GethDebugBuiltInTracerType, GethDebugTracerConfig,
+        GethDebugTracerType, GethDebugTracingCallOptions, GethDebugTracingOptions, GethTraceFrame,
+        NoopFrame, TraceResult,
     },
     BlockError, CallRequest, RichBlock,
 };
 use revm::primitives::Env;
-<<<<<<< HEAD
-use reth_rpc_types::trace::geth::GethDebugTracerConfig;
-=======
 use revm_primitives::{db::DatabaseCommit, BlockEnv, CfgEnv};
->>>>>>> 07983239
 
 /// `debug` API implementation.
 ///
@@ -197,22 +193,29 @@
                 GethDebugTracerType::BuiltInTracer(tracer) => match tracer {
                     GethDebugBuiltInTracerType::FourByteTracer => {
                         let mut inspector = FourByteInspector::default();
-                        let (res, _) =
-                            self.eth_api.inspect_call_at(call, at, state_overrides, &mut inspector).await?;
+                        let (res, _) = self
+                            .eth_api
+                            .inspect_call_at(call, at, state_overrides, &mut inspector)
+                            .await?;
                         return Ok(FourByteFrame::from(inspector).into())
                     }
                     GethDebugBuiltInTracerType::CallTracer => {
-                        let call_config = tracer_config.unwrap().into_call_config().unwrap_or_default();
+                        let call_config =
+                            tracer_config.unwrap().into_call_config().unwrap_or_default();
 
                         let inspector_config = TracingInspectorConfig::from_geth_config(&config);
 
                         let mut inspector = TracingInspector::new(inspector_config);
 
-                        let (res, _) =
-                            self.eth_api.inspect_call_at(call, at, state_overrides, &mut inspector).await?;
+                        let (res, _) = self
+                            .eth_api
+                            .inspect_call_at(call, at, state_overrides, &mut inspector)
+                            .await?;
                         let gas_used = res.result.gas_used();
 
-                        let frame = inspector.into_geth_builder().geth_call_traces(U256::from(gas_used), call_config);
+                        let frame = inspector
+                            .into_geth_builder()
+                            .geth_call_traces(U256::from(gas_used), call_config);
 
                         return Ok(frame.into())
                     }
@@ -416,7 +419,9 @@
                     let (res, _) = inspect(db, env, &mut inspector)?;
                     let gas_used = res.result.gas_used();
 
-                    let frame = inspector.into_geth_builder().geth_call_traces(U256::from(gas_used), call_config);
+                    let frame = inspector
+                        .into_geth_builder()
+                        .geth_call_traces(U256::from(gas_used), call_config);
 
                     return Ok(frame.into())
                 }
