--- conflicted
+++ resolved
@@ -33,11 +33,7 @@
 
 use crate::{
     eth::{
-<<<<<<< HEAD
-        api::{EthTransactions, LoadBlock, LoadTransaction, StateCacheDB, TraceExt},
-=======
         api::{LoadBlock, LoadTransaction, StateCacheDB, TraceExt},
->>>>>>> f8276cc3
         error::{EthApiError, EthResult},
         revm_utils::{prepare_call_env, EvmOverrides},
     },
@@ -643,11 +639,7 @@
         + StateProviderFactory
         + EvmEnvProvider
         + 'static,
-<<<<<<< HEAD
-    Eth: EthApiSpec + EthTransactions + LoadBlock + TraceExt + 'static,
-=======
     Eth: EthApiSpec + LoadBlock + TraceExt + 'static,
->>>>>>> f8276cc3
 {
     /// Handler for `debug_getRawHeader`
     async fn raw_header(&self, block_id: BlockId) -> RpcResult<Bytes> {
