use crate::{
    eth::{
        error::{EthApiError, EthResult},
        revm_utils::{
<<<<<<< HEAD
            clone_into_empty_db, inspect, prepare_call_env, replay_transactions_until,
            result_output, transact, EvmOverrides,
=======
            clone_into_empty_db, inspect, inspect_and_return_db, replay_transactions_until,
            result_output, EvmOverrides,
>>>>>>> ce6e2477
        },
        EthTransactions, TransactionSource,
    },
    result::{internal_rpc_err, ToRpcResult},
    EthApiSpec, TracingCallGuard,
};
use async_trait::async_trait;
use jsonrpsee::core::RpcResult;
use reth_primitives::{Account, Block, BlockId, BlockNumberOrTag, Bytes, TransactionSigned, H256};
use reth_provider::{BlockReaderIdExt, HeaderProvider, StateProviderBox};
use reth_revm::{
    database::{State, SubState},
    env::tx_env_with_recovered,
    tracing::{
        js::{JsDbRequest, JsInspector},
        FourByteInspector, TracingInspector, TracingInspectorConfig,
    },
};
use reth_rlp::{Decodable, Encodable};
use reth_rpc_api::DebugApiServer;
use reth_rpc_types::{
    state::StateOverride,
    trace::geth::{
        BlockTraceResult, FourByteFrame, GethDebugBuiltInTracerType, GethDebugTracerType,
        GethDebugTracingCallOptions, GethDebugTracingOptions, GethTrace, NoopFrame, TraceResult,
    },
    BlockError, Bundle, CallRequest, RichBlock, StateContext,
};
use reth_tasks::TaskSpawner;
use revm::{
    db::{CacheDB, EmptyDB},
    primitives::Env,
};
use revm_primitives::{
    db::{DatabaseCommit, DatabaseRef},
    BlockEnv, CfgEnv,
};
use std::sync::Arc;
use tokio::sync::{mpsc, AcquireError, OwnedSemaphorePermit};
use tokio_stream::{wrappers::ReceiverStream, StreamExt};

/// `debug` API implementation.
///
/// This type provides the functionality for handling `debug` related requests.
pub struct DebugApi<Provider, Eth> {
    inner: Arc<DebugApiInner<Provider, Eth>>,
}

// === impl DebugApi ===

impl<Provider, Eth> DebugApi<Provider, Eth> {
    /// Create a new instance of the [DebugApi]
    pub fn new(
        provider: Provider,
        eth: Eth,
        task_spawner: Box<dyn TaskSpawner>,
        tracing_call_guard: TracingCallGuard,
    ) -> Self {
        let inner =
            Arc::new(DebugApiInner { provider, eth_api: eth, task_spawner, tracing_call_guard });
        Self { inner }
    }
}

// === impl DebugApi ===

impl<Provider, Eth> DebugApi<Provider, Eth>
where
    Provider: BlockReaderIdExt + HeaderProvider + 'static,
    Eth: EthTransactions + 'static,
{
    /// Acquires a permit to execute a tracing call.
    async fn acquire_trace_permit(&self) -> Result<OwnedSemaphorePermit, AcquireError> {
        self.inner.tracing_call_guard.clone().acquire_owned().await
    }

    /// Trace the entire block asynchronously
    async fn trace_block_with(
        &self,
        at: BlockId,
        transactions: Vec<TransactionSigned>,
        cfg: CfgEnv,
        block_env: BlockEnv,
        opts: GethDebugTracingOptions,
    ) -> EthResult<Vec<TraceResult>> {
        // replay all transactions of the block
        let this = self.clone();
        self.inner
            .eth_api
            .spawn_with_state_at_block(at, move |state| {
                let mut results = Vec::with_capacity(transactions.len());
                let mut db = SubState::new(State::new(state));

                let mut transactions = transactions.into_iter().peekable();
                while let Some(tx) = transactions.next() {
                    let tx = tx.into_ecrecovered().ok_or(BlockError::InvalidSignature)?;
                    let tx = tx_env_with_recovered(&tx);
                    let env = Env { cfg: cfg.clone(), block: block_env.clone(), tx };
                    let (result, state_changes) =
                        this.trace_transaction(opts.clone(), env, at, &mut db)?;
                    results.push(TraceResult::Success { result });

                    if transactions.peek().is_some() {
                        // need to apply the state changes of this transaction before executing the
                        // next transaction
                        db.commit(state_changes)
                    }
                }

                Ok(results)
            })
            .await
    }

    /// Replays the given block and returns the trace of each transaction.
    ///
    /// This expects a rlp encoded block
    ///
    /// Note, the parent of this block must be present, or it will fail.
    pub async fn debug_trace_raw_block(
        &self,
        rlp_block: Bytes,
        opts: GethDebugTracingOptions,
    ) -> EthResult<Vec<TraceResult>> {
        let block =
            Block::decode(&mut rlp_block.as_ref()).map_err(BlockError::RlpDecodeRawBlock)?;

        let (cfg, block_env) = self.inner.eth_api.evm_env_for_raw_block(&block.header).await?;

        // we trace on top the block's parent block
        let parent = block.parent_hash;
        self.trace_block_with(parent.into(), block.body, cfg, block_env, opts).await
    }

    /// Replays a block and returns the trace of each transaction.
    pub async fn debug_trace_block(
        &self,
        block_id: BlockId,
        opts: GethDebugTracingOptions,
    ) -> EthResult<Vec<TraceResult>> {
        let block_hash = self
            .inner
            .provider
            .block_hash_for_id(block_id)?
            .ok_or_else(|| EthApiError::UnknownBlockNumber)?;

        let ((cfg, block_env, _), block) = futures::try_join!(
            self.inner.eth_api.evm_env_at(block_hash.into()),
            self.inner.eth_api.block_by_id(block_id),
        )?;

        let block = block.ok_or_else(|| EthApiError::UnknownBlockNumber)?;
        // we need to get the state of the parent block because we're replaying this block on top of
        // its parent block's state
        let state_at = block.parent_hash;

        self.trace_block_with(state_at.into(), block.body, cfg, block_env, opts).await
    }

    /// Trace the transaction according to the provided options.
    ///
    /// Ref: <https://geth.ethereum.org/docs/developers/evm-tracing/built-in-tracers>
    pub async fn debug_trace_transaction(
        &self,
        tx_hash: H256,
        opts: GethDebugTracingOptions,
    ) -> EthResult<GethTrace> {
        let (transaction, block) = match self.inner.eth_api.transaction_and_block(tx_hash).await? {
            None => return Err(EthApiError::TransactionNotFound),
            Some(res) => res,
        };
        let (cfg, block_env, _) = self.inner.eth_api.evm_env_at(block.hash.into()).await?;

        // we need to get the state of the parent block because we're essentially replaying the
        // block the transaction is included in
        let state_at: BlockId = block.parent_hash.into();
        let block_txs = block.body;

        let this = self.clone();
        self.inner
            .eth_api
            .spawn_with_state_at_block(state_at, move |state| {
                // configure env for the target transaction
                let tx = transaction.into_recovered();

                let mut db = SubState::new(State::new(state));
                // replay all transactions prior to the targeted transaction
                replay_transactions_until(
                    &mut db,
                    cfg.clone(),
                    block_env.clone(),
                    block_txs,
                    tx.hash,
                )?;

                let env = Env { cfg, block: block_env, tx: tx_env_with_recovered(&tx) };
                this.trace_transaction(opts, env, state_at, &mut db).map(|(trace, _)| trace)
            })
            .await
    }

    /// The debug_traceCall method lets you run an `eth_call` within the context of the given block
    /// execution using the final state of parent block as the base.
    pub async fn debug_trace_call(
        &self,
        call: CallRequest,
        block_id: Option<BlockId>,
        opts: GethDebugTracingCallOptions,
    ) -> EthResult<GethTrace> {
        let at = block_id.unwrap_or(BlockId::Number(BlockNumberOrTag::Latest));
        let GethDebugTracingCallOptions { tracing_options, state_overrides, block_overrides } =
            opts;
        let overrides = EvmOverrides::new(state_overrides, block_overrides.map(Box::new));
        let GethDebugTracingOptions { config, tracer, tracer_config, .. } = tracing_options;

        if let Some(tracer) = tracer {
            return match tracer {
                GethDebugTracerType::BuiltInTracer(tracer) => match tracer {
                    GethDebugBuiltInTracerType::FourByteTracer => {
                        let mut inspector = FourByteInspector::default();
                        let inspector = self
                            .inner
                            .eth_api
                            .spawn_with_call_at(call, at, overrides, move |db, env| {
                                inspect(db, env, &mut inspector)?;
                                Ok(inspector)
                            })
                            .await?;
                        return Ok(FourByteFrame::from(inspector).into())
                    }
                    GethDebugBuiltInTracerType::CallTracer => {
                        let call_config = tracer_config
                            .into_call_config()
                            .map_err(|_| EthApiError::InvalidTracerConfig)?;

                        let mut inspector = TracingInspector::new(
                            TracingInspectorConfig::from_geth_config(&config)
                                .set_record_logs(call_config.with_log.unwrap_or_default()),
                        );

                        let frame = self
                            .inner
                            .eth_api
                            .spawn_with_call_at(call, at, overrides, move |db, env| {
                                inspect(db, env, &mut inspector)?;
                                let frame =
                                    inspector.into_geth_builder().geth_call_traces(call_config);
                                Ok(frame.into())
                            })
                            .await?;
                        return Ok(frame)
                    }
                    GethDebugBuiltInTracerType::PreStateTracer => {
                        let prestate_config = tracer_config
                            .into_pre_state_config()
                            .map_err(|_| EthApiError::InvalidTracerConfig)?;
                        let mut inspector = TracingInspector::new(
                            TracingInspectorConfig::from_geth_config(&config),
                        );

                        let frame =
                            self.inner
                                .eth_api
                                .spawn_with_call_at(call, at, overrides, move |db, env| {
                                    let (res, _, db) =
                                        inspect_and_return_db(db, env, &mut inspector)?;
                                    let frame = inspector
                                        .into_geth_builder()
                                        .geth_prestate_traces(&res, prestate_config, &db)?;
                                    Ok(frame)
                                })
                                .await?;
                        return Ok(frame.into())
                    }
                    GethDebugBuiltInTracerType::NoopTracer => Ok(NoopFrame::default().into()),
                },
                GethDebugTracerType::JsTracer(code) => {
                    let config = tracer_config.into_json();

                    // for JS tracing we need to setup all async work before we can start tracing
                    // because JSTracer and all JS types are not Send
                    let (_, _, at) = self.inner.eth_api.evm_env_at(at).await?;
                    let state = self.inner.eth_api.state_at(at)?;
                    let db = SubState::new(State::new(state));
                    let has_state_overrides = overrides.has_state();

                    // If the caller provided state overrides we need to clone the DB so the js
                    // service has access these modifications
                    let mut maybe_override_db = None;
                    if has_state_overrides {
                        maybe_override_db = Some(clone_into_empty_db(&db));
                    }

                    let to_db_service = self.spawn_js_trace_service(at, maybe_override_db)?;

                    let res = self
                        .inner
                        .eth_api
                        .spawn_with_call_at(call, at, overrides, move |db, env| {
                            let mut inspector = JsInspector::new(code, config, to_db_service)?;
                            let (res, _) = inspect(db, env.clone(), &mut inspector)?;
                            Ok(inspector.json_result(res, &env)?)
                        })
                        .await?;

                    Ok(GethTrace::JS(res))
                }
            }
        }

        // default structlog tracer
        let inspector_config = TracingInspectorConfig::from_geth_config(&config);

        let mut inspector = TracingInspector::new(inspector_config);

        let (res, inspector) = self
            .inner
            .eth_api
            .spawn_with_call_at(call, at, overrides, move |db, env| {
                let (res, _) = inspect(db, env, &mut inspector)?;
                Ok((res, inspector))
            })
            .await?;
        let gas_used = res.result.gas_used();
        let return_value = result_output(&res.result).unwrap_or_default().into();
        let frame = inspector.into_geth_builder().geth_traces(gas_used, return_value, config);

        Ok(frame.into())
    }

    /// The debug_traceCallMany method lets you run an `eth_callMany` within the context of the given block
    /// execution using the first n transactions in the given block as base
    pub async fn debug_trace_call_many(
        &self,
        bundles: Vec<Bundle>,
        state_context: Option<StateContext>,
        opts: Option<GethDebugTracingOptions>,
        state_override: Option<StateOverride>,
    ) -> EthResult<Vec<GethTrace>> {
        if bundles.is_empty() {
            return Err(EthApiError::InvalidParams(String::from("bundles are empty.")));
        }

        let StateContext { transaction_index, block_number } = state_context.unwrap_or_default();

        let transaction_index = transaction_index.unwrap_or(-1);
        let state_at = block_number.unwrap_or(BlockId::Number(BlockNumberOrTag::Latest));

        let block_hash = self
            .inner
            .provider
            .block_hash_for_id(state_at)?
            .ok_or_else(|| EthApiError::UnknownBlockNumber)?;

        let ((cfg, block_env, _), block) = futures::try_join!(
            self.inner.eth_api.evm_env_at(block_hash.into()),
            self.inner.eth_api.block_by_id(state_at),
        )?;

        let block = block.ok_or_else(|| EthApiError::UnknownBlockNumber)?;
        let tracing_options = opts.unwrap_or_default();

        self.on_blocking_task(|this| async move {
            this.inner.eth_api.with_state_at_block(state_at, |state| {
                let gas_limit = this.inner.eth_api.call_gas_limit();
                let mut results = Vec::with_capacity(bundles.len());
                let mut db = SubState::new(State::new(state));

                let mut transactions = if transaction_index == -1 {
                    block.body.into_iter()
                } else {
                    block.body
                        [0..usize::try_from(transaction_index).expect("Tx index outside bounds.")]
                        .to_vec()
                        .into_iter()
                };

                // Execute all transactions until index
                while let Some(tx) = transactions.next() {
                    let tx = tx.into_ecrecovered().ok_or(BlockError::InvalidSignature)?;
                    let tx = tx_env_with_recovered(&tx);
                    let env = Env { cfg: cfg.clone(), block: block_env.clone(), tx };
                    let (res, _) = transact(&mut db, env)?;
                    db.commit(res.state);
                }

                // Trace all bundles
                let mut bundles = bundles.into_iter().peekable();
                while let Some(bundle) = bundles.next(){
                    //let mut result = Vec::with_capacity(bundle.len());
                    let Bundle { transactions, block_override } = bundle;
                    let overrides = EvmOverrides::new(state_override.clone(), block_override.map(Box::new));

                    let mut transactions = transactions.into_iter().peekable();
                    while let Some(tx) = transactions.next() {
                        let env = prepare_call_env(
                            cfg.clone(),
                            block_env.clone(),
                            tx,
                            gas_limit,
                            &mut db,
                            overrides.clone(),
                        )?;

                        let (trace, state) = this.trace_transaction(
                            tracing_options.clone(),
                            env,
                            state_at,
                            &mut db,
                        )?;

                        if bundles.peek().is_none() && transactions.peek().is_none(){
                            db.commit(state);
                        }
                        results.push(trace);
                    }
                }
                Ok(results)
            })
        })
        .await
    }

    /// Executes the configured transaction with the environment on the given database.
    ///
    /// Returns the trace frame and the state that got updated after executing the transaction.
    ///
    /// Note: this does not apply any state overrides if they're configured in the `opts`.
    ///
    /// Caution: this is blocking and should be performed on a blocking task.
    fn trace_transaction(
        &self,
        opts: GethDebugTracingOptions,
        env: Env,
        at: BlockId,
        db: &mut SubState<StateProviderBox<'_>>,
    ) -> EthResult<(GethTrace, revm_primitives::State)> {
        let GethDebugTracingOptions { config, tracer, tracer_config, .. } = opts;

        if let Some(tracer) = tracer {
            return match tracer {
                GethDebugTracerType::BuiltInTracer(tracer) => match tracer {
                    GethDebugBuiltInTracerType::FourByteTracer => {
                        let mut inspector = FourByteInspector::default();
                        let (res, _) = inspect(db, env, &mut inspector)?;
                        return Ok((FourByteFrame::from(inspector).into(), res.state))
                    }
                    GethDebugBuiltInTracerType::CallTracer => {
                        let call_config = tracer_config
                            .into_call_config()
                            .map_err(|_| EthApiError::InvalidTracerConfig)?;

                        let mut inspector = TracingInspector::new(
                            TracingInspectorConfig::from_geth_config(&config)
                                .set_record_logs(call_config.with_log.unwrap_or_default()),
                        );

                        let (res, _) = inspect(db, env, &mut inspector)?;

                        let frame = inspector.into_geth_builder().geth_call_traces(call_config);

                        return Ok((frame.into(), res.state))
                    }
                    GethDebugBuiltInTracerType::PreStateTracer => {
                        let prestate_config = tracer_config
                            .into_pre_state_config()
                            .map_err(|_| EthApiError::InvalidTracerConfig)?;

                        let mut inspector = TracingInspector::new(
                            TracingInspectorConfig::from_geth_config(&config),
                        );
                        let (res, _) = inspect(&mut *db, env, &mut inspector)?;

                        let frame = inspector.into_geth_builder().geth_prestate_traces(
                            &res,
                            prestate_config,
                            &*db,
                        )?;

                        return Ok((frame.into(), res.state))
                    }
                    GethDebugBuiltInTracerType::NoopTracer => {
                        Ok((NoopFrame::default().into(), Default::default()))
                    }
                },
                GethDebugTracerType::JsTracer(code) => {
                    let config = tracer_config.into_json();

                    // We need to clone the database because the JS tracer will need to access the
                    // current state via the spawned service
                    let js_db = clone_into_empty_db(db);
                    // we spawn the database service that will be used by the JS tracer
                    // transaction because the service needs access to the committed state changes
                    let to_db_service = self.spawn_js_trace_service(at, Some(js_db))?;

                    let mut inspector = JsInspector::new(code, config, to_db_service)?;
                    let (res, env) = inspect(db, env, &mut inspector)?;

                    let state = res.state.clone();
                    let result = inspector.json_result(res, &env)?;
                    Ok((GethTrace::JS(result), state))
                }
            }
        }

        // default structlog tracer
        let inspector_config = TracingInspectorConfig::from_geth_config(&config);

        let mut inspector = TracingInspector::new(inspector_config);

        let (res, _) = inspect(db, env, &mut inspector)?;
        let gas_used = res.result.gas_used();
        let return_value = result_output(&res.result).unwrap_or_default().into();
        let frame = inspector.into_geth_builder().geth_traces(gas_used, return_value, config);

        Ok((frame.into(), res.state))
    }

    /// Spawns [Self::js_trace_db_service_task] on a new task and returns a channel to send requests
    /// to it.
    ///
    /// Note: This blocks until the service is ready to receive requests.
    fn spawn_js_trace_service(
        &self,
        at: BlockId,
        db: Option<CacheDB<EmptyDB>>,
    ) -> EthResult<mpsc::Sender<JsDbRequest>> {
        let (to_db_service, rx) = mpsc::channel(1);
        let (ready_tx, ready_rx) = std::sync::mpsc::channel();
        let this = self.clone();
        self.inner.task_spawner.spawn(Box::pin(async move {
            this.js_trace_db_service_task(at, rx, ready_tx, db).await
        }));
        // wait for initialization
        ready_rx.recv().map_err(|_| {
            EthApiError::InternalJsTracerError("js tracer initialization failed".to_string())
        })??;
        Ok(to_db_service)
    }

    /// A services that handles database requests issued from inside the JavaScript tracing engine.
    ///
    /// If this traces with modified state, this takes a `db` parameter that contains the modified
    /// in memory state. This is required because [StateProviderBox] can not be cloned or shared
    /// across threads.
    async fn js_trace_db_service_task(
        self,
        at: BlockId,
        rx: mpsc::Receiver<JsDbRequest>,
        on_ready: std::sync::mpsc::Sender<EthResult<()>>,
        db: Option<CacheDB<EmptyDB>>,
    ) {
        let state = match self.inner.eth_api.state_at(at) {
            Ok(state) => {
                let _ = on_ready.send(Ok(()));
                state
            }
            Err(err) => {
                let _ = on_ready.send(Err(err));
                return
            }
        };

        let db = if let Some(db) = db {
            let CacheDB { accounts, contracts, logs, block_hashes, .. } = db;
            CacheDB { accounts, contracts, logs, block_hashes, db: State::new(state) }
        } else {
            CacheDB::new(State::new(state))
        };

        let mut stream = ReceiverStream::new(rx);
        while let Some(req) = stream.next().await {
            match req {
                JsDbRequest::Basic { address, resp } => {
                    let acc = db
                        .basic(address)
                        .map(|maybe_acc| {
                            maybe_acc.map(|acc| Account {
                                nonce: acc.nonce,
                                balance: acc.balance,
                                bytecode_hash: Some(acc.code_hash),
                            })
                        })
                        .map_err(|err| err.to_string());
                    let _ = resp.send(acc);
                }
                JsDbRequest::Code { code_hash, resp } => {
                    let code = db
                        .code_by_hash(code_hash)
                        .map(|code| code.bytecode)
                        .map_err(|err| err.to_string());
                    let _ = resp.send(code);
                }
                JsDbRequest::StorageAt { address, index, resp } => {
                    let value = db.storage(address, index).map_err(|err| err.to_string());
                    let _ = resp.send(value);
                }
            }
        }
    }
}

#[async_trait]
impl<Provider, Eth> DebugApiServer for DebugApi<Provider, Eth>
where
    Provider: BlockReaderIdExt + HeaderProvider + 'static,
    Eth: EthApiSpec + 'static,
{
    /// Handler for `debug_getRawHeader`
    async fn raw_header(&self, block_id: BlockId) -> RpcResult<Bytes> {
        let header = match block_id {
            BlockId::Hash(hash) => self.inner.provider.header(&hash.into()).to_rpc_result()?,
            BlockId::Number(number_or_tag) => {
                let number = self
                    .inner
                    .provider
                    .convert_block_number(number_or_tag)
                    .to_rpc_result()?
                    .ok_or_else(|| internal_rpc_err("Pending block not supported".to_string()))?;
                self.inner.provider.header_by_number(number).to_rpc_result()?
            }
        };

        let mut res = Vec::new();
        if let Some(header) = header {
            header.encode(&mut res);
        }

        Ok(res.into())
    }

    /// Handler for `debug_getRawBlock`
    async fn raw_block(&self, block_id: BlockId) -> RpcResult<Bytes> {
        let block = self.inner.provider.block_by_id(block_id).to_rpc_result()?;

        let mut res = Vec::new();
        if let Some(mut block) = block {
            // In RPC withdrawals are always present
            if block.withdrawals.is_none() {
                block.withdrawals = Some(vec![]);
            }
            block.encode(&mut res);
        }

        Ok(res.into())
    }

    /// Handler for `debug_getRawTransaction`
    /// Returns the bytes of the transaction for the given hash.
    async fn raw_transaction(&self, hash: H256) -> RpcResult<Bytes> {
        let tx = self.inner.eth_api.transaction_by_hash(hash).await?;

        let mut res = Vec::new();
        if let Some(tx) = tx.map(TransactionSource::into_recovered) {
            tx.encode(&mut res);
        }

        Ok(res.into())
    }

    /// Handler for `debug_getRawReceipts`
    async fn raw_receipts(&self, block_id: BlockId) -> RpcResult<Vec<Bytes>> {
        let receipts =
            self.inner.provider.receipts_by_block_id(block_id).to_rpc_result()?.unwrap_or_default();
        let mut all_receipts = Vec::with_capacity(receipts.len());

        for receipt in receipts {
            let mut buf = Vec::new();
            let receipt = receipt.with_bloom();
            receipt.encode(&mut buf);
            all_receipts.push(buf.into());
        }

        Ok(all_receipts)
    }

    /// Handler for `debug_getBadBlocks`
    async fn bad_blocks(&self) -> RpcResult<Vec<RichBlock>> {
        Err(internal_rpc_err("unimplemented"))
    }

    /// Handler for `debug_traceChain`
    async fn debug_trace_chain(
        &self,
        _start_exclusive: BlockNumberOrTag,
        _end_inclusive: BlockNumberOrTag,
    ) -> RpcResult<Vec<BlockTraceResult>> {
        Err(internal_rpc_err("unimplemented"))
    }

    /// Handler for `debug_traceBlock`
    async fn debug_trace_block(
        &self,
        rlp_block: Bytes,
        opts: Option<GethDebugTracingOptions>,
    ) -> RpcResult<Vec<TraceResult>> {
        let _permit = self.acquire_trace_permit().await;
        Ok(DebugApi::debug_trace_raw_block(self, rlp_block, opts.unwrap_or_default()).await?)
    }

    /// Handler for `debug_traceBlockByHash`
    async fn debug_trace_block_by_hash(
        &self,
        block: H256,
        opts: Option<GethDebugTracingOptions>,
    ) -> RpcResult<Vec<TraceResult>> {
        let _permit = self.acquire_trace_permit().await;
        Ok(DebugApi::debug_trace_block(self, block.into(), opts.unwrap_or_default()).await?)
    }

    /// Handler for `debug_traceBlockByNumber`
    async fn debug_trace_block_by_number(
        &self,
        block: BlockNumberOrTag,
        opts: Option<GethDebugTracingOptions>,
    ) -> RpcResult<Vec<TraceResult>> {
        let _permit = self.acquire_trace_permit().await;
        Ok(DebugApi::debug_trace_block(self, block.into(), opts.unwrap_or_default()).await?)
    }

    /// Handler for `debug_traceTransaction`
    async fn debug_trace_transaction(
        &self,
        tx_hash: H256,
        opts: Option<GethDebugTracingOptions>,
    ) -> RpcResult<GethTrace> {
        let _permit = self.acquire_trace_permit().await;
        Ok(DebugApi::debug_trace_transaction(self, tx_hash, opts.unwrap_or_default()).await?)
    }

    /// Handler for `debug_traceCall`
    async fn debug_trace_call(
        &self,
        request: CallRequest,
        block_number: Option<BlockId>,
        opts: Option<GethDebugTracingCallOptions>,
    ) -> RpcResult<GethTrace> {
        let _permit = self.acquire_trace_permit().await;
        Ok(DebugApi::debug_trace_call(self, request, block_number, opts.unwrap_or_default())
            .await?)
    }

    async fn debug_trace_call_many(
        &self,
        bundles: Vec<Bundle>,
        state_context: Option<StateContext>,
        opts: Option<GethDebugTracingOptions>,
        state_override: Option<StateOverride>,
    ) -> RpcResult<Vec<GethTrace>> {
        let _permit = self.acquire_trace_permit().await;
        Ok(DebugApi::debug_trace_call_many(self, bundles, state_context, opts, state_override).await?)
    }
}

impl<Provider, Eth> std::fmt::Debug for DebugApi<Provider, Eth> {
    fn fmt(&self, f: &mut std::fmt::Formatter<'_>) -> std::fmt::Result {
        f.debug_struct("DebugApi").finish_non_exhaustive()
    }
}

impl<Provider, Eth> Clone for DebugApi<Provider, Eth> {
    fn clone(&self) -> Self {
        Self { inner: Arc::clone(&self.inner) }
    }
}

struct DebugApiInner<Provider, Eth> {
    /// The provider that can interact with the chain.
    provider: Provider,
    /// The implementation of `eth` API
    eth_api: Eth,
    // restrict the number of concurrent calls to tracing calls
    tracing_call_guard: TracingCallGuard,
    /// The type that can spawn tasks which would otherwise block.
    task_spawner: Box<dyn TaskSpawner>,
}<|MERGE_RESOLUTION|>--- conflicted
+++ resolved
@@ -2,13 +2,8 @@
     eth::{
         error::{EthApiError, EthResult},
         revm_utils::{
-<<<<<<< HEAD
-            clone_into_empty_db, inspect, prepare_call_env, replay_transactions_until,
-            result_output, transact, EvmOverrides,
-=======
-            clone_into_empty_db, inspect, inspect_and_return_db, replay_transactions_until,
-            result_output, EvmOverrides,
->>>>>>> ce6e2477
+            clone_into_empty_db, inspect, inspect_and_return_db, prepare_call_env,
+            replay_transactions_until, result_output, transact, EvmOverrides,
         },
         EthTransactions, TransactionSource,
     },
@@ -339,8 +334,8 @@
         Ok(frame.into())
     }
 
-    /// The debug_traceCallMany method lets you run an `eth_callMany` within the context of the given block
-    /// execution using the first n transactions in the given block as base
+    /// The debug_traceCallMany method lets you run an `eth_callMany` within the context of the
+    /// given block execution using the first n transactions in the given block as base
     pub async fn debug_trace_call_many(
         &self,
         bundles: Vec<Bundle>,
@@ -349,7 +344,7 @@
         state_override: Option<StateOverride>,
     ) -> EthResult<Vec<GethTrace>> {
         if bundles.is_empty() {
-            return Err(EthApiError::InvalidParams(String::from("bundles are empty.")));
+            return Err(EthApiError::InvalidParams(String::from("bundles are empty.")))
         }
 
         let StateContext { transaction_index, block_number } = state_context.unwrap_or_default();
@@ -397,10 +392,11 @@
 
                 // Trace all bundles
                 let mut bundles = bundles.into_iter().peekable();
-                while let Some(bundle) = bundles.next(){
+                while let Some(bundle) = bundles.next() {
                     //let mut result = Vec::with_capacity(bundle.len());
                     let Bundle { transactions, block_override } = bundle;
-                    let overrides = EvmOverrides::new(state_override.clone(), block_override.map(Box::new));
+                    let overrides =
+                        EvmOverrides::new(state_override.clone(), block_override.map(Box::new));
 
                     let mut transactions = transactions.into_iter().peekable();
                     while let Some(tx) = transactions.next() {
@@ -420,7 +416,7 @@
                             &mut db,
                         )?;
 
-                        if bundles.peek().is_none() && transactions.peek().is_none(){
+                        if bundles.peek().is_none() && transactions.peek().is_none() {
                             db.commit(state);
                         }
                         results.push(trace);
@@ -759,7 +755,8 @@
         state_override: Option<StateOverride>,
     ) -> RpcResult<Vec<GethTrace>> {
         let _permit = self.acquire_trace_permit().await;
-        Ok(DebugApi::debug_trace_call_many(self, bundles, state_context, opts, state_override).await?)
+        Ok(DebugApi::debug_trace_call_many(self, bundles, state_context, opts, state_override)
+            .await?)
     }
 }
 
