//! `eth_` PubSub RPC handler implementation

use jsonrpsee::{types::SubscriptionResult, SubscriptionSink};
use reth_primitives::rpc::FilteredParams;
use reth_provider::BlockProvider;
use reth_rpc_api::EthPubSubApiServer;
use reth_rpc_types::pubsub::{Kind, Params};
use reth_tasks::TaskExecutor;
use reth_transaction_pool::TransactionPool;
use std::sync::Arc;

/// `Eth` pubsub RPC implementation.
///
/// This handles
#[derive(Debug, Clone)]
pub struct EthPubSub<Client, Pool> {
    /// All nested fields bundled together.
    inner: Arc<EthPubSubInner<Client, Pool>>,
<<<<<<< HEAD
    /// The executor that's used to spawn subscription tasks.
    subscription_executor: TaskExecutor,
=======
>>>>>>> 6a2c61f4
}

// === impl EthPubSub ===

impl<Client, Pool> EthPubSub<Client, Pool> {
    /// Creates a new, shareable instance.
    pub fn new(client: Arc<Client>, pool: Pool) -> Self {
        let inner = EthPubSubInner { client, pool };
        Self { inner: Arc::new(inner), subscription_executor: todo!() }
    }
}

impl<Client, Pool> EthPubSubApiServer for EthPubSub<Client, Pool>
where
    Client: BlockProvider + 'static,
    Pool: TransactionPool + 'static,
{
    fn subscribe(
        &self,
        mut sink: SubscriptionSink,
        kind: Kind,
        params: Option<Params>,
    ) -> SubscriptionResult {
        sink.accept()?;

        let pubsub = Arc::clone(&self.inner);
        self.subscription_executor
            .spawn(async move { handle_accepted(pubsub, sink, kind, params).await });

        todo!()
    }
}

/// The actual handler for and accepted [`EthPubSub::subscribe`] call.
async fn handle_accepted<Client, Pool>(
<<<<<<< HEAD
    pubsub: EthPubSubInner<Client, Pool>,
=======
    _pool: Pool,
    _client: Arc<Client>,
>>>>>>> 6a2c61f4
    _accepted_sink: SubscriptionSink,
    _kind: Kind,
    params: Option<Params>,
) {
    // if no params are provided, used default filter params
    let params = match params {
        Some(Params::Logs(filter)) => FilteredParams::new(Some(*filter)),
        _ => FilteredParams::default(),
    };
}

/// Container type `EthPubSub`
#[derive(Debug)]
struct EthPubSubInner<Client, Pool> {
    /// The transaction pool.
    pool: Pool,
    /// The client that can interact with the chain.
    client: Arc<Client>,
    // TODO needs spawn access
}<|MERGE_RESOLUTION|>--- conflicted
+++ resolved
@@ -16,11 +16,8 @@
 pub struct EthPubSub<Client, Pool> {
     /// All nested fields bundled together.
     inner: Arc<EthPubSubInner<Client, Pool>>,
-<<<<<<< HEAD
     /// The executor that's used to spawn subscription tasks.
     subscription_executor: TaskExecutor,
-=======
->>>>>>> 6a2c61f4
 }
 
 // === impl EthPubSub ===
@@ -56,12 +53,7 @@
 
 /// The actual handler for and accepted [`EthPubSub::subscribe`] call.
 async fn handle_accepted<Client, Pool>(
-<<<<<<< HEAD
     pubsub: EthPubSubInner<Client, Pool>,
-=======
-    _pool: Pool,
-    _client: Arc<Client>,
->>>>>>> 6a2c61f4
     _accepted_sink: SubscriptionSink,
     _kind: Kind,
     params: Option<Params>,
