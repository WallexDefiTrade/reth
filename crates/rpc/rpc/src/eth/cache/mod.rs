--- conflicted
+++ resolved
@@ -314,7 +314,7 @@
 
         // cache good block
         if let Ok(Some(block)) = res {
-            self.full_block_cache.insert(block_hash, block.clone());
+            self.full_block_cache.insert(block_hash, block);
         }
     }
 
@@ -535,23 +535,6 @@
 {
     while let Some(event) = events.next().await {
         if let Some(committed) = event.committed() {
-<<<<<<< HEAD
-            // we're only interested in new committed blocks
-            let (blocks, state) = committed.inner();
-
-            let blocks = blocks.iter().map(|(_, block)| block.clone()).collect::<Vec<_>>();
-
-            // also cache all receipts of the blocks
-            let mut receipts = Vec::with_capacity(blocks.len());
-
-            for block in &blocks {
-                let block_receipts = BlockReceipts {
-                    block_hash: block.block.hash,
-                    receipts: state.receipts_by_block(block.number).to_vec(),
-                };
-                receipts.push(block_receipts);
-            }
-=======
             let (blocks, receipts): (Vec<_>, Vec<_>) = committed
                 .blocks_and_receipts()
                 .map(|(block, receipts)| {
@@ -560,7 +543,6 @@
                     (block.clone(), block_receipts)
                 })
                 .unzip();
->>>>>>> 13af07c1
 
             let _ = eth_state_cache
                 .to_service
