//! utilities for working with revm

use crate::eth::error::{EthApiError, EthResult, RpcInvalidTransactionError};
#[cfg(feature = "optimism")]
use reth_primitives::revm::env::fill_op_tx_env;
#[cfg(not(feature = "optimism"))]
use reth_primitives::revm::env::fill_tx_env;
use reth_primitives::{
    revm::env::fill_tx_env_with_recovered, Address, TransactionSigned,
    TransactionSignedEcRecovered, TxHash, TxKind, B256, U256,
};
use reth_rpc_types::{
    state::{AccountOverride, StateOverride},
    BlockOverrides, TransactionRequest,
};
#[cfg(feature = "optimism")]
use revm::primitives::{Bytes, OptimismFields};
use revm::{
    db::CacheDB,
    precompile::{PrecompileSpecId, Precompiles},
    primitives::{
        db::DatabaseRef, BlockEnv, Bytecode, CfgEnvWithHandlerCfg, EnvWithHandlerCfg, SpecId,
        TransactTo, TxEnv,
    },
    Database,
};
use std::cmp::min;
use tracing::trace;

/// Helper type that bundles various overrides for EVM Execution.
///
/// By `Default`, no overrides are included.
#[derive(Debug, Clone, Default)]
pub struct EvmOverrides {
    /// Applies overrides to the state before execution.
    pub state: Option<StateOverride>,
    /// Applies overrides to the block before execution.
    ///
    /// This is a `Box` because less common and only available in debug trace endpoints.
    pub block: Option<Box<BlockOverrides>>,
}

impl EvmOverrides {
    /// Creates a new instance with the given overrides
    pub fn new(state: Option<StateOverride>, block: Option<Box<BlockOverrides>>) -> Self {
        Self { state, block }
    }

    /// Creates a new instance with the given state overrides.
    pub fn state(state: Option<StateOverride>) -> Self {
        Self { state, block: None }
    }

    /// Returns `true` if the overrides contain state overrides.
    pub fn has_state(&self) -> bool {
        self.state.is_some()
    }
}

impl From<Option<StateOverride>> for EvmOverrides {
    fn from(state: Option<StateOverride>) -> Self {
        Self::state(state)
    }
}

/// Helper type to work with different transaction types when configuring the EVM env.
///
/// This makes it easier to handle errors.
pub trait FillableTransaction {
    /// Returns the hash of the transaction.
    fn hash(&self) -> TxHash;

    /// Fill the transaction environment with the given transaction.
    fn try_fill_tx_env(&self, tx_env: &mut TxEnv) -> EthResult<()>;
}

impl FillableTransaction for TransactionSignedEcRecovered {
    fn hash(&self) -> TxHash {
        self.hash
    }

    fn try_fill_tx_env(&self, tx_env: &mut TxEnv) -> EthResult<()> {
        #[cfg(not(feature = "optimism"))]
        fill_tx_env_with_recovered(tx_env, self);

        #[cfg(feature = "optimism")]
        {
            let mut envelope_buf = Vec::with_capacity(self.length_without_header());
            self.encode_enveloped(&mut envelope_buf);
            fill_tx_env_with_recovered(tx_env, self, envelope_buf.into());
        }
        Ok(())
    }
}
impl FillableTransaction for TransactionSigned {
    fn hash(&self) -> TxHash {
        self.hash
    }

    fn try_fill_tx_env(&self, tx_env: &mut TxEnv) -> EthResult<()> {
        let signer =
            self.recover_signer().ok_or_else(|| EthApiError::InvalidTransactionSignature)?;
        #[cfg(not(feature = "optimism"))]
        fill_tx_env(tx_env, self, signer);

        #[cfg(feature = "optimism")]
        {
            let mut envelope_buf = Vec::with_capacity(self.length_without_header());
            self.encode_enveloped(&mut envelope_buf);
            fill_op_tx_env(tx_env, self, signer, envelope_buf.into());
        }
        Ok(())
    }
}

/// Returns the addresses of the precompiles corresponding to the SpecId.
#[inline]
pub(crate) fn get_precompiles(spec_id: SpecId) -> impl IntoIterator<Item = Address> {
    let spec = PrecompileSpecId::from_spec_id(spec_id);
    Precompiles::new(spec).addresses().copied().map(Address::from)
}

/// Prepares the [EnvWithHandlerCfg] for execution.
///
/// Does not commit any changes to the underlying database.
///
/// EVM settings:
///  - `disable_block_gas_limit` is set to `true`
///  - `disable_eip3607` is set to `true`
///  - `disable_base_fee` is set to `true`
///  - `nonce` is set to `None`
pub(crate) fn prepare_call_env<DB>(
    mut cfg: CfgEnvWithHandlerCfg,
    mut block: BlockEnv,
    request: TransactionRequest,
    gas_limit: u64,
    db: &mut CacheDB<DB>,
    overrides: EvmOverrides,
) -> EthResult<EnvWithHandlerCfg>
where
    DB: DatabaseRef,
    EthApiError: From<<DB as DatabaseRef>::Error>,
{
    // we want to disable this in eth_call, since this is common practice used by other node
    // impls and providers <https://github.com/foundry-rs/foundry/issues/4388>
    cfg.disable_block_gas_limit = true;

    // Disabled because eth_call is sometimes used with eoa senders
    // See <https://github.com/paradigmxyz/reth/issues/1959>
    cfg.disable_eip3607 = true;

    // The basefee should be ignored for eth_call
    // See:
    // <https://github.com/ethereum/go-ethereum/blob/ee8e83fa5f6cb261dad2ed0a7bbcde4930c41e6c/internal/ethapi/api.go#L985>
    cfg.disable_base_fee = true;

    // apply block overrides, we need to apply them first so that they take effect when we we create
    // the evm env via `build_call_evm_env`, e.g. basefee
    if let Some(mut block_overrides) = overrides.block {
        if let Some(block_hashes) = block_overrides.block_hash.take() {
            // override block hashes
            db.block_hashes
                .extend(block_hashes.into_iter().map(|(num, hash)| (U256::from(num), hash)))
        }
        apply_block_overrides(*block_overrides, &mut block);
    }

    let request_gas = request.gas;
    let mut env = build_call_evm_env(cfg, block, request)?;
    // set nonce to None so that the next nonce is used when transacting the call
    env.tx.nonce = None;

    // apply state overrides
    if let Some(state_overrides) = overrides.state {
        apply_state_overrides(state_overrides, db)?;
    }

    if request_gas.is_none() {
        // No gas limit was provided in the request, so we need to cap the transaction gas limit
        if env.tx.gas_price > U256::ZERO {
            // If gas price is specified, cap transaction gas limit with caller allowance
            trace!(target: "rpc::eth::call", ?env, "Applying gas limit cap with caller allowance");
            cap_tx_gas_limit_with_caller_allowance(db, &mut env.tx)?;
        } else {
            // If no gas price is specified, use maximum allowed gas limit. The reason for this is
            // that both Erigon and Geth use pre-configured gas cap even if it's possible
            // to derive the gas limit from the block:
            // <https://github.com/ledgerwatch/erigon/blob/eae2d9a79cb70dbe30b3a6b79c436872e4605458/cmd/rpcdaemon/commands/trace_adhoc.go#L956
            // https://github.com/ledgerwatch/erigon/blob/eae2d9a79cb70dbe30b3a6b79c436872e4605458/eth/ethconfig/config.go#L94>
            trace!(target: "rpc::eth::call", ?env, "Applying gas limit cap as the maximum gas limit");
            env.tx.gas_limit = gas_limit;
        }
    }

    Ok(env)
}

/// Creates a new [EnvWithHandlerCfg] to be used for executing the [TransactionRequest] in
/// `eth_call`.
///
/// Note: this does _not_ access the Database to check the sender.
pub(crate) fn build_call_evm_env(
    cfg: CfgEnvWithHandlerCfg,
    block: BlockEnv,
    request: TransactionRequest,
) -> EthResult<EnvWithHandlerCfg> {
    let tx = create_txn_env(&block, request)?;
    Ok(EnvWithHandlerCfg::new_with_cfg_env(cfg, block, tx))
}

/// Configures a new [TxEnv]  for the [TransactionRequest]
///
/// All [TxEnv] fields are derived from the given [TransactionRequest], if fields are `None`, they
/// fall back to the [BlockEnv]'s settings.
pub(crate) fn create_txn_env(
    block_env: &BlockEnv,
    request: TransactionRequest,
) -> EthResult<TxEnv> {
    // Ensure that if versioned hashes are set, they're not empty
    if request.blob_versioned_hashes.as_ref().map_or(false, |hashes| hashes.is_empty()) {
        return Err(RpcInvalidTransactionError::BlobTransactionMissingBlobHashes.into())
    }

    let TransactionRequest {
        from,
        to,
        gas_price,
        max_fee_per_gas,
        max_priority_fee_per_gas,
        gas,
        value,
        input,
        nonce,
        access_list,
        chain_id,
        blob_versioned_hashes,
        max_fee_per_blob_gas,
        ..
    } = request;

    let CallFees { max_priority_fee_per_gas, gas_price, max_fee_per_blob_gas } =
        CallFees::ensure_fees(
            gas_price.map(U256::from),
            max_fee_per_gas.map(U256::from),
            max_priority_fee_per_gas.map(U256::from),
            block_env.basefee,
            blob_versioned_hashes.as_deref(),
            max_fee_per_blob_gas.map(U256::from),
            block_env.get_blob_gasprice().map(U256::from),
        )?;

    let gas_limit = gas.unwrap_or_else(|| block_env.gas_limit.min(U256::from(u64::MAX)).to());
    let transact_to = match to {
        Some(TxKind::Call(to)) => TransactTo::call(to),
        _ => TransactTo::create(),
    };
    let env = TxEnv {
        gas_limit: gas_limit.try_into().map_err(|_| RpcInvalidTransactionError::GasUintOverflow)?,
        nonce,
        caller: from.unwrap_or_default(),
        gas_price,
        gas_priority_fee: max_priority_fee_per_gas,
<<<<<<< HEAD
        transact_to: match to {
            Some(to) => to.to().map(|to| TransactTo::Call(*to)).unwrap_or_else(TransactTo::create),
            None => TransactTo::create(),
        },
=======
        transact_to,
>>>>>>> e0989525
        value: value.unwrap_or_default(),
        data: input.try_into_unique_input()?.unwrap_or_default(),
        chain_id,
        access_list: access_list
            .map(reth_rpc_types::AccessList::into_flattened)
            .unwrap_or_default(),
        // EIP-4844 fields
        blob_hashes: blob_versioned_hashes.unwrap_or_default(),
        max_fee_per_blob_gas,
        #[cfg(feature = "optimism")]
        optimism: OptimismFields { enveloped_tx: Some(Bytes::new()), ..Default::default() },
    };

    Ok(env)
}

/// Caps the configured [TxEnv] `gas_limit` with the allowance of the caller.
pub(crate) fn cap_tx_gas_limit_with_caller_allowance<DB>(db: DB, env: &mut TxEnv) -> EthResult<()>
where
    DB: Database,
    EthApiError: From<<DB as Database>::Error>,
{
    if let Ok(gas_limit) = caller_gas_allowance(db, env)?.try_into() {
        env.gas_limit = gas_limit;
    }

    Ok(())
}

/// Calculates the caller gas allowance.
///
/// `allowance = (account.balance - tx.value) / tx.gas_price`
///
/// Returns an error if the caller has insufficient funds.
/// Caution: This assumes non-zero `env.gas_price`. Otherwise, zero allowance will be returned.
pub(crate) fn caller_gas_allowance<DB>(mut db: DB, env: &TxEnv) -> EthResult<U256>
where
    DB: Database,
    EthApiError: From<<DB as Database>::Error>,
{
    Ok(db
        // Get the caller account.
        .basic(env.caller)?
        // Get the caller balance.
        .map(|acc| acc.balance)
        .unwrap_or_default()
        // Subtract transferred value from the caller balance.
        .checked_sub(env.value)
        // Return error if the caller has insufficient funds.
        .ok_or_else(|| RpcInvalidTransactionError::InsufficientFunds)?
        // Calculate the amount of gas the caller can afford with the specified gas price.
        .checked_div(env.gas_price)
        // This will be 0 if gas price is 0. It is fine, because we check it before.
        .unwrap_or_default())
}

/// Helper type for representing the fees of a [TransactionRequest]
pub(crate) struct CallFees {
    /// EIP-1559 priority fee
    max_priority_fee_per_gas: Option<U256>,
    /// Unified gas price setting
    ///
    /// Will be the configured `basefee` if unset in the request
    ///
    /// `gasPrice` for legacy,
    /// `maxFeePerGas` for EIP-1559
    gas_price: U256,
    /// Max Fee per Blob gas for EIP-4844 transactions
    max_fee_per_blob_gas: Option<U256>,
}

// === impl CallFees ===

impl CallFees {
    /// Ensures the fields of a [TransactionRequest] are not conflicting.
    ///
    /// # EIP-4844 transactions
    ///
    /// Blob transactions have an additional fee parameter `maxFeePerBlobGas`.
    /// If the `maxFeePerBlobGas` or `blobVersionedHashes` are set we treat it as an EIP-4844
    /// transaction.
    ///
    /// Note: Due to the `Default` impl of [BlockEnv] (Some(0)) this assumes the `block_blob_fee` is
    /// always `Some`
    fn ensure_fees(
        call_gas_price: Option<U256>,
        call_max_fee: Option<U256>,
        call_priority_fee: Option<U256>,
        block_base_fee: U256,
        blob_versioned_hashes: Option<&[B256]>,
        max_fee_per_blob_gas: Option<U256>,
        block_blob_fee: Option<U256>,
    ) -> EthResult<CallFees> {
        /// Get the effective gas price of a transaction as specfified in EIP-1559 with relevant
        /// checks.
        fn get_effective_gas_price(
            max_fee_per_gas: Option<U256>,
            max_priority_fee_per_gas: Option<U256>,
            block_base_fee: U256,
        ) -> EthResult<U256> {
            match max_fee_per_gas {
                Some(max_fee) => {
                    if max_fee < block_base_fee {
                        // `base_fee_per_gas` is greater than the `max_fee_per_gas`
                        return Err(RpcInvalidTransactionError::FeeCapTooLow.into())
                    }
                    if max_fee < max_priority_fee_per_gas.unwrap_or(U256::ZERO) {
                        return Err(
                            // `max_priority_fee_per_gas` is greater than the `max_fee_per_gas`
                            RpcInvalidTransactionError::TipAboveFeeCap.into(),
                        )
                    }
                    Ok(min(
                        max_fee,
                        block_base_fee
                            .checked_add(max_priority_fee_per_gas.unwrap_or(U256::ZERO))
                            .ok_or_else(|| {
                                EthApiError::from(RpcInvalidTransactionError::TipVeryHigh)
                            })?,
                    ))
                }
                None => Ok(block_base_fee
                    .checked_add(max_priority_fee_per_gas.unwrap_or(U256::ZERO))
                    .ok_or_else(|| EthApiError::from(RpcInvalidTransactionError::TipVeryHigh))?),
            }
        }

        let has_blob_hashes =
            blob_versioned_hashes.as_ref().map(|blobs| !blobs.is_empty()).unwrap_or(false);

        match (call_gas_price, call_max_fee, call_priority_fee, max_fee_per_blob_gas) {
            (gas_price, None, None, None) => {
                // either legacy transaction or no fee fields are specified
                // when no fields are specified, set gas price to zero
                let gas_price = gas_price.unwrap_or(U256::ZERO);
                Ok(CallFees {
                    gas_price,
                    max_priority_fee_per_gas: None,
                    max_fee_per_blob_gas: has_blob_hashes.then_some(block_blob_fee).flatten(),
                })
            }
            (None, max_fee_per_gas, max_priority_fee_per_gas, None) => {
                // request for eip-1559 transaction
                let effective_gas_price = get_effective_gas_price(
                    max_fee_per_gas,
                    max_priority_fee_per_gas,
                    block_base_fee,
                )?;
                let max_fee_per_blob_gas = has_blob_hashes.then_some(block_blob_fee).flatten();

                Ok(CallFees {
                    gas_price: effective_gas_price,
                    max_priority_fee_per_gas,
                    max_fee_per_blob_gas,
                })
            }
            (None, max_fee_per_gas, max_priority_fee_per_gas, Some(max_fee_per_blob_gas)) => {
                // request for eip-4844 transaction
                let effective_gas_price = get_effective_gas_price(
                    max_fee_per_gas,
                    max_priority_fee_per_gas,
                    block_base_fee,
                )?;
                // Ensure blob_hashes are present
                if !has_blob_hashes {
                    // Blob transaction but no blob hashes
                    return Err(RpcInvalidTransactionError::BlobTransactionMissingBlobHashes.into())
                }

                Ok(CallFees {
                    gas_price: effective_gas_price,
                    max_priority_fee_per_gas,
                    max_fee_per_blob_gas: Some(max_fee_per_blob_gas),
                })
            }
            _ => {
                // this fallback covers incompatible combinations of fields
                Err(EthApiError::ConflictingFeeFieldsInRequest)
            }
        }
    }
}

/// Applies the given block overrides to the env
fn apply_block_overrides(overrides: BlockOverrides, env: &mut BlockEnv) {
    let BlockOverrides {
        number,
        difficulty,
        time,
        gas_limit,
        coinbase,
        random,
        base_fee,
        block_hash: _,
    } = overrides;

    if let Some(number) = number {
        env.number = number;
    }
    if let Some(difficulty) = difficulty {
        env.difficulty = difficulty;
    }
    if let Some(time) = time {
        env.timestamp = U256::from(time);
    }
    if let Some(gas_limit) = gas_limit {
        env.gas_limit = U256::from(gas_limit);
    }
    if let Some(coinbase) = coinbase {
        env.coinbase = coinbase;
    }
    if let Some(random) = random {
        env.prevrandao = Some(random);
    }
    if let Some(base_fee) = base_fee {
        env.basefee = base_fee;
    }
}

/// Applies the given state overrides (a set of [AccountOverride]) to the [CacheDB].
pub(crate) fn apply_state_overrides<DB>(
    overrides: StateOverride,
    db: &mut CacheDB<DB>,
) -> EthResult<()>
where
    DB: DatabaseRef,
    EthApiError: From<<DB as DatabaseRef>::Error>,
{
    for (account, account_overrides) in overrides {
        apply_account_override(account, account_overrides, db)?;
    }
    Ok(())
}

/// Applies a single [AccountOverride] to the [CacheDB].
fn apply_account_override<DB>(
    account: Address,
    account_override: AccountOverride,
    db: &mut CacheDB<DB>,
) -> EthResult<()>
where
    DB: DatabaseRef,
    EthApiError: From<<DB as DatabaseRef>::Error>,
{
    // we need to fetch the account via the `DatabaseRef` to not update the state of the account,
    // which is modified via `Database::basic_ref`
    let mut account_info = DatabaseRef::basic_ref(db, account)?.unwrap_or_default();

    if let Some(nonce) = account_override.nonce {
        account_info.nonce = nonce.to();
    }
    if let Some(code) = account_override.code {
        account_info.code = Some(Bytecode::new_raw(code));
    }
    if let Some(balance) = account_override.balance {
        account_info.balance = balance;
    }

    db.insert_account_info(account, account_info);

    // We ensure that not both state and state_diff are set.
    // If state is set, we must mark the account as "NewlyCreated", so that the old storage
    // isn't read from
    match (account_override.state, account_override.state_diff) {
        (Some(_), Some(_)) => return Err(EthApiError::BothStateAndStateDiffInOverride(account)),
        (None, None) => {
            // nothing to do
        }
        (Some(new_account_state), None) => {
            db.replace_account_storage(
                account,
                new_account_state
                    .into_iter()
                    .map(|(slot, value)| (U256::from_be_bytes(slot.0), value))
                    .collect(),
            )?;
        }
        (None, Some(account_state_diff)) => {
            for (slot, value) in account_state_diff {
                db.insert_account_storage(account, U256::from_be_bytes(slot.0), value)?;
            }
        }
    };

    Ok(())
}

#[cfg(test)]
mod tests {
    use reth_primitives::constants::GWEI_TO_WEI;

    use super::*;

    #[test]
    fn test_ensure_0_fallback() {
        let CallFees { gas_price, .. } =
            CallFees::ensure_fees(None, None, None, U256::from(99), None, None, Some(U256::ZERO))
                .unwrap();
        assert!(gas_price.is_zero());
    }

    #[test]
    fn test_blob_fees() {
        let CallFees { gas_price, max_fee_per_blob_gas, .. } =
            CallFees::ensure_fees(None, None, None, U256::from(99), None, None, Some(U256::ZERO))
                .unwrap();
        assert!(gas_price.is_zero());
        assert_eq!(max_fee_per_blob_gas, None);

        let CallFees { gas_price, max_fee_per_blob_gas, .. } = CallFees::ensure_fees(
            None,
            None,
            None,
            U256::from(99),
            Some(&[B256::from(U256::ZERO)]),
            None,
            Some(U256::from(99)),
        )
        .unwrap();
        assert!(gas_price.is_zero());
        assert_eq!(max_fee_per_blob_gas, Some(U256::from(99)));
    }

    #[test]
    fn test_eip_1559_fees() {
        let CallFees { gas_price, .. } = CallFees::ensure_fees(
            None,
            Some(U256::from(25 * GWEI_TO_WEI)),
            Some(U256::from(15 * GWEI_TO_WEI)),
            U256::from(15 * GWEI_TO_WEI),
            None,
            None,
            Some(U256::ZERO),
        )
        .unwrap();
        assert_eq!(gas_price, U256::from(25 * GWEI_TO_WEI));

        let CallFees { gas_price, .. } = CallFees::ensure_fees(
            None,
            Some(U256::from(25 * GWEI_TO_WEI)),
            Some(U256::from(5 * GWEI_TO_WEI)),
            U256::from(15 * GWEI_TO_WEI),
            None,
            None,
            Some(U256::ZERO),
        )
        .unwrap();
        assert_eq!(gas_price, U256::from(20 * GWEI_TO_WEI));

        let CallFees { gas_price, .. } = CallFees::ensure_fees(
            None,
            Some(U256::from(30 * GWEI_TO_WEI)),
            Some(U256::from(30 * GWEI_TO_WEI)),
            U256::from(15 * GWEI_TO_WEI),
            None,
            None,
            Some(U256::ZERO),
        )
        .unwrap();
        assert_eq!(gas_price, U256::from(30 * GWEI_TO_WEI));

        let call_fees = CallFees::ensure_fees(
            None,
            Some(U256::from(30 * GWEI_TO_WEI)),
            Some(U256::from(31 * GWEI_TO_WEI)),
            U256::from(15 * GWEI_TO_WEI),
            None,
            None,
            Some(U256::ZERO),
        );
        assert!(call_fees.is_err());

        let call_fees = CallFees::ensure_fees(
            None,
            Some(U256::from(5 * GWEI_TO_WEI)),
            Some(U256::from(GWEI_TO_WEI)),
            U256::from(15 * GWEI_TO_WEI),
            None,
            None,
            Some(U256::ZERO),
        );
        assert!(call_fees.is_err());

        let call_fees = CallFees::ensure_fees(
            None,
            Some(U256::MAX),
            Some(U256::MAX),
            U256::from(5 * GWEI_TO_WEI),
            None,
            None,
            Some(U256::ZERO),
        );
        assert!(call_fees.is_err());
    }
}<|MERGE_RESOLUTION|>--- conflicted
+++ resolved
@@ -260,14 +260,7 @@
         caller: from.unwrap_or_default(),
         gas_price,
         gas_priority_fee: max_priority_fee_per_gas,
-<<<<<<< HEAD
-        transact_to: match to {
-            Some(to) => to.to().map(|to| TransactTo::Call(*to)).unwrap_or_else(TransactTo::create),
-            None => TransactTo::create(),
-        },
-=======
         transact_to,
->>>>>>> e0989525
         value: value.unwrap_or_default(),
         data: input.try_into_unique_input()?.unwrap_or_default(),
         chain_id,
