//! Implementation specific Errors for the `eth_` namespace.

use crate::result::{internal_rpc_err, invalid_params_rpc_err, rpc_err, rpc_error_with_code};
use jsonrpsee::{
    core::Error as RpcError,
    types::{error::CALL_EXECUTION_FAILED_CODE, ErrorObject},
};
use reth_interfaces::RethError;
use reth_primitives::{abi::decode_revert_reason, Address, Bytes, U256};
use reth_revm::tracing::js::JsInspectorError;
use reth_rpc_types::{error::EthRpcErrorCode, BlockError, CallInputError};
use reth_transaction_pool::error::{
    Eip4844PoolTransactionError, InvalidPoolTransactionError, PoolError, PoolTransactionError,
};
use revm::primitives::{EVMError, ExecutionResult, Halt, OutOfGasError};
use std::time::Duration;

/// Result alias
pub type EthResult<T> = Result<T, EthApiError>;

/// Errors that can occur when interacting with the `eth_` namespace
#[derive(Debug, thiserror::Error)]
#[allow(missing_docs)]
pub enum EthApiError {
    /// When a raw transaction is empty
    #[error("Empty transaction data")]
    EmptyRawTransactionData,
    #[error("Failed to decode signed transaction")]
    FailedToDecodeSignedTransaction,
    #[error("Invalid transaction signature")]
    InvalidTransactionSignature,
    #[error(transparent)]
    PoolError(RpcPoolError),
    #[error("Unknown block number")]
    UnknownBlockNumber,
    /// Thrown when querying for `finalized` or `safe` block before the merge transition is
    /// finalized, <https://github.com/ethereum/execution-apis/blob/6d17705a875e52c26826124c2a8a15ed542aeca2/src/schemas/block.yaml#L109>
    #[error("Unknown block")]
    UnknownSafeOrFinalizedBlock,
    #[error("Unknown block or tx index")]
    UnknownBlockOrTxIndex,
    #[error("Invalid block range")]
    InvalidBlockRange,
    /// An internal error where prevrandao is not set in the evm's environment
    #[error("Prevrandao not in th EVM's environment after merge")]
    PrevrandaoNotSet,
    /// Excess_blob_gas is not set for Cancun and above.
    #[error("Excess blob gas missing th EVM's environment after Cancun")]
    ExcessBlobGasNotSet,
    /// Thrown when a call or transaction request (`eth_call`, `eth_estimateGas`,
    /// `eth_sendTransaction`) contains conflicting fields (legacy, EIP-1559)
    #[error("both gasPrice and (maxFeePerGas or maxPriorityFeePerGas) specified")]
    ConflictingFeeFieldsInRequest,
    #[error(transparent)]
    InvalidTransaction(#[from] RpcInvalidTransactionError),
    /// Thrown when constructing an RPC block from a primitive block data failed.
    #[error(transparent)]
    InvalidBlockData(#[from] BlockError),
    /// Thrown when a [AccountOverride](reth_rpc_types::state::AccountOverride) contains
    /// conflicting `state` and `stateDiff` fields
    #[error("account {0:?} has both 'state' and 'stateDiff'")]
    BothStateAndStateDiffInOverride(Address),
    /// Other internal error
    #[error(transparent)]
    Internal(RethError),
    /// Error related to signing
    #[error(transparent)]
    Signing(#[from] SignError),
    /// Thrown when a transaction was requested but not matching transaction exists
    #[error("transaction not found")]
    TransactionNotFound,
    /// Some feature is unsupported
    #[error("unsupported")]
    Unsupported(&'static str),
    /// General purpose error for invalid params
    #[error("{0}")]
    InvalidParams(String),
    /// When tracer config does not match the tracer
    #[error("invalid tracer config")]
    InvalidTracerConfig,
    /// Percentile array is invalid
    #[error("invalid reward percentiles")]
    InvalidRewardPercentiles,
    /// Error thrown when a spawned tracing task failed to deliver an anticipated response.
    ///
    /// This only happens if the tracing task panics and is aborted before it can return a response
    /// back to the request handler.
    #[error("internal error while tracing")]
    InternalTracingError,
    /// Error thrown when a spawned blocking task failed to deliver an anticipated response.
    #[error("internal eth error")]
    InternalEthError,
    /// Error thrown when a (tracing) call exceeded the configured timeout.
    #[error("execution aborted (timeout = {0:?})")]
    ExecutionTimedOut(Duration),
    /// Internal Error thrown by the javascript tracer
    #[error("{0}")]
    InternalJsTracerError(String),
    #[error(transparent)]
    CallInputError(#[from] CallInputError),
}

impl From<EthApiError> for ErrorObject<'static> {
    fn from(error: EthApiError) -> Self {
        match error {
            EthApiError::FailedToDecodeSignedTransaction |
            EthApiError::InvalidTransactionSignature |
            EthApiError::EmptyRawTransactionData |
            EthApiError::InvalidBlockRange |
            EthApiError::ConflictingFeeFieldsInRequest |
            EthApiError::Signing(_) |
            EthApiError::BothStateAndStateDiffInOverride(_) |
            EthApiError::InvalidTracerConfig => invalid_params_rpc_err(error.to_string()),
            EthApiError::InvalidTransaction(err) => err.into(),
            EthApiError::PoolError(err) => err.into(),
            EthApiError::PrevrandaoNotSet |
            EthApiError::ExcessBlobGasNotSet |
            EthApiError::InvalidBlockData(_) |
            EthApiError::Internal(_) |
            EthApiError::TransactionNotFound => internal_rpc_err(error.to_string()),
            EthApiError::UnknownBlockNumber | EthApiError::UnknownBlockOrTxIndex => {
                rpc_error_with_code(EthRpcErrorCode::ResourceNotFound.code(), error.to_string())
            }
            EthApiError::UnknownSafeOrFinalizedBlock => {
                rpc_error_with_code(EthRpcErrorCode::UnknownBlock.code(), error.to_string())
            }
            EthApiError::Unsupported(msg) => internal_rpc_err(msg),
            EthApiError::InternalJsTracerError(msg) => internal_rpc_err(msg),
            EthApiError::InvalidParams(msg) => invalid_params_rpc_err(msg),
            EthApiError::InvalidRewardPercentiles => internal_rpc_err(error.to_string()),
            err @ EthApiError::ExecutionTimedOut(_) => {
                rpc_error_with_code(CALL_EXECUTION_FAILED_CODE, err.to_string())
            }
            err @ EthApiError::InternalTracingError => internal_rpc_err(err.to_string()),
            err @ EthApiError::InternalEthError => internal_rpc_err(err.to_string()),
            err @ EthApiError::CallInputError(_) => invalid_params_rpc_err(err.to_string()),
        }
    }
}

impl From<EthApiError> for RpcError {
    fn from(error: EthApiError) -> Self {
        RpcError::Call(error.into())
    }
}
impl From<JsInspectorError> for EthApiError {
    fn from(error: JsInspectorError) -> Self {
        match error {
            err @ JsInspectorError::JsError(_) => {
                EthApiError::InternalJsTracerError(err.to_string())
            }
            err => EthApiError::InvalidParams(err.to_string()),
        }
    }
}

impl From<RethError> for EthApiError {
    fn from(error: RethError) -> Self {
        match error {
            RethError::Provider(err) => err.into(),
            err => EthApiError::Internal(err),
        }
    }
}

impl From<reth_interfaces::provider::ProviderError> for EthApiError {
    fn from(error: reth_interfaces::provider::ProviderError) -> Self {
        use reth_interfaces::provider::ProviderError;
        match error {
            ProviderError::HeaderNotFound(_) |
            ProviderError::BlockHashNotFound(_) |
            ProviderError::BestBlockNotFound |
            ProviderError::BlockNumberForTransactionIndexNotFound |
            ProviderError::TotalDifficultyNotFound { .. } |
            ProviderError::UnknownBlockHash(_) => EthApiError::UnknownBlockNumber,
            ProviderError::FinalizedBlockNotFound | ProviderError::SafeBlockNotFound => {
                EthApiError::UnknownSafeOrFinalizedBlock
            }
            err => EthApiError::Internal(err.into()),
        }
    }
}

impl<T> From<EVMError<T>> for EthApiError
where
    T: Into<EthApiError>,
{
    fn from(err: EVMError<T>) -> Self {
        match err {
            EVMError::Transaction(err) => RpcInvalidTransactionError::from(err).into(),
            EVMError::PrevrandaoNotSet => EthApiError::PrevrandaoNotSet,
            EVMError::ExcessBlobGasNotSet => EthApiError::ExcessBlobGasNotSet,
            EVMError::Database(err) => err.into(),
        }
    }
}

/// An error due to invalid transaction.
///
/// The only reason this exists is to maintain compatibility with other clients de-facto standard
/// error messages.
///
/// These error variants can be thrown when the transaction is checked prior to execution.
///
/// These variants also cover all errors that can be thrown by revm.
///
/// ## Nomenclature
///
/// This type is explicitly modeled after geth's error variants and uses
///   `fee cap` for `max_fee_per_gas`
///   `tip` for `max_priority_fee_per_gas`
#[derive(thiserror::Error, Debug)]
pub enum RpcInvalidTransactionError {
    /// returned if the nonce of a transaction is lower than the one present in the local chain.
    #[error("nonce too low")]
    NonceTooLow,
    /// returned if the nonce of a transaction is higher than the next one expected based on the
    /// local chain.
    #[error("nonce too high")]
    NonceTooHigh,
    /// Returned if the nonce of a transaction is too high
    /// Incrementing the nonce would lead to invalid state (overflow)
    #[error("nonce has max value")]
    NonceMaxValue,
    /// thrown if the transaction sender doesn't have enough funds for a transfer
    #[error("insufficient funds for transfer")]
    InsufficientFundsForTransfer,
    /// thrown if creation transaction provides the init code bigger than init code size limit.
    #[error("max initcode size exceeded")]
    MaxInitCodeSizeExceeded,
    /// Represents the inability to cover max cost + value (account balance too low).
    #[error("insufficient funds for gas * price + value")]
    InsufficientFunds,
    /// Thrown when calculating gas usage
    #[error("gas uint64 overflow")]
    GasUintOverflow,
    /// returned if the transaction is specified to use less gas than required to start the
    /// invocation.
    #[error("intrinsic gas too low")]
    GasTooLow,
    /// returned if the transaction gas exceeds the limit
    #[error("intrinsic gas too high")]
    GasTooHigh,
    /// thrown if a transaction is not supported in the current network configuration.
    #[error("transaction type not supported")]
    TxTypeNotSupported,
    /// Thrown to ensure no one is able to specify a transaction with a tip higher than the total
    /// fee cap.
    #[error("max priority fee per gas higher than max fee per gas")]
    TipAboveFeeCap,
    /// A sanity error to avoid huge numbers specified in the tip field.
    #[error("max priority fee per gas higher than 2^256-1")]
    TipVeryHigh,
    /// A sanity error to avoid huge numbers specified in the fee cap field.
    #[error("max fee per gas higher than 2^256-1")]
    FeeCapVeryHigh,
    /// Thrown post London if the transaction's fee is less than the base fee of the block
    #[error("max fee per gas less than block base fee")]
    FeeCapTooLow,
    /// Thrown if the sender of a transaction is a contract.
    #[error("sender not an eoa")]
    SenderNoEOA,
    /// Thrown during estimate if caller has insufficient funds to cover the tx.
    #[error("Out of gas: gas required exceeds allowance: {0:?}")]
    BasicOutOfGas(U256),
    /// As BasicOutOfGas but thrown when gas exhausts during memory expansion.
    #[error("Out of gas: gas exhausts during memory expansion: {0:?}")]
    MemoryOutOfGas(U256),
    /// As BasicOutOfGas but thrown when gas exhausts during precompiled contract execution.
    #[error("Out of gas: gas exhausts during precompiled contract execution: {0:?}")]
    PrecompileOutOfGas(U256),
    /// revm's Type cast error, U256 casts down to a u64 with overflow
    #[error("Out of gas: revm's Type cast error, U256 casts down to a u64 with overflow {0:?}")]
    InvalidOperandOutOfGas(U256),
    /// Thrown if executing a transaction failed during estimate/call
    #[error("{0}")]
    Revert(RevertError),
    /// Unspecific evm halt error
    #[error("EVM error {0:?}")]
    EvmHalt(Halt),
    /// Invalid chain id set for the transaction.
    #[error("Invalid chain id")]
    InvalidChainId,
    /// The transaction is before Spurious Dragon and has a chain ID
    #[error("Transactions before Spurious Dragon should not have a chain ID.")]
    OldLegacyChainId,
    /// The transitions is before Berlin and has access list
    #[error("Transactions before Berlin should not have access list")]
    AccessListNotSupported,
    /// `max_fee_per_blob_gas` is not supported for blocks before the Cancun hardfork.
    #[error("max_fee_per_blob_gas is not supported for blocks before the Cancun hardfork.")]
    MaxFeePerBlobGasNotSupported,
    /// `blob_hashes`/`blob_versioned_hashes` is not supported for blocks before the Cancun
    /// hardfork.
    #[error("blob_versioned_hashes is not supported for blocks before the Cancun hardfork.")]
    BlobVersionedHashesNotSupported,
    /// Block `blob_gas_price` is greater than tx-specified `max_fee_per_blob_gas` after Cancun.
    #[error("max fee per blob gas less than block blob gas fee")]
    BlobFeeCapTooLow,
<<<<<<< HEAD
    /// `blob_hashes`/`blob_versioned_hashees is mandatory to be included
    #[error("blob_versioned_hashes is mandatory to be included ")]
    BlobVersionedHashesNotIncluded,
=======
    /// Blob transaction has a versioned hash with an invalid blob
    #[error("blob hash version mismatch")]
    BlobHashVersionMismatch,
    /// Blob transaction has no versioned hashes
    #[error("blob transaction missing blob hashes")]
    BlobTransactionMissingBlobHashes,
    /// Blob transaction has too many blobs
    #[error("blob transaction exceeds max blobs per block")]
    TooManyBlobs,
    /// Blob transaction is a create transaction
    #[error("blob transaction is a create transaction")]
    BlobTransactionIsCreate,
>>>>>>> a29f1029
}

impl RpcInvalidTransactionError {
    /// Returns the rpc error code for this error.
    fn error_code(&self) -> i32 {
        match self {
            RpcInvalidTransactionError::InvalidChainId |
            RpcInvalidTransactionError::GasTooLow |
            RpcInvalidTransactionError::GasTooHigh => EthRpcErrorCode::InvalidInput.code(),
            RpcInvalidTransactionError::Revert(_) => EthRpcErrorCode::ExecutionError.code(),
            _ => EthRpcErrorCode::TransactionRejected.code(),
        }
    }

    /// Converts the halt error
    ///
    /// Takes the configured gas limit of the transaction which is attached to the error
    pub(crate) fn halt(reason: Halt, gas_limit: u64) -> Self {
        match reason {
            Halt::OutOfGas(err) => RpcInvalidTransactionError::out_of_gas(err, gas_limit),
            Halt::NonceOverflow => RpcInvalidTransactionError::NonceMaxValue,
            err => RpcInvalidTransactionError::EvmHalt(err),
        }
    }

    /// Converts the out of gas error
    pub(crate) fn out_of_gas(reason: OutOfGasError, gas_limit: u64) -> Self {
        let gas_limit = U256::from(gas_limit);
        match reason {
            OutOfGasError::BasicOutOfGas => RpcInvalidTransactionError::BasicOutOfGas(gas_limit),
            OutOfGasError::Memory => RpcInvalidTransactionError::MemoryOutOfGas(gas_limit),
            OutOfGasError::Precompile => RpcInvalidTransactionError::PrecompileOutOfGas(gas_limit),
            OutOfGasError::InvalidOperand => {
                RpcInvalidTransactionError::InvalidOperandOutOfGas(gas_limit)
            }
            OutOfGasError::MemoryLimit => RpcInvalidTransactionError::MemoryOutOfGas(gas_limit),
        }
    }
}

impl From<RpcInvalidTransactionError> for ErrorObject<'static> {
    fn from(err: RpcInvalidTransactionError) -> Self {
        match err {
            RpcInvalidTransactionError::Revert(revert) => {
                // include out data if some
                rpc_err(
                    revert.error_code(),
                    revert.to_string(),
                    revert.output.as_ref().map(|out| out.as_ref()),
                )
            }
            err => rpc_err(err.error_code(), err.to_string(), None),
        }
    }
}

impl From<revm::primitives::InvalidTransaction> for RpcInvalidTransactionError {
    fn from(err: revm::primitives::InvalidTransaction) -> Self {
        use revm::primitives::InvalidTransaction;
        match err {
            InvalidTransaction::InvalidChainId => RpcInvalidTransactionError::InvalidChainId,
            InvalidTransaction::GasMaxFeeGreaterThanPriorityFee => {
                RpcInvalidTransactionError::TipAboveFeeCap
            }
            InvalidTransaction::GasPriceLessThanBasefee => RpcInvalidTransactionError::FeeCapTooLow,
            InvalidTransaction::CallerGasLimitMoreThanBlock => {
                RpcInvalidTransactionError::GasTooHigh
            }
            InvalidTransaction::CallGasCostMoreThanGasLimit => {
                RpcInvalidTransactionError::GasTooHigh
            }
            InvalidTransaction::RejectCallerWithCode => RpcInvalidTransactionError::SenderNoEOA,
            InvalidTransaction::LackOfFundForMaxFee { .. } => {
                RpcInvalidTransactionError::InsufficientFunds
            }
            InvalidTransaction::OverflowPaymentInTransaction => {
                RpcInvalidTransactionError::GasUintOverflow
            }
            InvalidTransaction::NonceOverflowInTransaction => {
                RpcInvalidTransactionError::NonceMaxValue
            }
            InvalidTransaction::CreateInitcodeSizeLimit => {
                RpcInvalidTransactionError::MaxInitCodeSizeExceeded
            }
            InvalidTransaction::NonceTooHigh { .. } => RpcInvalidTransactionError::NonceTooHigh,
            InvalidTransaction::NonceTooLow { .. } => RpcInvalidTransactionError::NonceTooLow,
            InvalidTransaction::AccessListNotSupported => {
                RpcInvalidTransactionError::AccessListNotSupported
            }
            InvalidTransaction::MaxFeePerBlobGasNotSupported => {
                RpcInvalidTransactionError::MaxFeePerBlobGasNotSupported
            }
            InvalidTransaction::BlobVersionedHashesNotSupported => {
                RpcInvalidTransactionError::BlobVersionedHashesNotSupported
            }
            InvalidTransaction::BlobGasPriceGreaterThanMax => {
                RpcInvalidTransactionError::BlobFeeCapTooLow
            }
            InvalidTransaction::EmptyBlobs => {
                RpcInvalidTransactionError::BlobTransactionMissingBlobHashes
            }
            InvalidTransaction::BlobVersionNotSupported => {
                RpcInvalidTransactionError::BlobHashVersionMismatch
            }
            InvalidTransaction::TooManyBlobs => RpcInvalidTransactionError::TooManyBlobs,
            InvalidTransaction::BlobCreateTransaction => {
                RpcInvalidTransactionError::BlobTransactionIsCreate
            }
        }
    }
}

impl From<reth_primitives::InvalidTransactionError> for RpcInvalidTransactionError {
    fn from(err: reth_primitives::InvalidTransactionError) -> Self {
        use reth_primitives::InvalidTransactionError;
        // This conversion is used to convert any transaction errors that could occur inside the
        // txpool (e.g. `eth_sendRawTransaction`) to their corresponding RPC
        match err {
            InvalidTransactionError::InsufficientFunds { .. } => {
                RpcInvalidTransactionError::InsufficientFunds
            }
            InvalidTransactionError::NonceNotConsistent => RpcInvalidTransactionError::NonceTooLow,
            InvalidTransactionError::OldLegacyChainId => {
                // Note: this should be unreachable since Spurious Dragon now enabled
                RpcInvalidTransactionError::OldLegacyChainId
            }
            InvalidTransactionError::ChainIdMismatch => RpcInvalidTransactionError::InvalidChainId,
            InvalidTransactionError::Eip2930Disabled |
            InvalidTransactionError::Eip1559Disabled |
            InvalidTransactionError::Eip4844Disabled => {
                RpcInvalidTransactionError::TxTypeNotSupported
            }
            InvalidTransactionError::TxTypeNotSupported => {
                RpcInvalidTransactionError::TxTypeNotSupported
            }
            InvalidTransactionError::GasUintOverflow => RpcInvalidTransactionError::GasUintOverflow,
            InvalidTransactionError::GasTooLow => RpcInvalidTransactionError::GasTooLow,
            InvalidTransactionError::GasTooHigh => RpcInvalidTransactionError::GasTooHigh,
            InvalidTransactionError::TipAboveFeeCap => RpcInvalidTransactionError::TipAboveFeeCap,
            InvalidTransactionError::FeeCapTooLow => RpcInvalidTransactionError::FeeCapTooLow,
            InvalidTransactionError::SignerAccountHasBytecode => {
                RpcInvalidTransactionError::SenderNoEOA
            }
        }
    }
}

/// Represents a reverted transaction and its output data.
///
/// Displays "execution reverted(: reason)?" if the reason is a string.
#[derive(Debug, Clone)]
pub struct RevertError {
    /// The transaction output data
    ///
    /// Note: this is `None` if output was empty
    output: Option<bytes::Bytes>,
}

// === impl RevertError ==

impl RevertError {
    /// Wraps the output bytes
    ///
    /// Note: this is intended to wrap an revm output
    pub fn new(output: bytes::Bytes) -> Self {
        if output.is_empty() {
            Self { output: None }
        } else {
            Self { output: Some(output) }
        }
    }

    fn error_code(&self) -> i32 {
        EthRpcErrorCode::ExecutionError.code()
    }
}

impl std::fmt::Display for RevertError {
    fn fmt(&self, f: &mut std::fmt::Formatter<'_>) -> std::fmt::Result {
        f.write_str("execution reverted")?;
        if let Some(reason) = self.output.as_ref().and_then(decode_revert_reason) {
            write!(f, ": {reason}")?;
        }
        Ok(())
    }
}

impl std::error::Error for RevertError {}

/// A helper error type that's mainly used to mirror `geth` Txpool's error messages
#[derive(Debug, thiserror::Error)]
#[allow(missing_docs)]
pub enum RpcPoolError {
    #[error("already known")]
    AlreadyKnown,
    #[error("invalid sender")]
    InvalidSender,
    #[error("transaction underpriced")]
    Underpriced,
    #[error("txpool is full")]
    TxPoolOverflow,
    #[error("replacement transaction underpriced")]
    ReplaceUnderpriced,
    #[error("exceeds block gas limit")]
    ExceedsGasLimit,
    #[error("negative value")]
    NegativeValue,
    #[error("oversized data")]
    OversizedData,
    #[error("max initcode size exceeded")]
    ExceedsMaxInitCodeSize,
    #[error(transparent)]
    Invalid(#[from] RpcInvalidTransactionError),
    /// Custom pool error
    #[error("{0:?}")]
    PoolTransactionError(Box<dyn PoolTransactionError>),
    /// Eip-4844 related error
    #[error(transparent)]
    Eip4844(#[from] Eip4844PoolTransactionError),
    /// Thrown if a conflicting transaction type is already in the pool
    ///
    /// In other words, thrown if a transaction with the same sender that violates the exclusivity
    /// constraint (blob vs normal tx)
    #[error("address already reserved")]
    AddressAlreadyReserved,
    #[error(transparent)]
    Other(Box<dyn std::error::Error + Send + Sync>),
}

impl From<RpcPoolError> for ErrorObject<'static> {
    fn from(error: RpcPoolError) -> Self {
        match error {
            RpcPoolError::Invalid(err) => err.into(),
            error => internal_rpc_err(error.to_string()),
        }
    }
}

impl From<PoolError> for RpcPoolError {
    fn from(err: PoolError) -> RpcPoolError {
        match err {
            PoolError::ReplacementUnderpriced(_) => RpcPoolError::ReplaceUnderpriced,
            PoolError::FeeCapBelowMinimumProtocolFeeCap(_, _) => RpcPoolError::Underpriced,
            PoolError::SpammerExceededCapacity(_, _) => RpcPoolError::TxPoolOverflow,
            PoolError::DiscardedOnInsert(_) => RpcPoolError::TxPoolOverflow,
            PoolError::InvalidTransaction(_, err) => err.into(),
            PoolError::Other(_, err) => RpcPoolError::Other(err),
            PoolError::AlreadyImported(_) => RpcPoolError::AlreadyKnown,
            PoolError::ExistingConflictingTransactionType(_, _, _) => {
                RpcPoolError::AddressAlreadyReserved
            }
        }
    }
}

impl From<InvalidPoolTransactionError> for RpcPoolError {
    fn from(err: InvalidPoolTransactionError) -> RpcPoolError {
        match err {
            InvalidPoolTransactionError::Consensus(err) => RpcPoolError::Invalid(err.into()),
            InvalidPoolTransactionError::ExceedsGasLimit(_, _) => RpcPoolError::ExceedsGasLimit,
            InvalidPoolTransactionError::ExceedsMaxInitCodeSize(_, _) => {
                RpcPoolError::ExceedsMaxInitCodeSize
            }
            InvalidPoolTransactionError::OversizedData(_, _) => RpcPoolError::OversizedData,
            InvalidPoolTransactionError::Underpriced => RpcPoolError::Underpriced,
            InvalidPoolTransactionError::Other(err) => RpcPoolError::PoolTransactionError(err),
            InvalidPoolTransactionError::Eip4844(err) => RpcPoolError::Eip4844(err),
            InvalidPoolTransactionError::Overdraft => {
                RpcPoolError::Invalid(RpcInvalidTransactionError::InsufficientFunds)
            }
        }
    }
}

impl From<PoolError> for EthApiError {
    fn from(err: PoolError) -> Self {
        EthApiError::PoolError(RpcPoolError::from(err))
    }
}

/// Errors returned from a sign request.
#[derive(Debug, thiserror::Error)]
pub enum SignError {
    /// Error occured while trying to sign data.
    #[error("Could not sign")]
    CouldNotSign,
    /// Signer for requested account not found.
    #[error("Unknown account")]
    NoAccount,
    /// TypedData has invalid format.
    #[error("Given typed data is not valid")]
    TypedData,
    /// No chainid
    #[error("No chainid")]
    NoChainId,
}

/// Converts the evm [ExecutionResult] into a result where `Ok` variant is the output bytes if it is
/// [ExecutionResult::Success].
pub(crate) fn ensure_success(result: ExecutionResult) -> EthResult<Bytes> {
    match result {
        ExecutionResult::Success { output, .. } => Ok(output.into_data().into()),
        ExecutionResult::Revert { output, .. } => {
            Err(RpcInvalidTransactionError::Revert(RevertError::new(output)).into())
        }
        ExecutionResult::Halt { reason, gas_used } => {
            Err(RpcInvalidTransactionError::halt(reason, gas_used).into())
        }
    }
}

#[cfg(test)]
mod tests {
    use super::*;

    #[test]
    fn timed_out_error() {
        let err = EthApiError::ExecutionTimedOut(Duration::from_secs(10));
        assert_eq!(err.to_string(), "execution aborted (timeout = 10s)");
    }
}<|MERGE_RESOLUTION|>--- conflicted
+++ resolved
@@ -297,11 +297,6 @@
     /// Block `blob_gas_price` is greater than tx-specified `max_fee_per_blob_gas` after Cancun.
     #[error("max fee per blob gas less than block blob gas fee")]
     BlobFeeCapTooLow,
-<<<<<<< HEAD
-    /// `blob_hashes`/`blob_versioned_hashees is mandatory to be included
-    #[error("blob_versioned_hashes is mandatory to be included ")]
-    BlobVersionedHashesNotIncluded,
-=======
     /// Blob transaction has a versioned hash with an invalid blob
     #[error("blob hash version mismatch")]
     BlobHashVersionMismatch,
@@ -314,7 +309,6 @@
     /// Blob transaction is a create transaction
     #[error("blob transaction is a create transaction")]
     BlobTransactionIsCreate,
->>>>>>> a29f1029
 }
 
 impl RpcInvalidTransactionError {
