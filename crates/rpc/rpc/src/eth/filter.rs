use super::cache::EthStateCache;
use crate::{
    eth::{
        error::EthApiError,
        logs_utils::{self, append_matching_block_logs},
    },
    result::{rpc_error_with_code, ToRpcResult},
    EthSubscriptionIdProvider,
};
use core::fmt;

use async_trait::async_trait;
use jsonrpsee::{core::RpcResult, server::IdProvider};
use reth_primitives::{ChainInfo, IntoRecoveredTransaction, TxHash};
use reth_provider::{BlockIdReader, BlockReader, EvmEnvProvider, ProviderError};
use reth_rpc_api::EthFilterApiServer;
use reth_rpc_types::{
    BlockNumHash, Filter, FilterBlockOption, FilterChanges, FilterId, FilteredParams, Log,
    PendingTransactionFilterKind,
};

use reth_tasks::TaskSpawner;
use reth_transaction_pool::{NewSubpoolTransactionStream, PoolTransaction, TransactionPool};
use std::{
    collections::HashMap,
    iter::StepBy,
    ops::RangeInclusive,
    sync::Arc,
    time::{Duration, Instant},
};
use tokio::{
    sync::{mpsc::Receiver, Mutex},
    time::MissedTickBehavior,
};
use tracing::trace;

/// The maximum number of headers we read at once when handling a range filter.
const MAX_HEADERS_RANGE: u64 = 1_000; // with ~530bytes per header this is ~500kb

/// `Eth` filter RPC implementation.
pub struct EthFilter<Provider, Pool> {
    /// All nested fields bundled together
    inner: Arc<EthFilterInner<Provider, Pool>>,
}

impl<Provider, Pool> EthFilter<Provider, Pool>
where
    Provider: Send + Sync + 'static,
    Pool: Send + Sync + 'static,
{
    /// Creates a new, shareable instance.
    ///
    /// This uses the given pool to get notified about new transactions, the provider to interact
    /// with the blockchain, the cache to fetch cacheable data, like the logs.
    ///
    /// See also [`EthFilterConfig`].
    ///
    /// This also spawns a task that periodically clears stale filters.
    pub fn new(
        provider: Provider,
        pool: Pool,
        eth_cache: EthStateCache,
        config: EthFilterConfig,
        task_spawner: Box<dyn TaskSpawner>,
    ) -> Self {
        let EthFilterConfig { max_blocks_per_filter, max_logs_per_response, stale_filter_ttl } =
            config;
        let inner = EthFilterInner {
            provider,
            active_filters: Default::default(),
            pool,
            id_provider: Arc::new(EthSubscriptionIdProvider::default()),
            eth_cache,
            max_headers_range: MAX_HEADERS_RANGE,
            task_spawner,
            stale_filter_ttl,
            // if not set, use the max value, which is effectively no limit
            max_blocks_per_filter: max_blocks_per_filter.unwrap_or(u64::MAX),
            max_logs_per_response: max_logs_per_response.unwrap_or(usize::MAX),
        };

        let eth_filter = Self { inner: Arc::new(inner) };

        let this = eth_filter.clone();
        eth_filter.inner.task_spawner.spawn_critical(
            "eth-filters_stale-filters-clean",
            Box::pin(async move {
                this.watch_and_clear_stale_filters().await;
            }),
        );

        eth_filter
    }

    /// Returns all currently active filters
    pub fn active_filters(&self) -> &ActiveFilters {
        &self.inner.active_filters
    }

    /// Endless future that [`Self::clear_stale_filters`] every `stale_filter_ttl` interval.
    /// Nonetheless, this endless future frees the thread at every await point.
    async fn watch_and_clear_stale_filters(&self) {
        let mut interval = tokio::time::interval(self.inner.stale_filter_ttl);
        interval.set_missed_tick_behavior(MissedTickBehavior::Delay);
        loop {
            interval.tick().await;
            self.clear_stale_filters(Instant::now()).await;
        }
    }

    /// Clears all filters that have not been polled for longer than the configured
    /// `stale_filter_ttl` at the given instant.
    pub async fn clear_stale_filters(&self, now: Instant) {
        trace!(target: "rpc::eth", "clear stale filters");
        self.active_filters().inner.lock().await.retain(|id, filter| {
            let is_valid = (now - filter.last_poll_timestamp) < self.inner.stale_filter_ttl;

            if !is_valid {
                trace!(target: "rpc::eth", "evict filter with id: {:?}", id);
            }

            is_valid
        })
    }
}

impl<Provider, Pool> EthFilter<Provider, Pool>
where
    Provider: BlockReader + BlockIdReader + EvmEnvProvider + 'static,
    Pool: TransactionPool + 'static,
    <Pool as TransactionPool>::Transaction: 'static,
{
    /// Returns all the filter changes for the given id, if any
    pub async fn filter_changes(&self, id: FilterId) -> Result<FilterChanges, FilterError> {
        let info = self.inner.provider.chain_info()?;
        let best_number = info.best_number;

        // start_block is the block from which we should start fetching changes, the next block from
        // the last time changes were polled, in other words the best block at last poll + 1
        let (start_block, kind) = {
            let mut filters = self.inner.active_filters.inner.lock().await;
            let filter = filters.get_mut(&id).ok_or(FilterError::FilterNotFound(id))?;

            if filter.block > best_number {
                // no new blocks since the last poll
                return Ok(FilterChanges::Empty)
            }

            // update filter
            // we fetch all changes from [filter.block..best_block], so we advance the filter's
            // block to `best_block +1`, the next from which we should start fetching changes again
            let mut block = best_number + 1;
            std::mem::swap(&mut filter.block, &mut block);
            filter.last_poll_timestamp = Instant::now();

            (block, filter.kind.clone())
        };

        match kind {
            FilterKind::PendingTransaction(filter) => Ok(filter.drain().await),
            FilterKind::Block => {
                // Note: we need to fetch the block hashes from inclusive range
                // [start_block..best_block]
                let end_block = best_number + 1;
                let block_hashes = self
                    .inner
                    .provider
                    .canonical_hashes_range(start_block, end_block)
                    .map_err(|_| EthApiError::UnknownBlockNumber)?;
                Ok(FilterChanges::Hashes(block_hashes))
            }
            FilterKind::Log(filter) => {
                let (from_block_number, to_block_number) = match filter.block_option {
                    FilterBlockOption::Range { from_block, to_block } => {
                        let from = from_block
                            .map(|num| self.inner.provider.convert_block_number(num))
                            .transpose()?
                            .flatten();
                        let to = to_block
                            .map(|num| self.inner.provider.convert_block_number(num))
                            .transpose()?
                            .flatten();
                        logs_utils::get_filter_block_range(from, to, start_block, info)
                    }
                    FilterBlockOption::AtBlockHash(_) => {
                        // blockHash is equivalent to fromBlock = toBlock = the block number with
                        // hash blockHash
                        // get_logs_in_block_range is inclusive
                        (start_block, best_number)
                    }
                };
                let logs = self
                    .inner
                    .get_logs_in_block_range(&filter, from_block_number, to_block_number, info)
                    .await?;
                Ok(FilterChanges::Logs(logs))
            }
        }
    }

    /// Returns an array of all logs matching filter with given id.
    ///
    /// Returns an error if no matching log filter exists.
    ///
    /// Handler for `eth_getFilterLogs`
    pub async fn filter_logs(&self, id: FilterId) -> Result<Vec<Log>, FilterError> {
        let filter = {
            let filters = self.inner.active_filters.inner.lock().await;
            if let FilterKind::Log(ref filter) =
                filters.get(&id).ok_or_else(|| FilterError::FilterNotFound(id.clone()))?.kind
            {
                *filter.clone()
            } else {
                // Not a log filter
                return Err(FilterError::FilterNotFound(id))
            }
        };

        self.inner.logs_for_filter(filter).await
    }
}

#[async_trait]
impl<Provider, Pool> EthFilterApiServer for EthFilter<Provider, Pool>
where
    Provider: BlockReader + BlockIdReader + EvmEnvProvider + 'static,
    Pool: TransactionPool + 'static,
{
    /// Handler for `eth_newFilter`
    async fn new_filter(&self, filter: Filter) -> RpcResult<FilterId> {
        trace!(target: "rpc::eth", "Serving eth_newFilter");
        self.inner.install_filter(FilterKind::Log(Box::new(filter))).await
    }

    /// Handler for `eth_newBlockFilter`
    async fn new_block_filter(&self) -> RpcResult<FilterId> {
        trace!(target: "rpc::eth", "Serving eth_newBlockFilter");
        self.inner.install_filter(FilterKind::Block).await
    }

    /// Handler for `eth_newPendingTransactionFilter`
    async fn new_pending_transaction_filter(
        &self,
        kind: Option<PendingTransactionFilterKind>,
    ) -> RpcResult<FilterId> {
        trace!(target: "rpc::eth", "Serving eth_newPendingTransactionFilter");

        let transaction_kind = match kind.unwrap_or_default() {
            PendingTransactionFilterKind::Hashes => {
                let receiver = self.inner.pool.pending_transactions_listener();
                let pending_txs_receiver = PendingTransactionsReceiver::new(receiver);
                FilterKind::PendingTransaction(PendingTransactionKind::Hashes(pending_txs_receiver))
            }
            PendingTransactionFilterKind::Full => {
                let stream = self.inner.pool.new_pending_pool_transactions_listener();
                let full_txs_receiver = FullTransactionsReceiver::new(stream);
                FilterKind::PendingTransaction(PendingTransactionKind::FullTransaction(Arc::new(
                    full_txs_receiver,
                )))
            }
        };

        //let filter = FilterKind::PendingTransaction(transaction_kind);

        // Install the filter and propagate any errors
        self.inner.install_filter(transaction_kind).await
    }

    /// Handler for `eth_getFilterChanges`
    async fn filter_changes(&self, id: FilterId) -> RpcResult<FilterChanges> {
        trace!(target: "rpc::eth", "Serving eth_getFilterChanges");
        Ok(Self::filter_changes(self, id).await?)
    }

    /// Returns an array of all logs matching filter with given id.
    ///
    /// Returns an error if no matching log filter exists.
    ///
    /// Handler for `eth_getFilterLogs`
    async fn filter_logs(&self, id: FilterId) -> RpcResult<Vec<Log>> {
        trace!(target: "rpc::eth", "Serving eth_getFilterLogs");
        Ok(Self::filter_logs(self, id).await?)
    }

    /// Handler for `eth_uninstallFilter`
    async fn uninstall_filter(&self, id: FilterId) -> RpcResult<bool> {
        trace!(target: "rpc::eth", "Serving eth_uninstallFilter");
        let mut filters = self.inner.active_filters.inner.lock().await;
        if filters.remove(&id).is_some() {
            trace!(target: "rpc::eth::filter", ?id, "uninstalled filter");
            Ok(true)
        } else {
            Ok(false)
        }
    }

    /// Returns logs matching given filter object.
    ///
    /// Handler for `eth_getLogs`
    async fn logs(&self, filter: Filter) -> RpcResult<Vec<Log>> {
        trace!(target: "rpc::eth", "Serving eth_getLogs");
        Ok(self.inner.logs_for_filter(filter).await?)
    }
}

impl<Provider, Pool> std::fmt::Debug for EthFilter<Provider, Pool> {
    fn fmt(&self, f: &mut std::fmt::Formatter<'_>) -> std::fmt::Result {
        f.debug_struct("EthFilter").finish_non_exhaustive()
    }
}

impl<Provider, Pool> Clone for EthFilter<Provider, Pool> {
    fn clone(&self) -> Self {
        Self { inner: Arc::clone(&self.inner) }
    }
}

/// Container type `EthFilter`
#[derive(Debug)]
struct EthFilterInner<Provider, Pool> {
    /// The transaction pool.
    pool: Pool,
    /// The provider that can interact with the chain.
    provider: Provider,
    /// All currently installed filters.
    active_filters: ActiveFilters,
    /// Provides ids to identify filters
    id_provider: Arc<dyn IdProvider>,
    /// Maximum number of blocks that could be scanned per filter
    max_blocks_per_filter: u64,
    /// Maximum number of logs that can be returned in a response
    max_logs_per_response: usize,
    /// The async cache frontend for eth related data
    eth_cache: EthStateCache,
    /// maximum number of headers to read at once for range filter
    max_headers_range: u64,
    /// The type that can spawn tasks.
    task_spawner: Box<dyn TaskSpawner>,
    /// Duration since the last filter poll, after which the filter is considered stale
    stale_filter_ttl: Duration,
}

impl<Provider, Pool> EthFilterInner<Provider, Pool>
where
    Provider: BlockReader + BlockIdReader + EvmEnvProvider + 'static,
    Pool: TransactionPool + 'static,
{
    /// Returns logs matching given filter object.
    async fn logs_for_filter(&self, filter: Filter) -> Result<Vec<Log>, FilterError> {
        match filter.block_option {
            FilterBlockOption::AtBlockHash(block_hash) => {
                // for all matching logs in the block
                // get the block header with the hash
                let block = self
                    .provider
                    .header_by_hash_or_number(block_hash.into())?
                    .ok_or(ProviderError::HeaderNotFound(block_hash.into()))?;

                // we also need to ensure that the receipts are available and return an error if
                // not, in case the block hash been reorged
                let receipts = self
                    .eth_cache
                    .get_receipts(block_hash)
                    .await?
                    .ok_or_else(|| EthApiError::UnknownBlockNumber)?;

                let mut all_logs = Vec::new();
                let filter = FilteredParams::new(Some(filter));
                logs_utils::append_matching_block_logs(
                    &mut all_logs,
                    &self.provider,
                    &filter,
                    (block_hash, block.number).into(),
                    &receipts,
                    false,
                    block.timestamp,
                )?;

                Ok(all_logs)
            }
            FilterBlockOption::Range { from_block, to_block } => {
                // compute the range
                let info = self.provider.chain_info()?;

                // we start at the most recent block if unset in filter
                let start_block = info.best_number;
                let from = from_block
                    .map(|num| self.provider.convert_block_number(num))
                    .transpose()?
                    .flatten();
                let to = to_block
                    .map(|num| self.provider.convert_block_number(num))
                    .transpose()?
                    .flatten();
                let (from_block_number, to_block_number) =
                    logs_utils::get_filter_block_range(from, to, start_block, info);
                self.get_logs_in_block_range(&filter, from_block_number, to_block_number, info)
                    .await
            }
        }
    }

    /// Installs a new filter and returns the new identifier.
    async fn install_filter(&self, kind: FilterKind) -> RpcResult<FilterId> {
        let last_poll_block_number = self.provider.best_block_number().to_rpc_result()?;
        let id = FilterId::from(self.id_provider.next_id());
        let mut filters = self.active_filters.inner.lock().await;
        filters.insert(
            id.clone(),
            ActiveFilter {
                block: last_poll_block_number,
                last_poll_timestamp: Instant::now(),
                kind,
            },
        );
        Ok(id)
    }

    /// Returns all logs in the given _inclusive_ range that match the filter
    ///
    /// Returns an error if:
    ///  - underlying database error
    ///  - amount of matches exceeds configured limit
    async fn get_logs_in_block_range(
        &self,
        filter: &Filter,
        from_block: u64,
        to_block: u64,
        chain_info: ChainInfo,
    ) -> Result<Vec<Log>, FilterError> {
        trace!(target: "rpc::eth::filter", from=from_block, to=to_block, ?filter, "finding logs in range");
        let best_number = chain_info.best_number;

        if to_block < from_block {
            return Err(FilterError::InvalidBlockRangeParams)
        }

        if to_block - from_block > self.max_blocks_per_filter {
            return Err(FilterError::QueryExceedsMaxBlocks(self.max_blocks_per_filter))
        }

        let mut all_logs = Vec::new();
        let filter_params = FilteredParams::new(Some(filter.clone()));

        if (to_block == best_number) && (from_block == best_number) {
            // only one block to check and it's the current best block which we can fetch directly
            // Note: In case of a reorg, the best block's hash might have changed, hence we only
            // return early of we were able to fetch the best block's receipts
            // perf: we're fetching the best block here which is expected to be cached
            if let Some((block, receipts)) =
                self.eth_cache.get_block_and_receipts(chain_info.best_hash).await?
            {
                logs_utils::append_matching_block_logs(
                    &mut all_logs,
                    &self.provider,
                    &filter_params,
                    chain_info.into(),
                    &receipts,
                    false,
                    block.header.timestamp,
                )?;
            }
            return Ok(all_logs)
        }

        // derive bloom filters from filter input, so we can check headers for matching logs
        let address_filter = FilteredParams::address_filter(&filter.address);
        let topics_filter = FilteredParams::topics_filter(&filter.topics);

        // loop over the range of new blocks and check logs if the filter matches the log's bloom
        // filter
        for (from, to) in
            BlockRangeInclusiveIter::new(from_block..=to_block, self.max_headers_range)
        {
            let headers = self.provider.headers_range(from..=to)?;

            for (idx, header) in headers.iter().enumerate() {
                // only if filter matches
                if FilteredParams::matches_address(header.logs_bloom, &address_filter) &&
                    FilteredParams::matches_topics(header.logs_bloom, &topics_filter)
                {
                    // these are consecutive headers, so we can use the parent hash of the next
                    // block to get the current header's hash
                    let block_hash = match headers.get(idx + 1) {
                        Some(parent) => parent.parent_hash,
                        None => self
                            .provider
                            .block_hash(header.number)?
                            .ok_or(ProviderError::HeaderNotFound(header.number.into()))?,
                    };

                    if let Some(receipts) = self.eth_cache.get_receipts(block_hash).await? {
                        append_matching_block_logs(
                            &mut all_logs,
                            &self.provider,
                            &filter_params,
                            BlockNumHash::new(header.number, block_hash),
                            &receipts,
                            false,
                            header.timestamp,
                        )?;

                        // size check but only if range is multiple blocks, so we always return all
                        // logs of a single block
                        let is_multi_block_range = from_block != to_block;
                        if is_multi_block_range && all_logs.len() > self.max_logs_per_response {
                            return Err(FilterError::QueryExceedsMaxResults(
                                self.max_logs_per_response,
                            ))
                        }
                    }
                }
            }
        }

        Ok(all_logs)
    }
}

/// Config for the filter
#[derive(Debug, Clone, PartialEq, Eq)]
pub struct EthFilterConfig {
    /// Maximum number of blocks that a filter can scan for logs.
    ///
    /// If `None` then no limit is enforced.
    pub max_blocks_per_filter: Option<u64>,
    /// Maximum number of logs that can be returned in a single response in `eth_getLogs` calls.
    ///
    /// If `None` then no limit is enforced.
    pub max_logs_per_response: Option<usize>,
    /// How long a filter remains valid after the last poll.
    ///
    /// A filter is considered stale if it has not been polled for longer than this duration and
    /// will be removed.
    pub stale_filter_ttl: Duration,
}

impl EthFilterConfig {
    /// Sets the maximum number of blocks that a filter can scan for logs.
    pub const fn max_blocks_per_filter(mut self, num: u64) -> Self {
        self.max_blocks_per_filter = Some(num);
        self
    }

    /// Sets the maximum number of logs that can be returned in a single response in `eth_getLogs`
    /// calls.
    pub const fn max_logs_per_response(mut self, num: usize) -> Self {
        self.max_logs_per_response = Some(num);
        self
    }

    /// Sets how long a filter remains valid after the last poll before it will be removed.
    pub const fn stale_filter_ttl(mut self, duration: Duration) -> Self {
        self.stale_filter_ttl = duration;
        self
    }
}

impl Default for EthFilterConfig {
    fn default() -> Self {
        Self {
            max_blocks_per_filter: None,
            max_logs_per_response: None,
            // 5min
            stale_filter_ttl: Duration::from_secs(5 * 60),
        }
    }
}

/// All active filters
#[derive(Debug, Clone, Default)]
pub struct ActiveFilters {
    inner: Arc<Mutex<HashMap<FilterId, ActiveFilter>>>,
}

/// An installed filter
#[derive(Debug)]
struct ActiveFilter {
    /// At which block the filter was polled last.
    block: u64,
    /// Last time this filter was polled.
    last_poll_timestamp: Instant,
    /// What kind of filter it is.
    kind: FilterKind,
}

/// A receiver for pending transactions that returns all new transactions since the last poll.
#[derive(Debug, Clone)]
struct PendingTransactionsReceiver {
    txs_receiver: Arc<Mutex<Receiver<TxHash>>>,
}

impl PendingTransactionsReceiver {
    fn new(receiver: Receiver<TxHash>) -> Self {
        Self { txs_receiver: Arc::new(Mutex::new(receiver)) }
    }

    /// Returns all new pending transactions received since the last poll.
    async fn drain(&self) -> FilterChanges {
        let mut pending_txs = Vec::new();
        let mut prepared_stream = self.txs_receiver.lock().await;

        while let Ok(tx_hash) = prepared_stream.try_recv() {
            pending_txs.push(tx_hash);
        }

        // Convert the vector of hashes into FilterChanges::Hashes
        FilterChanges::Hashes(pending_txs)
    }
}

/// A structure to manage and provide access to a stream of full transaction details.
#[derive(Debug, Clone)]
struct FullTransactionsReceiver<T: PoolTransaction> {
    txs_stream: Arc<Mutex<NewSubpoolTransactionStream<T>>>,
}

impl<T> FullTransactionsReceiver<T>
where
    T: PoolTransaction + 'static,
{
    /// Creates a new `FullTransactionsReceiver` encapsulating the provided transaction stream.
    fn new(stream: NewSubpoolTransactionStream<T>) -> Self {
        Self { txs_stream: Arc::new(Mutex::new(stream)) }
    }

    /// Returns all new pending transactions received since the last poll.
    async fn drain(&self) -> FilterChanges {
        let mut pending_txs = Vec::new();
        let mut prepared_stream = self.txs_stream.lock().await;

        while let Ok(tx) = prepared_stream.try_recv() {
            pending_txs.push(reth_rpc_types_compat::transaction::from_recovered(
                tx.transaction.to_recovered_transaction(),
            ))
        }
        FilterChanges::Transactions(pending_txs)
    }
}

/// Helper trait for [FullTransactionsReceiver] to erase the `Transaction` type.
#[async_trait]
trait FullTransactionsFilter: fmt::Debug + Send + Sync + Unpin + 'static {
    async fn drain(&self) -> FilterChanges;
}

#[async_trait]
impl<T> FullTransactionsFilter for FullTransactionsReceiver<T>
where
    T: PoolTransaction + 'static,
{
    async fn drain(&self) -> FilterChanges {
        Self::drain(self).await
    }
}

/// Represents the kind of pending transaction data that can be retrieved.
///
/// This enum differentiates between two kinds of pending transaction data:
/// - Just the transaction hashes.
/// - Full transaction details.
#[derive(Debug, Clone)]
enum PendingTransactionKind {
    Hashes(PendingTransactionsReceiver),
    FullTransaction(Arc<dyn FullTransactionsFilter>),
}

impl PendingTransactionKind {
    async fn drain(&self) -> FilterChanges {
        match self {
            Self::Hashes(receiver) => receiver.drain().await,
            Self::FullTransaction(receiver) => receiver.drain().await,
        }
    }
}

#[derive(Clone, Debug)]
enum FilterKind {
    Log(Box<Filter>),
    Block,
    PendingTransaction(PendingTransactionKind),
}

/// Errors that can occur in the handler implementation
#[derive(Debug, thiserror::Error)]
pub enum FilterError {
    #[error("filter not found")]
    FilterNotFound(FilterId),
    #[error("invalid block range params")]
    InvalidBlockRangeParams,
    #[error("query exceeds max block range {0}")]
    QueryExceedsMaxBlocks(u64),
    #[error("query exceeds max results {0}")]
    QueryExceedsMaxResults(usize),
    #[error(transparent)]
    EthAPIError(#[from] EthApiError),
    /// Error thrown when a spawned task failed to deliver a response.
    #[error("internal filter error")]
    InternalError,
}

// convert the error
impl From<FilterError> for jsonrpsee::types::error::ErrorObject<'static> {
    fn from(err: FilterError) -> Self {
        match err {
            FilterError::FilterNotFound(_) => rpc_error_with_code(
                jsonrpsee::types::error::INVALID_PARAMS_CODE,
                "filter not found",
            ),
            err @ FilterError::InternalError => {
                rpc_error_with_code(jsonrpsee::types::error::INTERNAL_ERROR_CODE, err.to_string())
            }
            FilterError::EthAPIError(err) => err.into(),
<<<<<<< HEAD
            err @ FilterError::QueryExceedsMaxBlocks(_) |
=======
            err @ FilterError::InvalidBlockRangeParams => {
                rpc_error_with_code(jsonrpsee::types::error::INVALID_PARAMS_CODE, err.to_string())
            }
            err @ FilterError::QueryExceedsMaxBlocks(_) => {
                rpc_error_with_code(jsonrpsee::types::error::INVALID_PARAMS_CODE, err.to_string())
            }
>>>>>>> 9aacba85
            err @ FilterError::QueryExceedsMaxResults(_) => {
                rpc_error_with_code(jsonrpsee::types::error::INVALID_PARAMS_CODE, err.to_string())
            }
        }
    }
}

impl From<ProviderError> for FilterError {
    fn from(err: ProviderError) -> Self {
        Self::EthAPIError(err.into())
    }
}

/// An iterator that yields _inclusive_ block ranges of a given step size
#[derive(Debug)]
struct BlockRangeInclusiveIter {
    iter: StepBy<RangeInclusive<u64>>,
    step: u64,
    end: u64,
}

impl BlockRangeInclusiveIter {
    fn new(range: RangeInclusive<u64>, step: u64) -> Self {
        Self { end: *range.end(), iter: range.step_by(step as usize + 1), step }
    }
}

impl Iterator for BlockRangeInclusiveIter {
    type Item = (u64, u64);

    fn next(&mut self) -> Option<Self::Item> {
        let start = self.iter.next()?;
        let end = (start + self.step).min(self.end);
        if start > end {
            return None
        }
        Some((start, end))
    }
}

#[cfg(test)]
mod tests {
    use super::*;
    use rand::{thread_rng, Rng};

    #[test]
    fn test_block_range_iter() {
        for _ in 0..100 {
            let mut rng = thread_rng();
            let start = rng.gen::<u32>() as u64;
            let end = start.saturating_add(rng.gen::<u32>() as u64);
            let step = rng.gen::<u16>() as u64;
            let range = start..=end;
            let mut iter = BlockRangeInclusiveIter::new(range.clone(), step);
            let (from, mut end) = iter.next().unwrap();
            assert_eq!(from, start);
            assert_eq!(end, (from + step).min(*range.end()));

            for (next_from, next_end) in iter {
                // ensure range starts with previous end + 1
                assert_eq!(next_from, end + 1);
                end = next_end;
            }

            assert_eq!(end, *range.end());
        }
    }
}<|MERGE_RESOLUTION|>--- conflicted
+++ resolved
@@ -711,16 +711,12 @@
                 rpc_error_with_code(jsonrpsee::types::error::INTERNAL_ERROR_CODE, err.to_string())
             }
             FilterError::EthAPIError(err) => err.into(),
-<<<<<<< HEAD
-            err @ FilterError::QueryExceedsMaxBlocks(_) |
-=======
             err @ FilterError::InvalidBlockRangeParams => {
                 rpc_error_with_code(jsonrpsee::types::error::INVALID_PARAMS_CODE, err.to_string())
             }
             err @ FilterError::QueryExceedsMaxBlocks(_) => {
                 rpc_error_with_code(jsonrpsee::types::error::INVALID_PARAMS_CODE, err.to_string())
             }
->>>>>>> 9aacba85
             err @ FilterError::QueryExceedsMaxResults(_) => {
                 rpc_error_with_code(jsonrpsee::types::error::INVALID_PARAMS_CODE, err.to_string())
             }
