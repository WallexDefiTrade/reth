--- conflicted
+++ resolved
@@ -1,16 +1,7 @@
 //! `Eth` bundle implementation and helpers.
 
-<<<<<<< HEAD
 use std::sync::Arc;
 
-=======
-use crate::eth::{
-    api::{EthTransactions, SpawnBlocking},
-    error::{EthApiError, EthResult, RpcInvalidTransactionError},
-    revm_utils::FillableTransaction,
-    utils::recover_raw_transaction,
-};
->>>>>>> a30c184b
 use jsonrpsee::core::RpcResult;
 use reth_primitives::{
     constants::eip4844::MAINNET_KZG_TRUSTED_SETUP,
