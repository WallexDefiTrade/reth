--- conflicted
+++ resolved
@@ -191,13 +191,10 @@
             ((highest_gas_limit as u128 + lowest_gas_limit as u128) / 2) as u64,
         );
 
-<<<<<<< HEAD
-        let mut last_highest_gas_limit = highest_gas_limit;
+        let _last_highest_gas_limit = highest_gas_limit;
 
         trace!(target: "rpc::eth::estimate", ?env, ?highest_gas_limit, ?lowest_gas_limit, ?mid_gas_limit, "Starting binary search for gas");
 
-=======
->>>>>>> ec7a565e
         // binary search
         while (highest_gas_limit - lowest_gas_limit) > 1 {
             let mut env = env.clone();
