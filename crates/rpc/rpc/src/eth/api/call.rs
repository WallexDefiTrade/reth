--- conflicted
+++ resolved
@@ -6,15 +6,8 @@
 /// data layout to [`EthApi`].
 #[macro_export]
 macro_rules! eth_call_impl {
-<<<<<<< HEAD
-    ($network_api:ty, $(<$($generic:ident,)+>)*) => {
-        impl$(<$($generic,)+>)* $crate::eth::api::EthCall
-            for $network_api
-        where
-=======
     ($network_api:ty) => {
         impl<Provider, Pool, Network, EvmConfig> $crate::eth::api::EthCall for $network_api where
->>>>>>> 9bf80799
             Self: $crate::eth::api::Call + $crate::eth::api::LoadPendingBlock
         {
         }
@@ -25,14 +18,8 @@
 /// data layout to [`EthApi`].
 #[macro_export]
 macro_rules! call_impl {
-<<<<<<< HEAD
-    ($network_api:ty, $(<$($generic:ident,)+>)*) => {
-        impl$(<$($generic,)+>)* $crate::eth::api::Call
-            for $network_api
-=======
     ($network_api:ty) => {
         impl<Provider, Pool, Network, EvmConfig> $crate::eth::api::Call for $network_api
->>>>>>> 9bf80799
         where
             Self: $crate::eth::api::LoadState + $crate::eth::api::SpawnBlocking,
             EvmConfig: reth_evm::ConfigureEvm,
@@ -50,10 +37,5 @@
     };
 }
 
-<<<<<<< HEAD
-eth_call_impl!(EthApi<Provider, Pool, Network, EvmConfig>, <Provider, Pool, Network, EvmConfig,>);
-call_impl!(EthApi<Provider, Pool, Network, EvmConfig>, <Provider, Pool, Network, EvmConfig,>);
-=======
 eth_call_impl!(EthApi<Provider, Pool, Network, EvmConfig>);
-call_impl!(EthApi<Provider, Pool, Network, EvmConfig>);
->>>>>>> 9bf80799
+call_impl!(EthApi<Provider, Pool, Network, EvmConfig>);