--- conflicted
+++ resolved
@@ -21,14 +21,6 @@
 /// data layout to [`EthApi`].
 #[macro_export]
 macro_rules! load_pending_block_impl {
-<<<<<<< HEAD
-    ($network_api:ty, $(<$($generic:ident,)+>)*) => {
-        impl$(<$($generic,)+>)* $crate::eth::api::LoadPendingBlock
-            for $network_api
-        where
-            Self: $crate::eth::api::SpawnBlocking,
-            Provider: reth_provider::BlockReaderIdExt + reth_provider::EvmEnvProvider + reth_provider::ChainSpecProvider + reth_provider::StateProviderFactory,
-=======
     ($network_api:ty) => {
         impl<Provider, Pool, Network, EvmConfig> $crate::eth::api::LoadPendingBlock for $network_api
         where
@@ -37,21 +29,16 @@
                 + reth_provider::EvmEnvProvider
                 + reth_provider::ChainSpecProvider
                 + reth_provider::StateProviderFactory,
->>>>>>> 9bf80799
             Pool: reth_transaction_pool::TransactionPool,
             EvmConfig: reth_evm::ConfigureEvm,
         {
             #[inline]
             fn provider(
                 &self,
-<<<<<<< HEAD
-            ) -> impl reth_provider::BlockReaderIdExt + reth_provider::EvmEnvProvider + reth_provider::ChainSpecProvider + reth_provider::StateProviderFactory {
-=======
             ) -> impl reth_provider::BlockReaderIdExt
                    + reth_provider::EvmEnvProvider
                    + reth_provider::ChainSpecProvider
                    + reth_provider::StateProviderFactory {
->>>>>>> 9bf80799
                 self.inner.provider()
             }
 
@@ -73,11 +60,7 @@
     };
 }
 
-<<<<<<< HEAD
-load_pending_block_impl!(EthApi<Provider, Pool, Network, EvmConfig>, <Provider, Pool, Network, EvmConfig,>);
-=======
 load_pending_block_impl!(EthApi<Provider, Pool, Network, EvmConfig>);
->>>>>>> 9bf80799
 
 /// Configured [`BlockEnv`] and [`CfgEnvWithHandlerCfg`] for a pending block
 #[derive(Debug, Clone, Constructor)]
