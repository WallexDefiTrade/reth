--- conflicted
+++ resolved
@@ -146,9 +146,6 @@
         block: BlockId,
     ) -> EthResult<Option<Vec<TransactionSigned>>>;
 
-<<<<<<< HEAD
-    /// Returns the transaction by hash, converted to a specified type.
-=======
     /// Returns the EIP-2718 encoded transaction by hash.
     ///
     /// If this is a pooled EIP-4844 transaction, the blob sidecar is included.
@@ -159,18 +156,11 @@
     async fn raw_transaction_by_hash(&self, hash: B256) -> EthResult<Option<Bytes>>;
 
     /// Returns the transaction by hash.
->>>>>>> 02111c42
-    ///
-    /// Checks the pool and state for a transaction matching the given hash. Utilizes the generic
-    /// type `T`, which must implement `IntoRpcTransaction`, to allow flexible return types.
+    ///
+    /// Checks the pool and state.
     ///
     /// Returns `Ok(None)` if no matching transaction was found.
-    ///
-    /// Consumers: `eth_getTransactionByHash` and `eth_getRawTransactionByHash`
-    async fn transaction_by_hash<T: IntoRpcTransaction + Sync + Send + 'static>(
-        &self,
-        hash: B256,
-    ) -> EthResult<Option<T>>;
+    async fn transaction_by_hash(&self, hash: B256) -> EthResult<Option<TransactionSource>>;
 
     /// Returns the transaction by including its corresponding [BlockId]
     ///
@@ -447,12 +437,6 @@
         self.block_by_id(block).await.map(|block| block.map(|block| block.body))
     }
 
-<<<<<<< HEAD
-    async fn transaction_by_hash<T: IntoRpcTransaction + Sync + Send + 'static>(
-        &self,
-        hash: B256,
-    ) -> EthResult<Option<T>> {
-=======
     async fn raw_transaction_by_hash(&self, hash: B256) -> EthResult<Option<Bytes>> {
         // Note: this is mostly used to fetch pooled transactions so we check the pool first
         if let Some(tx) =
@@ -468,7 +452,6 @@
     }
 
     async fn transaction_by_hash(&self, hash: B256) -> EthResult<Option<TransactionSource>> {
->>>>>>> 02111c42
         // Try to find the transaction on disk
         let mut resp = self
             .on_blocking_task(|this| async move {
@@ -489,7 +472,7 @@
                             block_number: meta.block_number,
                             base_fee: meta.base_fee,
                         };
-                        Ok(Some(T::into_rpc_transaction(tx)))
+                        Ok(Some(tx))
                     }
                 }
             })
@@ -503,7 +486,7 @@
                 .map(|tx| tx.into_transaction().into_ecrecovered())
             {
                 let tx = TransactionSource::Pool(tx);
-                resp = Some(T::into_rpc_transaction(tx));
+                resp = Some(tx);
             }
         }
 
@@ -1308,6 +1291,20 @@
 
         Ok(None)
     }
+
+    pub(crate) async fn raw_transaction_by_block_and_tx_index(
+        &self,
+        block_id: impl Into<BlockId>,
+        index: Index,
+    ) -> EthResult<Option<Bytes>> {
+        if let Some(block) = self.block_with_senders(block_id.into()).await? {
+            if let Some(tx) = block.into_transactions_ecrecovered().nth(index.into()) {
+                return Ok(Some(tx.envelope_encoded()))
+            }
+        }
+
+        Ok(None)
+    }
 }
 /// Represents from where a transaction was fetched.
 #[derive(Debug, Clone, Eq, PartialEq)]
@@ -1395,26 +1392,6 @@
                 )
             }
         }
-    }
-}
-
-/// Converts a `TransactionSource` into a type suitable for RPC transaction responses.
-///
-/// Used by
-/// `eth_getTransactionByHash` or the raw bytes form used by `eth_getRawTransactionByHash`.
-pub trait IntoRpcTransaction {
-    fn into_rpc_transaction(source: TransactionSource) -> Self;
-}
-
-impl IntoRpcTransaction for TransactionSource {
-    fn into_rpc_transaction(source: TransactionSource) -> Self {
-        source
-    }
-}
-
-impl IntoRpcTransaction for Bytes {
-    fn into_rpc_transaction(source: TransactionSource) -> Self {
-        source.into_recovered().envelope_encoded()
     }
 }
 
