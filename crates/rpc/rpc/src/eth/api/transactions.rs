//! Contains RPC handler implementations specific to transactions
use crate::{
    eth::{
        api::pending_block::PendingBlockEnv,
        error::{EthApiError, EthResult, RpcInvalidTransactionError, SignError},
        revm_utils::{
            inspect, inspect_and_return_db, prepare_call_env, replay_transactions_until, transact,
            EvmOverrides,
        },
        utils::recover_raw_transaction,
    },
    EthApi, EthApiSpec,
};
use async_trait::async_trait;
use reth_network_api::NetworkInfo;
use reth_node_api::ConfigureEvmEnv;
use reth_primitives::{
    eip4844::calc_blob_gasprice,
    revm::env::{fill_block_env_with_coinbase, tx_env_with_recovered},
    Address, BlockId, BlockNumberOrTag, Bytes, FromRecoveredPooledTransaction, Header,
    IntoRecoveredTransaction, Receipt, SealedBlock, SealedBlockWithSenders,
    TransactionKind::{Call, Create},
    TransactionMeta, TransactionSigned, TransactionSignedEcRecovered, B256, U128, U256, U64,
};
use reth_provider::{
    BlockReaderIdExt, ChainSpecProvider, EvmEnvProvider, StateProviderBox, StateProviderFactory,
};
use reth_revm::{
    database::StateProviderDatabase,
    tracing::{TracingInspector, TracingInspectorConfig},
};
use reth_rpc_types::{
    transaction::{
        EIP1559TransactionRequest, EIP2930TransactionRequest, EIP4844TransactionRequest,
        LegacyTransactionRequest,
    },
    Index, Log, Transaction, TransactionInfo, TransactionKind as RpcTransactionKind,
    TransactionReceipt, TransactionRequest, TypedTransactionRequest,
};
use reth_rpc_types_compat::transaction::from_recovered_with_block_context;
use reth_transaction_pool::{TransactionOrigin, TransactionPool};
use revm::{
    db::CacheDB,
    primitives::{
        db::DatabaseCommit, BlockEnv, CfgEnvWithHandlerCfg, EnvWithHandlerCfg, ExecutionResult,
        ResultAndState, SpecId, State,
    },
    Inspector,
};
use std::future::Future;

#[cfg(feature = "optimism")]
use crate::eth::api::optimism::OptimismTxMeta;
#[cfg(feature = "optimism")]
use crate::eth::optimism::OptimismEthApiError;
#[cfg(feature = "optimism")]
use reth_revm::optimism::RethL1BlockInfo;
#[cfg(feature = "optimism")]
use reth_rpc_types::OptimismTransactionReceiptFields;
#[cfg(feature = "optimism")]
use revm::L1BlockInfo;

/// Helper alias type for the state's [CacheDB]
pub(crate) type StateCacheDB = CacheDB<StateProviderDatabase<StateProviderBox>>;

/// Commonly used transaction related functions for the [EthApi] type in the `eth_` namespace.
///
/// Async functions that are spawned onto the
/// [BlockingTaskPool](reth_tasks::pool::BlockingTaskPool) begin with `spawn_`
///
///
/// ## Calls
///
/// There are subtle differences between when transacting [TransactionRequest]:
///
/// The endpoints `eth_call` and `eth_estimateGas` and `eth_createAccessList` should always
/// __disable__ the base fee check in the [EnvWithHandlerCfg]
/// [Cfg](revm_primitives::CfgEnvWithHandlerCfg).
///
/// The behaviour for tracing endpoints is not consistent across clients.
/// Geth also disables the basefee check for tracing: <https://github.com/ethereum/go-ethereum/blob/bc0b87ca196f92e5af49bd33cc190ef0ec32b197/eth/tracers/api.go#L955-L955>
/// Erigon does not: <https://github.com/ledgerwatch/erigon/blob/aefb97b07d1c4fd32a66097a24eddd8f6ccacae0/turbo/transactions/tracing.go#L209-L209>
///
/// See also <https://github.com/paradigmxyz/reth/issues/6240>
///
/// This implementation follows the behaviour of Geth and disables the basefee check for tracing.
#[async_trait::async_trait]
pub trait EthTransactions: Send + Sync {
    /// Returns default gas limit to use for `eth_call` and tracing RPC methods.
    fn call_gas_limit(&self) -> u64;

    /// Executes the future on a new blocking task.
    ///
    /// Note: This is expected for futures that are dominated by blocking IO operations, for tracing
    /// or CPU bound operations in general use [Self::spawn_blocking].
    async fn spawn_blocking_future<F, R>(&self, c: F) -> EthResult<R>
    where
        F: Future<Output = EthResult<R>> + Send + 'static,
        R: Send + 'static;

    /// Executes a blocking on the tracing pol.
    ///
    /// Note: This is expected for futures that are predominantly CPU bound, for blocking IO futures
    /// use [Self::spawn_blocking_future].
    async fn spawn_blocking<F, R>(&self, c: F) -> EthResult<R>
    where
        F: FnOnce() -> EthResult<R> + Send + 'static,
        R: Send + 'static;

    /// Returns the state at the given [BlockId]
    fn state_at(&self, at: BlockId) -> EthResult<StateProviderBox>;

    /// Executes the closure with the state that corresponds to the given [BlockId].
    fn with_state_at_block<F, T>(&self, at: BlockId, f: F) -> EthResult<T>
    where
        F: FnOnce(StateProviderBox) -> EthResult<T>;

    /// Executes the closure with the state that corresponds to the given [BlockId] on a new task
    async fn spawn_with_state_at_block<F, T>(&self, at: BlockId, f: F) -> EthResult<T>
    where
        F: FnOnce(StateProviderBox) -> EthResult<T> + Send + 'static,
        T: Send + 'static;

    /// Returns the revm evm env for the requested [BlockId]
    ///
    /// If the [BlockId] this will return the [BlockId] of the block the env was configured
    /// for.
    /// If the [BlockId] is pending, this will return the "Pending" tag, otherwise this returns the
    /// hash of the exact block.
    async fn evm_env_at(&self, at: BlockId)
        -> EthResult<(CfgEnvWithHandlerCfg, BlockEnv, BlockId)>;

    /// Returns the revm evm env for the raw block header
    ///
    /// This is used for tracing raw blocks
    async fn evm_env_for_raw_block(
        &self,
        at: &Header,
    ) -> EthResult<(CfgEnvWithHandlerCfg, BlockEnv)>;

    /// Get all transactions in the block with the given hash.
    ///
    /// Returns `None` if block does not exist.
    async fn transactions_by_block(&self, block: B256)
        -> EthResult<Option<Vec<TransactionSigned>>>;

    /// Get the entire block for the given id.
    ///
    /// Returns `None` if block does not exist.
    async fn block_by_id(&self, id: BlockId) -> EthResult<Option<SealedBlock>>;

    /// Get the entire block for the given id.
    ///
    /// Returns `None` if block does not exist.
    async fn block_by_id_with_senders(
        &self,
        id: BlockId,
    ) -> EthResult<Option<SealedBlockWithSenders>>;

    /// Get all transactions in the block with the given hash.
    ///
    /// Returns `None` if block does not exist.
    async fn transactions_by_block_id(
        &self,
        block: BlockId,
    ) -> EthResult<Option<Vec<TransactionSigned>>>;

    /// Returns the EIP-2718 encoded transaction by hash.
    ///
    /// If this is a pooled EIP-4844 transaction, the blob sidecar is included.
    ///
    /// Checks the pool and state.
    ///
    /// Returns `Ok(None)` if no matching transaction was found.
    async fn raw_transaction_by_hash(&self, hash: B256) -> EthResult<Option<Bytes>>;

    /// Returns the transaction by hash.
    ///
    /// Checks the pool and state.
    ///
    /// Returns `Ok(None)` if no matching transaction was found.
    async fn transaction_by_hash(&self, hash: B256) -> EthResult<Option<TransactionSource>>;

    /// Returns the transaction by including its corresponding [BlockId]
    ///
    /// Note: this supports pending transactions
    async fn transaction_by_hash_at(
        &self,
        hash: B256,
    ) -> EthResult<Option<(TransactionSource, BlockId)>>;

    /// Returns the _historical_ transaction and the block it was mined in
    async fn historical_transaction_by_hash_at(
        &self,
        hash: B256,
    ) -> EthResult<Option<(TransactionSource, B256)>>;

    /// Returns the transaction receipt for the given hash.
    ///
    /// Returns None if the transaction does not exist or is pending
    /// Note: The tx receipt is not available for pending transactions.
    async fn transaction_receipt(&self, hash: B256) -> EthResult<Option<TransactionReceipt>>;

    /// Decodes and recovers the transaction and submits it to the pool.
    ///
    /// Returns the hash of the transaction.
    async fn send_raw_transaction(&self, tx: Bytes) -> EthResult<B256>;

    /// Signs transaction with a matching signer, if any and submits the transaction to the pool.
    /// Returns the hash of the signed transaction.
    async fn send_transaction(&self, request: TransactionRequest) -> EthResult<B256>;

    /// Prepares the state and env for the given [TransactionRequest] at the given [BlockId] and
    /// executes the closure on a new task returning the result of the closure.
    ///
    /// This returns the configured [EnvWithHandlerCfg] for the given [TransactionRequest] at the
    /// given [BlockId] and with configured call settings: `prepare_call_env`.
    async fn spawn_with_call_at<F, R>(
        &self,
        request: TransactionRequest,
        at: BlockId,
        overrides: EvmOverrides,
        f: F,
    ) -> EthResult<R>
    where
        F: FnOnce(StateCacheDB, EnvWithHandlerCfg) -> EthResult<R> + Send + 'static,
        R: Send + 'static;

    /// Executes the call request at the given [BlockId].
    async fn transact_call_at(
        &self,
        request: TransactionRequest,
        at: BlockId,
        overrides: EvmOverrides,
    ) -> EthResult<(ResultAndState, EnvWithHandlerCfg)>;

    /// Executes the call request at the given [BlockId] on a new task and returns the result of the
    /// inspect call.
    async fn spawn_inspect_call_at<I>(
        &self,
        request: TransactionRequest,
        at: BlockId,
        overrides: EvmOverrides,
        inspector: I,
    ) -> EthResult<(ResultAndState, EnvWithHandlerCfg)>
    where
        I: Inspector<StateCacheDB> + Send + 'static;

    /// Executes the transaction on top of the given [BlockId] with a tracer configured by the
    /// config.
    ///
    /// The callback is then called with the [TracingInspector] and the [ResultAndState] after the
    /// configured [EnvWithHandlerCfg] was inspected.
    ///
    /// Caution: this is blocking
    fn trace_at<F, R>(
        &self,
        env: EnvWithHandlerCfg,
        config: TracingInspectorConfig,
        at: BlockId,
        f: F,
    ) -> EthResult<R>
    where
        F: FnOnce(TracingInspector, ResultAndState) -> EthResult<R>;

    /// Same as [Self::trace_at] but also provides the used database to the callback.
    ///
    /// Executes the transaction on top of the given [BlockId] with a tracer configured by the
    /// config.
    ///
    /// The callback is then called with the [TracingInspector] and the [ResultAndState] after the
    /// configured [EnvWithHandlerCfg] was inspected.
    async fn spawn_trace_at_with_state<F, R>(
        &self,
        env: EnvWithHandlerCfg,
        config: TracingInspectorConfig,
        at: BlockId,
        f: F,
    ) -> EthResult<R>
    where
        F: FnOnce(TracingInspector, ResultAndState, StateCacheDB) -> EthResult<R> + Send + 'static,
        R: Send + 'static;

    /// Fetches the transaction and the transaction's block
    async fn transaction_and_block(
        &self,
        hash: B256,
    ) -> EthResult<Option<(TransactionSource, SealedBlockWithSenders)>>;

    /// Retrieves the transaction if it exists and returns its trace.
    ///
    /// Before the transaction is traced, all previous transaction in the block are applied to the
    /// state by executing them first.
    /// The callback `f` is invoked with the [ResultAndState] after the transaction was executed and
    /// the database that points to the beginning of the transaction.
    ///
    /// Note: Implementers should use a threadpool where blocking is allowed, such as
    /// [BlockingTaskPool](reth_tasks::pool::BlockingTaskPool).
    async fn spawn_trace_transaction_in_block<F, R>(
        &self,
        hash: B256,
        config: TracingInspectorConfig,
        f: F,
    ) -> EthResult<Option<R>>
    where
        F: FnOnce(TransactionInfo, TracingInspector, ResultAndState, StateCacheDB) -> EthResult<R>
            + Send
            + 'static,
        R: Send + 'static,
    {
        self.spawn_trace_transaction_in_block_with_inspector(hash, TracingInspector::new(config), f)
            .await
    }

    /// Retrieves the transaction if it exists and returns its trace.
    ///
    /// Before the transaction is traced, all previous transaction in the block are applied to the
    /// state by executing them first.
    /// The callback `f` is invoked with the [ResultAndState] after the transaction was executed and
    /// the database that points to the beginning of the transaction.
    ///
    /// Note: Implementers should use a threadpool where blocking is allowed, such as
    /// [BlockingTaskPool](reth_tasks::pool::BlockingTaskPool).
    async fn spawn_trace_transaction_in_block_with_inspector<Insp, F, R>(
        &self,
        hash: B256,
        inspector: Insp,
        f: F,
    ) -> EthResult<Option<R>>
    where
        F: FnOnce(TransactionInfo, Insp, ResultAndState, StateCacheDB) -> EthResult<R>
            + Send
            + 'static,
        Insp: for<'a> Inspector<&'a mut StateCacheDB> + Send + 'static,
        R: Send + 'static;

    /// Executes all transactions of a block and returns a list of callback results invoked for each
    /// transaction in the block.
    ///
    /// This
    /// 1. fetches all transactions of the block
    /// 2. configures the EVM evn
    /// 3. loops over all transactions and executes them
    /// 4. calls the callback with the transaction info, the execution result, the changed state
    /// _after_ the transaction [StateProviderDatabase] and the database that points to the state
    /// right _before_ the transaction.
    async fn trace_block_with<F, R>(
        &self,
        block_id: BlockId,
        config: TracingInspectorConfig,
        f: F,
    ) -> EthResult<Option<Vec<R>>>
    where
        // This is the callback that's invoked for each transaction with the inspector, the result,
        // state and db
        F: for<'a> Fn(
                TransactionInfo,
                TracingInspector,
                ExecutionResult,
                &'a State,
                &'a StateCacheDB,
            ) -> EthResult<R>
            + Send
            + 'static,
        R: Send + 'static,
    {
        self.trace_block_until(block_id, None, config, f).await
    }

    /// Executes all transactions of a block and returns a list of callback results invoked for each
    /// transaction in the block.
    ///
    /// This
    /// 1. fetches all transactions of the block
    /// 2. configures the EVM evn
    /// 3. loops over all transactions and executes them
    /// 4. calls the callback with the transaction info, the execution result, the changed state
    /// _after_ the transaction [State] and the database that points to the state
    /// right _before_ the transaction, in other words the state the transaction was
    /// executed on: `changed_state = tx(cached_state)`
    ///
    /// This accepts a `inspector_setup` closure that returns the inspector to be used for tracing
    /// a transaction. This is invoked for each transaction.
    async fn trace_block_with_inspector<Setup, Insp, F, R>(
        &self,
        block_id: BlockId,
        insp_setup: Setup,
        f: F,
    ) -> EthResult<Option<Vec<R>>>
    where
        // This is the callback that's invoked for each transaction with the inspector, the result,
        // state and db
        F: for<'a> Fn(
                TransactionInfo,
                Insp,
                ExecutionResult,
                &'a State,
                &'a StateCacheDB,
            ) -> EthResult<R>
            + Send
            + 'static,
        Setup: FnMut() -> Insp + Send + 'static,
        Insp: for<'a> Inspector<&'a mut StateCacheDB> + Send + 'static,
        R: Send + 'static,
    {
        self.trace_block_until_with_inspector(block_id, None, insp_setup, f).await
    }

    /// Executes all transactions of a block.
    ///
    /// If a `highest_index` is given, this will only execute the first `highest_index`
    /// transactions, in other words, it will stop executing transactions after the
    /// `highest_index`th transaction.
    async fn trace_block_until<F, R>(
        &self,
        block_id: BlockId,
        highest_index: Option<u64>,
        config: TracingInspectorConfig,
        f: F,
    ) -> EthResult<Option<Vec<R>>>
    where
        F: for<'a> Fn(
                TransactionInfo,
                TracingInspector,
                ExecutionResult,
                &'a State,
                &'a StateCacheDB,
            ) -> EthResult<R>
            + Send
            + 'static,
        R: Send + 'static,
    {
        self.trace_block_until_with_inspector(
            block_id,
            highest_index,
            move || TracingInspector::new(config),
            f,
        )
        .await
    }

    /// Executes all transactions of a block.
    ///
    /// If a `highest_index` is given, this will only execute the first `highest_index`
    /// transactions, in other words, it will stop executing transactions after the
    /// `highest_index`th transaction.
    ///
    /// Note: This expect tx index to be 0-indexed, so the first transaction is at index 0.
    ///
    /// This accepts a `inspector_setup` closure that returns the inspector to be used for tracing
    /// the transactions.
    async fn trace_block_until_with_inspector<Setup, Insp, F, R>(
        &self,
        block_id: BlockId,
        highest_index: Option<u64>,
        inspector_setup: Setup,
        f: F,
    ) -> EthResult<Option<Vec<R>>>
    where
        F: for<'a> Fn(
                TransactionInfo,
                Insp,
                ExecutionResult,
                &'a State,
                &'a StateCacheDB,
            ) -> EthResult<R>
            + Send
            + 'static,
        Setup: FnMut() -> Insp + Send + 'static,
        Insp: for<'a> Inspector<&'a mut StateCacheDB> + Send + 'static,
        R: Send + 'static;
}

#[async_trait]
impl<Provider, Pool, Network, EvmConfig> EthTransactions
    for EthApi<Provider, Pool, Network, EvmConfig>
where
    Pool: TransactionPool + Clone + 'static,
    Provider:
        BlockReaderIdExt + ChainSpecProvider + StateProviderFactory + EvmEnvProvider + 'static,
    Network: NetworkInfo + Send + Sync + 'static,
    EvmConfig: ConfigureEvmEnv + 'static,
{
    fn call_gas_limit(&self) -> u64 {
        self.inner.gas_cap
    }

    async fn spawn_blocking_future<F, R>(&self, c: F) -> EthResult<R>
    where
        F: Future<Output = EthResult<R>> + Send + 'static,
        R: Send + 'static,
    {
        self.on_blocking_task(|_| c).await
    }

    async fn spawn_blocking<F, R>(&self, c: F) -> EthResult<R>
    where
        F: FnOnce() -> EthResult<R> + Send + 'static,
        R: Send + 'static,
    {
        self.spawn_tracing_task_with(move |_| c()).await
    }

    fn state_at(&self, at: BlockId) -> EthResult<StateProviderBox> {
        self.state_at_block_id(at)
    }

    fn with_state_at_block<F, T>(&self, at: BlockId, f: F) -> EthResult<T>
    where
        F: FnOnce(StateProviderBox) -> EthResult<T>,
    {
        let state = self.state_at(at)?;
        f(state)
    }

    async fn spawn_with_state_at_block<F, T>(&self, at: BlockId, f: F) -> EthResult<T>
    where
        F: FnOnce(StateProviderBox) -> EthResult<T> + Send + 'static,
        T: Send + 'static,
    {
        self.spawn_tracing_task_with(move |this| {
            let state = this.state_at(at)?;
            f(state)
        })
        .await
    }

    async fn evm_env_at(
        &self,
        at: BlockId,
    ) -> EthResult<(CfgEnvWithHandlerCfg, BlockEnv, BlockId)> {
        if at.is_pending() {
            let PendingBlockEnv { cfg, block_env, origin } = self.pending_block_env_and_cfg()?;
            Ok((cfg, block_env, origin.state_block_id()))
        } else {
            // Use cached values if there is no pending block
            let block_hash = self
                .provider()
                .block_hash_for_id(at)?
                .ok_or_else(|| EthApiError::UnknownBlockNumber)?;
            let (cfg, env) = self.cache().get_evm_env(block_hash).await?;
            Ok((cfg, env, block_hash.into()))
        }
    }

    async fn evm_env_for_raw_block(
        &self,
        header: &Header,
    ) -> EthResult<(CfgEnvWithHandlerCfg, BlockEnv)> {
        // get the parent config first
        let (cfg, mut block_env, _) = self.evm_env_at(header.parent_hash.into()).await?;

        let after_merge = cfg.handler_cfg.spec_id >= SpecId::MERGE;
        fill_block_env_with_coinbase(&mut block_env, header, after_merge, header.beneficiary);

        Ok((cfg, block_env))
    }

    async fn transactions_by_block(
        &self,
        block: B256,
    ) -> EthResult<Option<Vec<TransactionSigned>>> {
        Ok(self.cache().get_block_transactions(block).await?)
    }

    async fn block_by_id(&self, id: BlockId) -> EthResult<Option<SealedBlock>> {
        self.block(id).await
    }

    async fn block_by_id_with_senders(
        &self,
        id: BlockId,
    ) -> EthResult<Option<SealedBlockWithSenders>> {
        self.block_with_senders(id).await
    }

    async fn transactions_by_block_id(
        &self,
        block: BlockId,
    ) -> EthResult<Option<Vec<TransactionSigned>>> {
        self.block_by_id(block).await.map(|block| block.map(|block| block.body))
    }

    async fn raw_transaction_by_hash(&self, hash: B256) -> EthResult<Option<Bytes>> {
        // Note: this is mostly used to fetch pooled transactions so we check the pool first
        if let Some(tx) =
            self.pool().get_pooled_transaction_element(hash).map(|tx| tx.envelope_encoded())
        {
            return Ok(Some(tx))
        }

        self.on_blocking_task(|this| async move {
            Ok(this.provider().transaction_by_hash(hash)?.map(|tx| tx.envelope_encoded()))
        })
        .await
    }

    async fn transaction_by_hash(&self, hash: B256) -> EthResult<Option<TransactionSource>> {
        // Try to find the transaction on disk
        let mut resp = self
            .on_blocking_task(|this| async move {
                match this.provider().transaction_by_hash_with_meta(hash)? {
                    None => Ok(None),
                    Some((tx, meta)) => {
                        // Note: we assume this transaction is valid, because it's mined (or part of
                        // pending block) and already. We don't need to
                        // check for pre EIP-2 because this transaction could be pre-EIP-2.
                        let transaction = tx
                            .into_ecrecovered_unchecked()
                            .ok_or(EthApiError::InvalidTransactionSignature)?;

                        let tx = TransactionSource::Block {
                            transaction,
                            index: meta.index,
                            block_hash: meta.block_hash,
                            block_number: meta.block_number,
                            base_fee: meta.base_fee,
                        };
                        Ok(Some(tx))
                    }
                }
            })
            .await?;

        if resp.is_none() {
            // tx not found on disk, check pool
            if let Some(tx) =
                self.pool().get(&hash).map(|tx| tx.transaction.to_recovered_transaction())
            {
                resp = Some(TransactionSource::Pool(tx));
            }
        }

        Ok(resp)
    }

    async fn transaction_by_hash_at(
        &self,
        transaction_hash: B256,
    ) -> EthResult<Option<(TransactionSource, BlockId)>> {
        match self.transaction_by_hash(transaction_hash).await? {
            None => return Ok(None),
            Some(tx) => {
                let res = match tx {
                    tx @ TransactionSource::Pool(_) => {
                        (tx, BlockId::Number(BlockNumberOrTag::Pending))
                    }
                    TransactionSource::Block {
                        transaction,
                        index,
                        block_hash,
                        block_number,
                        base_fee,
                    } => {
                        let at = BlockId::Hash(block_hash.into());
                        let tx = TransactionSource::Block {
                            transaction,
                            index,
                            block_hash,
                            block_number,
                            base_fee,
                        };
                        (tx, at)
                    }
                };
                Ok(Some(res))
            }
        }
    }

    async fn historical_transaction_by_hash_at(
        &self,
        hash: B256,
    ) -> EthResult<Option<(TransactionSource, B256)>> {
        match self.transaction_by_hash_at(hash).await? {
            None => Ok(None),
            Some((tx, at)) => Ok(at.as_block_hash().map(|hash| (tx, hash))),
        }
    }

    async fn transaction_receipt(&self, hash: B256) -> EthResult<Option<TransactionReceipt>> {
        let result = self
            .on_blocking_task(|this| async move {
                let (tx, meta) = match this.provider().transaction_by_hash_with_meta(hash)? {
                    Some((tx, meta)) => (tx, meta),
                    None => return Ok(None),
                };

                let receipt = match this.provider().receipt_by_hash(hash)? {
                    Some(recpt) => recpt,
                    None => return Ok(None),
                };

                Ok(Some((tx, meta, receipt)))
            })
            .await?;

        let (tx, meta, receipt) = match result {
            Some((tx, meta, receipt)) => (tx, meta, receipt),
            None => return Ok(None),
        };

        self.build_transaction_receipt(tx, meta, receipt).await.map(Some)
    }

    async fn send_raw_transaction(&self, tx: Bytes) -> EthResult<B256> {
        // On optimism, transactions are forwarded directly to the sequencer to be included in
        // blocks that it builds.
        #[cfg(feature = "optimism")]
        self.forward_to_sequencer(&tx).await?;

        let recovered = recover_raw_transaction(tx)?;
        let pool_transaction = <Pool::Transaction>::from_recovered_pooled_transaction(recovered);

        // submit the transaction to the pool with a `Local` origin
        let hash = self.pool().add_transaction(TransactionOrigin::Local, pool_transaction).await?;

        Ok(hash)
    }

    async fn send_transaction(&self, mut request: TransactionRequest) -> EthResult<B256> {
        let from = match request.from {
            Some(from) => from,
            None => return Err(SignError::NoAccount.into()),
        };

        // set nonce if not already set before
        if request.nonce.is_none() {
            let nonce =
                self.get_transaction_count(from, Some(BlockId::Number(BlockNumberOrTag::Pending)))?;
            // note: `.to()` can't panic because the nonce is constructed from a `u64`
            request.nonce = Some(nonce.to::<u64>());
        }

        let chain_id = self.chain_id();

        let estimated_gas = self
            .estimate_gas_at(request.clone(), BlockId::Number(BlockNumberOrTag::Pending), None)
            .await?;
        let gas_limit = estimated_gas;

        let TransactionRequest {
            to,
            gas_price,
            max_fee_per_gas,
            max_priority_fee_per_gas,
            gas,
            value,
            input: data,
            nonce,
            mut access_list,
            max_fee_per_blob_gas,
            blob_versioned_hashes,
            sidecar,
            ..
        } = request;

        // todo: remove this inlining after https://github.com/alloy-rs/alloy/pull/183#issuecomment-1928161285
        let transaction = match (
            gas_price,
            max_fee_per_gas,
            access_list.take(),
            max_fee_per_blob_gas,
            blob_versioned_hashes,
            sidecar,
        ) {
            // legacy transaction
            // gas price required
            (Some(_), None, None, None, None, None) => {
                Some(TypedTransactionRequest::Legacy(LegacyTransactionRequest {
                    nonce: U64::from(nonce.unwrap_or_default()),
                    gas_price: gas_price.unwrap_or_default(),
                    gas_limit: gas.unwrap_or_default(),
                    value: value.unwrap_or_default(),
                    input: data.into_input().unwrap_or_default(),
                    kind: match to {
                        Some(to) => RpcTransactionKind::Call(to),
                        None => RpcTransactionKind::Create,
                    },
                    chain_id: None,
                }))
            }
            // EIP2930
            // if only accesslist is set, and no eip1599 fees
            (_, None, Some(access_list), None, None, None) => {
                Some(TypedTransactionRequest::EIP2930(EIP2930TransactionRequest {
                    nonce: U64::from(nonce.unwrap_or_default()),
                    gas_price: gas_price.unwrap_or_default(),
                    gas_limit: gas.unwrap_or_default(),
                    value: value.unwrap_or_default(),
                    input: data.into_input().unwrap_or_default(),
                    kind: match to {
                        Some(to) => RpcTransactionKind::Call(to),
                        None => RpcTransactionKind::Create,
                    },
                    chain_id: 0,
                    access_list,
                }))
            }
            // EIP1559
            // if 4844 fields missing
            // gas_price, max_fee_per_gas, access_list, max_fee_per_blob_gas, blob_versioned_hashes,
            // sidecar,
            (None, _, _, None, None, None) => {
                // Empty fields fall back to the canonical transaction schema.
                Some(TypedTransactionRequest::EIP1559(EIP1559TransactionRequest {
                    nonce: U64::from(nonce.unwrap_or_default()),
                    max_fee_per_gas: max_fee_per_gas.unwrap_or_default(),
                    max_priority_fee_per_gas: max_priority_fee_per_gas.unwrap_or_default(),
                    gas_limit: gas.unwrap_or_default(),
                    value: value.unwrap_or_default(),
                    input: data.into_input().unwrap_or_default(),
                    kind: match to {
                        Some(to) => RpcTransactionKind::Call(to),
                        None => RpcTransactionKind::Create,
                    },
                    chain_id: 0,
                    access_list: access_list.unwrap_or_default(),
                }))
            }
            // EIP4884
            // all blob fields required
            (
                None,
                _,
                _,
                Some(max_fee_per_blob_gas),
                Some(blob_versioned_hashes),
                Some(sidecar),
            ) => {
                // As per the EIP, we follow the same semantics as EIP-1559.
                Some(TypedTransactionRequest::EIP4844(EIP4844TransactionRequest {
                    chain_id: 0,
                    nonce: U64::from(nonce.unwrap_or_default()),
                    max_priority_fee_per_gas: max_priority_fee_per_gas.unwrap_or_default(),
                    max_fee_per_gas: max_fee_per_gas.unwrap_or_default(),
                    gas_limit: gas.unwrap_or_default(),
                    value: value.unwrap_or_default(),
                    input: data.into_input().unwrap_or_default(),
                    kind: match to {
                        Some(to) => RpcTransactionKind::Call(to),
                        None => RpcTransactionKind::Create,
                    },
                    access_list: access_list.unwrap_or_default(),

                    // eip-4844 specific.
                    max_fee_per_blob_gas,
                    blob_versioned_hashes,
                    sidecar,
                }))
            }

            _ => None,
        };

        let transaction = match transaction {
            Some(TypedTransactionRequest::Legacy(mut req)) => {
                req.chain_id = Some(chain_id.to());
                req.gas_limit = gas_limit;
                req.gas_price = self.legacy_gas_price(gas_price).await?;

                TypedTransactionRequest::Legacy(req)
            }
            Some(TypedTransactionRequest::EIP2930(mut req)) => {
                req.chain_id = chain_id.to();
                req.gas_limit = gas_limit;
                req.gas_price = self.legacy_gas_price(gas_price).await?;

                TypedTransactionRequest::EIP2930(req)
            }
            Some(TypedTransactionRequest::EIP1559(mut req)) => {
                let (max_fee_per_gas, max_priority_fee_per_gas) =
                    self.eip1559_fees(max_fee_per_gas, max_priority_fee_per_gas).await?;

                req.chain_id = chain_id.to();
                req.gas_limit = gas_limit;
                req.max_fee_per_gas = max_fee_per_gas;
                req.max_priority_fee_per_gas = max_priority_fee_per_gas;

                TypedTransactionRequest::EIP1559(req)
            }
            Some(TypedTransactionRequest::EIP4844(mut req)) => {
                let (max_fee_per_gas, max_priority_fee_per_gas) =
                    self.eip1559_fees(max_fee_per_gas, max_priority_fee_per_gas).await?;

                req.max_fee_per_gas = max_fee_per_gas;
                req.max_priority_fee_per_gas = max_priority_fee_per_gas;
                req.max_fee_per_blob_gas = self.eip4844_blob_fee(max_fee_per_blob_gas).await?;

                req.chain_id = chain_id.to();
                req.gas_limit = gas_limit;

                TypedTransactionRequest::EIP4844(req)
            }
            None => return Err(EthApiError::ConflictingFeeFieldsInRequest),
        };

        let signed_tx = self.sign_request(&from, transaction)?;

        let recovered =
            signed_tx.into_ecrecovered().ok_or(EthApiError::InvalidTransactionSignature)?;

        let pool_transaction = match recovered.try_into() {
            Ok(converted) => <Pool::Transaction>::from_recovered_pooled_transaction(converted),
            Err(_) => return Err(EthApiError::TransactionConversionError),
        };

        // submit the transaction to the pool with a `Local` origin
        let hash = self.pool().add_transaction(TransactionOrigin::Local, pool_transaction).await?;

        Ok(hash)
    }

    async fn spawn_with_call_at<F, R>(
        &self,
        request: TransactionRequest,
        at: BlockId,
        overrides: EvmOverrides,
        f: F,
    ) -> EthResult<R>
    where
        F: FnOnce(StateCacheDB, EnvWithHandlerCfg) -> EthResult<R> + Send + 'static,
        R: Send + 'static,
    {
        let (cfg, block_env, at) = self.evm_env_at(at).await?;
        let this = self.clone();
        self.inner
            .blocking_task_pool
            .spawn(move || {
                let state = this.state_at(at)?;
                let mut db = CacheDB::new(StateProviderDatabase::new(state));

                let env = prepare_call_env(
                    cfg,
                    block_env,
                    request,
                    this.call_gas_limit(),
                    &mut db,
                    overrides,
                )?;
                f(db, env)
            })
            .await
            .map_err(|_| EthApiError::InternalBlockingTaskError)?
    }

    async fn transact_call_at(
        &self,
        request: TransactionRequest,
        at: BlockId,
        overrides: EvmOverrides,
    ) -> EthResult<(ResultAndState, EnvWithHandlerCfg)> {
        self.spawn_with_call_at(request, at, overrides, move |mut db, env| transact(&mut db, env))
            .await
    }

    async fn spawn_inspect_call_at<I>(
        &self,
        request: TransactionRequest,
        at: BlockId,
        overrides: EvmOverrides,
        inspector: I,
    ) -> EthResult<(ResultAndState, EnvWithHandlerCfg)>
    where
        I: Inspector<StateCacheDB> + Send + 'static,
    {
        self.spawn_with_call_at(request, at, overrides, move |db, env| inspect(db, env, inspector))
            .await
    }

    fn trace_at<F, R>(
        &self,
        env: EnvWithHandlerCfg,
        config: TracingInspectorConfig,
        at: BlockId,
        f: F,
    ) -> EthResult<R>
    where
        F: FnOnce(TracingInspector, ResultAndState) -> EthResult<R>,
    {
        self.with_state_at_block(at, |state| {
            let db = CacheDB::new(StateProviderDatabase::new(state));

            let mut inspector = TracingInspector::new(config);
            let (res, _) = inspect(db, env, &mut inspector)?;

            f(inspector, res)
        })
    }

    async fn spawn_trace_at_with_state<F, R>(
        &self,
        env: EnvWithHandlerCfg,
        config: TracingInspectorConfig,
        at: BlockId,
        f: F,
    ) -> EthResult<R>
    where
        F: FnOnce(TracingInspector, ResultAndState, StateCacheDB) -> EthResult<R> + Send + 'static,
        R: Send + 'static,
    {
        self.spawn_with_state_at_block(at, move |state| {
            let db = CacheDB::new(StateProviderDatabase::new(state));
            let mut inspector = TracingInspector::new(config);
            let (res, _, db) = inspect_and_return_db(db, env, &mut inspector)?;

            f(inspector, res, db)
        })
        .await
    }

    async fn transaction_and_block(
        &self,
        hash: B256,
    ) -> EthResult<Option<(TransactionSource, SealedBlockWithSenders)>> {
        let (transaction, at) = match self.transaction_by_hash_at(hash).await? {
            None => return Ok(None),
            Some(res) => res,
        };

        // Note: this is always either hash or pending
        let block_hash = match at {
            BlockId::Hash(hash) => hash.block_hash,
            _ => return Ok(None),
        };
        let block = self.cache().get_block_with_senders(block_hash).await?;
        Ok(block.map(|block| (transaction, block.seal(block_hash))))
    }

    async fn spawn_trace_transaction_in_block_with_inspector<Insp, F, R>(
        &self,
        hash: B256,
        mut inspector: Insp,
        f: F,
    ) -> EthResult<Option<R>>
    where
        F: FnOnce(TransactionInfo, Insp, ResultAndState, StateCacheDB) -> EthResult<R>
            + Send
            + 'static,
        Insp: for<'a> Inspector<&'a mut StateCacheDB> + Send + 'static,
        R: Send + 'static,
    {
        let (transaction, block) = match self.transaction_and_block(hash).await? {
            None => return Ok(None),
            Some(res) => res,
        };
        let (tx, tx_info) = transaction.split();

        let (cfg, block_env, _) = self.evm_env_at(block.hash().into()).await?;

        // we need to get the state of the parent block because we're essentially replaying the
        // block the transaction is included in
        let parent_block = block.parent_hash;
        let block_txs = block.into_transactions_ecrecovered();

        self.spawn_with_state_at_block(parent_block.into(), move |state| {
            let mut db = CacheDB::new(StateProviderDatabase::new(state));

            // replay all transactions prior to the targeted transaction
            replay_transactions_until(&mut db, cfg.clone(), block_env.clone(), block_txs, tx.hash)?;

            let env =
                EnvWithHandlerCfg::new_with_cfg_env(cfg, block_env, tx_env_with_recovered(&tx));

            let (res, _) = inspect(&mut db, env, &mut inspector)?;
            f(tx_info, inspector, res, db)
        })
        .await
        .map(Some)
    }

    async fn trace_block_until_with_inspector<Setup, Insp, F, R>(
        &self,
        block_id: BlockId,
        highest_index: Option<u64>,
        mut inspector_setup: Setup,
        f: F,
    ) -> EthResult<Option<Vec<R>>>
    where
        F: for<'a> Fn(
                TransactionInfo,
                Insp,
                ExecutionResult,
                &'a State,
                &'a StateCacheDB,
            ) -> EthResult<R>
            + Send
            + 'static,
        Setup: FnMut() -> Insp + Send + 'static,
        Insp: for<'a> Inspector<&'a mut StateCacheDB> + Send + 'static,
        R: Send + 'static,
    {
        let ((cfg, block_env, _), block) =
            futures::try_join!(self.evm_env_at(block_id), self.block_with_senders(block_id))?;

        let Some(block) = block else { return Ok(None) };

        if block.body.is_empty() {
            // nothing to trace
            return Ok(Some(Vec::new()))
        }

        // replay all transactions of the block
        self.spawn_tracing_task_with(move |this| {
            // we need to get the state of the parent block because we're replaying this block on
            // top of its parent block's state
            let state_at = block.parent_hash;
            let block_hash = block.hash();

            let block_number = block_env.number.saturating_to::<u64>();
            let base_fee = block_env.basefee.saturating_to::<u64>();

            // prepare transactions, we do everything upfront to reduce time spent with open state
            let max_transactions = highest_index.map_or(block.body.len(), |highest| {
                // we need + 1 because the index is 0-based
                highest as usize + 1
            });
            let mut results = Vec::with_capacity(max_transactions);

            let mut transactions = block
                .into_transactions_ecrecovered()
                .take(max_transactions)
                .enumerate()
                .map(|(idx, tx)| {
                    let tx_info = TransactionInfo {
                        hash: Some(tx.hash()),
                        index: Some(idx as u64),
                        block_hash: Some(block_hash),
                        block_number: Some(block_number),
                        base_fee: Some(base_fee),
                    };
                    let tx_env = tx_env_with_recovered(&tx);
                    (tx_info, tx_env)
                })
                .peekable();

            // now get the state
            let state = this.state_at(state_at.into())?;
            let mut db = CacheDB::new(StateProviderDatabase::new(state));

            while let Some((tx_info, tx)) = transactions.next() {
                let env = EnvWithHandlerCfg::new_with_cfg_env(cfg.clone(), block_env.clone(), tx);

                let mut inspector = inspector_setup();
                let (res, _) = inspect(&mut db, env, &mut inspector)?;
                let ResultAndState { result, state } = res;
                results.push(f(tx_info, inspector, result, &state, &db)?);

                // need to apply the state changes of this transaction before executing the
                // next transaction, but only if there's a next transaction
                if transactions.peek().is_some() {
                    // commit the state changes to the DB
                    db.commit(state)
                }
            }

            Ok(results)
        })
        .await
        .map(Some)
    }
}

// === impl EthApi ===

impl<Provider, Pool, Network, EvmConfig> EthApi<Provider, Pool, Network, EvmConfig>
where
    Pool: TransactionPool + Clone + 'static,
    Provider:
        BlockReaderIdExt + ChainSpecProvider + StateProviderFactory + EvmEnvProvider + 'static,
    Network: NetworkInfo + Send + Sync + 'static,
    EvmConfig: ConfigureEvmEnv + 'static,
{
    /// Spawns the given closure on a new blocking tracing task
    async fn spawn_tracing_task_with<F, T>(&self, f: F) -> EthResult<T>
    where
        F: FnOnce(Self) -> EthResult<T> + Send + 'static,
        T: Send + 'static,
    {
        let this = self.clone();
        self.inner
            .blocking_task_pool
            .spawn(move || f(this))
            .await
            .map_err(|_| EthApiError::InternalBlockingTaskError)?
    }
}

impl<Provider, Pool, Network, EvmConfig> EthApi<Provider, Pool, Network, EvmConfig>
where
    Pool: TransactionPool + Clone + 'static,
    Provider:
        BlockReaderIdExt + ChainSpecProvider + StateProviderFactory + EvmEnvProvider + 'static,
    Network: NetworkInfo + Send + Sync + 'static,
    EvmConfig: ConfigureEvmEnv + 'static,
{
    /// Returns the gas price if it is set, otherwise fetches a suggested gas price for legacy
    /// transactions.
    pub(crate) async fn legacy_gas_price(&self, gas_price: Option<U256>) -> EthResult<U256> {
        match gas_price {
            Some(gas_price) => Ok(gas_price),
            None => {
                // fetch a suggested gas price
                self.gas_price().await
            }
        }
    }

    /// Returns the EIP-1559 fees if they are set, otherwise fetches a suggested gas price for
    /// EIP-1559 transactions.
    ///
    /// Returns (max_fee, priority_fee)
    pub(crate) async fn eip1559_fees(
        &self,
        max_fee_per_gas: Option<U256>,
        max_priority_fee_per_gas: Option<U256>,
    ) -> EthResult<(U256, U256)> {
        let max_fee_per_gas = match max_fee_per_gas {
            Some(max_fee_per_gas) => max_fee_per_gas,
            None => {
                // fetch pending base fee
                let base_fee = self
                    .block(BlockNumberOrTag::Pending)
                    .await?
                    .ok_or(EthApiError::UnknownBlockNumber)?
                    .base_fee_per_gas
                    .ok_or_else(|| {
                        EthApiError::InvalidTransaction(
                            RpcInvalidTransactionError::TxTypeNotSupported,
                        )
                    })?;
                U256::from(base_fee)
            }
        };

        let max_priority_fee_per_gas = match max_priority_fee_per_gas {
            Some(max_priority_fee_per_gas) => max_priority_fee_per_gas,
            None => self.suggested_priority_fee().await?,
        };
        Ok((max_fee_per_gas, max_priority_fee_per_gas))
    }

    /// Returns the EIP-4844 blob fee if it is set, otherwise fetches a blob fee.
    pub(crate) async fn eip4844_blob_fee(&self, blob_fee: Option<U256>) -> EthResult<U256> {
        match blob_fee {
            Some(blob_fee) => Ok(blob_fee),
            None => self.blob_base_fee().await,
        }
    }
}

impl<Provider, Pool, Network, EvmConfig> EthApi<Provider, Pool, Network, EvmConfig>
where
    Provider:
        BlockReaderIdExt + ChainSpecProvider + StateProviderFactory + EvmEnvProvider + 'static,
    Network: NetworkInfo + 'static,
{
    /// Helper function for `eth_getTransactionReceipt`
    ///
    /// Returns the receipt
    #[cfg(not(feature = "optimism"))]
    pub(crate) async fn build_transaction_receipt(
        &self,
        tx: TransactionSigned,
        meta: TransactionMeta,
        receipt: Receipt,
    ) -> EthResult<TransactionReceipt> {
        // get all receipts for the block
        let all_receipts = match self.cache().get_receipts(meta.block_hash).await? {
            Some(recpts) => recpts,
            None => return Err(EthApiError::UnknownBlockNumber),
        };
        build_transaction_receipt_with_block_receipts(tx, meta, receipt, &all_receipts)
    }

    /// Helper function for `eth_getTransactionReceipt` (optimism)
    ///
    /// Returns the receipt
    #[cfg(feature = "optimism")]
    pub(crate) async fn build_transaction_receipt(
        &self,
        tx: TransactionSigned,
        meta: TransactionMeta,
        receipt: Receipt,
    ) -> EthResult<TransactionReceipt> {
        let (block, receipts) = self
            .cache()
            .get_block_and_receipts(meta.block_hash)
            .await?
            .ok_or(EthApiError::UnknownBlockNumber)?;

        let block = block.unseal();
        let l1_block_info = reth_revm::optimism::extract_l1_info(&block).ok();
        let optimism_tx_meta = self.build_op_tx_meta(&tx, l1_block_info, block.timestamp)?;

        build_transaction_receipt_with_block_receipts(
            tx,
            meta,
            receipt,
            &receipts,
            optimism_tx_meta,
        )
    }

    /// Builds [OptimismTxMeta] object using the provided [TransactionSigned],
    /// [L1BlockInfo] and `block_timestamp`. The [L1BlockInfo] is used to calculate
    /// the l1 fee and l1 data gas for the transaction.
    /// If the [L1BlockInfo] is not provided, the [OptimismTxMeta] will be empty.
    #[cfg(feature = "optimism")]
    pub(crate) fn build_op_tx_meta(
        &self,
        tx: &TransactionSigned,
        l1_block_info: Option<L1BlockInfo>,
        block_timestamp: u64,
    ) -> EthResult<OptimismTxMeta> {
        let Some(l1_block_info) = l1_block_info else { return Ok(OptimismTxMeta::default()) };

        let (l1_fee, l1_data_gas) = if !tx.is_deposit() {
            let envelope_buf = tx.envelope_encoded();

            let inner_l1_fee = l1_block_info
                .l1_tx_data_fee(
                    &self.inner.provider.chain_spec(),
                    block_timestamp,
                    &envelope_buf,
                    tx.is_deposit(),
                )
                .map_err(|_| OptimismEthApiError::L1BlockFeeError)?;
            let inner_l1_data_gas = l1_block_info
                .l1_data_gas(&self.inner.provider.chain_spec(), block_timestamp, &envelope_buf)
                .map_err(|_| OptimismEthApiError::L1BlockGasError)?;
            (Some(inner_l1_fee), Some(inner_l1_data_gas))
        } else {
            (None, None)
        };

        Ok(OptimismTxMeta::new(Some(l1_block_info), l1_fee, l1_data_gas))
    }

    /// Helper function for `eth_sendRawTransaction` for Optimism.
    ///
    /// Forwards the raw transaction bytes to the configured sequencer endpoint.
    /// This is a no-op if the sequencer endpoint is not configured.
    #[cfg(feature = "optimism")]
    pub async fn forward_to_sequencer(&self, tx: &Bytes) -> EthResult<()> {
        if let Some(endpoint) = &self.inner.sequencer_client.sequencer_endpoint {
            let body = serde_json::to_string(&serde_json::json!({
                "jsonrpc": "2.0",
                "method": "eth_sendRawTransaction",
                "params": [format!("0x{}", alloy_primitives::hex::encode(tx))],
                "id": self.network().chain_id()
            }))
            .map_err(|_| {
                tracing::warn!(
                    target = "rpc::eth",
                    "Failed to serialize transaction for forwarding to sequencer"
                );
                OptimismEthApiError::InvalidSequencerTransaction
            })?;

<<<<<<< HEAD
            if let Some(http_client) = &self.inner.sequencer_client.http_client {
                http_client
                    .post(endpoint)
                    .header(http::header::CONTENT_TYPE, "application/json")
                    .body(body)
                    .send()
                    .await
                    .map_err(|err| EthApiError::Optimism(OptimismEthApiError::HttpError(err)))?;
            }
=======
            self.inner
                .http_client
                .post(endpoint)
                .header(http::header::CONTENT_TYPE, "application/json")
                .body(body)
                .send()
                .await
                .map_err(OptimismEthApiError::HttpError)?;
>>>>>>> 7cb05d58
        }
        Ok(())
    }
}

impl<Provider, Pool, Network, EvmConfig> EthApi<Provider, Pool, Network, EvmConfig>
where
    Pool: TransactionPool + 'static,
    Provider:
        BlockReaderIdExt + ChainSpecProvider + StateProviderFactory + EvmEnvProvider + 'static,
    Network: NetworkInfo + Send + Sync + 'static,
    EvmConfig: ConfigureEvmEnv + 'static,
{
    pub(crate) fn sign_request(
        &self,
        from: &Address,
        request: TypedTransactionRequest,
    ) -> EthResult<TransactionSigned> {
        for signer in self.inner.signers.read().iter() {
            if signer.is_signer_for(from) {
                return match signer.sign_transaction(request, from) {
                    Ok(tx) => Ok(tx),
                    Err(e) => Err(e.into()),
                }
            }
        }
        Err(EthApiError::InvalidTransactionSignature)
    }

    /// Get Transaction by [BlockId] and the index of the transaction within that Block.
    ///
    /// Returns `Ok(None)` if the block does not exist, or the block as fewer transactions
    pub(crate) async fn transaction_by_block_and_tx_index(
        &self,
        block_id: impl Into<BlockId>,
        index: Index,
    ) -> EthResult<Option<Transaction>> {
        if let Some(block) = self.block_with_senders(block_id.into()).await? {
            let block_hash = block.hash();
            let block_number = block.number;
            let base_fee_per_gas = block.base_fee_per_gas;
            if let Some(tx) = block.into_transactions_ecrecovered().nth(index.into()) {
                return Ok(Some(from_recovered_with_block_context(
                    tx,
                    block_hash,
                    block_number,
                    base_fee_per_gas,
                    index.into(),
                )))
            }
        }

        Ok(None)
    }

    pub(crate) async fn raw_transaction_by_block_and_tx_index(
        &self,
        block_id: impl Into<BlockId>,
        index: Index,
    ) -> EthResult<Option<Bytes>> {
        if let Some(block) = self.block_with_senders(block_id.into()).await? {
            if let Some(tx) = block.transactions().nth(index.into()) {
                return Ok(Some(tx.envelope_encoded()))
            }
        }

        Ok(None)
    }
}
/// Represents from where a transaction was fetched.
#[derive(Debug, Clone, Eq, PartialEq)]
pub enum TransactionSource {
    /// Transaction exists in the pool (Pending)
    Pool(TransactionSignedEcRecovered),
    /// Transaction already included in a block
    ///
    /// This can be a historical block or a pending block (received from the CL)
    Block {
        /// Transaction fetched via provider
        transaction: TransactionSignedEcRecovered,
        /// Index of the transaction in the block
        index: u64,
        /// Hash of the block.
        block_hash: B256,
        /// Number of the block.
        block_number: u64,
        /// base fee of the block.
        base_fee: Option<u64>,
    },
}

// === impl TransactionSource ===

impl TransactionSource {
    /// Consumes the type and returns the wrapped transaction.
    pub fn into_recovered(self) -> TransactionSignedEcRecovered {
        self.into()
    }

    /// Returns the transaction and block related info, if not pending
    pub fn split(self) -> (TransactionSignedEcRecovered, TransactionInfo) {
        match self {
            TransactionSource::Pool(tx) => {
                let hash = tx.hash();
                (
                    tx,
                    TransactionInfo {
                        hash: Some(hash),
                        index: None,
                        block_hash: None,
                        block_number: None,
                        base_fee: None,
                    },
                )
            }
            TransactionSource::Block { transaction, index, block_hash, block_number, base_fee } => {
                let hash = transaction.hash();
                (
                    transaction,
                    TransactionInfo {
                        hash: Some(hash),
                        index: Some(index),
                        block_hash: Some(block_hash),
                        block_number: Some(block_number),
                        base_fee,
                    },
                )
            }
        }
    }
}

impl From<TransactionSource> for TransactionSignedEcRecovered {
    fn from(value: TransactionSource) -> Self {
        match value {
            TransactionSource::Pool(tx) => tx,
            TransactionSource::Block { transaction, .. } => transaction,
        }
    }
}

impl From<TransactionSource> for Transaction {
    fn from(value: TransactionSource) -> Self {
        match value {
            TransactionSource::Pool(tx) => reth_rpc_types_compat::transaction::from_recovered(tx),
            TransactionSource::Block { transaction, index, block_hash, block_number, base_fee } => {
                from_recovered_with_block_context(
                    transaction,
                    block_hash,
                    block_number,
                    base_fee,
                    U256::from(index),
                )
            }
        }
    }
}

/// Helper function to construct a transaction receipt
///
/// Note: This requires _all_ block receipts because we need to calculate the gas used by the
/// transaction.
pub(crate) fn build_transaction_receipt_with_block_receipts(
    transaction: TransactionSigned,
    meta: TransactionMeta,
    receipt: Receipt,
    all_receipts: &[Receipt],
    #[cfg(feature = "optimism")] optimism_tx_meta: OptimismTxMeta,
) -> EthResult<TransactionReceipt> {
    // Note: we assume this transaction is valid, because it's mined (or part of pending block) and
    // we don't need to check for pre EIP-2
    let from =
        transaction.recover_signer_unchecked().ok_or(EthApiError::InvalidTransactionSignature)?;

    // get the previous transaction cumulative gas used
    let gas_used = if meta.index == 0 {
        receipt.cumulative_gas_used
    } else {
        let prev_tx_idx = (meta.index - 1) as usize;
        all_receipts
            .get(prev_tx_idx)
            .map(|prev_receipt| receipt.cumulative_gas_used - prev_receipt.cumulative_gas_used)
            .unwrap_or_default()
    };

    let blob_gas_used = transaction.transaction.blob_gas_used().map(U128::from);
    // Blob gas price should only be present if the transaction is a blob transaction
    let blob_gas_price =
        blob_gas_used.and_then(|_| meta.excess_blob_gas.map(calc_blob_gasprice).map(U128::from));

    #[allow(clippy::needless_update)]
    let mut res_receipt = TransactionReceipt {
        transaction_hash: meta.tx_hash,
        transaction_index: U64::from(meta.index),
        block_hash: Some(meta.block_hash),
        block_number: Some(U256::from(meta.block_number)),
        from,
        to: None,
        cumulative_gas_used: U256::from(receipt.cumulative_gas_used),
        gas_used: Some(U256::from(gas_used)),
        contract_address: None,
        logs: Vec::with_capacity(receipt.logs.len()),
        effective_gas_price: U128::from(transaction.effective_gas_price(meta.base_fee)),
        transaction_type: transaction.transaction.tx_type().into(),
        // TODO pre-byzantium receipts have a post-transaction state root
        state_root: None,
        logs_bloom: receipt.bloom_slow(),
        status_code: if receipt.success { Some(U64::from(1)) } else { Some(U64::from(0)) },
        // EIP-4844 fields
        blob_gas_price,
        blob_gas_used,
        ..Default::default()
    };

    #[cfg(feature = "optimism")]
    {
        let mut op_fields = OptimismTransactionReceiptFields::default();

        if transaction.is_deposit() {
            op_fields.deposit_nonce = receipt.deposit_nonce.map(U64::from);
            op_fields.deposit_receipt_version = receipt.deposit_receipt_version.map(U64::from);
        } else if let Some(l1_block_info) = optimism_tx_meta.l1_block_info {
            op_fields.l1_fee = optimism_tx_meta.l1_fee;
            op_fields.l1_gas_used = optimism_tx_meta
                .l1_data_gas
                .map(|dg| dg + l1_block_info.l1_fee_overhead.unwrap_or_default());
            op_fields.l1_fee_scalar =
                Some(f64::from(l1_block_info.l1_base_fee_scalar) / 1_000_000.0);
            op_fields.l1_gas_price = Some(l1_block_info.l1_base_fee);
        }

        res_receipt.other = op_fields.into();
    }

    match transaction.transaction.kind() {
        Create => {
            res_receipt.contract_address = Some(from.create(transaction.transaction.nonce()));
        }
        Call(addr) => {
            res_receipt.to = Some(*addr);
        }
    }

    // get number of logs in the block
    let mut num_logs = 0;
    for prev_receipt in all_receipts.iter().take(meta.index as usize) {
        num_logs += prev_receipt.logs.len();
    }

    for (tx_log_idx, log) in receipt.logs.into_iter().enumerate() {
        let rpclog = Log {
            address: log.address,
            topics: log.topics,
            data: log.data,
            block_hash: Some(meta.block_hash),
            block_number: Some(U256::from(meta.block_number)),
            transaction_hash: Some(meta.tx_hash),
            transaction_index: Some(U256::from(meta.index)),
            log_index: Some(U256::from(num_logs + tx_log_idx)),
            removed: false,
        };
        res_receipt.logs.push(rpclog);
    }

    Ok(res_receipt)
}

#[cfg(test)]
mod tests {
    use super::*;
    use crate::eth::{
        cache::EthStateCache, gas_oracle::GasPriceOracle, FeeHistoryCache, FeeHistoryCacheConfig,
    };
    use reth_network_api::noop::NoopNetwork;
    use reth_node_ethereum::EthEvmConfig;
    use reth_primitives::{constants::ETHEREUM_BLOCK_GAS_LIMIT, hex_literal::hex};
    use reth_provider::test_utils::NoopProvider;
    use reth_tasks::pool::BlockingTaskPool;
    use reth_transaction_pool::test_utils::testing_pool;

    #[tokio::test]
    async fn send_raw_transaction() {
        let noop_provider = NoopProvider::default();
        let noop_network_provider = NoopNetwork::default();

        let pool = testing_pool();

        let evm_config = EthEvmConfig::default();
        let cache = EthStateCache::spawn(noop_provider, Default::default(), evm_config);
        let fee_history_cache =
            FeeHistoryCache::new(cache.clone(), FeeHistoryCacheConfig::default());
        let eth_api = EthApi::new(
            noop_provider,
            pool.clone(),
            noop_network_provider,
            cache.clone(),
            GasPriceOracle::new(noop_provider, Default::default(), cache.clone()),
            ETHEREUM_BLOCK_GAS_LIMIT,
            BlockingTaskPool::build().expect("failed to build tracing pool"),
            fee_history_cache,
            evm_config,
        );

        // https://etherscan.io/tx/0xa694b71e6c128a2ed8e2e0f6770bddbe52e3bb8f10e8472f9a79ab81497a8b5d
        let tx_1 = Bytes::from(hex!("02f871018303579880850555633d1b82520894eee27662c2b8eba3cd936a23f039f3189633e4c887ad591c62bdaeb180c080a07ea72c68abfb8fca1bd964f0f99132ed9280261bdca3e549546c0205e800f7d0a05b4ef3039e9c9b9babc179a1878fb825b5aaf5aed2fa8744854150157b08d6f3"));

        let tx_1_result = eth_api.send_raw_transaction(tx_1).await.unwrap();
        assert_eq!(
            pool.len(),
            1,
            "expect 1 transactions in the pool, but pool size is {}",
            pool.len()
        );

        // https://etherscan.io/tx/0x48816c2f32c29d152b0d86ff706f39869e6c1f01dc2fe59a3c1f9ecf39384694
        let tx_2 = Bytes::from(hex!("02f9043c018202b7843b9aca00850c807d37a08304d21d94ef1c6e67703c7bd7107eed8303fbe6ec2554bf6b881bc16d674ec80000b903c43593564c000000000000000000000000000000000000000000000000000000000000006000000000000000000000000000000000000000000000000000000000000000a00000000000000000000000000000000000000000000000000000000063e2d99f00000000000000000000000000000000000000000000000000000000000000030b000800000000000000000000000000000000000000000000000000000000000000000000000000000000000000000000000000000000000000000000000003000000000000000000000000000000000000000000000000000000000000006000000000000000000000000000000000000000000000000000000000000000c000000000000000000000000000000000000000000000000000000000000001e0000000000000000000000000000000000000000000000000000000000000004000000000000000000000000000000000000000000000000000000000000000020000000000000000000000000000000000000000000000001bc16d674ec80000000000000000000000000000000000000000000000000000000000000000010000000000000000000000000065717fe021ea67801d1088cc80099004b05b64600000000000000000000000000000000000000000000000001bc16d674ec80000000000000000000000000000000000000000000000000000000000000000000000000000000000000000000000000000000000000000000000000000000000a00000000000000000000000000000000000000000000000000000000000000000000000000000000000000000000000000000000000000000000000000000002bc02aaa39b223fe8d0a0e5c4f27ead9083c756cc20001f4a0b86991c6218b36c1d19d4a2e9eb0ce3606eb480000000000000000000000000000000000000000000000000000000000000000000000000000000000000000000000000000000100000000000000000000000000000000000000000000000000000000000000000180000000000000000000000000000000000000000000000000000000000000000000000000000000000000000000000000000000009e95fd5965fd1f1a6f0d4600000000000000000000000000000000000000000000000000000000000000a000000000000000000000000000000000000000000000000000000000000000000000000000000000000000000000000000000000000000000000000000000002000000000000000000000000a0b86991c6218b36c1d19d4a2e9eb0ce3606eb48000000000000000000000000428dca9537116148616a5a3e44035af17238fe9dc080a0c6ec1e41f5c0b9511c49b171ad4e04c6bb419c74d99fe9891d74126ec6e4e879a032069a753d7a2cfa158df95421724d24c0e9501593c09905abf3699b4a4405ce"));

        let tx_2_result = eth_api.send_raw_transaction(tx_2).await.unwrap();
        assert_eq!(
            pool.len(),
            2,
            "expect 2 transactions in the pool, but pool size is {}",
            pool.len()
        );

        assert!(pool.get(&tx_1_result).is_some(), "tx1 not found in the pool");
        assert!(pool.get(&tx_2_result).is_some(), "tx2 not found in the pool");
    }
}<|MERGE_RESOLUTION|>--- conflicted
+++ resolved
@@ -1343,7 +1343,7 @@
     /// This is a no-op if the sequencer endpoint is not configured.
     #[cfg(feature = "optimism")]
     pub async fn forward_to_sequencer(&self, tx: &Bytes) -> EthResult<()> {
-        if let Some(endpoint) = &self.inner.sequencer_client.sequencer_endpoint {
+        if let Some(endpoint) = self.network().sequencer_endpoint() {
             let body = serde_json::to_string(&serde_json::json!({
                 "jsonrpc": "2.0",
                 "method": "eth_sendRawTransaction",
@@ -1358,17 +1358,6 @@
                 OptimismEthApiError::InvalidSequencerTransaction
             })?;
 
-<<<<<<< HEAD
-            if let Some(http_client) = &self.inner.sequencer_client.http_client {
-                http_client
-                    .post(endpoint)
-                    .header(http::header::CONTENT_TYPE, "application/json")
-                    .body(body)
-                    .send()
-                    .await
-                    .map_err(|err| EthApiError::Optimism(OptimismEthApiError::HttpError(err)))?;
-            }
-=======
             self.inner
                 .http_client
                 .post(endpoint)
@@ -1377,7 +1366,6 @@
                 .send()
                 .await
                 .map_err(OptimismEthApiError::HttpError)?;
->>>>>>> 7cb05d58
         }
         Ok(())
     }
