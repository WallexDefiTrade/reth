//! Contains RPC handler implementations specific to transactions
use crate::{
    eth::{
        api::pending_block::PendingBlockEnv,
        error::{EthApiError, EthResult, SignError},
        revm_utils::{
            inspect, inspect_and_return_db, prepare_call_env, replay_transactions_until, transact,
            EvmOverrides,
        },
        utils::recover_raw_transaction,
    },
    EthApi, EthApiSpec,
};
use async_trait::async_trait;
use reth_network_api::NetworkInfo;
use reth_primitives::{
    Address, BlockId, BlockNumberOrTag, Bytes, FromRecoveredTransaction, Header,
    IntoRecoveredTransaction, Receipt, SealedBlock,
    TransactionKind::{Call, Create},
    TransactionMeta, TransactionSigned, TransactionSignedEcRecovered, H256, U128, U256, U64,
};
use reth_rpc_types_compat::from_recovered_with_block_context;

use reth_provider::{
    BlockReaderIdExt, ChainSpecProvider, EvmEnvProvider, StateProviderBox, StateProviderFactory,
};
use reth_revm::{
    database::{State, SubState},
    env::{fill_block_env_with_coinbase, tx_env_with_recovered},
    tracing::{TracingInspector, TracingInspectorConfig},
};
use reth_rpc_types::{
    CallRequest, Index, Log, Transaction, TransactionInfo, TransactionReceipt, TransactionRequest,
    TypedTransactionRequest,
};
use reth_transaction_pool::{TransactionOrigin, TransactionPool};
use revm::{
    db::CacheDB,
    primitives::{BlockEnv, CfgEnv},
    Inspector,
};
use revm_primitives::{utilities::create_address, Env, ResultAndState, SpecId};

#[cfg(feature = "optimism")]
use bytes::BytesMut;
#[cfg(feature = "optimism")]
use http::header::CONTENT_TYPE;
#[cfg(feature = "optimism")]
use reth_revm::{executor, optimism::L1BlockInfo};
#[cfg(feature = "optimism")]
use std::ops::Div;

/// Helper alias type for the state's [CacheDB]
pub(crate) type StateCacheDB<'r> = CacheDB<State<StateProviderBox<'r>>>;

/// Commonly used transaction related functions for the [EthApi] type in the `eth_` namespace.
///
/// Async functions that are spawned onto the
/// [TracingCallPool](crate::tracing_call::TracingCallPool) begin with `spawn_`
#[async_trait::async_trait]
pub trait EthTransactions: Send + Sync {
    /// Returns default gas limit to use for `eth_call` and tracing RPC methods.
    fn call_gas_limit(&self) -> u64;

    /// Returns the state at the given [BlockId]
    fn state_at(&self, at: BlockId) -> EthResult<StateProviderBox<'_>>;

    /// Executes the closure with the state that corresponds to the given [BlockId].
    fn with_state_at_block<F, T>(&self, at: BlockId, f: F) -> EthResult<T>
    where
        F: FnOnce(StateProviderBox<'_>) -> EthResult<T>;

    /// Executes the closure with the state that corresponds to the given [BlockId] on a new task
    async fn spawn_with_state_at_block<F, T>(&self, at: BlockId, f: F) -> EthResult<T>
    where
        F: FnOnce(StateProviderBox<'_>) -> EthResult<T> + Send + 'static,
        T: Send + 'static;

    /// Returns the revm evm env for the requested [BlockId]
    ///
    /// If the [BlockId] this will return the [BlockId::Hash] of the block the env was configured
    /// for.
    async fn evm_env_at(&self, at: BlockId) -> EthResult<(CfgEnv, BlockEnv, BlockId)>;

    /// Returns the revm evm env for the raw block header
    ///
    /// This is used for tracing raw blocks
    async fn evm_env_for_raw_block(&self, at: &Header) -> EthResult<(CfgEnv, BlockEnv)>;

    /// Get all transactions in the block with the given hash.
    ///
    /// Returns `None` if block does not exist.
    async fn transactions_by_block(&self, block: H256)
        -> EthResult<Option<Vec<TransactionSigned>>>;

    /// Get the entire block for the given id.
    ///
    /// Returns `None` if block does not exist.
    async fn block_by_id(&self, id: BlockId) -> EthResult<Option<SealedBlock>>;

    /// Get all transactions in the block with the given hash.
    ///
    /// Returns `None` if block does not exist.
    async fn transactions_by_block_id(
        &self,
        block: BlockId,
    ) -> EthResult<Option<Vec<TransactionSigned>>>;

    /// Returns the transaction by hash.
    ///
    /// Checks the pool and state.
    ///
    /// Returns `Ok(None)` if no matching transaction was found.
    async fn transaction_by_hash(&self, hash: H256) -> EthResult<Option<TransactionSource>>;

    /// Returns the transaction by including its corresponding [BlockId]
    ///
    /// Note: this supports pending transactions
    async fn transaction_by_hash_at(
        &self,
        hash: H256,
    ) -> EthResult<Option<(TransactionSource, BlockId)>>;

    /// Returns the _historical_ transaction and the block it was mined in
    async fn historical_transaction_by_hash_at(
        &self,
        hash: H256,
    ) -> EthResult<Option<(TransactionSource, H256)>>;

    /// Returns the transaction receipt for the given hash.
    ///
    /// Returns None if the transaction does not exist or is pending
    /// Note: The tx receipt is not available for pending transactions.
    async fn transaction_receipt(&self, hash: H256) -> EthResult<Option<TransactionReceipt>>;

    /// Decodes and recovers the transaction and submits it to the pool.
    ///
    /// Returns the hash of the transaction.
    async fn send_raw_transaction(&self, tx: Bytes) -> EthResult<H256>;

    /// Signs transaction with a matching signer, if any and submits the transaction to the pool.
    /// Returns the hash of the signed transaction.
    async fn send_transaction(&self, request: TransactionRequest) -> EthResult<H256>;

    /// Prepares the state and env for the given [CallRequest] at the given [BlockId] and executes
    /// the closure on a new task returning the result of the closure.
    async fn spawn_with_call_at<F, R>(
        &self,
        request: CallRequest,
        at: BlockId,
        overrides: EvmOverrides,
        f: F,
    ) -> EthResult<R>
    where
        F: for<'r> FnOnce(StateCacheDB<'r>, Env) -> EthResult<R> + Send + 'static,
        R: Send + 'static;

    /// Executes the call request at the given [BlockId].
    async fn transact_call_at(
        &self,
        request: CallRequest,
        at: BlockId,
        overrides: EvmOverrides,
    ) -> EthResult<(ResultAndState, Env)>;

    /// Executes the call request at the given [BlockId] on a new task and returns the result of the
    /// inspect call.
    async fn spawn_inspect_call_at<I>(
        &self,
        request: CallRequest,
        at: BlockId,
        overrides: EvmOverrides,
        inspector: I,
    ) -> EthResult<(ResultAndState, Env)>
    where
        I: for<'r> Inspector<StateCacheDB<'r>> + Send + 'static;

    /// Executes the transaction on top of the given [BlockId] with a tracer configured by the
    /// config.
    ///
    /// The callback is then called with the [TracingInspector] and the [ResultAndState] after the
    /// configured [Env] was inspected.
    ///
    /// Caution: this is blocking
    fn trace_at<F, R>(
        &self,
        env: Env,
        config: TracingInspectorConfig,
        at: BlockId,
        f: F,
    ) -> EthResult<R>
    where
        F: FnOnce(TracingInspector, ResultAndState) -> EthResult<R>;

    /// Same as [Self::trace_at] but also provides the used database to the callback.
    ///
    /// Executes the transaction on top of the given [BlockId] with a tracer configured by the
    /// config.
    ///
    /// The callback is then called with the [TracingInspector] and the [ResultAndState] after the
    /// configured [Env] was inspected.
    async fn spawn_trace_at_with_state<F, R>(
        &self,
        env: Env,
        config: TracingInspectorConfig,
        at: BlockId,
        f: F,
    ) -> EthResult<R>
    where
        F: for<'a> FnOnce(TracingInspector, ResultAndState, StateCacheDB<'a>) -> EthResult<R>
            + Send
            + 'static,
        R: Send + 'static;

    /// Fetches the transaction and the transaction's block
    async fn transaction_and_block(
        &self,
        hash: H256,
    ) -> EthResult<Option<(TransactionSource, SealedBlock)>>;

    /// Retrieves the transaction if it exists and returns its trace.
    ///
    /// Before the transaction is traced, all previous transaction in the block are applied to the
    /// state by executing them first.
    /// The callback `f` is invoked with the [ResultAndState] after the transaction was executed and
    /// the database that points to the beginning of the transaction.
    ///
    /// Note: Implementers should use a threadpool where blocking is allowed, such as
    /// [TracingCallPool](crate::tracing_call::TracingCallPool).
    async fn spawn_trace_transaction_in_block<F, R>(
        &self,
        hash: H256,
        config: TracingInspectorConfig,
        f: F,
    ) -> EthResult<Option<R>>
    where
        F: for<'a> FnOnce(
                TransactionInfo,
                TracingInspector,
                ResultAndState,
                StateCacheDB<'a>,
            ) -> EthResult<R>
            + Send
            + 'static,
        R: Send + 'static;
}

#[async_trait]
impl<Provider, Pool, Network> EthTransactions for EthApi<Provider, Pool, Network>
where
    Pool: TransactionPool + Clone + 'static,
    Provider:
        BlockReaderIdExt + ChainSpecProvider + StateProviderFactory + EvmEnvProvider + 'static,
    Network: NetworkInfo + Send + Sync + 'static,
{
    fn call_gas_limit(&self) -> u64 {
        self.inner.gas_cap
    }

    fn state_at(&self, at: BlockId) -> EthResult<StateProviderBox<'_>> {
        self.state_at_block_id(at)
    }

    fn with_state_at_block<F, T>(&self, at: BlockId, f: F) -> EthResult<T>
    where
        F: FnOnce(StateProviderBox<'_>) -> EthResult<T>,
    {
        let state = self.state_at(at)?;
        f(state)
    }

    async fn spawn_with_state_at_block<F, T>(&self, at: BlockId, f: F) -> EthResult<T>
    where
        F: FnOnce(StateProviderBox<'_>) -> EthResult<T> + Send + 'static,
        T: Send + 'static,
    {
        let this = self.clone();
        self.inner
            .tracing_call_pool
            .spawn(move || {
                let state = this.state_at(at)?;
                f(state)
            })
            .await
            .map_err(|_| EthApiError::InternalTracingError)?
    }

    async fn evm_env_at(&self, at: BlockId) -> EthResult<(CfgEnv, BlockEnv, BlockId)> {
        if at.is_pending() {
            let PendingBlockEnv { cfg, block_env, origin } = self.pending_block_env_and_cfg()?;
            Ok((cfg, block_env, origin.header().hash.into()))
        } else {
            //  Use cached values if there is no pending block
            let block_hash = self
                .provider()
                .block_hash_for_id(at)?
                .ok_or_else(|| EthApiError::UnknownBlockNumber)?;
            let (cfg, env) = self.cache().get_evm_env(block_hash).await?;
            Ok((cfg, env, block_hash.into()))
        }
    }

    async fn evm_env_for_raw_block(&self, header: &Header) -> EthResult<(CfgEnv, BlockEnv)> {
        // get the parent config first
        let (cfg, mut block_env, _) = self.evm_env_at(header.parent_hash.into()).await?;

        let after_merge = cfg.spec_id >= SpecId::MERGE;
        fill_block_env_with_coinbase(&mut block_env, header, after_merge, header.beneficiary);

        Ok((cfg, block_env))
    }

    async fn transactions_by_block(
        &self,
        block: H256,
    ) -> EthResult<Option<Vec<TransactionSigned>>> {
        Ok(self.cache().get_block_transactions(block).await?)
    }

    async fn block_by_id(&self, id: BlockId) -> EthResult<Option<SealedBlock>> {
        self.block(id).await
    }

    async fn transactions_by_block_id(
        &self,
        block: BlockId,
    ) -> EthResult<Option<Vec<TransactionSigned>>> {
        self.block_by_id(block).await.map(|block| block.map(|block| block.body))
    }

    async fn transaction_by_hash(&self, hash: H256) -> EthResult<Option<TransactionSource>> {
        // Try to find the transaction on disk
        let mut resp = self
            .on_blocking_task(|this| async move {
                match this.provider().transaction_by_hash_with_meta(hash)? {
                    None => Ok(None),
                    Some((tx, meta)) => {
                        let transaction = tx
                            .into_ecrecovered()
                            .ok_or(EthApiError::InvalidTransactionSignature)?;

                        let tx = TransactionSource::Block {
                            transaction,
                            index: meta.index,
                            block_hash: meta.block_hash,
                            block_number: meta.block_number,
                            base_fee: meta.base_fee,
                        };
                        Ok(Some(tx))
                    }
                }
            })
            .await?;

        if resp.is_none() {
            // tx not found on disk, check pool
            if let Some(tx) =
                self.pool().get(&hash).map(|tx| tx.transaction.to_recovered_transaction())
            {
                resp = Some(TransactionSource::Pool(tx));
            }
        }

        Ok(resp)
    }

    async fn transaction_by_hash_at(
        &self,
        transaction_hash: H256,
    ) -> EthResult<Option<(TransactionSource, BlockId)>> {
        match self.transaction_by_hash(transaction_hash).await? {
            None => return Ok(None),
            Some(tx) => {
                let res = match tx {
                    tx @ TransactionSource::Pool(_) => {
                        (tx, BlockId::Number(BlockNumberOrTag::Pending))
                    }
                    TransactionSource::Block {
                        transaction,
                        index,
                        block_hash,
                        block_number,
                        base_fee,
                    } => {
                        let at = BlockId::Hash(block_hash.into());
                        let tx = TransactionSource::Block {
                            transaction,
                            index,
                            block_hash,
                            block_number,
                            base_fee,
                        };
                        (tx, at)
                    }
                };
                Ok(Some(res))
            }
        }
    }

    async fn historical_transaction_by_hash_at(
        &self,
        hash: H256,
    ) -> EthResult<Option<(TransactionSource, H256)>> {
        match self.transaction_by_hash_at(hash).await? {
            None => Ok(None),
            Some((tx, at)) => Ok(at.as_block_hash().map(|hash| (tx, hash))),
        }
    }

    async fn transaction_receipt(&self, hash: H256) -> EthResult<Option<TransactionReceipt>> {
        self.on_blocking_task(|this| async move {
            let (tx, meta) = match this.provider().transaction_by_hash_with_meta(hash)? {
                Some((tx, meta)) => (tx, meta),
                None => return Ok(None),
            };

            let receipt = match this.provider().receipt_by_hash(hash)? {
                Some(recpt) => recpt,
                None => return Ok(None),
            };

            this.build_transaction_receipt(tx, meta, receipt).await.map(Some)
        })
        .await
    }

    async fn send_raw_transaction(&self, tx: Bytes) -> EthResult<H256> {
        #[cfg(feature = "optimism")]
        if let Some(endpoint) = self.network().sequencer_endpoint() {
            let body = serde_json::to_string(&serde_json::json!({
                "jsonrpc": "2.0",
                "method": "eth_sendRawTransaction",
                "params": [format!("0x{}", hex::encode(tx.clone()))],
                "id": self.network().chain_id()
            }))
            .map_err(|_| EthApiError::InternalEthError)?;

            let client = reqwest::Client::new();

            client
                .post(endpoint)
                .header(CONTENT_TYPE, "application/json")
                .body(body)
                .send()
                .await
                .map_err(|_| EthApiError::InternalEthError)?;
        }

        let recovered = recover_raw_transaction(tx)?;
        let pool_transaction = <Pool::Transaction>::from_recovered_transaction(recovered);

        // submit the transaction to the pool with a `Local` origin
        let hash = self.pool().add_transaction(TransactionOrigin::Local, pool_transaction).await?;

        Ok(hash)
    }

    async fn send_transaction(&self, mut request: TransactionRequest) -> EthResult<H256> {
        let from = match request.from {
            Some(from) => from,
            None => return Err(SignError::NoAccount.into()),
        };

        // set nonce if not already set before
        if request.nonce.is_none() {
            let nonce =
                self.get_transaction_count(from, Some(BlockId::Number(BlockNumberOrTag::Pending)))?;
            request.nonce = Some(nonce);
        }

        let chain_id = self.chain_id();
        // TODO: we need an oracle to fetch the gas price of the current chain
        let gas_price = request.gas_price.unwrap_or_default();
        let max_fee_per_gas = request.max_fee_per_gas.unwrap_or_default();

        let estimated_gas = self
            .estimate_gas_at(
                CallRequest {
                    from: Some(from),
                    to: request.to,
                    gas: request.gas,
                    gas_price: Some(U256::from(gas_price)),
                    max_fee_per_gas: Some(U256::from(max_fee_per_gas)),
                    value: request.value,
                    input: request.data.clone().into(),
                    nonce: request.nonce,
                    chain_id: Some(chain_id),
                    access_list: request.access_list.clone(),
                    max_priority_fee_per_gas: Some(U256::from(max_fee_per_gas)),
                    transaction_type: None,
                },
                BlockId::Number(BlockNumberOrTag::Pending),
            )
            .await?;
        let gas_limit = estimated_gas;

        let transaction = match request.into_typed_request() {
            Some(TypedTransactionRequest::Legacy(mut m)) => {
                m.chain_id = Some(chain_id.as_u64());
                m.gas_limit = gas_limit;
                m.gas_price = gas_price;

                TypedTransactionRequest::Legacy(m)
            }
            Some(TypedTransactionRequest::EIP2930(mut m)) => {
                m.chain_id = chain_id.as_u64();
                m.gas_limit = gas_limit;
                m.gas_price = gas_price;

                TypedTransactionRequest::EIP2930(m)
            }
            Some(TypedTransactionRequest::EIP1559(mut m)) => {
                m.chain_id = chain_id.as_u64();
                m.gas_limit = gas_limit;
                m.max_fee_per_gas = max_fee_per_gas;

                TypedTransactionRequest::EIP1559(m)
            }
            None => return Err(EthApiError::ConflictingFeeFieldsInRequest),
        };

        let signed_tx = self.sign_request(&from, transaction)?;

        let recovered =
            signed_tx.into_ecrecovered().ok_or(EthApiError::InvalidTransactionSignature)?;

        let pool_transaction = <Pool::Transaction>::from_recovered_transaction(recovered);

        // submit the transaction to the pool with a `Local` origin
        let hash = self.pool().add_transaction(TransactionOrigin::Local, pool_transaction).await?;

        Ok(hash)
    }

    async fn spawn_with_call_at<F, R>(
        &self,
        request: CallRequest,
        at: BlockId,
        overrides: EvmOverrides,
        f: F,
    ) -> EthResult<R>
    where
        F: for<'r> FnOnce(StateCacheDB<'r>, Env) -> EthResult<R> + Send + 'static,
        R: Send + 'static,
    {
        let (cfg, block_env, at) = self.evm_env_at(at).await?;
        let this = self.clone();
        self.inner
            .tracing_call_pool
            .spawn(move || {
                let state = this.state_at(at)?;
                let mut db = SubState::new(State::new(state));

                let env = prepare_call_env(
                    cfg,
                    block_env,
                    request,
                    this.call_gas_limit(),
                    &mut db,
                    overrides,
                )?;
                f(db, env)
            })
            .await
            .map_err(|_| EthApiError::InternalTracingError)?
    }

    async fn transact_call_at(
        &self,
        request: CallRequest,
        at: BlockId,
        overrides: EvmOverrides,
    ) -> EthResult<(ResultAndState, Env)> {
        self.spawn_with_call_at(request, at, overrides, move |mut db, env| transact(&mut db, env))
            .await
    }

    async fn spawn_inspect_call_at<I>(
        &self,
        request: CallRequest,
        at: BlockId,
        overrides: EvmOverrides,
        inspector: I,
    ) -> EthResult<(ResultAndState, Env)>
    where
        I: for<'r> Inspector<StateCacheDB<'r>> + Send + 'static,
    {
        self.spawn_with_call_at(request, at, overrides, move |db, env| inspect(db, env, inspector))
            .await
    }

    fn trace_at<F, R>(
        &self,
        env: Env,
        config: TracingInspectorConfig,
        at: BlockId,
        f: F,
    ) -> EthResult<R>
    where
        F: FnOnce(TracingInspector, ResultAndState) -> EthResult<R>,
    {
        self.with_state_at_block(at, |state| {
            let db = SubState::new(State::new(state));

            let mut inspector = TracingInspector::new(config);
            let (res, _) = inspect(db, env, &mut inspector)?;

            f(inspector, res)
        })
    }

    async fn spawn_trace_at_with_state<F, R>(
        &self,
        env: Env,
        config: TracingInspectorConfig,
        at: BlockId,
        f: F,
    ) -> EthResult<R>
    where
        F: for<'a> FnOnce(TracingInspector, ResultAndState, StateCacheDB<'a>) -> EthResult<R>
            + Send
            + 'static,
        R: Send + 'static,
    {
        self.spawn_with_state_at_block(at, move |state| {
            let db = SubState::new(State::new(state));
            let mut inspector = TracingInspector::new(config);
            let (res, _, db) = inspect_and_return_db(db, env, &mut inspector)?;

            f(inspector, res, db)
        })
        .await
    }

    async fn transaction_and_block(
        &self,
        hash: H256,
    ) -> EthResult<Option<(TransactionSource, SealedBlock)>> {
        let (transaction, at) = match self.transaction_by_hash_at(hash).await? {
            None => return Ok(None),
            Some(res) => res,
        };

        // Note: this is always either hash or pending
        let block_hash = match at {
            BlockId::Hash(hash) => hash.block_hash,
            _ => return Ok(None),
        };
        let block = self.cache().get_block(block_hash).await?;
        Ok(block.map(|block| (transaction, block.seal(block_hash))))
    }

    async fn spawn_trace_transaction_in_block<F, R>(
        &self,
        hash: H256,
        config: TracingInspectorConfig,
        f: F,
    ) -> EthResult<Option<R>>
    where
        F: for<'a> FnOnce(
                TransactionInfo,
                TracingInspector,
                ResultAndState,
                StateCacheDB<'a>,
            ) -> EthResult<R>
            + Send
            + 'static,
        R: Send + 'static,
    {
        let (transaction, block) = match self.transaction_and_block(hash).await? {
            None => return Ok(None),
            Some(res) => res,
        };
        let (tx, tx_info) = transaction.split();

        let (cfg, block_env, _) = self.evm_env_at(block.hash.into()).await?;

        // we need to get the state of the parent block because we're essentially replaying the
        // block the transaction is included in
        let parent_block = block.parent_hash;
        let block_txs = block.body;

        self.spawn_with_state_at_block(parent_block.into(), move |state| {
            let mut db = SubState::new(State::new(state));

            // replay all transactions prior to the targeted transaction
            replay_transactions_until(&mut db, cfg.clone(), block_env.clone(), block_txs, tx.hash)?;

            let env = Env { cfg, block: block_env, tx: tx_env_with_recovered(&tx) };

            let mut inspector = TracingInspector::new(config);
            let (res, _, db) = inspect_and_return_db(db, env, &mut inspector)?;
            f(tx_info, inspector, res, db)
        })
        .await
        .map(Some)
    }
}

// === impl EthApi ===

impl<Provider, Pool, Network> EthApi<Provider, Pool, Network>
where
    Provider:
        BlockReaderIdExt + ChainSpecProvider + StateProviderFactory + EvmEnvProvider + 'static,
    Network: 'static,
{
    /// Helper function for `eth_getTransactionReceipt`
    ///
    /// Returns the receipt
    pub(crate) async fn build_transaction_receipt(
        &self,
        tx: TransactionSigned,
        meta: TransactionMeta,
        receipt: Receipt,
    ) -> EthResult<TransactionReceipt> {
        // get all receipts for the block
        let all_receipts = match self.cache().get_receipts(meta.block_hash).await? {
            Some(recpts) => recpts,
            None => return Err(EthApiError::UnknownBlockNumber),
        };

        #[cfg(feature = "optimism")]
        let (l1_block_info, l1_fee, l1_data_gas) = {
            let block = self
                .provider()
                .block_by_number(meta.block_number)?
                .ok_or(EthApiError::UnknownBlockNumber)?;

            let block_timestamp = block.timestamp;

            let l1_block_info: Option<executor::optimism::L1BlockInfo> =
                block.body.get(0).ok_or(EthApiError::InternalEthError)?.input()[4..]
                    .try_into()
                    .map_err(|_| EthApiError::InternalEthError)
                    .ok();
            let mut buf = BytesMut::default();
            tx.encode_enveloped(&mut buf);
            let data = &buf.freeze().into();
            if let Some(l1_block_info) = l1_block_info {
                let l1_fee = (!tx.is_deposit()).then(|| {
                    l1_block_info.calculate_tx_l1_cost(
                        self.inner.provider.chain_spec(),
                        block_timestamp,
                        data,
                        tx.is_deposit(),
                    )
                });
                let l1_data_gas = (!tx.is_deposit()).then(|| {
                    l1_block_info.data_gas(data, self.inner.provider.chain_spec(), block_timestamp)
                });

                (Some(l1_block_info), l1_fee, l1_data_gas)
            } else {
                (None, None, None)
            }
        };

        build_transaction_receipt_with_block_receipts(
            tx,
            meta,
            receipt,
            &all_receipts,
            #[cfg(feature = "optimism")]
            &l1_block_info,
            #[cfg(feature = "optimism")]
            l1_fee,
            #[cfg(feature = "optimism")]
            l1_data_gas,
        )
    }
}

impl<Provider, Pool, Network> EthApi<Provider, Pool, Network>
where
    Pool: TransactionPool + 'static,
    Provider:
        BlockReaderIdExt + ChainSpecProvider + StateProviderFactory + EvmEnvProvider + 'static,
    Network: NetworkInfo + Send + Sync + 'static,
{
    pub(crate) fn sign_request(
        &self,
        from: &Address,
        request: TypedTransactionRequest,
    ) -> EthResult<TransactionSigned> {
        for signer in self.inner.signers.iter() {
            if signer.is_signer_for(from) {
                return match signer.sign_transaction(request, from) {
                    Ok(tx) => Ok(tx),
                    Err(e) => Err(e.into()),
                }
            }
        }
        Err(EthApiError::InvalidTransactionSignature)
    }

    /// Get Transaction by [BlockId] and the index of the transaction within that Block.
    ///
    /// Returns `Ok(None)` if the block does not exist, or the block as fewer transactions
    pub(crate) async fn transaction_by_block_and_tx_index(
        &self,
        block_id: impl Into<BlockId>,
        index: Index,
    ) -> EthResult<Option<Transaction>> {
        let block_id = block_id.into();

        if let Some(block) = self.block(block_id).await? {
            let block_hash = block.hash;
            let block = block.unseal();
            if let Some(tx_signed) = block.body.into_iter().nth(index.into()) {
                let tx =
                    tx_signed.into_ecrecovered().ok_or(EthApiError::InvalidTransactionSignature)?;
                return Ok(Some(from_recovered_with_block_context(
                    tx,
                    block_hash,
                    block.header.number,
                    block.header.base_fee_per_gas,
                    index.into(),
                )))
            }
        }

        Ok(None)
    }
}
/// Represents from where a transaction was fetched.
#[derive(Debug, Clone, Eq, PartialEq)]
pub enum TransactionSource {
    /// Transaction exists in the pool (Pending)
    Pool(TransactionSignedEcRecovered),
    /// Transaction already included in a block
    ///
    /// This can be a historical block or a pending block (received from the CL)
    Block {
        /// Transaction fetched via provider
        transaction: TransactionSignedEcRecovered,
        /// Index of the transaction in the block
        index: u64,
        /// Hash of the block.
        block_hash: H256,
        /// Number of the block.
        block_number: u64,
        /// base fee of the block.
        base_fee: Option<u64>,
    },
}

// === impl TransactionSource ===

impl TransactionSource {
    /// Consumes the type and returns the wrapped transaction.
    pub fn into_recovered(self) -> TransactionSignedEcRecovered {
        self.into()
    }

    /// Returns the transaction and block related info, if not pending
    pub fn split(self) -> (TransactionSignedEcRecovered, TransactionInfo) {
        match self {
            TransactionSource::Pool(tx) => {
                let hash = tx.hash();
                (
                    tx,
                    TransactionInfo {
                        hash: Some(hash),
                        index: None,
                        block_hash: None,
                        block_number: None,
                        base_fee: None,
                    },
                )
            }
            TransactionSource::Block { transaction, index, block_hash, block_number, base_fee } => {
                let hash = transaction.hash();
                (
                    transaction,
                    TransactionInfo {
                        hash: Some(hash),
                        index: Some(index),
                        block_hash: Some(block_hash),
                        block_number: Some(block_number),
                        base_fee,
                    },
                )
            }
        }
    }
}

impl From<TransactionSource> for TransactionSignedEcRecovered {
    fn from(value: TransactionSource) -> Self {
        match value {
            TransactionSource::Pool(tx) => tx,
            TransactionSource::Block { transaction, .. } => transaction,
        }
    }
}

impl From<TransactionSource> for Transaction {
    fn from(value: TransactionSource) -> Self {
        match value {
            TransactionSource::Pool(tx) => reth_rpc_types_compat::transaction::from_recovered(tx),
            TransactionSource::Block { transaction, index, block_hash, block_number, base_fee } => {
                from_recovered_with_block_context(
                    transaction,
                    block_hash,
                    block_number,
                    base_fee,
                    U256::from(index),
                )
            }
        }
    }
}

/// Helper function to construct a transaction receipt
pub(crate) fn build_transaction_receipt_with_block_receipts(
    tx: TransactionSigned,
    meta: TransactionMeta,
    receipt: Receipt,
    all_receipts: &[Receipt],
    #[cfg(feature = "optimism")] l1_block_info: &Option<L1BlockInfo>,
    #[cfg(feature = "optimism")] l1_fee: Option<U256>,
    #[cfg(feature = "optimism")] data_gas: Option<U256>,
) -> EthResult<TransactionReceipt> {
    let transaction =
        tx.clone().into_ecrecovered().ok_or(EthApiError::InvalidTransactionSignature)?;

    // get the previous transaction cumulative gas used
    let gas_used = if meta.index == 0 {
        receipt.cumulative_gas_used
    } else {
        let prev_tx_idx = (meta.index - 1) as usize;
        all_receipts
            .get(prev_tx_idx)
            .map(|prev_receipt| receipt.cumulative_gas_used - prev_receipt.cumulative_gas_used)
            .unwrap_or_default()
    };

    let mut res_receipt = TransactionReceipt {
        transaction_hash: Some(meta.tx_hash),
        transaction_index: meta.index.into(),
        block_hash: Some(meta.block_hash),
        block_number: Some(U256::from(meta.block_number)),
        from: transaction.signer(),
        to: None,
        cumulative_gas_used: U256::from(receipt.cumulative_gas_used),
        gas_used: Some(U256::from(gas_used)),
        contract_address: None,
        logs: Vec::with_capacity(receipt.logs.len()),
        effective_gas_price: U128::from(transaction.effective_gas_price(meta.base_fee)),
        transaction_type: tx.transaction.tx_type().into(),
        // TODO pre-byzantium receipts have a post-transaction state root
        state_root: None,
        logs_bloom: receipt.bloom_slow(),
        status_code: if receipt.success { Some(U64::from(1)) } else { Some(U64::from(0)) },
<<<<<<< HEAD
        #[cfg(feature = "optimism")]
        deposit_nonce: receipt.deposit_nonce.map(U64::from),
        ..Default::default()
=======

        // EIP-4844 fields
        blob_gas_price: transaction.transaction.max_fee_per_blob_gas().map(U128::from),
        blob_gas_used: transaction.transaction.blob_gas_used().map(U128::from),
>>>>>>> eb4126b7
    };

    #[cfg(feature = "optimism")]
    if let Some(l1_block_info) = l1_block_info {
        if !tx.is_deposit() {
            res_receipt.l1_fee = l1_fee;
            res_receipt.l1_gas_used = data_gas.map(|dg| dg + l1_block_info.l1_fee_overhead);
            res_receipt.l1_fee_scalar =
                Some(l1_block_info.l1_fee_scalar.div(U256::from(1_000_000)));
            res_receipt.l1_gas_price = Some(l1_block_info.l1_base_fee);
        }
    }

    match tx.transaction.kind() {
        Create => {
            res_receipt.contract_address =
                Some(create_address(transaction.signer(), tx.transaction.nonce()));
        }
        Call(addr) => {
            res_receipt.to = Some(*addr);
        }
    }

    // get number of logs in the block
    let mut num_logs = 0;
    for prev_receipt in all_receipts.iter().take(meta.index as usize) {
        num_logs += prev_receipt.logs.len();
    }

    for (tx_log_idx, log) in receipt.logs.into_iter().enumerate() {
        let rpclog = Log {
            address: log.address,
            topics: log.topics,
            data: log.data,
            block_hash: Some(meta.block_hash),
            block_number: Some(U256::from(meta.block_number)),
            transaction_hash: Some(meta.tx_hash),
            transaction_index: Some(U256::from(meta.index)),
            log_index: Some(U256::from(num_logs + tx_log_idx)),
            removed: false,
        };
        res_receipt.logs.push(rpclog);
    }

    Ok(res_receipt)
}

#[cfg(test)]
mod tests {
    use super::*;
    use crate::{
        eth::{cache::EthStateCache, gas_oracle::GasPriceOracle},
        EthApi, TracingCallPool,
    };
    use reth_network_api::noop::NoopNetwork;
    use reth_primitives::{constants::ETHEREUM_BLOCK_GAS_LIMIT, hex_literal::hex, Bytes};
    use reth_provider::test_utils::NoopProvider;
    use reth_transaction_pool::{test_utils::testing_pool, TransactionPool};

    #[tokio::test]
    async fn send_raw_transaction() {
        let noop_provider = NoopProvider::default();
        let noop_network_provider = NoopNetwork::default();

        let pool = testing_pool();

        let cache = EthStateCache::spawn(noop_provider, Default::default());
        let eth_api = EthApi::new(
            noop_provider,
            pool.clone(),
            noop_network_provider,
            cache.clone(),
            GasPriceOracle::new(noop_provider, Default::default(), cache),
            ETHEREUM_BLOCK_GAS_LIMIT,
            TracingCallPool::build().expect("failed to build tracing pool"),
        );

        // https://etherscan.io/tx/0xa694b71e6c128a2ed8e2e0f6770bddbe52e3bb8f10e8472f9a79ab81497a8b5d
        let tx_1 = Bytes::from(hex!("02f871018303579880850555633d1b82520894eee27662c2b8eba3cd936a23f039f3189633e4c887ad591c62bdaeb180c080a07ea72c68abfb8fca1bd964f0f99132ed9280261bdca3e549546c0205e800f7d0a05b4ef3039e9c9b9babc179a1878fb825b5aaf5aed2fa8744854150157b08d6f3"));

        let tx_1_result = eth_api.send_raw_transaction(tx_1).await.unwrap();
        assert_eq!(
            pool.len(),
            1,
            "expect 1 transactions in the pool, but pool size is {}",
            pool.len()
        );

        // https://etherscan.io/tx/0x48816c2f32c29d152b0d86ff706f39869e6c1f01dc2fe59a3c1f9ecf39384694
        let tx_2 = Bytes::from(hex!("02f9043c018202b7843b9aca00850c807d37a08304d21d94ef1c6e67703c7bd7107eed8303fbe6ec2554bf6b881bc16d674ec80000b903c43593564c000000000000000000000000000000000000000000000000000000000000006000000000000000000000000000000000000000000000000000000000000000a00000000000000000000000000000000000000000000000000000000063e2d99f00000000000000000000000000000000000000000000000000000000000000030b000800000000000000000000000000000000000000000000000000000000000000000000000000000000000000000000000000000000000000000000000003000000000000000000000000000000000000000000000000000000000000006000000000000000000000000000000000000000000000000000000000000000c000000000000000000000000000000000000000000000000000000000000001e0000000000000000000000000000000000000000000000000000000000000004000000000000000000000000000000000000000000000000000000000000000020000000000000000000000000000000000000000000000001bc16d674ec80000000000000000000000000000000000000000000000000000000000000000010000000000000000000000000065717fe021ea67801d1088cc80099004b05b64600000000000000000000000000000000000000000000000001bc16d674ec80000000000000000000000000000000000000000000000000000000000000000000000000000000000000000000000000000000000000000000000000000000000a00000000000000000000000000000000000000000000000000000000000000000000000000000000000000000000000000000000000000000000000000000002bc02aaa39b223fe8d0a0e5c4f27ead9083c756cc20001f4a0b86991c6218b36c1d19d4a2e9eb0ce3606eb480000000000000000000000000000000000000000000000000000000000000000000000000000000000000000000000000000000100000000000000000000000000000000000000000000000000000000000000000180000000000000000000000000000000000000000000000000000000000000000000000000000000000000000000000000000000009e95fd5965fd1f1a6f0d4600000000000000000000000000000000000000000000000000000000000000a000000000000000000000000000000000000000000000000000000000000000000000000000000000000000000000000000000000000000000000000000000002000000000000000000000000a0b86991c6218b36c1d19d4a2e9eb0ce3606eb48000000000000000000000000428dca9537116148616a5a3e44035af17238fe9dc080a0c6ec1e41f5c0b9511c49b171ad4e04c6bb419c74d99fe9891d74126ec6e4e879a032069a753d7a2cfa158df95421724d24c0e9501593c09905abf3699b4a4405ce"));

        let tx_2_result = eth_api.send_raw_transaction(tx_2).await.unwrap();
        assert_eq!(
            pool.len(),
            2,
            "expect 2 transactions in the pool, but pool size is {}",
            pool.len()
        );

        assert!(pool.get(&tx_1_result).is_some(), "tx1 not found in the pool");
        assert!(pool.get(&tx_2_result).is_some(), "tx2 not found in the pool");
    }
}<|MERGE_RESOLUTION|>--- conflicted
+++ resolved
@@ -954,16 +954,13 @@
         state_root: None,
         logs_bloom: receipt.bloom_slow(),
         status_code: if receipt.success { Some(U64::from(1)) } else { Some(U64::from(0)) },
-<<<<<<< HEAD
+        // EIP-4844 fields
+        blob_gas_price: transaction.transaction.max_fee_per_blob_gas().map(U128::from),
+        blob_gas_used: transaction.transaction.blob_gas_used().map(U128::from),
+        // Optimism fields
         #[cfg(feature = "optimism")]
         deposit_nonce: receipt.deposit_nonce.map(U64::from),
         ..Default::default()
-=======
-
-        // EIP-4844 fields
-        blob_gas_price: transaction.transaction.max_fee_per_blob_gas().map(U128::from),
-        blob_gas_used: transaction.transaction.blob_gas_used().map(U128::from),
->>>>>>> eb4126b7
     };
 
     #[cfg(feature = "optimism")]
