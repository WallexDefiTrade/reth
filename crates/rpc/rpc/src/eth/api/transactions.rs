//! Contains RPC handler implementations specific to transactions
use crate::{
    eth::{
        error::{EthApiError, EthResult, SignError},
        revm_utils::{inspect, prepare_call_env, replay_transactions_until, transact},
        utils::recover_raw_transaction,
    },
    EthApi, EthApiSpec,
};
use async_trait::async_trait;

use crate::eth::revm_utils::EvmOverrides;
use reth_network_api::NetworkInfo;
use reth_primitives::{
    Address, BlockId, BlockNumberOrTag, Bytes, FromRecoveredTransaction, Header,
    IntoRecoveredTransaction, Receipt, SealedBlock,
    TransactionKind::{Call, Create},
    TransactionMeta, TransactionSigned, TransactionSignedEcRecovered, H256, U128, U256, U64,
};
use reth_provider::{BlockProviderIdExt, EvmEnvProvider, StateProviderBox, StateProviderFactory};
use reth_revm::{
    database::{State, SubState},
    env::{fill_block_env_with_coinbase, tx_env_with_recovered},
    tracing::{TracingInspector, TracingInspectorConfig},
};
use reth_rpc_types::{
    CallRequest, Index, Log, Transaction, TransactionInfo, TransactionReceipt, TransactionRequest,
    TypedTransactionRequest,
};
use reth_transaction_pool::{TransactionOrigin, TransactionPool};
use revm::{
    db::CacheDB,
    primitives::{BlockEnv, CfgEnv},
    Inspector,
};
use revm_primitives::{utilities::create_address, Env, ResultAndState, SpecId};

/// Commonly used transaction related functions for the [EthApi] type in the `eth_` namespace
#[async_trait::async_trait]
pub trait EthTransactions: Send + Sync {
    /// Returns the state at the given [BlockId]
    fn state_at(&self, at: BlockId) -> EthResult<StateProviderBox<'_>>;

    /// Executes the closure with the state that corresponds to the given [BlockId].
    fn with_state_at_block<F, T>(&self, at: BlockId, f: F) -> EthResult<T>
    where
        F: FnOnce(StateProviderBox<'_>) -> EthResult<T>;

    /// Returns the revm evm env for the requested [BlockId]
    ///
    /// If the [BlockId] this will return the [BlockId::Hash] of the block the env was configured
    /// for.
    async fn evm_env_at(&self, at: BlockId) -> EthResult<(CfgEnv, BlockEnv, BlockId)>;

    /// Returns the revm evm env for the raw block header
    ///
    /// This is used for tracing raw blocks
    async fn evm_env_for_raw_block(&self, at: &Header) -> EthResult<(CfgEnv, BlockEnv)>;

    /// Get all transactions in the block with the given hash.
    ///
    /// Returns `None` if block does not exist.
    async fn transactions_by_block(&self, block: H256)
        -> EthResult<Option<Vec<TransactionSigned>>>;

    /// Get the entire block for the given id.
    ///
    /// Returns `None` if block does not exist.
    async fn block_by_id(&self, id: BlockId) -> EthResult<Option<SealedBlock>>;

    /// Get all transactions in the block with the given hash.
    ///
    /// Returns `None` if block does not exist.
    async fn transactions_by_block_id(
        &self,
        block: BlockId,
    ) -> EthResult<Option<Vec<TransactionSigned>>>;

    /// Returns the transaction by hash.
    ///
    /// Checks the pool and state.
    ///
    /// Returns `Ok(None)` if no matching transaction was found.
    async fn transaction_by_hash(&self, hash: H256) -> EthResult<Option<TransactionSource>>;

    /// Returns the transaction by including its corresponding [BlockId]
    ///
    /// Note: this supports pending transactions
    async fn transaction_by_hash_at(
        &self,
        hash: H256,
    ) -> EthResult<Option<(TransactionSource, BlockId)>>;

    /// Returns the _historical_ transaction and the block it was mined in
    async fn historical_transaction_by_hash_at(
        &self,
        hash: H256,
    ) -> EthResult<Option<(TransactionSource, H256)>>;

    /// Returns the transaction receipt for the given hash.
    ///
    /// Returns None if the transaction does not exist or is pending
    /// Note: The tx receipt is not available for pending transactions.
    async fn transaction_receipt(&self, hash: H256) -> EthResult<Option<TransactionReceipt>>;

    /// Decodes and recovers the transaction and submits it to the pool.
    ///
    /// Returns the hash of the transaction.
    async fn send_raw_transaction(&self, tx: Bytes) -> EthResult<H256>;

    /// Signs transaction with a matching signer, if any and submits the transaction to the pool.
    /// Returns the hash of the signed transaction.
    async fn send_transaction(&self, request: TransactionRequest) -> EthResult<H256>;

    /// Prepares the state and env for the given [CallRequest] at the given [BlockId] and executes
    /// the closure.
    async fn with_call_at<F, R>(
        &self,
        request: CallRequest,
        at: BlockId,
        overrides: EvmOverrides,
        f: F,
    ) -> EthResult<R>
    where
        F: for<'r> FnOnce(CacheDB<State<StateProviderBox<'r>>>, Env) -> EthResult<R> + Send;

    /// Executes the call request at the given [BlockId].
    async fn transact_call_at(
        &self,
        request: CallRequest,
        at: BlockId,
        overrides: EvmOverrides,
    ) -> EthResult<(ResultAndState, Env)>;

    /// Executes the call request at the given [BlockId]
    async fn inspect_call_at<I>(
        &self,
        request: CallRequest,
        at: BlockId,
        overrides: EvmOverrides,
        inspector: I,
    ) -> EthResult<(ResultAndState, Env)>
    where
        I: for<'r> Inspector<CacheDB<State<StateProviderBox<'r>>>> + Send;

    /// Executes the transaction on top of the given [BlockId] with a tracer configured by the
    /// config.
    ///
    /// The callback is then called with the [TracingInspector] and the [ResultAndState] after the
    /// configured [Env] was inspected.
    fn trace_at<F, R>(
        &self,
        env: Env,
        config: TracingInspectorConfig,
        at: BlockId,
        f: F,
    ) -> EthResult<R>
    where
        F: FnOnce(TracingInspector, ResultAndState) -> EthResult<R>;

    /// Fetches the transaction and the transaction's block
    async fn transaction_and_block(
        &self,
        hash: H256,
    ) -> EthResult<Option<(TransactionSource, SealedBlock)>>;

    /// Retrieves the transaction if it exists and returns its trace.
    ///
    /// Before the transaction is traced, all previous transaction in the block are applied to the
    /// state by executing them first
    async fn trace_transaction_in_block<F, R>(
        &self,
        hash: H256,
        config: TracingInspectorConfig,
        f: F,
    ) -> EthResult<Option<R>>
    where
        F: FnOnce(TransactionInfo, TracingInspector, ResultAndState) -> EthResult<R> + Send;
}

#[async_trait]
impl<Provider, Pool, Network> EthTransactions for EthApi<Provider, Pool, Network>
where
    Pool: TransactionPool + Clone + 'static,
    Provider: BlockProviderIdExt + StateProviderFactory + EvmEnvProvider + 'static,
    Network: NetworkInfo + Send + Sync + 'static,
{
    fn state_at(&self, at: BlockId) -> EthResult<StateProviderBox<'_>> {
        self.state_at_block_id(at)
    }

    fn with_state_at_block<F, T>(&self, at: BlockId, f: F) -> EthResult<T>
    where
        F: FnOnce(StateProviderBox<'_>) -> EthResult<T>,
    {
        let state = self.state_at(at)?;
        f(state)
    }

    async fn evm_env_at(&self, at: BlockId) -> EthResult<(CfgEnv, BlockEnv, BlockId)> {
        if at.is_pending() {
<<<<<<< HEAD
            if let Some(pending) = self.provider().pending_header()? {
                let mut cfg = CfgEnv::default();
                let mut block_env = BlockEnv::default();
                self.provider().fill_block_env_with_header(&mut block_env, &pending.header)?;
                self.provider().fill_cfg_env_with_header(&mut cfg, &pending.header)?;
                return Ok((cfg, block_env, pending.hash.into()))
            }
            // No pending block, use latest
            at = BlockId::Number(BlockNumberOrTag::Latest);
        }
        let block_hash = self
            .provider()
            .block_hash_for_id(at)?
            .ok_or_else(|| EthApiError::UnknownBlockNumber)?;
        let (cfg, env) = self.cache().get_evm_env(block_hash).await?;
        Ok((cfg, env, block_hash.into()))
=======
            let header = if let Some(pending) = self.client().pending_header()? {
                pending
            } else {
                // no pending block from the CL yet, so we use the latest block and modify the env
                // values that we can
                let mut latest = self
                    .client()
                    .latest_header()?
                    .ok_or_else(|| EthApiError::UnknownBlockNumber)?;

                // child block
                latest.number += 1;
                // assumed child block is in the next slot
                latest.timestamp += 12;
                // base fee of the child block
                latest.base_fee_per_gas = latest.next_block_base_fee();

                latest
            };

            let mut cfg = CfgEnv::default();
            let mut block_env = BlockEnv::default();
            self.client().fill_block_env_with_header(&mut block_env, &header)?;
            self.client().fill_cfg_env_with_header(&mut cfg, &header)?;
            return Ok((cfg, block_env, header.hash.into()))
        } else {
            //  Use cached values if there is no pending block
            let block_hash = self
                .client()
                .block_hash_for_id(at)?
                .ok_or_else(|| EthApiError::UnknownBlockNumber)?;
            let (cfg, env) = self.cache().get_evm_env(block_hash).await?;
            Ok((cfg, env, block_hash.into()))
        }
>>>>>>> 790b4439
    }

    async fn evm_env_for_raw_block(&self, header: &Header) -> EthResult<(CfgEnv, BlockEnv)> {
        // get the parent config first
        let (cfg, mut block_env, _) = self.evm_env_at(header.parent_hash.into()).await?;

        let after_merge = cfg.spec_id >= SpecId::MERGE;
        fill_block_env_with_coinbase(&mut block_env, header, after_merge, header.beneficiary);

        Ok((cfg, block_env))
    }

    async fn transactions_by_block(
        &self,
        block: H256,
    ) -> EthResult<Option<Vec<TransactionSigned>>> {
        Ok(self.cache().get_block_transactions(block).await?)
    }

    async fn block_by_id(&self, id: BlockId) -> EthResult<Option<SealedBlock>> {
        self.block(id).await
    }

    async fn transactions_by_block_id(
        &self,
        block: BlockId,
    ) -> EthResult<Option<Vec<TransactionSigned>>> {
        self.block_by_id(block).await.map(|block| block.map(|block| block.body))
    }

    async fn transaction_by_hash(&self, hash: H256) -> EthResult<Option<TransactionSource>> {
        // Try to find the transaction on disk
        let mut resp = self
            .on_blocking_task(|this| async move {
                match this.provider().transaction_by_hash_with_meta(hash)? {
                    None => Ok(None),
                    Some((tx, meta)) => {
                        let transaction = tx
                            .into_ecrecovered()
                            .ok_or(EthApiError::InvalidTransactionSignature)?;

                        let tx = TransactionSource::Block {
                            transaction,
                            index: meta.index,
                            block_hash: meta.block_hash,
                            block_number: meta.block_number,
                            base_fee: meta.base_fee,
                        };
                        Ok(Some(tx))
                    }
                }
            })
            .await?;

        if resp.is_none() {
            // tx not found on disk, check pool
            if let Some(tx) =
                self.pool().get(&hash).map(|tx| tx.transaction.to_recovered_transaction())
            {
                resp = Some(TransactionSource::Pool(tx));
            }
        }

        Ok(resp)
    }

    async fn transaction_by_hash_at(
        &self,
        transaction_hash: H256,
    ) -> EthResult<Option<(TransactionSource, BlockId)>> {
        match self.transaction_by_hash(transaction_hash).await? {
            None => return Ok(None),
            Some(tx) => {
                let res = match tx {
                    tx @ TransactionSource::Pool(_) => {
                        (tx, BlockId::Number(BlockNumberOrTag::Pending))
                    }
                    TransactionSource::Block {
                        transaction,
                        index,
                        block_hash,
                        block_number,
                        base_fee,
                    } => {
                        let at = BlockId::Hash(block_hash.into());
                        let tx = TransactionSource::Block {
                            transaction,
                            index,
                            block_hash,
                            block_number,
                            base_fee,
                        };
                        (tx, at)
                    }
                };
                Ok(Some(res))
            }
        }
    }

    async fn historical_transaction_by_hash_at(
        &self,
        hash: H256,
    ) -> EthResult<Option<(TransactionSource, H256)>> {
        match self.transaction_by_hash_at(hash).await? {
            None => Ok(None),
            Some((tx, at)) => Ok(at.as_block_hash().map(|hash| (tx, hash))),
        }
    }

    async fn transaction_receipt(&self, hash: H256) -> EthResult<Option<TransactionReceipt>> {
        self.on_blocking_task(|this| async move {
            let (tx, meta) = match this.provider().transaction_by_hash_with_meta(hash)? {
                Some((tx, meta)) => (tx, meta),
                None => return Ok(None),
            };

            let receipt = match this.provider().receipt_by_hash(hash)? {
                Some(recpt) => recpt,
                None => return Ok(None),
            };

            this.build_transaction_receipt(tx, meta, receipt).await.map(Some)
        })
        .await
    }

    async fn send_raw_transaction(&self, tx: Bytes) -> EthResult<H256> {
        let recovered = recover_raw_transaction(tx)?;

        let pool_transaction = <Pool::Transaction>::from_recovered_transaction(recovered);

        // submit the transaction to the pool with a `Local` origin
        let hash = self.pool().add_transaction(TransactionOrigin::Local, pool_transaction).await?;

        Ok(hash)
    }

    async fn send_transaction(&self, mut request: TransactionRequest) -> EthResult<H256> {
        let from = match request.from {
            Some(from) => from,
            None => return Err(SignError::NoAccount.into()),
        };

        // set nonce if not already set before
        if request.nonce.is_none() {
            let nonce =
                self.get_transaction_count(from, Some(BlockId::Number(BlockNumberOrTag::Pending)))?;
            request.nonce = Some(nonce);
        }

        let chain_id = self.chain_id();
        // TODO: we need an oracle to fetch the gas price of the current chain
        let gas_price = request.gas_price.unwrap_or_default();
        let max_fee_per_gas = request.max_fee_per_gas.unwrap_or_default();

        let estimated_gas = self
            .estimate_gas_at(
                CallRequest {
                    from: Some(from),
                    to: request.to,
                    gas: request.gas,
                    gas_price: Some(U256::from(gas_price)),
                    max_fee_per_gas: Some(U256::from(max_fee_per_gas)),
                    value: request.value,
                    data: request.data.clone(),
                    nonce: request.nonce,
                    chain_id: Some(chain_id),
                    access_list: request.access_list.clone(),
                    max_priority_fee_per_gas: Some(U256::from(max_fee_per_gas)),
                    transaction_type: None,
                },
                BlockId::Number(BlockNumberOrTag::Pending),
            )
            .await?;
        let gas_limit = estimated_gas;

        let transaction = match request.into_typed_request() {
            Some(TypedTransactionRequest::Legacy(mut m)) => {
                m.chain_id = Some(chain_id.as_u64());
                m.gas_limit = gas_limit;
                m.gas_price = gas_price;

                TypedTransactionRequest::Legacy(m)
            }
            Some(TypedTransactionRequest::EIP2930(mut m)) => {
                m.chain_id = chain_id.as_u64();
                m.gas_limit = gas_limit;
                m.gas_price = gas_price;

                TypedTransactionRequest::EIP2930(m)
            }
            Some(TypedTransactionRequest::EIP1559(mut m)) => {
                m.chain_id = chain_id.as_u64();
                m.gas_limit = gas_limit;
                m.max_fee_per_gas = max_fee_per_gas;

                TypedTransactionRequest::EIP1559(m)
            }
            None => return Err(EthApiError::ConflictingFeeFieldsInRequest),
        };

        let signed_tx = self.sign_request(&from, transaction)?;

        let recovered =
            signed_tx.into_ecrecovered().ok_or(EthApiError::InvalidTransactionSignature)?;

        let pool_transaction = <Pool::Transaction>::from_recovered_transaction(recovered);

        // submit the transaction to the pool with a `Local` origin
        let hash = self.pool().add_transaction(TransactionOrigin::Local, pool_transaction).await?;

        Ok(hash)
    }

    async fn with_call_at<F, R>(
        &self,
        request: CallRequest,
        at: BlockId,
        overrides: EvmOverrides,
        f: F,
    ) -> EthResult<R>
    where
        F: for<'r> FnOnce(CacheDB<State<StateProviderBox<'r>>>, Env) -> EthResult<R> + Send,
    {
        let (cfg, block_env, at) = self.evm_env_at(at).await?;
        let state = self.state_at(at)?;
        let mut db = SubState::new(State::new(state));

        let env = prepare_call_env(cfg, block_env, request, &mut db, overrides)?;
        f(db, env)
    }

    async fn transact_call_at(
        &self,
        request: CallRequest,
        at: BlockId,
        overrides: EvmOverrides,
    ) -> EthResult<(ResultAndState, Env)> {
        self.with_call_at(request, at, overrides, |mut db, env| transact(&mut db, env)).await
    }

    async fn inspect_call_at<I>(
        &self,
        request: CallRequest,
        at: BlockId,
        overrides: EvmOverrides,
        inspector: I,
    ) -> EthResult<(ResultAndState, Env)>
    where
        I: for<'r> Inspector<CacheDB<State<StateProviderBox<'r>>>> + Send,
    {
        self.with_call_at(request, at, overrides, |db, env| inspect(db, env, inspector)).await
    }

    fn trace_at<F, R>(
        &self,
        env: Env,
        config: TracingInspectorConfig,
        at: BlockId,
        f: F,
    ) -> EthResult<R>
    where
        F: FnOnce(TracingInspector, ResultAndState) -> EthResult<R>,
    {
        self.with_state_at_block(at, |state| {
            let db = SubState::new(State::new(state));

            let mut inspector = TracingInspector::new(config);
            let (res, _) = inspect(db, env, &mut inspector)?;

            f(inspector, res)
        })
    }

    async fn transaction_and_block(
        &self,
        hash: H256,
    ) -> EthResult<Option<(TransactionSource, SealedBlock)>> {
        let (transaction, at) = match self.transaction_by_hash_at(hash).await? {
            None => return Ok(None),
            Some(res) => res,
        };

        // Note: this is always either hash or pending
        let block_hash = match at {
            BlockId::Hash(hash) => hash.block_hash,
            _ => return Ok(None),
        };
        let block = self.cache().get_block(block_hash).await?;
        Ok(block.map(|block| (transaction, block.seal(block_hash))))
    }

    async fn trace_transaction_in_block<F, R>(
        &self,
        hash: H256,
        config: TracingInspectorConfig,
        f: F,
    ) -> EthResult<Option<R>>
    where
        F: FnOnce(TransactionInfo, TracingInspector, ResultAndState) -> EthResult<R> + Send,
    {
        let (transaction, block) = match self.transaction_and_block(hash).await? {
            None => return Ok(None),
            Some(res) => res,
        };
        let (tx, tx_info) = transaction.split();

        let (cfg, block_env, _) = self.evm_env_at(block.hash.into()).await?;

        // we need to get the state of the parent block because we're essentially replaying the
        // block the transaction is included in
        let parent_block = block.parent_hash;
        let block_txs = block.body;

        self.with_state_at_block(parent_block.into(), |state| {
            let mut db = SubState::new(State::new(state));

            // replay all transactions prior to the targeted transaction
            replay_transactions_until(&mut db, cfg.clone(), block_env.clone(), block_txs, tx.hash)?;

            let env = Env { cfg, block: block_env, tx: tx_env_with_recovered(&tx) };

            let mut inspector = TracingInspector::new(config);
            let (res, _) = inspect(db, env, &mut inspector)?;
            f(tx_info, inspector, res)
        })
        .map(Some)
    }
}

// === impl EthApi ===

impl<Provider, Pool, Network> EthApi<Provider, Pool, Network>
where
    Pool: TransactionPool + 'static,
    Provider: BlockProviderIdExt + StateProviderFactory + EvmEnvProvider + 'static,
    Network: 'static,
{
    pub(crate) fn sign_request(
        &self,
        from: &Address,
        request: TypedTransactionRequest,
    ) -> EthResult<TransactionSigned> {
        for signer in self.inner.signers.iter() {
            if signer.is_signer_for(from) {
                return match signer.sign_transaction(request, from) {
                    Ok(tx) => Ok(tx),
                    Err(e) => Err(e.into()),
                }
            }
        }
        Err(EthApiError::InvalidTransactionSignature)
    }

    /// Get Transaction by [BlockId] and the index of the transaction within that Block.
    ///
    /// Returns `Ok(None)` if the block does not exist, or the block as fewer transactions
    pub(crate) async fn transaction_by_block_and_tx_index(
        &self,
        block_id: impl Into<BlockId>,
        index: Index,
    ) -> EthResult<Option<Transaction>> {
        let block_id = block_id.into();

        if let Some(block) = self.block(block_id).await? {
            let block_hash = block.hash;
            let block = block.unseal();
            if let Some(tx_signed) = block.body.into_iter().nth(index.into()) {
                let tx =
                    tx_signed.into_ecrecovered().ok_or(EthApiError::InvalidTransactionSignature)?;
                return Ok(Some(Transaction::from_recovered_with_block_context(
                    tx,
                    block_hash,
                    block.header.number,
                    block.header.base_fee_per_gas,
                    index.into(),
                )))
            }
        }

        Ok(None)
    }

    /// Helper function for `eth_getTransactionReceipt`
    ///
    /// Returns the receipt
    pub(crate) async fn build_transaction_receipt(
        &self,
        tx: TransactionSigned,
        meta: TransactionMeta,
        receipt: Receipt,
    ) -> EthResult<TransactionReceipt> {
        let transaction =
            tx.clone().into_ecrecovered().ok_or(EthApiError::InvalidTransactionSignature)?;

        // get all receipts for the block
        let all_receipts = match self.cache().get_receipts(meta.block_hash).await? {
            Some(recpts) => recpts,
            None => return Err(EthApiError::UnknownBlockNumber),
        };

        // get the previous transaction cumulative gas used
        let gas_used = if meta.index == 0 {
            receipt.cumulative_gas_used
        } else {
            let prev_tx_idx = (meta.index - 1) as usize;
            all_receipts
                .get(prev_tx_idx)
                .map(|prev_receipt| receipt.cumulative_gas_used - prev_receipt.cumulative_gas_used)
                .unwrap_or_default()
        };

        let mut res_receipt = TransactionReceipt {
            transaction_hash: Some(meta.tx_hash),
            transaction_index: Some(U256::from(meta.index)),
            block_hash: Some(meta.block_hash),
            block_number: Some(U256::from(meta.block_number)),
            from: transaction.signer(),
            to: None,
            cumulative_gas_used: U256::from(receipt.cumulative_gas_used),
            gas_used: Some(U256::from(gas_used)),
            contract_address: None,
            logs: Vec::with_capacity(receipt.logs.len()),
            effective_gas_price: U128::from(transaction.effective_gas_price(meta.base_fee)),
            transaction_type: tx.transaction.tx_type().into(),
            // TODO pre-byzantium receipts have a post-transaction state root
            state_root: None,
            logs_bloom: receipt.bloom_slow(),
            status_code: if receipt.success { Some(U64::from(1)) } else { Some(U64::from(0)) },
        };

        match tx.transaction.kind() {
            Create => {
                res_receipt.contract_address =
                    Some(create_address(transaction.signer(), tx.transaction.nonce()));
            }
            Call(addr) => {
                res_receipt.to = Some(*addr);
            }
        }

        // get number of logs in the block
        let mut num_logs = 0;
        for prev_receipt in all_receipts.iter().take(meta.index as usize) {
            num_logs += prev_receipt.logs.len();
        }

        for (tx_log_idx, log) in receipt.logs.into_iter().enumerate() {
            let rpclog = Log {
                address: log.address,
                topics: log.topics,
                data: log.data,
                block_hash: Some(meta.block_hash),
                block_number: Some(U256::from(meta.block_number)),
                transaction_hash: Some(meta.tx_hash),
                transaction_index: Some(U256::from(meta.index)),
                log_index: Some(U256::from(num_logs + tx_log_idx)),
                removed: false,
            };
            res_receipt.logs.push(rpclog);
        }

        Ok(res_receipt)
    }
}
/// Represents from where a transaction was fetched.
#[derive(Debug, Clone, Eq, PartialEq)]
pub enum TransactionSource {
    /// Transaction exists in the pool (Pending)
    Pool(TransactionSignedEcRecovered),
    /// Transaction already included in a block
    ///
    /// This can be a historical block or a pending block (received from the CL)
    Block {
        /// Transaction fetched via provider
        transaction: TransactionSignedEcRecovered,
        /// Index of the transaction in the block
        index: u64,
        /// Hash of the block.
        block_hash: H256,
        /// Number of the block.
        block_number: u64,
        /// base fee of the block.
        base_fee: Option<u64>,
    },
}

// === impl TransactionSource ===

impl TransactionSource {
    /// Consumes the type and returns the wrapped transaction.
    pub fn into_recovered(self) -> TransactionSignedEcRecovered {
        self.into()
    }

    /// Returns the transaction and block related info, if not pending
    pub fn split(self) -> (TransactionSignedEcRecovered, TransactionInfo) {
        match self {
            TransactionSource::Pool(tx) => {
                let hash = tx.hash();
                (
                    tx,
                    TransactionInfo {
                        hash: Some(hash),
                        index: None,
                        block_hash: None,
                        block_number: None,
                        base_fee: None,
                    },
                )
            }
            TransactionSource::Block { transaction, index, block_hash, block_number, base_fee } => {
                let hash = transaction.hash();
                (
                    transaction,
                    TransactionInfo {
                        hash: Some(hash),
                        index: Some(index),
                        block_hash: Some(block_hash),
                        block_number: Some(block_number),
                        base_fee,
                    },
                )
            }
        }
    }
}

impl From<TransactionSource> for TransactionSignedEcRecovered {
    fn from(value: TransactionSource) -> Self {
        match value {
            TransactionSource::Pool(tx) => tx,
            TransactionSource::Block { transaction, .. } => transaction,
        }
    }
}

impl From<TransactionSource> for Transaction {
    fn from(value: TransactionSource) -> Self {
        match value {
            TransactionSource::Pool(tx) => Transaction::from_recovered(tx),
            TransactionSource::Block { transaction, index, block_hash, block_number, base_fee } => {
                Transaction::from_recovered_with_block_context(
                    transaction,
                    block_hash,
                    block_number,
                    base_fee,
                    U256::from(index),
                )
            }
        }
    }
}

#[cfg(test)]
mod tests {
    use super::*;
    use crate::{
        eth::{cache::EthStateCache, gas_oracle::GasPriceOracle},
        EthApi,
    };
    use reth_network_api::test_utils::NoopNetwork;
    use reth_primitives::{hex_literal::hex, Bytes};
    use reth_provider::test_utils::NoopProvider;
    use reth_transaction_pool::{test_utils::testing_pool, TransactionPool};

    #[tokio::test]
    async fn send_raw_transaction() {
        let noop_provider = NoopProvider::default();
        let noop_network_provider = NoopNetwork;

        let pool = testing_pool();

        let cache = EthStateCache::spawn(noop_provider, Default::default());
        let eth_api = EthApi::new(
            noop_provider,
            pool.clone(),
            noop_network_provider,
            cache.clone(),
            GasPriceOracle::new(noop_provider, Default::default(), cache),
        );

        // https://etherscan.io/tx/0xa694b71e6c128a2ed8e2e0f6770bddbe52e3bb8f10e8472f9a79ab81497a8b5d
        let tx_1 = Bytes::from(hex!("02f871018303579880850555633d1b82520894eee27662c2b8eba3cd936a23f039f3189633e4c887ad591c62bdaeb180c080a07ea72c68abfb8fca1bd964f0f99132ed9280261bdca3e549546c0205e800f7d0a05b4ef3039e9c9b9babc179a1878fb825b5aaf5aed2fa8744854150157b08d6f3"));

        let tx_1_result = eth_api.send_raw_transaction(tx_1).await.unwrap();
        assert_eq!(
            pool.len(),
            1,
            "expect 1 transactions in the pool, but pool size is {}",
            pool.len()
        );

        // https://etherscan.io/tx/0x48816c2f32c29d152b0d86ff706f39869e6c1f01dc2fe59a3c1f9ecf39384694
        let tx_2 = Bytes::from(hex!("02f9043c018202b7843b9aca00850c807d37a08304d21d94ef1c6e67703c7bd7107eed8303fbe6ec2554bf6b881bc16d674ec80000b903c43593564c000000000000000000000000000000000000000000000000000000000000006000000000000000000000000000000000000000000000000000000000000000a00000000000000000000000000000000000000000000000000000000063e2d99f00000000000000000000000000000000000000000000000000000000000000030b000800000000000000000000000000000000000000000000000000000000000000000000000000000000000000000000000000000000000000000000000003000000000000000000000000000000000000000000000000000000000000006000000000000000000000000000000000000000000000000000000000000000c000000000000000000000000000000000000000000000000000000000000001e0000000000000000000000000000000000000000000000000000000000000004000000000000000000000000000000000000000000000000000000000000000020000000000000000000000000000000000000000000000001bc16d674ec80000000000000000000000000000000000000000000000000000000000000000010000000000000000000000000065717fe021ea67801d1088cc80099004b05b64600000000000000000000000000000000000000000000000001bc16d674ec80000000000000000000000000000000000000000000000000000000000000000000000000000000000000000000000000000000000000000000000000000000000a00000000000000000000000000000000000000000000000000000000000000000000000000000000000000000000000000000000000000000000000000000002bc02aaa39b223fe8d0a0e5c4f27ead9083c756cc20001f4a0b86991c6218b36c1d19d4a2e9eb0ce3606eb480000000000000000000000000000000000000000000000000000000000000000000000000000000000000000000000000000000100000000000000000000000000000000000000000000000000000000000000000180000000000000000000000000000000000000000000000000000000000000000000000000000000000000000000000000000000009e95fd5965fd1f1a6f0d4600000000000000000000000000000000000000000000000000000000000000a000000000000000000000000000000000000000000000000000000000000000000000000000000000000000000000000000000000000000000000000000000002000000000000000000000000a0b86991c6218b36c1d19d4a2e9eb0ce3606eb48000000000000000000000000428dca9537116148616a5a3e44035af17238fe9dc080a0c6ec1e41f5c0b9511c49b171ad4e04c6bb419c74d99fe9891d74126ec6e4e879a032069a753d7a2cfa158df95421724d24c0e9501593c09905abf3699b4a4405ce"));

        let tx_2_result = eth_api.send_raw_transaction(tx_2).await.unwrap();
        assert_eq!(
            pool.len(),
            2,
            "expect 2 transactions in the pool, but pool size is {}",
            pool.len()
        );

        assert!(pool.get(&tx_1_result).is_some(), "tx1 not found in the pool");
        assert!(pool.get(&tx_2_result).is_some(), "tx2 not found in the pool");
    }
}<|MERGE_RESOLUTION|>--- conflicted
+++ resolved
@@ -199,31 +199,13 @@
 
     async fn evm_env_at(&self, at: BlockId) -> EthResult<(CfgEnv, BlockEnv, BlockId)> {
         if at.is_pending() {
-<<<<<<< HEAD
-            if let Some(pending) = self.provider().pending_header()? {
-                let mut cfg = CfgEnv::default();
-                let mut block_env = BlockEnv::default();
-                self.provider().fill_block_env_with_header(&mut block_env, &pending.header)?;
-                self.provider().fill_cfg_env_with_header(&mut cfg, &pending.header)?;
-                return Ok((cfg, block_env, pending.hash.into()))
-            }
-            // No pending block, use latest
-            at = BlockId::Number(BlockNumberOrTag::Latest);
-        }
-        let block_hash = self
-            .provider()
-            .block_hash_for_id(at)?
-            .ok_or_else(|| EthApiError::UnknownBlockNumber)?;
-        let (cfg, env) = self.cache().get_evm_env(block_hash).await?;
-        Ok((cfg, env, block_hash.into()))
-=======
             let header = if let Some(pending) = self.client().pending_header()? {
                 pending
             } else {
                 // no pending block from the CL yet, so we use the latest block and modify the env
                 // values that we can
                 let mut latest = self
-                    .client()
+                    .provider()
                     .latest_header()?
                     .ok_or_else(|| EthApiError::UnknownBlockNumber)?;
 
@@ -239,19 +221,18 @@
 
             let mut cfg = CfgEnv::default();
             let mut block_env = BlockEnv::default();
-            self.client().fill_block_env_with_header(&mut block_env, &header)?;
-            self.client().fill_cfg_env_with_header(&mut cfg, &header)?;
+            self.provider().fill_block_env_with_header(&mut block_env, &header)?;
+            self.provider().fill_cfg_env_with_header(&mut cfg, &header)?;
             return Ok((cfg, block_env, header.hash.into()))
         } else {
             //  Use cached values if there is no pending block
             let block_hash = self
-                .client()
+                .provider()
                 .block_hash_for_id(at)?
                 .ok_or_else(|| EthApiError::UnknownBlockNumber)?;
             let (cfg, env) = self.cache().get_evm_env(block_hash).await?;
             Ok((cfg, env, block_hash.into()))
         }
->>>>>>> 790b4439
     }
 
     async fn evm_env_for_raw_block(&self, header: &Header) -> EthResult<(CfgEnv, BlockEnv)> {
