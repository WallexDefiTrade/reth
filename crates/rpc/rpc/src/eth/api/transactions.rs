--- conflicted
+++ resolved
@@ -18,13 +18,8 @@
 };
 use reth_provider::{BlockProvider, EvmEnvProvider, StateProviderBox, StateProviderFactory};
 use reth_revm::{
-<<<<<<< HEAD
     database::{StateProviderDB, SubState},
-    env::tx_env_with_recovered,
-=======
-    database::{State, SubState},
     env::{fill_block_env_with_coinbase, tx_env_with_recovered},
->>>>>>> 78d6fd27
     tracing::{TracingInspector, TracingInspectorConfig},
 };
 use reth_rpc_types::{
@@ -252,7 +247,7 @@
     async fn transaction_by_hash(&self, hash: H256) -> EthResult<Option<TransactionSource>> {
         if let Some(tx) = self.pool().get(&hash).map(|tx| tx.transaction.to_recovered_transaction())
         {
-            return Ok(Some(TransactionSource::Pool(tx)))
+            return Ok(Some(TransactionSource::Pool(tx)));
         }
 
         match self.client().transaction_by_hash_with_meta(hash)? {
@@ -469,13 +464,8 @@
     where
         F: FnOnce(TracingInspector, ResultAndState) -> EthResult<R>,
     {
-<<<<<<< HEAD
-        self.with_state_at(at, |state| {
+        self.with_state_at_block(at, |state| {
             let db = SubState::new(StateProviderDB::new(state));
-=======
-        self.with_state_at_block(at, |state| {
-            let db = SubState::new(State::new(state));
->>>>>>> 78d6fd27
 
             let mut inspector = TracingInspector::new(config);
             let (res, _) = inspect(db, env, &mut inspector)?;
@@ -525,7 +515,7 @@
         let block_txs = block.body;
 
         self.with_state_at_block(parent_block.into(), |state| {
-            let mut db = SubState::new(State::new(state));
+            let mut db = SubState::new(StateProviderDB::new(state));
 
             // replay all transactions prior to the targeted transaction
             replay_transactions_until(&mut db, cfg.clone(), block_env.clone(), block_txs, tx.hash)?;
@@ -558,7 +548,7 @@
                 return match signer.sign_transaction(request, from) {
                     Ok(tx) => Ok(tx),
                     Err(e) => Err(e.into()),
-                }
+                };
             }
         }
         Err(EthApiError::InvalidTransactionSignature)
@@ -586,7 +576,7 @@
                     block.header.number,
                     block.header.base_fee_per_gas,
                     index.into(),
-                )))
+                )));
             }
         }
 
