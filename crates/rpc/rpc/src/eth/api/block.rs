--- conflicted
+++ resolved
@@ -6,14 +6,8 @@
 /// data layout to [`EthApi`].
 #[macro_export]
 macro_rules! eth_blocks_impl {
-<<<<<<< HEAD
-    ($network_api:ty, $(<$($generic:ident,)+>)*) => {
-        impl$(<$($generic,)+>)* $crate::eth::api::EthBlocks
-            for $network_api
-=======
     ($network_api:ty) => {
         impl<Provider, Pool, Network, EvmConfig> $crate::eth::api::EthBlocks for $network_api
->>>>>>> 9bf80799
         where
             Self: $crate::eth::api::LoadBlock,
             Provider: reth_provider::HeaderProvider,
@@ -30,20 +24,11 @@
 /// data layout to [`EthApi`].
 #[macro_export]
 macro_rules! load_block_impl {
-<<<<<<< HEAD
-    ($network_api:ty, $(<$($generic:ident,)+>)*) => {
-        impl$(<$($generic,)+>)* $crate::eth::api::LoadBlock
-            for $network_api
-        where
-            Self: $crate::eth::api::LoadPendingBlock + $crate::eth::api::SpawnBlocking,
-            Provider:reth_provider::BlockReaderIdExt,
-=======
     ($network_api:ty) => {
         impl<Provider, Pool, Network, EvmConfig> $crate::eth::api::LoadBlock for $network_api
         where
             Self: $crate::eth::api::LoadPendingBlock + $crate::eth::api::SpawnBlocking,
             Provider: reth_provider::BlockReaderIdExt,
->>>>>>> 9bf80799
         {
             #[inline]
             fn provider(&self) -> impl reth_provider::BlockReaderIdExt {
@@ -58,10 +43,5 @@
     };
 }
 
-<<<<<<< HEAD
-eth_blocks_impl!(EthApi<Provider, Pool, Network, EvmConfig>, <Provider, Pool, Network, EvmConfig,>);
-load_block_impl!(EthApi<Provider, Pool, Network, EvmConfig>, <Provider, Pool, Network, EvmConfig,>);
-=======
 eth_blocks_impl!(EthApi<Provider, Pool, Network, EvmConfig>);
-load_block_impl!(EthApi<Provider, Pool, Network, EvmConfig>);
->>>>>>> 9bf80799
+load_block_impl!(EthApi<Provider, Pool, Network, EvmConfig>);