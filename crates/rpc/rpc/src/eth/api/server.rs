--- conflicted
+++ resolved
@@ -21,12 +21,7 @@
 use crate::{
     eth::{
         api::{
-<<<<<<< HEAD
-            EthApiSpec, EthBlocks, EthCall, EthFees, EthState, EthTransactions, LoadReceipt,
-            SpawnBlocking, Trace,
-=======
-            BuildReceipt, EthApiSpec, EthBlocks, EthCall, EthFees, EthState, EthTransactions, Trace,
->>>>>>> 7928b8d1
+            EthApiSpec, EthBlocks, EthCall, EthFees, EthState, EthTransactions, LoadReceipt, Trace,
         },
         error::EthApiError,
         revm_utils::EvmOverrides,
@@ -45,12 +40,7 @@
         + EthCall
         + EthFees
         + Trace
-<<<<<<< HEAD
-        + LoadReceipt
-        + SpawnBlocking,
-=======
-        + BuildReceipt,
->>>>>>> 7928b8d1
+        + LoadReceipt,
     Pool: TransactionPool + 'static,
     Provider: BlockReaderIdExt
         + ChainSpecProvider
