--- conflicted
+++ resolved
@@ -222,12 +222,8 @@
         mut request: CallRequest,
         block_number: Option<BlockId>,
     ) -> Result<AccessListWithGasUsed> {
-<<<<<<< HEAD
+        trace!(target: "rpc::eth", ?request, ?block_number, "Serving eth_createAccessList");
         let block_id = block_number.unwrap_or(BlockId::Number(BlockNumberOrTag::Latest));
-=======
-        trace!(target: "rpc::eth", ?request, ?block_number, "Serving eth_createAccessList");
-        let block_id = block_number.unwrap_or(BlockId::Number(BlockNumberOrTag::Pending));
->>>>>>> 3ce50f6c
         let access_list = self.create_access_list_at(request.clone(), block_number).await?;
         request.access_list = Some(access_list.clone());
         let gas_used = self.estimate_gas_at(request, block_id).await?;
