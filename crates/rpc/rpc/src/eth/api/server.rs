--- conflicted
+++ resolved
@@ -7,13 +7,8 @@
 };
 use jsonrpsee::core::RpcResult as Result;
 use reth_primitives::{
-<<<<<<< HEAD
-    rpc::{transaction::eip2930::AccessListWithGasUsed, BlockId},
-    Address, BlockNumber, Bytes, Header, H256, H64, U256, U64,
-=======
     rpc::{transaction::eip2930::AccessListWithGasUsed, BlockId, BlockNumber},
-    Address, Bytes, H256, H64, U256, U64,
->>>>>>> d19720aa
+    Address, Bytes, Header, H256, H64, U256, U64,
 };
 use reth_provider::{BlockProvider, HeaderProvider, StateProviderFactory};
 use reth_rpc_api::EthApiServer;
@@ -217,7 +212,8 @@
         // Sorted map that's populated in two rounds:
         // 1. Cache entries until first non-cached block
         // 2. Database query from the first non-cached block
-        let mut fee_history_cache_items = BTreeMap::<BlockNumber, FeeHistoryCacheItem>::new();
+        let mut fee_history_cache_items =
+            BTreeMap::<reth_primitives::BlockNumber, FeeHistoryCacheItem>::new();
 
         let mut first_non_cached_block = None;
         let mut last_non_cached_block = None;
