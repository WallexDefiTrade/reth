--- conflicted
+++ resolved
@@ -34,16 +34,8 @@
     sync::Arc,
     time::{Duration, Instant},
 };
-<<<<<<< HEAD
-
 use tokio::sync::{oneshot, Mutex, RwLock};
-=======
-use tokio::sync::{oneshot, Mutex};
->>>>>>> 1156be21
-
-mod block;
-mod call;
-pub(crate) mod fee_history;
+
 mod fees;
 #[cfg(feature = "optimism")]
 mod optimism;
