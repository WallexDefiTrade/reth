--- conflicted
+++ resolved
@@ -15,11 +15,8 @@
 use reth_network_api::NetworkInfo;
 use reth_primitives::{
     revm_primitives::{BlockEnv, CfgEnv},
-<<<<<<< HEAD
-    Address, Block, BlockId, BlockNumberOrTag, ChainInfo, SealedBlock, B256, U256, U64,
-=======
-    Address, BlockId, BlockNumberOrTag, ChainInfo, SealedBlockWithSenders, B256, U256, U64,
->>>>>>> 24ca2410
+    Address, Block, BlockId, BlockNumberOrTag, ChainInfo, SealedBlock, SealedBlockWithSenders,
+    B256, U256, U64,
 };
 use serde::{Deserialize, Serialize};
 
