//! The entire implementation of the namespace is quite large, hence it is divided across several
//! files.

use std::{fmt::Debug, sync::Arc};

use async_trait::async_trait;
use reth_errors::{RethError, RethResult};
use reth_evm::ConfigureEvm;
use reth_network_api::NetworkInfo;
use reth_primitives::{Address, BlockNumberOrTag, ChainInfo, U256, U64};
use reth_provider::{BlockReaderIdExt, ChainSpecProvider, EvmEnvProvider, StateProviderFactory};
use reth_rpc_types::{SyncInfo, SyncStatus};
use reth_tasks::{pool::BlockingTaskPool, TaskSpawner, TokioTaskExecutor};
use reth_transaction_pool::TransactionPool;
use tokio::sync::Mutex;

use crate::eth::{
    api::fee_history::FeeHistoryCache, cache::EthStateCache, gas_oracle::GasPriceOracle,
    signer::EthSigner,
};

pub mod block;
mod call;
pub(crate) mod fee_history;
mod fees;
pub mod pending_block;
pub mod receipt;
mod server;
mod sign;
mod state;
pub mod traits;
pub mod transactions;

<<<<<<< HEAD
use crate::eth::traits::RawTransactionForwarder;
pub use pending_block::PendingBlock;
pub use receipt::ReceiptBuilder;
pub use traits::{
    BuildReceipt, EthBlocks, EthState, EthTransactions, LoadPendingBlock, LoadState, SpawnBlocking,
    StateCacheDB,
=======
pub use receipt::ReceiptBuilder;
pub use traits::{
    BuildReceipt, EthBlocks, EthState, EthTransactions, LoadState, RawTransactionForwarder,
    SpawnBlocking, StateCacheDB,
>>>>>>> 42f7d742
};
pub use transactions::TransactionSource;

/// `Eth` API trait.
///
/// Defines core functionality of the `eth` API implementation.
#[async_trait]
#[auto_impl::auto_impl(&, Arc)]
pub trait EthApiSpec: EthTransactions + Send + Sync {
    /// Returns the current ethereum protocol version.
    async fn protocol_version(&self) -> RethResult<U64>;

    /// Returns the chain id
    fn chain_id(&self) -> U64;

    /// Returns provider chain info
    fn chain_info(&self) -> RethResult<ChainInfo>;

    /// Returns a list of addresses owned by provider.
    fn accounts(&self) -> Vec<Address>;

    /// Returns `true` if the network is undergoing sync.
    fn is_syncing(&self) -> bool;

    /// Returns the [SyncStatus] of the network
    fn sync_status(&self) -> RethResult<SyncStatus>;
}

/// `Eth` API implementation.
///
/// This type provides the functionality for handling `eth_` related requests.
/// These are implemented two-fold: Core functionality is implemented as [`EthApiSpec`]
/// trait. Additionally, the required server implementations (e.g. [`reth_rpc_api::EthApiServer`])
/// are implemented separately in submodules. The rpc handler implementation can then delegate to
/// the main impls. This way [`EthApi`] is not limited to [`jsonrpsee`] and can be used standalone
/// or in other network handlers (for example ipc).
pub struct EthApi<Provider, Pool, Network, EvmConfig> {
    /// All nested fields bundled together.
    inner: Arc<EthApiInner<Provider, Pool, Network, EvmConfig>>,
}

impl<Provider, Pool, Network, EvmConfig> EthApi<Provider, Pool, Network, EvmConfig> {
    /// Sets a forwarder for `eth_sendRawTransaction`
    ///
    /// Note: this might be removed in the future in favor of a more generic approach.
    pub fn set_eth_raw_transaction_forwarder(&self, forwarder: Arc<dyn RawTransactionForwarder>) {
        self.inner.raw_transaction_forwarder.write().replace(forwarder);
    }
}

impl<Provider, Pool, Network, EvmConfig> EthApi<Provider, Pool, Network, EvmConfig>
where
    Provider: BlockReaderIdExt + ChainSpecProvider,
{
    /// Creates a new, shareable instance using the default tokio task spawner.
    #[allow(clippy::too_many_arguments)]
    pub fn new(
        provider: Provider,
        pool: Pool,
        network: Network,
        eth_cache: EthStateCache,
        gas_oracle: GasPriceOracle<Provider>,
        gas_cap: impl Into<GasCap>,
        blocking_task_pool: BlockingTaskPool,
        fee_history_cache: FeeHistoryCache,
        evm_config: EvmConfig,
        raw_transaction_forwarder: Option<Arc<dyn RawTransactionForwarder>>,
    ) -> Self {
        Self::with_spawner(
            provider,
            pool,
            network,
            eth_cache,
            gas_oracle,
            gas_cap.into().into(),
            Box::<TokioTaskExecutor>::default(),
            blocking_task_pool,
            fee_history_cache,
            evm_config,
            raw_transaction_forwarder,
        )
    }

    /// Creates a new, shareable instance.
    #[allow(clippy::too_many_arguments)]
    pub fn with_spawner(
        provider: Provider,
        pool: Pool,
        network: Network,
        eth_cache: EthStateCache,
        gas_oracle: GasPriceOracle<Provider>,
        gas_cap: u64,
        task_spawner: Box<dyn TaskSpawner>,
        blocking_task_pool: BlockingTaskPool,
        fee_history_cache: FeeHistoryCache,
        evm_config: EvmConfig,
        raw_transaction_forwarder: Option<Arc<dyn RawTransactionForwarder>>,
    ) -> Self {
        // get the block number of the latest block
        let latest_block = provider
            .header_by_number_or_tag(BlockNumberOrTag::Latest)
            .ok()
            .flatten()
            .map(|header| header.number)
            .unwrap_or_default();

        let inner = EthApiInner {
            provider,
            pool,
            network,
            signers: parking_lot::RwLock::new(Default::default()),
            eth_cache,
            gas_oracle,
            gas_cap,
            starting_block: U256::from(latest_block),
            task_spawner,
            pending_block: Default::default(),
            blocking_task_pool,
            fee_history_cache,
            evm_config,
            raw_transaction_forwarder: parking_lot::RwLock::new(raw_transaction_forwarder),
        };

        Self { inner: Arc::new(inner) }
    }

    /// Returns the state cache frontend
    pub fn cache(&self) -> &EthStateCache {
        &self.inner.eth_cache
    }

    /// Returns the gas oracle frontend
    pub(crate) fn gas_oracle(&self) -> &GasPriceOracle<Provider> {
        &self.inner.gas_oracle
    }

    /// Returns the configured gas limit cap for `eth_call` and tracing related calls
    pub fn gas_cap(&self) -> u64 {
        self.inner.gas_cap
    }

    /// Returns the inner `Provider`
    pub fn provider(&self) -> &Provider {
        &self.inner.provider
    }

    /// Returns the inner `Network`
    pub fn network(&self) -> &Network {
        &self.inner.network
    }

    /// Returns the inner `Pool`
    pub fn pool(&self) -> &Pool {
        &self.inner.pool
    }

    /// Returns fee history cache
    pub fn fee_history_cache(&self) -> &FeeHistoryCache {
        &self.inner.fee_history_cache
    }
}

impl<Provider, Pool, Network, EvmConfig> std::fmt::Debug
    for EthApi<Provider, Pool, Network, EvmConfig>
{
    fn fmt(&self, f: &mut std::fmt::Formatter<'_>) -> std::fmt::Result {
        f.debug_struct("EthApi").finish_non_exhaustive()
    }
}

impl<Provider, Pool, Network, EvmConfig> Clone for EthApi<Provider, Pool, Network, EvmConfig> {
    fn clone(&self) -> Self {
        Self { inner: Arc::clone(&self.inner) }
    }
}

#[async_trait]
impl<Provider, Pool, Network, EvmConfig> EthApiSpec for EthApi<Provider, Pool, Network, EvmConfig>
where
    Pool: TransactionPool + Clone + 'static,
    Provider:
        BlockReaderIdExt + ChainSpecProvider + StateProviderFactory + EvmEnvProvider + 'static,
    Network: NetworkInfo + 'static,
    EvmConfig: ConfigureEvm + 'static,
{
    /// Returns the current ethereum protocol version.
    ///
    /// Note: This returns an `U64`, since this should return as hex string.
    async fn protocol_version(&self) -> RethResult<U64> {
        let status = self.network().network_status().await.map_err(RethError::other)?;
        Ok(U64::from(status.protocol_version))
    }

    /// Returns the chain id
    fn chain_id(&self) -> U64 {
        U64::from(self.network().chain_id())
    }

    /// Returns the current info for the chain
    fn chain_info(&self) -> RethResult<ChainInfo> {
        Ok(self.provider().chain_info()?)
    }

    fn accounts(&self) -> Vec<Address> {
        self.inner.signers.read().iter().flat_map(|s| s.accounts()).collect()
    }

    fn is_syncing(&self) -> bool {
        self.network().is_syncing()
    }

    /// Returns the [SyncStatus] of the network
    fn sync_status(&self) -> RethResult<SyncStatus> {
        let status = if self.is_syncing() {
            let current_block = U256::from(
                self.provider().chain_info().map(|info| info.best_number).unwrap_or_default(),
            );
            SyncStatus::Info(SyncInfo {
                starting_block: self.inner.starting_block,
                current_block,
                highest_block: current_block,
                warp_chunks_amount: None,
                warp_chunks_processed: None,
            })
        } else {
            SyncStatus::None
        };
        Ok(status)
    }
}

impl<Provider, Pool, Network, EvmConfig> SpawnBlocking
    for EthApi<Provider, Pool, Network, EvmConfig>
where
    Self: Send + Sync + 'static,
{
    fn io_task_spawner(&self) -> impl TaskSpawner {
        self.inner.task_spawner()
    }

    fn tracing_task_pool(&self) -> &BlockingTaskPool {
        self.inner.blocking_task_pool()
    }
}

/// The default gas limit for `eth_call` and adjacent calls.
///
/// This is different from the default to regular 30M block gas limit
/// [`ETHEREUM_BLOCK_GAS_LIMIT`](reth_primitives::constants::ETHEREUM_BLOCK_GAS_LIMIT) to allow for
/// more complex calls.
pub const RPC_DEFAULT_GAS_CAP: GasCap = GasCap(50_000_000);

/// The wrapper type for gas limit
#[derive(Debug, Clone, Copy)]
pub struct GasCap(u64);

impl Default for GasCap {
    fn default() -> Self {
        RPC_DEFAULT_GAS_CAP
    }
}

impl From<u64> for GasCap {
    fn from(gas_cap: u64) -> Self {
        Self(gas_cap)
    }
}

impl From<GasCap> for u64 {
    fn from(gas_cap: GasCap) -> Self {
        gas_cap.0
    }
}

/// Container type `EthApi`
#[allow(missing_debug_implementations)]
pub struct EthApiInner<Provider, Pool, Network, EvmConfig> {
    /// The transaction pool.
    pool: Pool,
    /// The provider that can interact with the chain.
    provider: Provider,
    /// An interface to interact with the network
    network: Network,
    /// All configured Signers
    signers: parking_lot::RwLock<Vec<Box<dyn EthSigner>>>,
    /// The async cache frontend for eth related data
    eth_cache: EthStateCache,
    /// The async gas oracle frontend for gas price suggestions
    gas_oracle: GasPriceOracle<Provider>,
    /// Maximum gas limit for `eth_call` and call tracing RPC methods.
    gas_cap: u64,
    /// The block number at which the node started
    starting_block: U256,
    /// The type that can spawn tasks which would otherwise block.
    task_spawner: Box<dyn TaskSpawner>,
    /// Cached pending block if any
    pending_block: Mutex<Option<PendingBlock>>,
    /// A pool dedicated to CPU heavy blocking tasks.
    blocking_task_pool: BlockingTaskPool,
    /// Cache for block fees history
    fee_history_cache: FeeHistoryCache,
    /// The type that defines how to configure the EVM
    evm_config: EvmConfig,
    /// Allows forwarding received raw transactions
    raw_transaction_forwarder: parking_lot::RwLock<Option<Arc<dyn RawTransactionForwarder>>>,
}

impl<Provider, Pool, Network, EvmConfig> EthApiInner<Provider, Pool, Network, EvmConfig> {
    /// Returns a handle to data on disk.
    #[inline]
    pub const fn provider(&self) -> &Provider {
        &self.provider
    }

    /// Returns a handle to data in memory.
    #[inline]
    pub const fn cache(&self) -> &EthStateCache {
        &self.eth_cache
    }

    /// Returns a handle to the pending block.
    #[inline]
    pub const fn pending_block(&self) -> &Mutex<Option<PendingBlock>> {
        &self.pending_block
    }

    /// Returns a handle to the task spawner.
    #[inline]
    pub const fn task_spawner(&self) -> &dyn TaskSpawner {
        &*self.task_spawner
    }

    /// Returns a handle to the blocking thread pool.
    #[inline]
    pub const fn blocking_task_pool(&self) -> &BlockingTaskPool {
        &self.blocking_task_pool
    }

    /// Returns a handle to the EVM config.
    #[inline]
    pub const fn evm_config(&self) -> &EvmConfig {
        &self.evm_config
    }

    /// Returns a handle to the transaction pool.
    #[inline]
    pub const fn pool(&self) -> &Pool {
        &self.pool
    }

    /// Returns a handle to the transaction forwarder.
    #[inline]
    pub fn raw_tx_forwarder(&self) -> Option<Arc<dyn RawTransactionForwarder>> {
        self.raw_transaction_forwarder.read().clone()
    }
}<|MERGE_RESOLUTION|>--- conflicted
+++ resolved
@@ -31,19 +31,11 @@
 pub mod traits;
 pub mod transactions;
 
-<<<<<<< HEAD
-use crate::eth::traits::RawTransactionForwarder;
 pub use pending_block::PendingBlock;
 pub use receipt::ReceiptBuilder;
 pub use traits::{
-    BuildReceipt, EthBlocks, EthState, EthTransactions, LoadPendingBlock, LoadState, SpawnBlocking,
-    StateCacheDB,
-=======
-pub use receipt::ReceiptBuilder;
-pub use traits::{
-    BuildReceipt, EthBlocks, EthState, EthTransactions, LoadState, RawTransactionForwarder,
-    SpawnBlocking, StateCacheDB,
->>>>>>> 42f7d742
+    BuildReceipt, EthBlocks, EthState, EthTransactions, LoadPendingBlock, LoadState,
+    RawTransactionForwarder, SpawnBlocking, StateCacheDB,
 };
 pub use transactions::TransactionSource;
 
