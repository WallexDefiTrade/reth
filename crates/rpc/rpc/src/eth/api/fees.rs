//! Contains RPC handler implementations for fee history.

use crate::{
    eth::{
        api::fee_history::{calculate_reward_percentiles_for_block, FeeHistoryEntry},
        error::{EthApiError, EthResult},
    },
    EthApi,
};
use reth_network_api::NetworkInfo;
use reth_node_api::ConfigureEvmEnv;
use reth_primitives::{basefee::calculate_next_block_base_fee, BlockNumberOrTag, U256};
use reth_provider::{BlockReaderIdExt, ChainSpecProvider, EvmEnvProvider, StateProviderFactory};
use reth_rpc_types::FeeHistory;
use reth_transaction_pool::TransactionPool;
use tracing::debug;

impl<Provider, Pool, Network, EvmConfig> EthApi<Provider, Pool, Network, EvmConfig>
where
    Pool: TransactionPool + Clone + 'static,
    Provider:
        BlockReaderIdExt + ChainSpecProvider + StateProviderFactory + EvmEnvProvider + 'static,
    Network: NetworkInfo + Send + Sync + 'static,
    EvmConfig: ConfigureEvmEnv + 'static,
{
    /// Returns a suggestion for a gas price for legacy transactions.
    ///
    /// See also: <https://github.com/ethereum/pm/issues/328#issuecomment-853234014>
    pub(crate) async fn gas_price(&self) -> EthResult<U256> {
        let header = self.block(BlockNumberOrTag::Latest);
        let suggested_tip = self.suggested_priority_fee();
        let (header, suggested_tip) = futures::try_join!(header, suggested_tip)?;
        let base_fee = header.and_then(|h| h.base_fee_per_gas).unwrap_or_default();
        Ok(suggested_tip + U256::from(base_fee))
    }

    /// Returns a suggestion for a gas price for blob transactions.
    pub(crate) async fn blob_gas_price(&self) -> EthResult<U256> {
        self.block(BlockNumberOrTag::Latest)
            .await?
            .and_then(|h| h.next_block_blob_fee())
            .ok_or(EthApiError::ExcessBlobGasNotSet)
            .map(U256::from)
    }

    /// Returns a suggestion for the priority fee (the tip)
    pub(crate) async fn suggested_priority_fee(&self) -> EthResult<U256> {
        self.gas_oracle().suggest_tip_cap().await
    }

    /// Reports the fee history, for the given amount of blocks, up until the given newest block.
    ///
    /// If `reward_percentiles` are provided the [FeeHistory] will include the _approximated_
    /// rewards for the requested range.
    pub(crate) async fn fee_history(
        &self,
        mut block_count: u64,
        newest_block: BlockNumberOrTag,
        reward_percentiles: Option<Vec<f64>>,
    ) -> EthResult<FeeHistory> {
        if block_count == 0 {
            return Ok(FeeHistory::default())
        }

        // See https://github.com/ethereum/go-ethereum/blob/2754b197c935ee63101cbbca2752338246384fec/eth/gasprice/feehistory.go#L218C8-L225
        let max_fee_history = if reward_percentiles.is_none() {
            self.gas_oracle().config().max_header_history
        } else {
            self.gas_oracle().config().max_block_history
        };

        if block_count > max_fee_history {
            debug!(
                requested = block_count,
                truncated = max_fee_history,
                "Sanitizing fee history block count"
            );
            block_count = max_fee_history
        }

        let Some(end_block) = self.provider().block_number_for_id(newest_block.into())? else {
            return Err(EthApiError::UnknownBlockNumber)
        };

        // need to add 1 to the end block to get the correct (inclusive) range
        let end_block_plus = end_block + 1;
        // Ensure that we would not be querying outside of genesis
        if end_block_plus < block_count {
            block_count = end_block_plus;
        }

        // If reward percentiles were specified, we
        // need to validate that they are monotonically
        // increasing and 0 <= p <= 100
        // Note: The types used ensure that the percentiles are never < 0
        if let Some(percentiles) = &reward_percentiles {
            if percentiles.windows(2).any(|w| w[0] > w[1] || w[0] > 100.) {
                return Err(EthApiError::InvalidRewardPercentiles)
            }
        }

        // Fetch the headers and ensure we got all of them
        //
        // Treat a request for 1 block as a request for `newest_block..=newest_block`,
        // otherwise `newest_block - 2
        // SAFETY: We ensured that block count is capped
        let start_block = end_block_plus - block_count;

        // Collect base fees, gas usage ratios and (optionally) reward percentile data
        let mut base_fee_per_gas: Vec<U256> = Vec::new();
        let mut gas_used_ratio: Vec<f64> = Vec::new();

        let mut base_fee_per_blob_gas: Vec<U256> = Vec::new();
        let mut blob_gas_used_ratio: Vec<f64> = Vec::new();

        let mut rewards: Vec<Vec<U256>> = Vec::new();

        // Check if the requested range is within the cache bounds
        let fee_entries = self.fee_history_cache().get_history(start_block, end_block).await;

        if let Some(fee_entries) = fee_entries {
            if fee_entries.len() != block_count as usize {
                return Err(EthApiError::InvalidBlockRange)
            }

            for entry in &fee_entries {
                base_fee_per_gas.push(U256::from(entry.base_fee_per_gas));
                gas_used_ratio.push(entry.gas_used_ratio);
                base_fee_per_blob_gas
                    .push(U256::from(entry.base_fee_per_blob_gas.unwrap_or_default()));
                blob_gas_used_ratio.push(entry.blob_gas_used_ratio);

                if let Some(percentiles) = &reward_percentiles {
                    let mut block_rewards = Vec::with_capacity(percentiles.len());
                    for &percentile in percentiles.iter() {
                        block_rewards.push(self.approximate_percentile(entry, percentile));
                    }
                    rewards.push(block_rewards);
                }
            }
            let last_entry = fee_entries.last().expect("is not empty");

            let last_entry_timestamp = self
                .provider()
                .header_by_hash_or_number(last_entry.header_hash.into())?
                .map(|h| h.timestamp)
                .unwrap_or_default();

            // Als need to include the `base_fee_per_gas` and `base_fee_per_blob_gas` for the next
            // block
            base_fee_per_gas.push(U256::from(calculate_next_block_base_fee(
                last_entry.gas_used,
                last_entry.gas_limit,
                last_entry.base_fee_per_gas,
                self.provider().chain_spec().base_fee_params(last_entry_timestamp),
            )));
<<<<<<< HEAD

            base_fee_per_blob_gas
                .push(U256::from(last_entry.next_block_blob_fee().unwrap_or_default()));
=======
            // TODO: also insert the base_fee_per_blob_gas for the next block
>>>>>>> 3b9c2e34
        } else {
            // read the requested header range
            let headers = self.provider().sealed_headers_range(start_block..=end_block)?;
            if headers.len() != block_count as usize {
                return Err(EthApiError::InvalidBlockRange)
            }

            for header in &headers {
                base_fee_per_gas.push(U256::from(header.base_fee_per_gas.unwrap_or_default()));
                gas_used_ratio.push(header.gas_used as f64 / header.gas_limit as f64);
                base_fee_per_blob_gas.push(U256::from(header.blob_fee().unwrap_or_default()));
                blob_gas_used_ratio.push(
                    header.blob_gas_used.unwrap_or_default() as f64 /
                        reth_primitives::constants::eip4844::MAX_DATA_GAS_PER_BLOCK as f64,
                );

                // Percentiles were specified, so we need to collect reward percentile ino
                if let Some(percentiles) = &reward_percentiles {
                    let (transactions, receipts) = self
                        .cache()
                        .get_transactions_and_receipts(header.hash())
                        .await?
                        .ok_or(EthApiError::InvalidBlockRange)?;
                    rewards.push(
                        calculate_reward_percentiles_for_block(
                            percentiles,
                            header.gas_used,
                            header.base_fee_per_gas.unwrap_or_default(),
                            &transactions,
                            &receipts,
                        )
                        .unwrap_or_default(),
                    );
                }
            }

            // The spec states that `base_fee_per_gas` "[..] includes the next block after the
            // newest of the returned range, because this value can be derived from the
            // newest block"
            //
            // The unwrap is safe since we checked earlier that we got at least 1 header.

            // The spec states that `base_fee_per_gas` "[..] includes the next block after the
            // newest of the returned range, because this value can be derived from the
            // newest block"
            //
            // The unwrap is safe since we checked earlier that we got at least 1 header.
            let last_header = headers.last().expect("is present");
            base_fee_per_gas.push(U256::from(calculate_next_block_base_fee(
                last_header.gas_used,
                last_header.gas_limit,
                last_header.base_fee_per_gas.unwrap_or_default(),
                self.provider().chain_spec().base_fee_params(last_header.timestamp),
            )));

            // Same goes for the `base_fee_per_blob_gas`
            base_fee_per_blob_gas
                .push(U256::from(last_header.next_block_blob_fee().unwrap_or_default()));
        };

        Ok(FeeHistory {
            base_fee_per_gas,
            gas_used_ratio,
            base_fee_per_blob_gas,
            blob_gas_used_ratio,
            oldest_block: U256::from(start_block),
            reward: reward_percentiles.map(|_| rewards),
        })
    }

    /// Approximates reward at a given percentile for a specific block
    /// Based on the configured resolution
    fn approximate_percentile(&self, entry: &FeeHistoryEntry, requested_percentile: f64) -> U256 {
        let resolution = self.fee_history_cache().resolution();
        let rounded_percentile =
            (requested_percentile * resolution as f64).round() / resolution as f64;
        let clamped_percentile = rounded_percentile.clamp(0.0, 100.0);

        // Calculate the index in the precomputed rewards array
        let index = (clamped_percentile / (1.0 / resolution as f64)).round() as usize;
        // Fetch the reward from the FeeHistoryEntry
        entry.rewards.get(index).cloned().unwrap_or(U256::ZERO)
    }
}<|MERGE_RESOLUTION|>--- conflicted
+++ resolved
@@ -154,13 +154,9 @@
                 last_entry.base_fee_per_gas,
                 self.provider().chain_spec().base_fee_params(last_entry_timestamp),
             )));
-<<<<<<< HEAD
 
             base_fee_per_blob_gas
                 .push(U256::from(last_entry.next_block_blob_fee().unwrap_or_default()));
-=======
-            // TODO: also insert the base_fee_per_blob_gas for the next block
->>>>>>> 3b9c2e34
         } else {
             // read the requested header range
             let headers = self.provider().sealed_headers_range(start_block..=end_block)?;
