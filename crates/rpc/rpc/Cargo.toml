--- conflicted
+++ resolved
@@ -47,12 +47,8 @@
 tower = "0.4"
 tokio-stream = { workspace = true, features = ["sync"] }
 tokio-util = "0.7"
-<<<<<<< HEAD
-pin-project = { workspace = true }
-rayon = { workspace = true }
-=======
 pin-project.workspace = true
->>>>>>> 8cdb0978
+rayon.workspace = true
 
 bytes.workspace = true
 secp256k1 = { workspace = true, features = ["global-context", "rand-std", "recovery"] }
