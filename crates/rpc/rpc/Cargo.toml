[package]
name = "reth-rpc"
version.workspace = true
edition.workspace = true
rust-version.workspace = true
license.workspace = true
homepage.workspace = true
repository.workspace = true
description = "Reth RPC implementation"

[lints]
workspace = true

[dependencies]
# reth
reth-primitives.workspace = true
reth-rpc-api.workspace = true
reth-rpc-server-types.workspace = true
reth-rpc-types.workspace = true
reth-errors.workspace = true
reth-provider = { workspace = true, features = ["test-utils"] }
reth-transaction-pool = { workspace = true, features = ["test-utils"] }
reth-network-api.workspace = true
reth-rpc-engine-api.workspace = true
reth-revm.workspace = true
reth-tasks = { workspace = true, features = ["rayon"] }
reth-consensus-common.workspace = true
reth-rpc-types-compat.workspace = true
revm-inspectors = { workspace = true, features = ["js-tracer"] }
reth-evm.workspace = true
<<<<<<< HEAD
reth-network-types.workspace = true
reth-trie.workspace = true
=======
reth-network-peers.workspace = true
>>>>>>> 9a38b37e

# eth
alloy-rlp.workspace = true
alloy-dyn-abi = { workspace = true, features = ["eip712"] }
alloy-primitives.workspace = true
alloy-sol-types.workspace = true
revm = { workspace = true, features = [
    "optional_block_gas_limit",
    "optional_eip3607",
    "optional_no_base_fee",
] }
revm-primitives = { workspace = true, features = ["serde"] }

# rpc
jsonrpsee.workspace = true
http.workspace = true
http-body.workspace = true
hyper.workspace = true
jsonwebtoken = "8"

# async
async-trait.workspace = true
tokio = { workspace = true, features = ["sync"] }
tower.workspace = true
tokio-stream = { workspace = true, features = ["sync"] }
pin-project.workspace = true
parking_lot.workspace = true

# metrics
reth-metrics.workspace = true
metrics.workspace = true

# misc
secp256k1 = { workspace = true, features = [
    "global-context",
    "rand-std",
    "recovery",
] }
serde = { workspace = true, features = ["derive"] }
serde_json.workspace = true
thiserror.workspace = true
rand.workspace = true
tracing.workspace = true
tracing-futures = "0.2"
schnellru.workspace = true
futures.workspace = true
derive_more.workspace = true
dyn-clone.workspace = true
auto_impl.workspace = true

[dev-dependencies]
reth-evm-ethereum.workspace = true
reth-testing-utils.workspace = true

jsonrpsee = { workspace = true, features = ["client"] }
assert_matches.workspace = true
tempfile.workspace = true

[features]
optimism = [
    "reth-primitives/optimism",
    "reth-rpc-types-compat/optimism",
    "reth-provider/optimism",
]<|MERGE_RESOLUTION|>--- conflicted
+++ resolved
@@ -28,12 +28,8 @@
 reth-rpc-types-compat.workspace = true
 revm-inspectors = { workspace = true, features = ["js-tracer"] }
 reth-evm.workspace = true
-<<<<<<< HEAD
-reth-network-types.workspace = true
 reth-trie.workspace = true
-=======
 reth-network-peers.workspace = true
->>>>>>> 9a38b37e
 
 # eth
 alloy-rlp.workspace = true
