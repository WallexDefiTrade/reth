--- conflicted
+++ resolved
@@ -1,12 +1,8 @@
 //! Declaration of all MDBX tables.
 
 use crate::utils::TableType;
-<<<<<<< HEAD
-use reth_primitives::{Address, U256};
+use reth_primitives::{Address, BlockNumber, U256};
 use reth_interfaces::db::Table;
-=======
-use reth_primitives::{Address, BlockNumber, U256};
->>>>>>> a7cf9156
 
 /// Default tables that should be present inside database.
 pub const TABLES: [(TableType, &str); 18] = [
