--- conflicted
+++ resolved
@@ -10,20 +10,11 @@
 
 pub mod cursor;
 
-pub mod models;
-pub use models::*;
-
 pub mod tx;
 use tx::Tx;
 
-<<<<<<< HEAD
-=======
-mod error;
-pub use error::KVError;
-
 mod codecs;
 
->>>>>>> 522a4e68
 /// Environment used when opening a MDBX environment. RO/RW.
 #[derive(Debug)]
 pub enum EnvKind {
@@ -139,19 +130,10 @@
 
 #[cfg(test)]
 mod tests {
-<<<<<<< HEAD
     use super::{test_utils, Env, EnvKind};
     use libmdbx::{NoWriteMap, WriteMap};
     use reth_interfaces::db::{tables::PlainState, Database};
-    use reth_primitives::Address;
-=======
-    use super::{
-        tables::{Headers, PlainState},
-        test_utils, Env, EnvKind,
-    };
-    use libmdbx::{NoWriteMap, WriteMap};
     use reth_primitives::{Account, Address, Header, H256, U256};
->>>>>>> 522a4e68
     use std::str::FromStr;
     use tempfile::TempDir;
 
@@ -176,23 +158,13 @@
         let key = (1u64, H256::zero());
 
         // PUT
-<<<<<<< HEAD
         let tx = env.tx_mut().expect(ERROR_INIT_TX);
-        tx.put::<PlainState>(key, value.clone()).expect(ERROR_PUT);
+        tx.put::<Headers>(key, value.clone()).expect(ERROR_PUT);
         tx.commit().expect(ERROR_COMMIT);
 
         // GET
         let tx = env.tx().expect(ERROR_INIT_TX);
-        let result = tx.get::<PlainState>(key).expect(ERROR_GET);
-=======
-        let tx = env.begin_mut_tx().expect(ERROR_INIT_TX);
-        tx.put::<Headers>(key.into(), value.clone()).expect(ERROR_PUT);
-        tx.commit().expect(ERROR_COMMIT);
-
-        // GET
-        let tx = env.begin_tx().expect(ERROR_INIT_TX);
-        let result = tx.get::<Headers>(key.into()).expect(ERROR_GET);
->>>>>>> 522a4e68
+        let result = tx.get::<Headers>(key).expect(ERROR_GET);
         assert!(result.expect(ERROR_RETURN_VALUE) == value);
         tx.commit().expect(ERROR_COMMIT);
     }
