//! Customizable node builder.

#![allow(clippy::type_complexity, missing_debug_implementations)]

use crate::{
    components::{ComponentsBuilder, NodeComponents, NodeComponentsBuilder, PoolBuilder}, exex::BoxedLaunchExEx, hooks::NodeHooks, node::FullNode, rpc::{RethRpcServerHandles, RpcContext, RpcHooks}, DefaultLauncher, LaunchArgs, LaunchNode, Node, NodeHandle
};
use eyre::Context;
use futures::{future, future::Either, stream, stream_select, Future, StreamExt};
use rayon::ThreadPoolBuilder;
use reth_beacon_consensus::{
    hooks::{EngineHooks, PruneHook, StaticFileHook},
    BeaconConsensusEngine,
};
use reth_blockchain_tree::{
    BlockchainTree, BlockchainTreeConfig, ShareableBlockchainTree, TreeExternals,
};
use reth_config::config::EtlConfig;
use reth_db::{
    database::Database,
    database_metrics::{DatabaseMetadata, DatabaseMetrics},
    test_utils::{create_test_rw_db, TempDatabase},
    DatabaseEnv,
};
use reth_exex::{ExExContext, ExExHandle, ExExManager, ExExManagerHandle};
use reth_interfaces::p2p::either::EitherDownloader;
use reth_network::{NetworkBuilder, NetworkConfig, NetworkEvents, NetworkHandle};
use reth_node_api::{
    FullNodeComponents, FullNodeComponentsAdapter, FullNodeTypes, FullNodeTypesAdapter, NodeTypes,
};
use reth_node_core::{
    cli::config::{PayloadBuilderConfig, RethTransactionPoolConfig},
    dirs::{ChainPath, DataDirPath, MaybePlatformPath},
<<<<<<< HEAD
=======
    engine_api_store::EngineApiStore,
    engine_skip_fcu::EngineApiSkipFcu,
    exit::NodeExitFuture,
    init::init_genesis,
>>>>>>> e3c56647
    node_config::NodeConfig,
    primitives::{kzg::KzgSettings, Head},
    utils::write_peers_to_file,
};
use reth_node_events::{cl::ConsensusLayerHealthEvents, node};
use reth_primitives::{constants::eip4844::MAINNET_KZG_TRUSTED_SETUP, format_ether, ChainSpec};
use reth_provider::{
    providers::BlockchainProvider, CanonStateSubscriptions, ChainSpecProvider, ProviderFactory,
};
use reth_prune::PrunerBuilder;
use reth_revm::EvmProcessorFactory;
use reth_tasks::TaskExecutor;
use reth_tracing::tracing::info;
use reth_transaction_pool::{PoolConfig, TransactionPool};
use std::{str::FromStr, sync::Arc};

/// The builtin provider type of the reth node.
// Note: we need to hardcode this because custom components might depend on it in associated types.
pub type RethFullProviderType<DB, Evm> =
    BlockchainProvider<DB, ShareableBlockchainTree<DB, EvmProcessorFactory<Evm>>>;

/// The builtin type for a full node.
pub type RethFullAdapter<DB, N> =
    FullNodeTypesAdapter<N, DB, RethFullProviderType<DB, <N as NodeTypes>::Evm>>;

/// The builtin [ComponentsState] type for launching a node.
pub type RethFullBuilderState<DB, Types, Components> = ComponentsState<
    Types,
    Components,
    FullNodeComponentsAdapter<
        RethFullAdapter<DB, Types>,
        <Components as NodeComponentsBuilder<RethFullAdapter<DB, Types>>>::Pool,
    >,
>;

/// The builtin [NodeBuilder] type for launching a node.
pub type RethFullNodeBuilder<DB, Types, Components> =
    NodeBuilder<DB, RethFullBuilderState<DB, Types, Components>>;

#[cfg_attr(doc, aquamarine::aquamarine)]
/// Declaratively construct a node.
///
/// [`NodeBuilder`] provides a [builder-like interface][builder] for composing
/// components of a node.
///
/// ## Order
///
/// Configuring a node starts out with a [`NodeConfig`] (this can be obtained from cli arguments for
/// example) and then proceeds to configure the core static types of the node: [NodeTypes], these
/// include the node's primitive types and the node's engine types.
///
/// Next all stateful components of the node are configured, these include the
/// [ConfigureEvm](reth_node_api::evm::ConfigureEvm), the database [Database] and all the
/// components of the node that are downstream of those types, these include:
///
///  - The transaction pool: [PoolBuilder]
///  - The network: [NetworkBuilder](crate::components::NetworkBuilder)
///  - The payload builder: [PayloadBuilder](crate::components::PayloadServiceBuilder)
///
/// Once all the components are configured, the node is ready to be launched.
///
/// On launch the builder returns a fully type aware [NodeHandle] that has access to all the
/// configured components and can interact with the node.
///
/// There are convenience functions for networks that come with a preset of types and components via
/// the [Node] trait, see `reth_node_ethereum::EthereumNode` or `reth_node_optimism::OptimismNode`.
///
/// The [NodeBuilder::node] function configures the node's types and components in one step.
///
/// ## Components
///
/// All components are configured with a [NodeComponentsBuilder] that is responsible for actually
/// creating the node components during the launch process. The [ComponentsBuilder] is a general
/// purpose implementation of the [NodeComponentsBuilder] trait that can be used to configure the
/// network, transaction pool and payload builder of the node. It enforces the correct order of
/// configuration, for example the network and the payload builder depend on the transaction pool
/// type that is configured first.
///
/// All builder traits are generic over the node types and are invoked with the [BuilderContext]
/// that gives access to internals of the that are needed to configure the components. This include
/// the original config, chain spec, the database provider and the task executor,
///
/// ## Hooks
///
/// Once all the components are configured, the builder can be used to set hooks that are run at
/// specific points in the node's lifecycle. This way custom services can be spawned before the node
/// is launched [NodeBuilder::on_component_initialized], or once the rpc server(s) are launched
/// [NodeBuilder::on_rpc_started]. The [NodeBuilder::extend_rpc_modules] can be used to inject
/// custom rpc modules into the rpc server before it is launched. See also [RpcContext]
/// All hooks accept a closure that is then invoked at the appropriate time in the node's launch
/// process.
///
/// ## Flow
///
/// The [NodeBuilder] is intended to sit behind a CLI that provides the necessary [NodeConfig]
/// input: [NodeBuilder::new]
///
/// From there the builder is configured with the node's types, components, and hooks, then launched
/// with the [NodeBuilder::launch] method. On launch all the builtin internals, such as the
/// `Database` and its providers [BlockchainProvider] are initialized before the configured
/// [NodeComponentsBuilder] is invoked with the [BuilderContext] to create the transaction pool,
/// network, and payload builder components. When the RPC is configured, the corresponding hooks are
/// invoked to allow for custom rpc modules to be injected into the rpc server:
/// [NodeBuilder::extend_rpc_modules]
///
/// Finally all components are created and all services are launched and a [NodeHandle] is returned
/// that can be used to interact with the node: [FullNode]
///
/// The following diagram shows the flow of the node builder from CLI to a launched node.
///
/// include_mmd!("docs/mermaid/builder.mmd")
///
/// ## Internals
///
/// The node builder is fully type safe, it uses the [NodeTypes] trait to enforce that all
/// components are configured with the correct types. However the database types and with that the
/// provider trait implementations are currently created by the builder itself during the launch
/// process, hence the database type is not part of the [NodeTypes] trait and the node's components,
/// that depend on the database, are configured separately. In order to have a nice trait that
/// encapsulates the entire node the [FullNodeComponents] trait was introduced. This trait has
/// convenient associated types for all the components of the node. After [NodeBuilder::launch] the
/// [NodeHandle] contains an instance of [FullNode] that implements the [FullNodeComponents] trait
/// and has access to all the components of the node. Internally the node builder uses several
/// generic adapter types that are then map to traits with associated types for ease of use.
///
/// ### Limitations
///
/// Currently the launch process is limited to ethereum nodes and requires all the components
/// specified above. It also expect beacon consensus with the ethereum engine API that is configured
/// by the builder itself during launch. This might change in the future.
///
/// [builder]: https://doc.rust-lang.org/1.0.0/style/ownership/builders.html
pub struct NodeBuilder<DB, State> {
    /// All settings for how the node should be configured.
    config: NodeConfig,
    /// State of the node builder process.
    state: State,
    /// The configured database for the node.
    database: DB,
}

impl<DB, State> NodeBuilder<DB, State> {
    /// Returns a reference to the node builder's config.
    pub fn config(&self) -> &NodeConfig {
        &self.config
    }

    /// Loads the reth config with the given datadir root
    pub fn load_config(
        &self,
        data_dir: &ChainPath<DataDirPath>,
    ) -> eyre::Result<reth_config::Config> {
        let config_path = self.config.config.clone().unwrap_or_else(|| data_dir.config_path());

        let mut config = confy::load_path::<reth_config::Config>(&config_path)
            .wrap_err_with(|| format!("Could not load config file {config_path:?}"))?;

        info!(target: "reth::cli", path = ?config_path, "Configuration loaded");

        // Update the config with the command line arguments
        config.peers.trusted_nodes_only = self.config.network.trusted_only;

        if !self.config.network.trusted_peers.is_empty() {
            info!(target: "reth::cli", "Adding trusted nodes");
            self.config.network.trusted_peers.iter().for_each(|peer| {
                config.peers.trusted_nodes.insert(*peer);
            });
        }

        Ok(config)
    }
}

impl NodeBuilder<(), InitState> {
    /// Create a new [`NodeBuilder`].
    pub fn new(config: NodeConfig) -> Self {
        Self { config, database: (), state: InitState::default() }
    }
}

impl<DB> NodeBuilder<DB, InitState> {
    /// Configures the underlying database that the node will use.
    pub fn with_database<D>(self, database: D) -> NodeBuilder<D, InitState> {
        NodeBuilder { config: self.config, state: self.state, database }
    }

    /// Preconfigure the builder with the context to launch the node.
    ///
    /// This provides the task executor and the data directory for the node.
    pub fn with_launch_context(
        self,
        task_executor: TaskExecutor,
        data_dir: ChainPath<DataDirPath>,
    ) -> WithLaunchContext<DB, InitState> {
        WithLaunchContext { builder: self, task_executor, data_dir }
    }

    /// Creates an _ephemeral_ preconfigured node for testing purposes.
    pub fn testing_node(
        self,
        task_executor: TaskExecutor,
    ) -> WithLaunchContext<Arc<TempDatabase<DatabaseEnv>>, InitState> {
        let db = create_test_rw_db();
        let db_path_str = db.path().to_str().expect("Path is not valid unicode");
        let path =
            MaybePlatformPath::<DataDirPath>::from_str(db_path_str).expect("Path is not valid");
        let data_dir = path.unwrap_or_chain_default(self.config.chain.chain);

        WithLaunchContext { builder: self.with_database(db), task_executor, data_dir }
    }
}

impl<DB> NodeBuilder<DB, InitState>
where
    DB: Database + Unpin + Clone + 'static,
{
    /// Configures the types of the node.
    pub fn with_types<T>(self, types: T) -> NodeBuilder<DB, TypesState<T, DB>>
    where
        T: NodeTypes,
    {
        NodeBuilder {
            config: self.config,
            state: TypesState { adapter: FullNodeTypesAdapter::new(types) },
            database: self.database,
        }
    }

    /// Preconfigures the node with a specific node implementation.
    ///
    /// This is a convenience method that sets the node's types and components in one call.
    pub fn node<N>(
        self,
        node: N,
    ) -> NodeBuilder<
        DB,
        ComponentsState<
            N,
            ComponentsBuilder<
                RethFullAdapter<DB, N>,
                N::PoolBuilder,
                N::PayloadBuilder,
                N::NetworkBuilder,
            >,
            FullNodeComponentsAdapter<
                RethFullAdapter<DB, N>,
                <N::PoolBuilder as PoolBuilder<RethFullAdapter<DB, N>>>::Pool,
            >,
        >,
    >
    where
        N: Node<FullNodeTypesAdapter<N, DB, RethFullProviderType<DB, <N as NodeTypes>::Evm>>>,
        N::PoolBuilder: PoolBuilder<RethFullAdapter<DB, N>>,
        N::NetworkBuilder: crate::components::NetworkBuilder<
            RethFullAdapter<DB, N>,
            <N::PoolBuilder as PoolBuilder<RethFullAdapter<DB, N>>>::Pool,
        >,
        N::PayloadBuilder: crate::components::PayloadServiceBuilder<
            RethFullAdapter<DB, N>,
            <N::PoolBuilder as PoolBuilder<RethFullAdapter<DB, N>>>::Pool,
        >,
    {
        self.with_types(node.clone()).with_components(node.components())
    }
}

impl<DB, Types> NodeBuilder<DB, TypesState<Types, DB>>
where
    Types: NodeTypes,
    DB: Database + Clone + Unpin + 'static,
{
    /// Configures the node's components.
    pub fn with_components<Components>(
        self,
        components_builder: Components,
    ) -> RethFullNodeBuilder<DB, Types, Components>
    where
        Components: NodeComponentsBuilder<
            FullNodeTypesAdapter<Types, DB, RethFullProviderType<DB, Types::Evm>>,
        >,
    {
        NodeBuilder {
            config: self.config,
            database: self.database,
            state: ComponentsState {
                types: self.state.adapter.types,
                components_builder,
                hooks: NodeHooks::new(),
                rpc: RpcHooks::new(),
                exexs: Vec::new(),
            },
        }
    }
}

impl<DB, Types, Components> RethFullNodeBuilder<DB, Types, Components>
where
    DB: Database + DatabaseMetrics + DatabaseMetadata + Clone + Unpin + 'static,
    Types: NodeTypes,
    Components: NodeComponentsBuilder<
        FullNodeTypesAdapter<Types, DB, RethFullProviderType<DB, Types::Evm>>,
    >,
{
    /// Apply a function to the components builder.
    pub fn map_components(self, f: impl FnOnce(Components) -> Components) -> Self {
        Self {
            config: self.config,
            database: self.database,
            state: ComponentsState {
                types: self.state.types,
                components_builder: f(self.state.components_builder),
                hooks: self.state.hooks,
                rpc: self.state.rpc,
                exexs: self.state.exexs,
            },
        }
    }

    /// Sets the hook that is run once the node's components are initialized.
    pub fn on_component_initialized<F>(mut self, hook: F) -> Self
    where
        F: Fn(
                FullNodeComponentsAdapter<
                    FullNodeTypesAdapter<Types, DB, RethFullProviderType<DB, Types::Evm>>,
                    Components::Pool,
                >,
            ) -> eyre::Result<()>
            + Send
            + 'static,
    {
        self.state.hooks.set_on_component_initialized(hook);
        self
    }

    /// Sets the hook that is run once the node has started.
    pub fn on_node_started<F>(mut self, hook: F) -> Self
    where
        F: Fn(
                FullNode<
                    FullNodeComponentsAdapter<
                        FullNodeTypesAdapter<Types, DB, RethFullProviderType<DB, Types::Evm>>,
                        Components::Pool,
                    >,
                >,
            ) -> eyre::Result<()>
            + Send
            + 'static,
    {
        self.state.hooks.set_on_node_started(hook);
        self
    }

    /// Sets the hook that is run once the rpc server is started.
    pub fn on_rpc_started<F>(mut self, hook: F) -> Self
    where
        F: Fn(
                RpcContext<
                    '_,
                    FullNodeComponentsAdapter<
                        FullNodeTypesAdapter<Types, DB, RethFullProviderType<DB, Types::Evm>>,
                        Components::Pool,
                    >,
                >,
                RethRpcServerHandles,
            ) -> eyre::Result<()>
            + Send
            + 'static,
    {
        self.state.rpc.set_on_rpc_started(hook);
        self
    }

    /// Sets the hook that is run to configure the rpc modules.
    pub fn extend_rpc_modules<F>(mut self, hook: F) -> Self
    where
        F: Fn(
                RpcContext<
                    '_,
                    FullNodeComponentsAdapter<
                        FullNodeTypesAdapter<Types, DB, RethFullProviderType<DB, Types::Evm>>,
                        Components::Pool,
                    >,
                >,
            ) -> eyre::Result<()>
            + Send
            + 'static,
    {
        self.state.rpc.set_extend_rpc_modules(hook);
        self
    }

    /// Installs an ExEx (Execution Extension) in the node.
    ///
    /// # Note
    ///
    /// The ExEx ID must be unique.
    pub fn install_exex<F, R, E>(mut self, exex_id: impl Into<String>, exex: F) -> Self
    where
        F: Fn(
                ExExContext<
                    FullNodeComponentsAdapter<
                        FullNodeTypesAdapter<Types, DB, RethFullProviderType<DB, Types::Evm>>,
                        Components::Pool,
                    >,
                >,
            ) -> R
            + Send
            + 'static,
        R: Future<Output = eyre::Result<E>> + Send,
        E: Future<Output = eyre::Result<()>> + Send,
    {
        self.state.exexs.push((exex_id.into(), Box::new(exex)));
        self
    }

    /// Launches the node and returns a handle to it.
    ///
    /// This bootstraps the node internals using the [DefaultLauncher], which creates all the
    /// components with the provided [NodeComponentsBuilder] and launches the node.
    ///
    /// Returns a [NodeHandle] that can be used to interact with the node.
    pub async fn launch(
        self,
        task_executor: TaskExecutor,
        data_dir: ChainPath<DataDirPath>,
    ) -> eyre::Result<
        NodeHandle<
            FullNodeComponentsAdapter<
                FullNodeTypesAdapter<Types, DB, RethFullProviderType<DB, Types::Evm>>,
                Components::Pool,
            >,
        >,
    >
    where
        Types: Node<
            FullNodeTypesAdapter<Types, DB, RethFullProviderType<DB, <Types as NodeTypes>::Evm>>,
        >,
        Types::PoolBuilder: PoolBuilder<RethFullAdapter<DB, Types>>,
        Types::NetworkBuilder: crate::components::NetworkBuilder<
            RethFullAdapter<DB, Types>,
            <Types::PoolBuilder as PoolBuilder<RethFullAdapter<DB, Types>>>::Pool,
        >,
        Types::PayloadBuilder: crate::components::PayloadServiceBuilder<
            RethFullAdapter<DB, Types>,
            <Types::PoolBuilder as PoolBuilder<RethFullAdapter<DB, Types>>>::Pool,
        >,
    {
        self.launch_with(DefaultLauncher, task_executor, data_dir).await
    }

    /// Launch the node with the passed launcher, which implements [LaunchNode].
    pub async fn launch_with<L>(
        self,
        launcher: L,
        executor: TaskExecutor,
        data_dir: ChainPath<DataDirPath>,
    ) -> eyre::Result<
        NodeHandle<
            FullNodeComponentsAdapter<
                // FullNodeTypesAdapter<Types, DB, RethFullProviderType<DB, Types::Evm>>,
                RethFullAdapter<DB, Types>,
                Components::Pool,
            >,
        >,
    >
    where
        L: LaunchNode<DB, Types, Components, ComponentsState<Types, DB>>,
        // F: FullNodeComponents,
    //     Types: Node<
            // F: FullNodeTypesAdapter<Types, DB, RethFullProviderType<DB, <Types as NodeTypes>::Evm>>,
    //     >,
    //     Types::PoolBuilder: PoolBuilder<RethFullAdapter<DB, Types>>,
    //     Types::NetworkBuilder: crate::components::NetworkBuilder<
    //         RethFullAdapter<DB, Types>,
    //         <Types::PoolBuilder as PoolBuilder<RethFullAdapter<DB, Types>>>::Pool,
    //     >,
    //     Types::PayloadBuilder: crate::components::PayloadServiceBuilder<
    //         RethFullAdapter<DB, Types>,
    //         <Types::PoolBuilder as PoolBuilder<RethFullAdapter<DB, Types>>>::Pool,
    //     >,
    {
        // load reth config
        let reth_config = self.load_config(&data_dir)?;

        // deconstruct self to launch node
        let Self { config, state, database } = self;
        let args = LaunchArgs {
            // config,
            // components: state,
            // database,
            builder: self,
            executor,
            data_dir,
            reth_config,
        };
<<<<<<< HEAD
        launcher.launch(args).await
=======
        debug!(target: "reth::cli", "calling on_component_initialized hook");
        on_component_initialized.on_event(node_components.clone())?;

        // spawn exexs
        let mut exex_handles = Vec::with_capacity(self.state.exexs.len());
        let mut exexs = Vec::with_capacity(self.state.exexs.len());
        for (id, exex) in self.state.exexs {
            // create a new exex handle
            let (handle, events, notifications) = ExExHandle::new(id.clone());
            exex_handles.push(handle);

            // create the launch context for the exex
            let context = ExExContext {
                head,
                provider: blockchain_db.clone(),
                task_executor: executor.clone(),
                data_dir: data_dir.clone(),
                config: config.clone(),
                reth_config: reth_config.clone(),
                pool: transaction_pool.clone(),
                events,
                notifications,
            };

            let executor = executor.clone();
            exexs.push(async move {
                debug!(target: "reth::cli", id, "spawning exex");
                let span = reth_tracing::tracing::info_span!("exex", id);
                let _enter = span.enter();

                // init the exex
                let exex = exex.launch(context).await.unwrap();

                // spawn it as a crit task
                executor.spawn_critical("exex", async move {
                    info!(target: "reth::cli", id, "ExEx started");
                    match exex.await {
                        Ok(_) => panic!("ExEx {id} finished. ExEx's should run indefinitely"),
                        Err(err) => panic!("ExEx {id} crashed: {err}"),
                    }
                });
            });
        }

        future::join_all(exexs).await;

        // spawn exex manager
        let exex_manager_handle = if !exex_handles.is_empty() {
            debug!(target: "reth::cli", "spawning exex manager");
            // todo(onbjerg): rm magic number
            let exex_manager = ExExManager::new(exex_handles, 1024);
            let exex_manager_handle = exex_manager.handle();
            executor.spawn_critical("exex manager", async move {
                exex_manager.await.expect("exex manager crashed");
            });

            // send notifications from the blockchain tree to exex manager
            let mut canon_state_notifications = blockchain_tree.subscribe_to_canonical_state();
            let mut handle = exex_manager_handle.clone();
            executor.spawn_critical("exex manager blockchain tree notifications", async move {
                while let Ok(notification) = canon_state_notifications.recv().await {
                    handle
                        .send_async(notification)
                        .await
                        .expect("blockchain tree notification could not be sent to exex manager");
                }
            });

            info!(target: "reth::cli", "ExEx Manager started");

            Some(exex_manager_handle)
        } else {
            None
        };

        // create pipeline
        let network_client = network.fetch_client().await?;
        let (consensus_engine_tx, mut consensus_engine_rx) = unbounded_channel();

        if let Some(skip_fcu_threshold) = config.debug.skip_fcu {
            debug!(target: "reth::cli", "spawning skip FCU task");
            let (skip_fcu_tx, skip_fcu_rx) = unbounded_channel();
            let engine_skip_fcu = EngineApiSkipFcu::new(skip_fcu_threshold);
            executor.spawn_critical(
                "skip FCU interceptor",
                engine_skip_fcu.intercept(consensus_engine_rx, skip_fcu_tx),
            );
            consensus_engine_rx = skip_fcu_rx;
        }

        if let Some(store_path) = config.debug.engine_api_store.clone() {
            debug!(target: "reth::cli", "spawning engine API store");
            let (engine_intercept_tx, engine_intercept_rx) = unbounded_channel();
            let engine_api_store = EngineApiStore::new(store_path);
            executor.spawn_critical(
                "engine api interceptor",
                engine_api_store.intercept(consensus_engine_rx, engine_intercept_tx),
            );
            consensus_engine_rx = engine_intercept_rx;
        };

        let max_block = config.max_block(&network_client, provider_factory.clone()).await?;
        let mut hooks = EngineHooks::new();

        let static_file_producer = StaticFileProducer::new(
            provider_factory.clone(),
            provider_factory.static_file_provider(),
            prune_config.clone().unwrap_or_default().segments,
        );
        let static_file_producer_events = static_file_producer.lock().events();
        hooks.add(StaticFileHook::new(static_file_producer.clone(), Box::new(executor.clone())));
        info!(target: "reth::cli", "StaticFileProducer initialized");

        // Make sure ETL doesn't default to /tmp/, but to whatever datadir is set to
        if reth_config.stages.etl.dir.is_none() {
            reth_config.stages.etl.dir = Some(EtlConfig::from_datadir(&data_dir.data_dir_path()));
        }

        // Configure the pipeline
        let pipeline_exex_handle =
            exex_manager_handle.clone().unwrap_or_else(ExExManagerHandle::empty);
        let (mut pipeline, client) = if config.dev.dev {
            info!(target: "reth::cli", "Starting Reth in dev mode");

            for (idx, (address, alloc)) in config.chain.genesis.alloc.iter().enumerate() {
                info!(target: "reth::cli", "Allocated Genesis Account: {:02}. {} ({} ETH)", idx, address.to_string(), format_ether(alloc.balance));
            }

            let mining_mode = config.mining_mode(transaction_pool.pending_transactions_listener());

            let (_, client, mut task) = reth_auto_seal_consensus::AutoSealBuilder::new(
                Arc::clone(&config.chain),
                blockchain_db.clone(),
                transaction_pool.clone(),
                consensus_engine_tx.clone(),
                canon_state_notification_sender,
                mining_mode,
                evm_config.clone(),
            )
            .build();

            let mut pipeline = crate::setup::build_networked_pipeline(
                &config,
                &reth_config.stages,
                client.clone(),
                Arc::clone(&consensus),
                provider_factory.clone(),
                &executor,
                sync_metrics_tx,
                prune_config.clone(),
                max_block,
                static_file_producer,
                evm_config,
                pipeline_exex_handle,
            )
            .await?;

            let pipeline_events = pipeline.events();
            task.set_pipeline_events(pipeline_events);
            debug!(target: "reth::cli", "Spawning auto mine task");
            executor.spawn(Box::pin(task));

            (pipeline, EitherDownloader::Left(client))
        } else {
            let pipeline = crate::setup::build_networked_pipeline(
                &config,
                &reth_config.stages,
                network_client.clone(),
                Arc::clone(&consensus),
                provider_factory.clone(),
                &executor,
                sync_metrics_tx,
                prune_config.clone(),
                max_block,
                static_file_producer,
                evm_config,
                pipeline_exex_handle,
            )
            .await?;

            (pipeline, EitherDownloader::Right(network_client))
        };

        let pipeline_events = pipeline.events();

        let initial_target = config.initial_pipeline_target(genesis_hash);

        let prune_config = prune_config.unwrap_or_default();
        let mut pruner_builder = PrunerBuilder::new(prune_config.clone())
            .max_reorg_depth(tree_config.max_reorg_depth() as usize)
            .prune_delete_limit(config.chain.prune_delete_limit)
            .timeout(PrunerBuilder::DEFAULT_TIMEOUT);
        if let Some(exex_manager_handle) = &exex_manager_handle {
            pruner_builder =
                pruner_builder.finished_exex_height(exex_manager_handle.finished_height());
        }

        let mut pruner = pruner_builder.build(provider_factory.clone());

        let pruner_events = pruner.events();
        hooks.add(PruneHook::new(pruner, Box::new(executor.clone())));
        info!(target: "reth::cli", ?prune_config, "Pruner initialized");

        // Configure the consensus engine
        let (beacon_consensus_engine, beacon_engine_handle) = BeaconConsensusEngine::with_channel(
            client,
            pipeline,
            blockchain_db.clone(),
            Box::new(executor.clone()),
            Box::new(network.clone()),
            max_block,
            config.debug.continuous,
            payload_builder.clone(),
            initial_target,
            reth_beacon_consensus::MIN_BLOCKS_FOR_PIPELINE_RUN,
            consensus_engine_tx,
            consensus_engine_rx,
            hooks,
        )?;
        info!(target: "reth::cli", "Consensus engine initialized");

        let events = stream_select!(
            network.event_listener().map(Into::into),
            beacon_engine_handle.event_listener().map(Into::into),
            pipeline_events.map(Into::into),
            if config.debug.tip.is_none() && !config.dev.dev {
                Either::Left(
                    ConsensusLayerHealthEvents::new(Box::new(blockchain_db.clone()))
                        .map(Into::into),
                )
            } else {
                Either::Right(stream::empty())
            },
            pruner_events.map(Into::into),
            static_file_producer_events.map(Into::into)
        );
        executor.spawn_critical(
            "events task",
            node::handle_events(Some(network.clone()), Some(head.number), events, database.clone()),
        );

        let engine_api = EngineApi::new(
            blockchain_db.clone(),
            config.chain.clone(),
            beacon_engine_handle,
            payload_builder.into(),
            Box::new(executor.clone()),
        );
        info!(target: "reth::cli", "Engine API handler initialized");

        // extract the jwt secret from the args if possible
        let default_jwt_path = data_dir.jwt_path();
        let jwt_secret = config.rpc.auth_jwt_secret(default_jwt_path)?;

        // adjust rpc port numbers based on instance number
        config.adjust_instance_ports();

        // Start RPC servers

        let (rpc_server_handles, mut rpc_registry) = crate::rpc::launch_rpc_servers(
            node_components.clone(),
            engine_api,
            &config,
            jwt_secret,
            rpc,
        )
        .await?;

        // in dev mode we generate 20 random dev-signer accounts
        if config.dev.dev {
            rpc_registry.eth_api().with_dev_accounts();
        }

        // Run consensus engine to completion
        let (tx, rx) = oneshot::channel();
        info!(target: "reth::cli", "Starting consensus engine");
        executor.spawn_critical_blocking("consensus engine", async move {
            let res = beacon_consensus_engine.await;
            let _ = tx.send(res);
        });

        let FullNodeComponentsAdapter {
            evm_config,
            pool,
            network,
            provider,
            payload_builder,
            executor,
        } = node_components;

        let full_node = FullNode {
            evm_config,
            pool,
            network,
            provider,
            payload_builder,
            task_executor: executor,
            rpc_server_handles,
            rpc_registry,
            config,
            data_dir,
        };
        // Notify on node started
        on_node_started.on_event(full_node.clone())?;

        let handle = NodeHandle {
            node_exit_future: NodeExitFuture::new(rx, full_node.config.debug.terminate),
            node: full_node,
        };

        Ok(handle)
>>>>>>> e3c56647
    }

    /// Check that the builder can be launched
    ///
    /// This is useful when writing tests to ensure that the builder is configured correctly.
    pub fn check_launch(self) -> Self {
        self
    }
}

/// A [NodeBuilder] with it's launch context already configured.
///
/// This exposes the same methods as [NodeBuilder] but with the launch context already configured,
/// See [WithLaunchContext::launch]
pub struct WithLaunchContext<DB, State> {
    builder: NodeBuilder<DB, State>,
    task_executor: TaskExecutor,
    data_dir: ChainPath<DataDirPath>,
}

impl<DB, State> WithLaunchContext<DB, State> {
    /// Returns a reference to the node builder's config.
    pub fn config(&self) -> &NodeConfig {
        self.builder.config()
    }

    /// Returns a reference to the task executor.
    pub fn task_executor(&self) -> &TaskExecutor {
        &self.task_executor
    }

    /// Returns a reference to the data directory.
    pub fn data_dir(&self) -> &ChainPath<DataDirPath> {
        &self.data_dir
    }
}

impl<DB> WithLaunchContext<DB, InitState>
where
    DB: Database + Clone + Unpin + 'static,
{
    /// Configures the types of the node.
    pub fn with_types<T>(self, types: T) -> WithLaunchContext<DB, TypesState<T, DB>>
    where
        T: NodeTypes,
    {
        WithLaunchContext {
            builder: self.builder.with_types(types),
            task_executor: self.task_executor,
            data_dir: self.data_dir,
        }
    }

    /// Preconfigures the node with a specific node implementation.
    pub fn node<N>(
        self,
        node: N,
    ) -> WithLaunchContext<
        DB,
        ComponentsState<
            N,
            ComponentsBuilder<
                RethFullAdapter<DB, N>,
                N::PoolBuilder,
                N::PayloadBuilder,
                N::NetworkBuilder,
            >,
            FullNodeComponentsAdapter<
                RethFullAdapter<DB, N>,
                <N::PoolBuilder as PoolBuilder<RethFullAdapter<DB, N>>>::Pool,
            >,
        >,
    >
    where
        N: Node<FullNodeTypesAdapter<N, DB, RethFullProviderType<DB, <N as NodeTypes>::Evm>>>,
        N::PoolBuilder: PoolBuilder<RethFullAdapter<DB, N>>,
        N::NetworkBuilder: crate::components::NetworkBuilder<
            RethFullAdapter<DB, N>,
            <N::PoolBuilder as PoolBuilder<RethFullAdapter<DB, N>>>::Pool,
        >,
        N::PayloadBuilder: crate::components::PayloadServiceBuilder<
            RethFullAdapter<DB, N>,
            <N::PoolBuilder as PoolBuilder<RethFullAdapter<DB, N>>>::Pool,
        >,
    {
        self.with_types(node.clone()).with_components(node.components())
    }
}

impl<DB> WithLaunchContext<DB, InitState>
where
    DB: Database + DatabaseMetrics + DatabaseMetadata + Clone + Unpin + 'static,
{
    /// Launches a preconfigured [Node]
    ///
    /// This bootstraps the node internals, creates all the components with the given [Node] type
    /// and launches the node.
    ///
    /// Returns a [NodeHandle] that can be used to interact with the node.
    pub async fn launch_node<N>(
        self,
        node: N,
    ) -> eyre::Result<
        NodeHandle<
            FullNodeComponentsAdapter<
                RethFullAdapter<DB, N>,
                <N::PoolBuilder as PoolBuilder<RethFullAdapter<DB, N>>>::Pool,
            >,
        >,
    >
    where
        N: Node<FullNodeTypesAdapter<N, DB, RethFullProviderType<DB, <N as NodeTypes>::Evm>>>,
        N::PoolBuilder: PoolBuilder<RethFullAdapter<DB, N>>,
        N::NetworkBuilder: crate::components::NetworkBuilder<
            RethFullAdapter<DB, N>,
            <N::PoolBuilder as PoolBuilder<RethFullAdapter<DB, N>>>::Pool,
        >,
        N::PayloadBuilder: crate::components::PayloadServiceBuilder<
            RethFullAdapter<DB, N>,
            <N::PoolBuilder as PoolBuilder<RethFullAdapter<DB, N>>>::Pool,
        >,
    {
        self.node(node).launch().await
    }
}

impl<DB, Types> WithLaunchContext<DB, TypesState<Types, DB>>
where
    Types: NodeTypes,
    DB: Database + Clone + Unpin + 'static,
{
    /// Configures the node's components.
    ///
    /// The given components builder is used to create the components of the node when it is
    /// launched.
    pub fn with_components<Components>(
        self,
        components_builder: Components,
    ) -> WithLaunchContext<
        DB,
        ComponentsState<
            Types,
            Components,
            FullNodeComponentsAdapter<
                FullNodeTypesAdapter<Types, DB, RethFullProviderType<DB, Types::Evm>>,
                Components::Pool,
            >,
        >,
    >
    where
        Components: NodeComponentsBuilder<
            FullNodeTypesAdapter<Types, DB, RethFullProviderType<DB, Types::Evm>>,
        >,
    {
        WithLaunchContext {
            builder: self.builder.with_components(components_builder),
            task_executor: self.task_executor,
            data_dir: self.data_dir,
        }
    }
}

impl<DB, Types, Components>
    WithLaunchContext<
        DB,
        ComponentsState<
            Types,
            Components,
            FullNodeComponentsAdapter<
                FullNodeTypesAdapter<Types, DB, RethFullProviderType<DB, Types::Evm>>,
                Components::Pool,
            >,
        >,
    >
where
    DB: Database + DatabaseMetrics + DatabaseMetadata + Clone + Unpin + 'static,
    Types: NodeTypes,
    Components: NodeComponentsBuilder<
        FullNodeTypesAdapter<Types, DB, RethFullProviderType<DB, Types::Evm>>,
    >,
{
    /// Apply a function to the components builder.
    pub fn map_components(self, f: impl FnOnce(Components) -> Components) -> Self {
        Self {
            builder: self.builder.map_components(f),
            task_executor: self.task_executor,
            data_dir: self.data_dir,
        }
    }

    /// Sets the hook that is run once the node's components are initialized.
    pub fn on_component_initialized<F>(mut self, hook: F) -> Self
    where
        F: Fn(
                FullNodeComponentsAdapter<
                    FullNodeTypesAdapter<Types, DB, RethFullProviderType<DB, Types::Evm>>,
                    Components::Pool,
                >,
            ) -> eyre::Result<()>
            + Send
            + 'static,
    {
        self.builder.state.hooks.set_on_component_initialized(hook);
        self
    }

    /// Sets the hook that is run once the node has started.
    pub fn on_node_started<F>(mut self, hook: F) -> Self
    where
        F: Fn(
                FullNode<
                    FullNodeComponentsAdapter<
                        FullNodeTypesAdapter<Types, DB, RethFullProviderType<DB, Types::Evm>>,
                        Components::Pool,
                    >,
                >,
            ) -> eyre::Result<()>
            + Send
            + 'static,
    {
        self.builder.state.hooks.set_on_node_started(hook);
        self
    }

    /// Sets the hook that is run once the rpc server is started.
    pub fn on_rpc_started<F>(mut self, hook: F) -> Self
    where
        F: Fn(
                RpcContext<
                    '_,
                    FullNodeComponentsAdapter<
                        FullNodeTypesAdapter<Types, DB, RethFullProviderType<DB, Types::Evm>>,
                        Components::Pool,
                    >,
                >,
                RethRpcServerHandles,
            ) -> eyre::Result<()>
            + Send
            + 'static,
    {
        self.builder.state.rpc.set_on_rpc_started(hook);
        self
    }

    /// Sets the hook that is run to configure the rpc modules.
    pub fn extend_rpc_modules<F>(mut self, hook: F) -> Self
    where
        F: Fn(
                RpcContext<
                    '_,
                    FullNodeComponentsAdapter<
                        FullNodeTypesAdapter<Types, DB, RethFullProviderType<DB, Types::Evm>>,
                        Components::Pool,
                    >,
                >,
            ) -> eyre::Result<()>
            + Send
            + 'static,
    {
        self.builder.state.rpc.set_extend_rpc_modules(hook);
        self
    }

    /// Installs an ExEx (Execution Extension) in the node.
    pub fn install_exex<F, R, E>(mut self, exex_id: impl Into<String>, exex: F) -> Self
    where
        F: Fn(
                ExExContext<
                    FullNodeComponentsAdapter<
                        FullNodeTypesAdapter<Types, DB, RethFullProviderType<DB, Types::Evm>>,
                        Components::Pool,
                    >,
                >,
            ) -> R
            + Send
            + 'static,
        R: Future<Output = eyre::Result<E>> + Send,
        E: Future<Output = eyre::Result<()>> + Send,
    {
        self.builder.state.exexs.push((exex_id.into(), Box::new(exex)));
        self
    }

    /// Launches the node and returns a handle to it.
    pub async fn launch(
        self,
    ) -> eyre::Result<
        NodeHandle<
            FullNodeComponentsAdapter<
                FullNodeTypesAdapter<Types, DB, RethFullProviderType<DB, Types::Evm>>,
                Components::Pool,
            >,
        >,
    >
    where
        Types: Node<
            FullNodeTypesAdapter<Types, DB, RethFullProviderType<DB, <Types as NodeTypes>::Evm>>,
        >,
        Types::PoolBuilder: PoolBuilder<RethFullAdapter<DB, Types>>,
        Types::NetworkBuilder: crate::components::NetworkBuilder<
            RethFullAdapter<DB, Types>,
            <Types::PoolBuilder as PoolBuilder<RethFullAdapter<DB, Types>>>::Pool,
        >,
        Types::PayloadBuilder: crate::components::PayloadServiceBuilder<
            RethFullAdapter<DB, Types>,
            <Types::PoolBuilder as PoolBuilder<RethFullAdapter<DB, Types>>>::Pool,
        >,
    {
        let Self { builder, task_executor, data_dir } = self;

        builder.launch(task_executor, data_dir).await
    }

    /// Launch the node with the passed launcher, which implements [LaunchNode].
    pub async fn launch_with<L>(
        self,
        launcher: L,
    ) -> eyre::Result<
        NodeHandle<
            FullNodeComponentsAdapter<
                FullNodeTypesAdapter<Types, DB, RethFullProviderType<DB, Types::Evm>>,
                Components::Pool,
            >,
        >,
    >
    where
        L: LaunchNode<DB, Types, Components>,
        Types: Node<
            FullNodeTypesAdapter<Types, DB, RethFullProviderType<DB, <Types as NodeTypes>::Evm>>,
        >,
        Types::PoolBuilder: PoolBuilder<RethFullAdapter<DB, Types>>,
        Types::NetworkBuilder: crate::components::NetworkBuilder<
            RethFullAdapter<DB, Types>,
            <Types::PoolBuilder as PoolBuilder<RethFullAdapter<DB, Types>>>::Pool,
        >,
        Types::PayloadBuilder: crate::components::PayloadServiceBuilder<
            RethFullAdapter<DB, Types>,
            <Types::PoolBuilder as PoolBuilder<RethFullAdapter<DB, Types>>>::Pool,
        >,
    {
        // deconstruct self for launch node params
        let Self { builder, task_executor, data_dir } = self;

        // load reth config
        let reth_config = builder.load_config(&data_dir)?;

        // deconstruct node builder to launch node
        let NodeBuilder { config, state, database } = builder;
        launcher.launch(config, state, database, task_executor, data_dir, reth_config).await
    }

    /// Check that the builder can be launched
    ///
    /// This is useful when writing tests to ensure that the builder is configured correctly.
    pub fn check_launch(self) -> Self {
        self
    }
}

/// Captures the necessary context for building the components of the node.
pub struct BuilderContext<Node: FullNodeTypes> {
    /// The current head of the blockchain at launch.
    pub head: Head,
    /// The configured provider to interact with the blockchain.
    pub provider: Node::Provider,
    /// The executor of the node.
    pub executor: TaskExecutor,
    /// The data dir of the node.
    pub data_dir: ChainPath<DataDirPath>,
    /// The config of the node
    pub config: NodeConfig,
    /// loaded config
    pub reth_config: reth_config::Config,
    /// EVM config of the node
    pub evm_config: Node::Evm,
}

impl<Node: FullNodeTypes> BuilderContext<Node> {
    /// Create a new instance of [BuilderContext]
    pub fn new(
        head: Head,
        provider: Node::Provider,
        executor: TaskExecutor,
        data_dir: ChainPath<DataDirPath>,
        config: NodeConfig,
        reth_config: reth_config::Config,
        evm_config: Node::Evm,
    ) -> Self {
        Self { head, provider, executor, data_dir, config, reth_config, evm_config }
    }

    /// Returns the configured provider to interact with the blockchain.
    pub fn provider(&self) -> &Node::Provider {
        &self.provider
    }

    /// Returns the configured evm.
    pub fn evm_config(&self) -> &Node::Evm {
        &self.evm_config
    }

    /// Returns the current head of the blockchain at launch.
    pub fn head(&self) -> Head {
        self.head
    }

    /// Returns the config of the node.
    pub fn config(&self) -> &NodeConfig {
        &self.config
    }

    /// Returns the data dir of the node.
    ///
    /// This gives access to all relevant files and directories of the node's datadir.
    pub fn data_dir(&self) -> &ChainPath<DataDirPath> {
        &self.data_dir
    }

    /// Returns the executor of the node.
    ///
    /// This can be used to execute async tasks or functions during the setup.
    pub fn task_executor(&self) -> &TaskExecutor {
        &self.executor
    }

    /// Returns the chain spec of the node.
    pub fn chain_spec(&self) -> Arc<ChainSpec> {
        self.provider().chain_spec()
    }

    /// Returns the transaction pool config of the node.
    pub fn pool_config(&self) -> PoolConfig {
        self.config().txpool.pool_config()
    }

    /// Loads `MAINNET_KZG_TRUSTED_SETUP`.
    pub fn kzg_settings(&self) -> eyre::Result<Arc<KzgSettings>> {
        Ok(Arc::clone(&MAINNET_KZG_TRUSTED_SETUP))
    }

    /// Returns the config for payload building.
    pub fn payload_builder_config(&self) -> impl PayloadBuilderConfig {
        self.config.builder.clone()
    }

    /// Returns the default network config for the node.
    pub fn network_config(&self) -> eyre::Result<NetworkConfig<Node::Provider>> {
        self.config.network_config(
            &self.reth_config,
            self.provider.clone(),
            self.executor.clone(),
            self.head,
            self.data_dir(),
        )
    }

    /// Creates the [NetworkBuilder] for the node.
    pub async fn network_builder(&self) -> eyre::Result<NetworkBuilder<Node::Provider, (), ()>> {
        self.config
            .build_network(
                &self.reth_config,
                self.provider.clone(),
                self.executor.clone(),
                self.head,
                self.data_dir(),
            )
            .await
    }

    /// Convenience function to start the network.
    ///
    /// Spawns the configured network and associated tasks and returns the [NetworkHandle] connected
    /// to that network.
    pub fn start_network<Pool>(
        &self,
        builder: NetworkBuilder<Node::Provider, (), ()>,
        pool: Pool,
    ) -> NetworkHandle
    where
        Pool: TransactionPool + Unpin + 'static,
    {
        let (handle, network, txpool, eth) = builder
            .transactions(pool, Default::default())
            .request_handler(self.provider().clone())
            .split_with_handle();

        self.executor.spawn_critical("p2p txpool", txpool);
        self.executor.spawn_critical("p2p eth request handler", eth);

        let default_peers_path = self.data_dir().known_peers_path();
        let known_peers_file = self.config.network.persistent_peers_file(default_peers_path);
        self.executor.spawn_critical_with_graceful_shutdown_signal(
            "p2p network task",
            |shutdown| {
                network.run_until_graceful_shutdown(shutdown, |network| {
                    write_peers_to_file(network, known_peers_file)
                })
            },
        );

        handle
    }
}

impl<Node: FullNodeTypes> std::fmt::Debug for BuilderContext<Node> {
    fn fmt(&self, f: &mut std::fmt::Formatter<'_>) -> std::fmt::Result {
        f.debug_struct("BuilderContext")
            .field("head", &self.head)
            .field("provider", &std::any::type_name::<Node::Provider>())
            .field("executor", &self.executor)
            .field("data_dir", &self.data_dir)
            .field("config", &self.config)
            .finish()
    }
}

/// The initial state of the node builder process.
#[derive(Debug, Default)]
#[non_exhaustive]
pub struct InitState;

/// The state after all types of the node have been configured.
#[derive(Debug)]
pub struct TypesState<Types, DB>
where
    DB: Database + Clone + 'static,
    Types: NodeTypes,
{
    adapter: FullNodeTypesAdapter<Types, DB, RethFullProviderType<DB, Types::Evm>>,
}

/// The state of the node builder process after the node's components have been configured.
///
/// With this state all types and components of the node are known and the node can be launched.
///
/// Additionally, this state captures additional hooks that are called at specific points in the
/// node's launch lifecycle.
pub struct ComponentsState<Types, Components, FullNode: FullNodeComponents> {
    /// The types of the node.
    pub types: Types,
    /// Type that builds the components of the node.
    pub components_builder: Components,
    /// Additional NodeHooks that are called at specific points in the node's launch lifecycle.
    pub hooks: NodeHooks<FullNode>,
    /// Additional RPC hooks.
    pub rpc: RpcHooks<FullNode>,
    /// The ExExs (execution extensions) of the node.
    pub exexs: Vec<(String, Box<dyn BoxedLaunchExEx<FullNode>>)>,
}

impl<Types, Components, FullNode: FullNodeComponents> std::fmt::Debug
    for ComponentsState<Types, Components, FullNode>
{
    fn fmt(&self, f: &mut std::fmt::Formatter<'_>) -> std::fmt::Result {
        f.debug_struct("ComponentsState")
            .field("types", &std::any::type_name::<Types>())
            .field("components_builder", &std::any::type_name::<Components>())
            .field("hooks", &self.hooks)
            .field("rpc", &self.rpc)
            .field("exexs", &self.exexs.len())
            .finish()
    }
}<|MERGE_RESOLUTION|>--- conflicted
+++ resolved
@@ -31,13 +31,10 @@
 use reth_node_core::{
     cli::config::{PayloadBuilderConfig, RethTransactionPoolConfig},
     dirs::{ChainPath, DataDirPath, MaybePlatformPath},
-<<<<<<< HEAD
-=======
     engine_api_store::EngineApiStore,
     engine_skip_fcu::EngineApiSkipFcu,
     exit::NodeExitFuture,
     init::init_genesis,
->>>>>>> e3c56647
     node_config::NodeConfig,
     primitives::{kzg::KzgSettings, Head},
     utils::write_peers_to_file,
@@ -504,7 +501,7 @@
         >,
     >
     where
-        L: LaunchNode<DB, Types, Components, ComponentsState<Types, DB>>,
+        // L: LaunchNode<DB, Types, Components, ComponentsState<Types, DB>>,
         // F: FullNodeComponents,
     //     Types: Node<
             // F: FullNodeTypesAdapter<Types, DB, RethFullProviderType<DB, <Types as NodeTypes>::Evm>>,
@@ -524,330 +521,18 @@
 
         // deconstruct self to launch node
         let Self { config, state, database } = self;
-        let args = LaunchArgs {
-            // config,
-            // components: state,
-            // database,
-            builder: self,
-            executor,
-            data_dir,
-            reth_config,
-        };
-<<<<<<< HEAD
-        launcher.launch(args).await
-=======
-        debug!(target: "reth::cli", "calling on_component_initialized hook");
-        on_component_initialized.on_event(node_components.clone())?;
-
-        // spawn exexs
-        let mut exex_handles = Vec::with_capacity(self.state.exexs.len());
-        let mut exexs = Vec::with_capacity(self.state.exexs.len());
-        for (id, exex) in self.state.exexs {
-            // create a new exex handle
-            let (handle, events, notifications) = ExExHandle::new(id.clone());
-            exex_handles.push(handle);
-
-            // create the launch context for the exex
-            let context = ExExContext {
-                head,
-                provider: blockchain_db.clone(),
-                task_executor: executor.clone(),
-                data_dir: data_dir.clone(),
-                config: config.clone(),
-                reth_config: reth_config.clone(),
-                pool: transaction_pool.clone(),
-                events,
-                notifications,
-            };
-
-            let executor = executor.clone();
-            exexs.push(async move {
-                debug!(target: "reth::cli", id, "spawning exex");
-                let span = reth_tracing::tracing::info_span!("exex", id);
-                let _enter = span.enter();
-
-                // init the exex
-                let exex = exex.launch(context).await.unwrap();
-
-                // spawn it as a crit task
-                executor.spawn_critical("exex", async move {
-                    info!(target: "reth::cli", id, "ExEx started");
-                    match exex.await {
-                        Ok(_) => panic!("ExEx {id} finished. ExEx's should run indefinitely"),
-                        Err(err) => panic!("ExEx {id} crashed: {err}"),
-                    }
-                });
-            });
-        }
-
-        future::join_all(exexs).await;
-
-        // spawn exex manager
-        let exex_manager_handle = if !exex_handles.is_empty() {
-            debug!(target: "reth::cli", "spawning exex manager");
-            // todo(onbjerg): rm magic number
-            let exex_manager = ExExManager::new(exex_handles, 1024);
-            let exex_manager_handle = exex_manager.handle();
-            executor.spawn_critical("exex manager", async move {
-                exex_manager.await.expect("exex manager crashed");
-            });
-
-            // send notifications from the blockchain tree to exex manager
-            let mut canon_state_notifications = blockchain_tree.subscribe_to_canonical_state();
-            let mut handle = exex_manager_handle.clone();
-            executor.spawn_critical("exex manager blockchain tree notifications", async move {
-                while let Ok(notification) = canon_state_notifications.recv().await {
-                    handle
-                        .send_async(notification)
-                        .await
-                        .expect("blockchain tree notification could not be sent to exex manager");
-                }
-            });
-
-            info!(target: "reth::cli", "ExEx Manager started");
-
-            Some(exex_manager_handle)
-        } else {
-            None
-        };
-
-        // create pipeline
-        let network_client = network.fetch_client().await?;
-        let (consensus_engine_tx, mut consensus_engine_rx) = unbounded_channel();
-
-        if let Some(skip_fcu_threshold) = config.debug.skip_fcu {
-            debug!(target: "reth::cli", "spawning skip FCU task");
-            let (skip_fcu_tx, skip_fcu_rx) = unbounded_channel();
-            let engine_skip_fcu = EngineApiSkipFcu::new(skip_fcu_threshold);
-            executor.spawn_critical(
-                "skip FCU interceptor",
-                engine_skip_fcu.intercept(consensus_engine_rx, skip_fcu_tx),
-            );
-            consensus_engine_rx = skip_fcu_rx;
-        }
-
-        if let Some(store_path) = config.debug.engine_api_store.clone() {
-            debug!(target: "reth::cli", "spawning engine API store");
-            let (engine_intercept_tx, engine_intercept_rx) = unbounded_channel();
-            let engine_api_store = EngineApiStore::new(store_path);
-            executor.spawn_critical(
-                "engine api interceptor",
-                engine_api_store.intercept(consensus_engine_rx, engine_intercept_tx),
-            );
-            consensus_engine_rx = engine_intercept_rx;
-        };
-
-        let max_block = config.max_block(&network_client, provider_factory.clone()).await?;
-        let mut hooks = EngineHooks::new();
-
-        let static_file_producer = StaticFileProducer::new(
-            provider_factory.clone(),
-            provider_factory.static_file_provider(),
-            prune_config.clone().unwrap_or_default().segments,
-        );
-        let static_file_producer_events = static_file_producer.lock().events();
-        hooks.add(StaticFileHook::new(static_file_producer.clone(), Box::new(executor.clone())));
-        info!(target: "reth::cli", "StaticFileProducer initialized");
-
-        // Make sure ETL doesn't default to /tmp/, but to whatever datadir is set to
-        if reth_config.stages.etl.dir.is_none() {
-            reth_config.stages.etl.dir = Some(EtlConfig::from_datadir(&data_dir.data_dir_path()));
-        }
-
-        // Configure the pipeline
-        let pipeline_exex_handle =
-            exex_manager_handle.clone().unwrap_or_else(ExExManagerHandle::empty);
-        let (mut pipeline, client) = if config.dev.dev {
-            info!(target: "reth::cli", "Starting Reth in dev mode");
-
-            for (idx, (address, alloc)) in config.chain.genesis.alloc.iter().enumerate() {
-                info!(target: "reth::cli", "Allocated Genesis Account: {:02}. {} ({} ETH)", idx, address.to_string(), format_ether(alloc.balance));
-            }
-
-            let mining_mode = config.mining_mode(transaction_pool.pending_transactions_listener());
-
-            let (_, client, mut task) = reth_auto_seal_consensus::AutoSealBuilder::new(
-                Arc::clone(&config.chain),
-                blockchain_db.clone(),
-                transaction_pool.clone(),
-                consensus_engine_tx.clone(),
-                canon_state_notification_sender,
-                mining_mode,
-                evm_config.clone(),
-            )
-            .build();
-
-            let mut pipeline = crate::setup::build_networked_pipeline(
-                &config,
-                &reth_config.stages,
-                client.clone(),
-                Arc::clone(&consensus),
-                provider_factory.clone(),
-                &executor,
-                sync_metrics_tx,
-                prune_config.clone(),
-                max_block,
-                static_file_producer,
-                evm_config,
-                pipeline_exex_handle,
-            )
-            .await?;
-
-            let pipeline_events = pipeline.events();
-            task.set_pipeline_events(pipeline_events);
-            debug!(target: "reth::cli", "Spawning auto mine task");
-            executor.spawn(Box::pin(task));
-
-            (pipeline, EitherDownloader::Left(client))
-        } else {
-            let pipeline = crate::setup::build_networked_pipeline(
-                &config,
-                &reth_config.stages,
-                network_client.clone(),
-                Arc::clone(&consensus),
-                provider_factory.clone(),
-                &executor,
-                sync_metrics_tx,
-                prune_config.clone(),
-                max_block,
-                static_file_producer,
-                evm_config,
-                pipeline_exex_handle,
-            )
-            .await?;
-
-            (pipeline, EitherDownloader::Right(network_client))
-        };
-
-        let pipeline_events = pipeline.events();
-
-        let initial_target = config.initial_pipeline_target(genesis_hash);
-
-        let prune_config = prune_config.unwrap_or_default();
-        let mut pruner_builder = PrunerBuilder::new(prune_config.clone())
-            .max_reorg_depth(tree_config.max_reorg_depth() as usize)
-            .prune_delete_limit(config.chain.prune_delete_limit)
-            .timeout(PrunerBuilder::DEFAULT_TIMEOUT);
-        if let Some(exex_manager_handle) = &exex_manager_handle {
-            pruner_builder =
-                pruner_builder.finished_exex_height(exex_manager_handle.finished_height());
-        }
-
-        let mut pruner = pruner_builder.build(provider_factory.clone());
-
-        let pruner_events = pruner.events();
-        hooks.add(PruneHook::new(pruner, Box::new(executor.clone())));
-        info!(target: "reth::cli", ?prune_config, "Pruner initialized");
-
-        // Configure the consensus engine
-        let (beacon_consensus_engine, beacon_engine_handle) = BeaconConsensusEngine::with_channel(
-            client,
-            pipeline,
-            blockchain_db.clone(),
-            Box::new(executor.clone()),
-            Box::new(network.clone()),
-            max_block,
-            config.debug.continuous,
-            payload_builder.clone(),
-            initial_target,
-            reth_beacon_consensus::MIN_BLOCKS_FOR_PIPELINE_RUN,
-            consensus_engine_tx,
-            consensus_engine_rx,
-            hooks,
-        )?;
-        info!(target: "reth::cli", "Consensus engine initialized");
-
-        let events = stream_select!(
-            network.event_listener().map(Into::into),
-            beacon_engine_handle.event_listener().map(Into::into),
-            pipeline_events.map(Into::into),
-            if config.debug.tip.is_none() && !config.dev.dev {
-                Either::Left(
-                    ConsensusLayerHealthEvents::new(Box::new(blockchain_db.clone()))
-                        .map(Into::into),
-                )
-            } else {
-                Either::Right(stream::empty())
-            },
-            pruner_events.map(Into::into),
-            static_file_producer_events.map(Into::into)
-        );
-        executor.spawn_critical(
-            "events task",
-            node::handle_events(Some(network.clone()), Some(head.number), events, database.clone()),
-        );
-
-        let engine_api = EngineApi::new(
-            blockchain_db.clone(),
-            config.chain.clone(),
-            beacon_engine_handle,
-            payload_builder.into(),
-            Box::new(executor.clone()),
-        );
-        info!(target: "reth::cli", "Engine API handler initialized");
-
-        // extract the jwt secret from the args if possible
-        let default_jwt_path = data_dir.jwt_path();
-        let jwt_secret = config.rpc.auth_jwt_secret(default_jwt_path)?;
-
-        // adjust rpc port numbers based on instance number
-        config.adjust_instance_ports();
-
-        // Start RPC servers
-
-        let (rpc_server_handles, mut rpc_registry) = crate::rpc::launch_rpc_servers(
-            node_components.clone(),
-            engine_api,
-            &config,
-            jwt_secret,
-            rpc,
-        )
-        .await?;
-
-        // in dev mode we generate 20 random dev-signer accounts
-        if config.dev.dev {
-            rpc_registry.eth_api().with_dev_accounts();
-        }
-
-        // Run consensus engine to completion
-        let (tx, rx) = oneshot::channel();
-        info!(target: "reth::cli", "Starting consensus engine");
-        executor.spawn_critical_blocking("consensus engine", async move {
-            let res = beacon_consensus_engine.await;
-            let _ = tx.send(res);
-        });
-
-        let FullNodeComponentsAdapter {
-            evm_config,
-            pool,
-            network,
-            provider,
-            payload_builder,
-            executor,
-        } = node_components;
-
-        let full_node = FullNode {
-            evm_config,
-            pool,
-            network,
-            provider,
-            payload_builder,
-            task_executor: executor,
-            rpc_server_handles,
-            rpc_registry,
-            config,
-            data_dir,
-        };
-        // Notify on node started
-        on_node_started.on_event(full_node.clone())?;
-
-        let handle = NodeHandle {
-            node_exit_future: NodeExitFuture::new(rx, full_node.config.debug.terminate),
-            node: full_node,
-        };
-
-        Ok(handle)
->>>>>>> e3c56647
+        // let args = LaunchArgs {
+        //     // config,
+        //     // components: state,
+        //     // database,
+        //     builder: self,
+        //     executor,
+        //     data_dir,
+        //     reth_config,
+        // };
+
+        todo!()
+        // launcher.launch(args).await
     }
 
     /// Check that the builder can be launched
@@ -1174,19 +859,19 @@
         >,
     >
     where
-        L: LaunchNode<DB, Types, Components>,
-        Types: Node<
-            FullNodeTypesAdapter<Types, DB, RethFullProviderType<DB, <Types as NodeTypes>::Evm>>,
-        >,
-        Types::PoolBuilder: PoolBuilder<RethFullAdapter<DB, Types>>,
-        Types::NetworkBuilder: crate::components::NetworkBuilder<
-            RethFullAdapter<DB, Types>,
-            <Types::PoolBuilder as PoolBuilder<RethFullAdapter<DB, Types>>>::Pool,
-        >,
-        Types::PayloadBuilder: crate::components::PayloadServiceBuilder<
-            RethFullAdapter<DB, Types>,
-            <Types::PoolBuilder as PoolBuilder<RethFullAdapter<DB, Types>>>::Pool,
-        >,
+        // L: LaunchNode<DB, Types, Components, >,
+        // Types: Node<
+        //     FullNodeTypesAdapter<Types, DB, RethFullProviderType<DB, <Types as NodeTypes>::Evm>>,
+        // >,
+        // Types::PoolBuilder: PoolBuilder<RethFullAdapter<DB, Types>>,
+        // Types::NetworkBuilder: crate::components::NetworkBuilder<
+        //     RethFullAdapter<DB, Types>,
+        //     <Types::PoolBuilder as PoolBuilder<RethFullAdapter<DB, Types>>>::Pool,
+        // >,
+        // Types::PayloadBuilder: crate::components::PayloadServiceBuilder<
+        //     RethFullAdapter<DB, Types>,
+        //     <Types::PoolBuilder as PoolBuilder<RethFullAdapter<DB, Types>>>::Pool,
+        // >,
     {
         // deconstruct self for launch node params
         let Self { builder, task_executor, data_dir } = self;
@@ -1196,7 +881,8 @@
 
         // deconstruct node builder to launch node
         let NodeBuilder { config, state, database } = builder;
-        launcher.launch(config, state, database, task_executor, data_dir, reth_config).await
+        // launcher.launch(config, state, database, task_executor, data_dir, reth_config).await
+        todo!()
     }
 
     /// Check that the builder can be launched
