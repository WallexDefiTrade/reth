--- conflicted
+++ resolved
@@ -317,33 +317,10 @@
     fn poll_next(self: Pin<&mut Self>, cx: &mut Context<'_>) -> Poll<Option<Self::Item>> {
         let this = self.get_mut();
 
-<<<<<<< HEAD
-        'outer: loop {
-            if let Some(mut fut) = this.get_or_init_fut() {
-                if let Poll::Ready(result) = fut.poll_unpin(cx) {
-                    let peer_id = result.as_ref().map(|res| res.peer_id()).ok();
-                    if let Err(err) = this.process_header_response(result) {
-                        // Penalize the peer for bad response
-                        if let Some(peer_id) = peer_id {
-                            this.client.penalize(peer_id);
-                        }
-
-                        if this.try_fuse_request_fut(&mut fut).is_err() {
-                            // We exhausted all of the retries. Stream must terminate
-                            this.done = true;
-                            this.buffered.clear();
-                            return Poll::Ready(Some(Err(err)))
-                        }
-                        this.request = Some(fut);
-                        continue 'outer
-                    }
-                }
-=======
         loop {
             // Drain any buffered element except the head
             if let Some(header) = this.pop_header_from_buffer() {
                 return Poll::Ready(Some(Ok(header)))
->>>>>>> c2719ec2
             }
 
             // We've reached the head or encountered an error, terminate the stream
@@ -355,6 +332,7 @@
             let mut fut = this.get_or_init_fut();
             match fut.poll_unpin(cx) {
                 Poll::Ready(result) => {
+                    let peer_id = result.as_ref().map(|res| res.peer_id()).ok();
                     // Process the response, buffering the headers
                     // in case of successful validation
                     match this.process_header_response(result) {
@@ -367,6 +345,10 @@
                             }
                         }
                         Err(err) => {
+                            // Penalize the peer for bad response
+                            if let Some(peer_id) = peer_id {
+                                this.client.penalize(peer_id);
+                            }
                             // Response is invalid, attempt to retry
                             if this.try_fuse_request_fut(&mut fut).is_err() {
                                 tracing::trace!(
