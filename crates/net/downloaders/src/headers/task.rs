--- conflicted
+++ resolved
@@ -44,13 +44,8 @@
     /// # use std::sync::Arc;
     /// # use reth_downloaders::headers::reverse_headers::ReverseHeadersDownloader;
     /// # use reth_downloaders::headers::task::TaskDownloader;
-<<<<<<< HEAD
-    /// # use reth_net_p2p::consensus::Consensus;
     /// # use reth_net_p2p::headers::client::HeadersClient;
-=======
     /// # use reth_consensus::Consensus;
-    /// # use reth_interfaces::p2p::headers::client::HeadersClient;
->>>>>>> b3db4cf5
     /// # fn t<H: HeadersClient + 'static>(consensus:Arc<dyn Consensus>, client: Arc<H>) {
     ///    let downloader = ReverseHeadersDownloader::<H>::builder().build(
     ///        client,
@@ -188,12 +183,8 @@
     use crate::headers::{
         reverse_headers::ReverseHeadersDownloaderBuilder, test_utils::child_header,
     };
-<<<<<<< HEAD
     use reth_net_p2p::test_utils::{TestConsensus, TestHeadersClient};
-=======
     use reth_consensus::test_utils::TestConsensus;
-    use reth_interfaces::test_utils::TestHeadersClient;
->>>>>>> b3db4cf5
     use std::sync::Arc;
 
     #[tokio::test(flavor = "multi_thread")]
