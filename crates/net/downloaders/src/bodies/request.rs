use futures::{Future, FutureExt};
use reth_eth_wire::BlockBody;
use reth_interfaces::{
    consensus::{Consensus as ConsensusTrait, Consensus},
    p2p::{
        bodies::{client::BodiesClient, response::BlockResponse},
        error::{DownloadError, PeerRequestResult},
    },
};
use reth_primitives::{PeerId, SealedBlock, SealedHeader, H256};
use std::{
    pin::Pin,
    sync::Arc,
    task::{ready, Context, Poll},
};

use crate::metrics::DownloaderMetrics;

type BodiesFut = Pin<Box<dyn Future<Output = PeerRequestResult<Vec<BlockBody>>> + Send>>;

/// Body request implemented as a [Future].
///
/// The future will poll the underlying request until fullfilled.
/// If the response arrived with insufficient number of bodies, the future
/// will issue another request until all bodies are collected.
///
/// It then proceeds to verify the downloaded bodies. In case of an validation error,
/// the future will start over.
///
/// The future will filter out any empty headers (see [SealedHeader::is_empty]) from the request.
/// If [BodiesRequestFuture] was initialized with all empty headers, no request will be dispatched
/// and they will be immediately returned upon polling.
///
/// NB: This assumes that peers respond with bodies in the order that they were requested.
/// This is a reasonable assumption to make as that's [what Geth
/// does](https://github.com/ethereum/go-ethereum/blob/f53ff0ff4a68ffc56004ab1d5cc244bcb64d3277/les/server_requests.go#L245).
/// All errors regarding the response cause the peer to get penalized, meaning that adversaries
/// that try to give us bodies that do not match the requested order are going to be penalized
/// and eventually disconnected.
pub(crate) struct BodiesRequestFuture<B> {
    client: Arc<B>,
    consensus: Arc<dyn Consensus>,
    metrics: DownloaderMetrics,
    // All requested headers
    headers: Vec<SealedHeader>,
    // Remaining hashes to download
    hashes_to_download: Vec<H256>,
    buffer: Vec<(PeerId, BlockBody)>,
    fut: Option<BodiesFut>,
}

impl<B> BodiesRequestFuture<B>
where
    B: BodiesClient + 'static,
{
    /// Returns an empty future. Use [BodiesRequestFuture::with_headers] to set the request.
    pub(crate) fn new(
        client: Arc<B>,
        consensus: Arc<dyn Consensus>,
        metrics: DownloaderMetrics,
    ) -> Self {
        Self {
            client,
            consensus,
            metrics,
            headers: Default::default(),
            hashes_to_download: Default::default(),
            buffer: Default::default(),
            fut: None,
        }
    }

    pub(crate) fn with_headers(mut self, headers: Vec<SealedHeader>) -> Self {
        self.headers = headers;
        self.reset_hashes();
        // Submit the request only if there are any headers to download.
        // Otherwise, the future will immediately be resolved.
        if !self.hashes_to_download.is_empty() {
            self.submit_request();
        }
        self
    }

<<<<<<< HEAD
    fn on_error(&mut self, error: BodyRequestError, peer_id: Option<PeerId>) {
        // TODO: reenable when BodyRequestError is removed in favor of DownloadError
        // self.metrics.increment_errors(error);
=======
    fn on_error(&mut self, error: DownloadError, peer_id: Option<PeerId>) {
>>>>>>> c5cd64bb
        tracing::error!(target: "downloaders::bodies", ?peer_id, %error, "Error requesting bodies");
        if let Some(peer_id) = peer_id {
            self.client.report_bad_message(peer_id);
        }
        self.submit_request();
    }

    fn submit_request(&mut self) {
        let client = Arc::clone(&self.client);
        let request = self.hashes_to_download.clone();
        tracing::trace!(target: "downloaders::bodies", request_len = request.len(), "Requesting bodies");
        self.fut = Some(Box::pin(async move { client.get_block_bodies(request).await }));
    }

    fn reset_hashes(&mut self) {
        self.hashes_to_download =
            self.headers.iter().filter(|h| !h.is_empty()).map(|h| h.hash()).collect();
    }

    /// Attempt to construct blocks from origin headers and buffered bodies.
    ///
    /// NOTE: This method drains the buffer.
    ///
    /// # Panics
    ///
    /// If the number of buffered bodies does not equal the number of non empty headers.
    #[allow(clippy::result_large_err)]
    fn try_construct_blocks(&mut self) -> Result<Vec<BlockResponse>, (PeerId, DownloadError)> {
        // Drop the allocated memory for the buffer. Optimistically, it will not be reused.
        let mut bodies = std::mem::take(&mut self.buffer).into_iter();
        let mut results = Vec::default();
        for header in self.headers.iter().cloned() {
            if header.is_empty() {
                results.push(BlockResponse::Empty(header));
            } else {
                // The body must be present since we requested headers for all non-empty
                // bodies at this point
                let (peer_id, body) = bodies.next().expect("download logic failed");

                let block = SealedBlock {
                    header: header.clone(),
                    body: body.transactions,
                    ommers: body.ommers.into_iter().map(|header| header.seal()).collect(),
                };

                // This ensures that the TxRoot and OmmersRoot from the header match the
                // ones calculated manually from the block body.
                self.consensus.pre_validate_block(&block).map_err(|error| {
                    (peer_id, DownloadError::BodyValidation { hash: header.hash(), error })
                })?;

                results.push(BlockResponse::Full(block));
            }
        }
        Ok(results)
    }
}

impl<B> Future for BodiesRequestFuture<B>
where
    B: BodiesClient + 'static,
{
    type Output = Vec<BlockResponse>;

    fn poll(self: Pin<&mut Self>, cx: &mut Context<'_>) -> Poll<Self::Output> {
        let this = self.get_mut();

        loop {
            // Check if there is a pending requests. It might not exist if all
            // headers are empty and there is nothing to download.
            if let Some(fut) = this.fut.as_mut() {
                match ready!(fut.poll_unpin(cx)) {
                    Ok(response) => {
                        let (peer_id, bodies) = response.split();
<<<<<<< HEAD
                        this.metrics.total_downloaded.increment(bodies.len() as u64);
                        if bodies.is_empty() {
                            this.on_error(BodyRequestError::EmptyResponse, Some(peer_id));
=======
                        let request_len = this.hashes_to_download.len();
                        let response_len = bodies.len();
                        // Malicious peers often return a single block. Mark responses with single
                        // block when more than 1 were requested invalid.
                        // TODO: Instead of marking single block responses invalid, calculate
                        // soft response size lower limit and use that for filtering.
                        if bodies.is_empty() || (request_len != 1 && response_len == 1) {
                            this.on_error(DownloadError::EmptyResponse, Some(peer_id));
>>>>>>> c5cd64bb
                            continue
                        }

                        if response_len > request_len {
                            this.on_error(
                                DownloadError::TooManyBodies {
                                    expected: request_len,
                                    received: response_len,
                                },
                                Some(peer_id),
                            );
                            continue
                        }

                        tracing::trace!(
                            target: "downloaders::bodies", request_len, response_len, ?peer_id, "Received bodies"
                        );
                        // Draining the hashes here so that on the next `submit_request` call we
                        // only request the remaining bodies, instead of the
                        // ones we already received
                        this.hashes_to_download.drain(..response_len);
                        this.buffer.extend(bodies.into_iter().map(|b| (peer_id, b)));

                        if !this.hashes_to_download.is_empty() {
                            // Submit next request if not done
                            this.submit_request();
                        } else {
                            this.fut = None;
                        }
                    }
                    Err(error) => {
                        this.on_error(error.into(), None);
                    }
                }
            }

            // Drain the buffer and attempt to construct the response.
            // If validation fails, the future will restart from scratch.
            if this.hashes_to_download.is_empty() {
                match this.try_construct_blocks() {
                    Ok(blocks) => return Poll::Ready(blocks),
                    Err((peer_id, error)) => {
                        this.reset_hashes();
                        this.on_error(error, Some(peer_id));
                    }
                }
                // Sanity check
            } else if this.fut.is_none() {
                unreachable!("Body request logic failure")
            }
        }
    }
}

#[cfg(test)]
mod tests {
    use super::*;
    use crate::{
        bodies::test_utils::zip_blocks,
        test_utils::{generate_bodies, TestBodiesClient, TEST_SCOPE},
    };
    use reth_interfaces::{
        p2p::bodies::response::BlockResponse,
        test_utils::{generators::random_header_range, TestConsensus},
    };
    use reth_primitives::H256;
    use std::sync::Arc;

    /// Check if future returns empty bodies without dispathing any requests.
    #[tokio::test]
    async fn request_returns_empty_bodies() {
        let headers = random_header_range(0..20, H256::zero());

        let client = Arc::new(TestBodiesClient::default());
        let fut = BodiesRequestFuture::new(
            client.clone(),
            Arc::new(TestConsensus::default()),
            DownloaderMetrics::new(TEST_SCOPE),
        )
        .with_headers(headers.clone());

        assert_eq!(fut.await, headers.into_iter().map(BlockResponse::Empty).collect::<Vec<_>>());
        assert_eq!(client.times_requested(), 0);
    }

    /// Check that the request future
    #[tokio::test]
    async fn request_submits_until_fullfilled() {
        // Generate some random blocks
        let (headers, mut bodies) = generate_bodies(0..20);

        let batch_size = 2;
        let client = Arc::new(
            TestBodiesClient::default().with_bodies(bodies.clone()).with_max_batch_size(batch_size),
        );
        let fut = BodiesRequestFuture::new(
            client.clone(),
            Arc::new(TestConsensus::default()),
            DownloaderMetrics::new(TEST_SCOPE),
        )
        .with_headers(headers.clone());

        assert_eq!(fut.await, zip_blocks(headers.iter(), &mut bodies));
        assert_eq!(
            client.times_requested(),
            // div_ceild
            (headers.into_iter().filter(|h| !h.is_empty()).count() as u64 + 1) / 2
        );
    }
}<|MERGE_RESOLUTION|>--- conflicted
+++ resolved
@@ -81,13 +81,9 @@
         self
     }
 
-<<<<<<< HEAD
-    fn on_error(&mut self, error: BodyRequestError, peer_id: Option<PeerId>) {
+    fn on_error(&mut self, error: DownloadError, peer_id: Option<PeerId>) {
         // TODO: reenable when BodyRequestError is removed in favor of DownloadError
         // self.metrics.increment_errors(error);
-=======
-    fn on_error(&mut self, error: DownloadError, peer_id: Option<PeerId>) {
->>>>>>> c5cd64bb
         tracing::error!(target: "downloaders::bodies", ?peer_id, %error, "Error requesting bodies");
         if let Some(peer_id) = peer_id {
             self.client.report_bad_message(peer_id);
@@ -162,20 +158,18 @@
                 match ready!(fut.poll_unpin(cx)) {
                     Ok(response) => {
                         let (peer_id, bodies) = response.split();
-<<<<<<< HEAD
-                        this.metrics.total_downloaded.increment(bodies.len() as u64);
-                        if bodies.is_empty() {
-                            this.on_error(BodyRequestError::EmptyResponse, Some(peer_id));
-=======
                         let request_len = this.hashes_to_download.len();
                         let response_len = bodies.len();
+
+                        // Increment total downloaded metric
+                        this.metrics.total_downloaded.increment(response_len as u64);
+
                         // Malicious peers often return a single block. Mark responses with single
                         // block when more than 1 were requested invalid.
                         // TODO: Instead of marking single block responses invalid, calculate
                         // soft response size lower limit and use that for filtering.
                         if bodies.is_empty() || (request_len != 1 && response_len == 1) {
                             this.on_error(DownloadError::EmptyResponse, Some(peer_id));
->>>>>>> c5cd64bb
                             continue
                         }
 
