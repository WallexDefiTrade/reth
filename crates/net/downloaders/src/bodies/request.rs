--- conflicted
+++ resolved
@@ -5,11 +5,7 @@
     consensus::{Consensus as ConsensusTrait, Consensus},
     p2p::{
         bodies::{client::BodiesClient, response::BlockResponse},
-<<<<<<< HEAD
-        error::{DownloadError, DownloadResult, PeerRequestResult},
-=======
-        error::DownloadError,
->>>>>>> e2ac4d3f
+        error::{DownloadError, DownloadResult},
     },
 };
 use reth_primitives::{PeerId, SealedBlock, SealedHeader, WithPeerId, H256};
@@ -43,20 +39,11 @@
     client: Arc<B>,
     consensus: Arc<dyn Consensus>,
     metrics: DownloaderMetrics,
-<<<<<<< HEAD
     // Headers to download. The collection is shrinked as responses are buffered.
     headers: VecDeque<SealedHeader>,
     buffer: Vec<BlockResponse>,
-    fut: Option<BodiesFut>,
+    fut: Option<B::Output>,
     last_request_len: Option<usize>,
-=======
-    // All requested headers
-    headers: Vec<SealedHeader>,
-    // Remaining hashes to download
-    hashes_to_download: Vec<H256>,
-    buffer: Vec<(PeerId, BlockBody)>,
-    fut: Option<B::Output>,
->>>>>>> e2ac4d3f
 }
 
 impl<B> BodiesRequestFuture<B>
@@ -114,14 +101,8 @@
     fn submit_request(&mut self, req: Vec<H256>) {
         tracing::trace!(target: "downloaders::bodies", request_len = req.len(), "Requesting bodies");
         let client = Arc::clone(&self.client);
-<<<<<<< HEAD
         self.last_request_len = Some(req.len());
-        self.fut = Some(Box::pin(async move { client.get_block_bodies(req).await }));
-=======
-        let request = self.hashes_to_download.clone();
-        tracing::trace!(target: "downloaders::bodies", request_len = request.len(), "Requesting bodies");
-        self.fut = Some(client.get_block_bodies(request));
->>>>>>> e2ac4d3f
+        self.fut = Some(client.get_block_bodies(req));
     }
 
     /// Process block response.
