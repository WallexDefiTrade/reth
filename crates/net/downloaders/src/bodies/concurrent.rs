use backon::{ExponentialBackoff, Retryable};
use futures_util::{stream, StreamExt, TryStreamExt};
use reth_interfaces::{
    consensus::Consensus as ConsensusTrait,
    p2p::{
        bodies::{
            client::BodiesClient,
            downloader::{BlockResponse, BodyDownloader},
        },
        downloader::{DownloadStream, Downloader},
        error::{DownloadError, DownloadResult, RequestError},
    },
};
use reth_primitives::{SealedBlock, SealedHeader};
use std::{borrow::Borrow, sync::Arc};

/// Downloads bodies in batches.
///
/// All blocks in a batch are fetched at the same time.
#[derive(Debug)]
pub struct ConcurrentDownloader<Client, Consensus> {
    /// The bodies client
    client: Arc<Client>,
    /// The consensus client
    consensus: Arc<Consensus>,
    /// The number of retries for each request.
    retries: usize,
    /// The batch size per one request
    batch_size: usize,
    /// The maximum number of requests to send concurrently.
    concurrency: usize,
}

impl<Client, Consensus> Downloader for ConcurrentDownloader<Client, Consensus>
where
    Client: BodiesClient,
    Consensus: ConsensusTrait,
{
    type Client = Client;
    type Consensus = Consensus;

    fn client(&self) -> &Self::Client {
        self.client.borrow()
    }

    fn consensus(&self) -> &Self::Consensus {
        self.consensus.borrow()
    }
}

impl<Client, Consensus> BodyDownloader for ConcurrentDownloader<Client, Consensus>
where
    Client: BodiesClient,
    Consensus: ConsensusTrait,
{
    fn bodies_stream<'a, 'b, I>(&'a self, headers: I) -> DownloadStream<'a, BlockResponse>
    where
        I: IntoIterator<Item = &'b SealedHeader>,
        <I as IntoIterator>::IntoIter: Send + 'b,
        'b: 'a,
    {
        Box::pin(
            stream::iter(headers.into_iter())
                .chunks(self.batch_size)
                .map(move |headers| {
                    (move || self.fetch_bodies(headers.clone()))
                        .retry(ExponentialBackoff::default().with_max_times(self.retries))
                })
                .buffered(self.concurrency)
                .map_ok(|blocks| stream::iter(blocks.into_iter()).map(Ok))
                .try_flatten(),
        )
    }
}

impl<Client, Consensus> ConcurrentDownloader<Client, Consensus>
where
    Client: BodiesClient,
    Consensus: ConsensusTrait,
{
    /// Create a new concurrent downloader instance.
    pub fn new(client: Arc<Client>, consensus: Arc<Consensus>) -> Self {
        Self { client, consensus, retries: 3, batch_size: 100, concurrency: 5 }
    }

    /// Set the number of blocks to fetch at the same time.
    ///
    /// Defaults to 100.
    pub fn with_batch_size(mut self, batch_size: usize) -> Self {
        self.batch_size = batch_size;
        self
    }

    /// Set the maximum number of requests to send concurrently.
    ///
    /// Defaults to 5.
    pub fn with_concurrency(mut self, concurrency: usize) -> Self {
        self.concurrency = concurrency;
        self
    }

    /// Set the number of times to retry body fetch requests.
    ///
    /// Defaults to 3.
    pub fn with_retries(mut self, retries: usize) -> Self {
        self.retries = retries;
        self
    }

    /// Given a batch of headers, this function proceeds to:
    /// 1. Filter for all the non-empty headers
    /// 2. Return early with the header values, if there were no non-empty headers, else..
    /// 3. Request the bodies for the non-empty headers from a peer chosen by the network client
    /// 4. For any non-empty headers, it proceeds to validate the corresponding body from the peer
    /// and return it as part of the response via the [`BlockResponse::Full`] variant.
    ///
    /// NB: This assumes that peers respond with bodies in the order that they were requested.
    /// This is a reasonable assumption to make as that's [what Geth
    /// does](https://github.com/ethereum/go-ethereum/blob/f53ff0ff4a68ffc56004ab1d5cc244bcb64d3277/les/server_requests.go#L245).
    /// All errors regarding the response cause the peer to get penalized, meaning that adversaries
    /// that try to give us bodies that do not match the requested order are going to be penalized
    /// and eventually disconnected.
    async fn fetch_bodies(
        &self,
        headers: Vec<&SealedHeader>,
    ) -> DownloadResult<Vec<BlockResponse>> {
        // Filter headers with transaction or ommers. These are the only ones
        // we will request
        let request =
            headers.iter().filter(|h| !h.is_empty()).map(|h| h.hash()).collect::<Vec<_>>();
        if request.is_empty() {
            tracing::trace!(target: "downloaders::bodies", len = headers.len(), "Nothing to download");
            return Ok(headers.into_iter().cloned().map(BlockResponse::Empty).collect())
        }

<<<<<<< HEAD
        // The bodies size might exceed a max response size limit set by peer. We need to keep
        // retrying until we finish downloading all of the requested bodies
        let mut responses = Vec::with_capacity(headers_with_txs_and_ommers.len());
        while responses.len() != headers_with_txs_and_ommers.len() {
            let request: Vec<_> =
                headers_with_txs_and_ommers.iter().skip(responses.len()).cloned().collect();
            let request_len = request.len();
            tracing::trace!(target: "downloaders::bodies", request_len, "Requesting bodies");
            let (peer_id, bodies) = self.client.get_block_bodies(request.clone()).await?.split();
=======
        let request_len = request.len();
        tracing::trace!(target: "downloaders::bodies", request_len, "Requesting bodies");
        let (peer_id, bodies) = self.client.get_block_bodies(request.clone()).await?.split();
        tracing::trace!(
            target: "downloaders::bodies", request_len, response_len = bodies.len(), ?peer_id, "Received bodies"
        );
>>>>>>> 8c413ad0

            if bodies.is_empty() {
                tracing::error!(
                    target: "downloaders::bodies", ?peer_id, ?request, "Received empty response. Penalizing peer"
                );
                self.client.report_bad_message(peer_id);
                // return error and trigger new retry
                return Err(DownloadError::RequestError(RequestError::BadResponse))
            }

            tracing::trace!(
                target: "downloaders::bodies", request_len, response_len = bodies.len(), ?peer_id, "Received bodies"
            );
            bodies.into_iter().for_each(|b| responses.push((peer_id, b)));
        }

        let mut bodies = responses.into_iter();
        let mut results = Vec::with_capacity(headers.len());
        for header in headers.into_iter().cloned() {
            // If the header has no txs / ommers, just push it and continue
            if header.is_empty() {
                results.push(BlockResponse::Empty(header));
            } else {
<<<<<<< HEAD
                // The body must be present since we requested headers for all non-empty
                // bodies at this point
                let (peer_id, body) = bodies.next().expect("download logic failed");
=======
                // If the header was not empty, and there is no body, then
                // the peer gave us a bad resopnse and we should return
                // error.
                let body = match bodies.next() {
                    Some(body) => body,
                    None => {
                        tracing::trace!(
                            target: "downloaders::bodies", ?peer_id, header = ?header.hash(), ?request, "Penalizing peer"
                        );
                        self.client.report_bad_message(peer_id);
                        // TODO: We error always, this means that if we got no body from a peer
                        // and the header was not empty we will discard a bunch of progress.
                        // This will cause redundant bandwdith usage (due to how our retriable
                        // stream works via std::iter), but we will address this
                        // with a custom retriable stream that maintains state and is able to
                        // "resume" progress from the current state of `responses`.
                        return Err(DownloadError::RequestError(RequestError::BadResponse))
                    }
                };
>>>>>>> 8c413ad0

                let block = SealedBlock {
                    header: header.clone(),
                    body: body.transactions,
                    ommers: body.ommers.into_iter().map(|header| header.seal()).collect(),
                };

                // This ensures that the TxRoot and OmmersRoot from the header match the
                // ones calculated manually from the block body.
                self.consensus.pre_validate_block(&block).map_err(|error| {
                    tracing::trace!(
                        target: "downloaders::bodies", ?peer_id, header = ?header.hash(), ?error, ?request, "Penalizing peer"
                    );
                    self.client.report_bad_message(peer_id);
                    DownloadError::BlockValidation { hash: header.hash(), error }
                })?;

                results.push(BlockResponse::Full(block));
            }
        }

        Ok(results)
    }
}

// TODO: Cleanup
#[cfg(test)]
mod tests {
    use super::*;
    use crate::test_utils::{generate_bodies, TestBodiesClient};
    use assert_matches::assert_matches;
    use futures_util::stream::{StreamExt, TryStreamExt};
    use reth_eth_wire::BlockBody;
    use reth_interfaces::{
        p2p::{bodies::downloader::BodyDownloader, error::RequestError},
        test_utils::TestConsensus,
    };
    use reth_primitives::{Header, PeerId, H256};
    use std::{
        sync::{
            atomic::{AtomicUsize, Ordering},
            Arc,
        },
        time::Duration,
    };

    // Check that the blocks are emitted in order of block number, not in order of
    // first-downloaded
    #[tokio::test]
    async fn emits_bodies_in_order() {
        // Generate some random blocks
        let (headers, mut bodies) = generate_bodies(0..20);

        let downloader = ConcurrentDownloader::new(
            Arc::new(TestBodiesClient::new(|hashes: Vec<H256>| {
                let mut bodies = bodies.clone();
                async move {
                    // Simulate that the request for this (random) block takes 0-100ms
                    tokio::time::sleep(Duration::from_millis(hashes[0].to_low_u64_be() % 100))
                        .await;

                    Ok((
                        PeerId::default(),
                        hashes
                            .into_iter()
                            .map(|hash| {
                                bodies
                                    .remove(&hash)
                                    .expect("Downloader asked for a block it should not ask for")
                            })
                            .collect(),
                    )
                        .into())
                }
            })),
            Arc::new(TestConsensus::default()),
        );

        assert_matches!(
            downloader
                .bodies_stream(headers.clone().iter())
                .try_collect::<Vec<BlockResponse>>()
                .await,
            Ok(responses) => {
                assert_eq!(
                    responses,
                    headers
                        .into_iter()
                        .map(|header| {
                            let body = bodies.remove(&header.hash()).unwrap();
                            if header.is_empty() {
                                BlockResponse::Empty(header)
                            } else {
                                BlockResponse::Full(SealedBlock {
                                    header,
                                    body: body.transactions,
                                    ommers: body.ommers.into_iter().map(|o| o.seal()).collect(),
                                })
                            }
                        })
                        .collect::<Vec<BlockResponse>>()
                );
            }
        );
    }

    /// Checks that non-retryable errors bubble up
    #[tokio::test]
    async fn client_failure() {
        let downloader = ConcurrentDownloader::new(
            Arc::new(TestBodiesClient::new(|_: Vec<H256>| async {
                Err(RequestError::ChannelClosed)
            })),
            Arc::new(TestConsensus::default()),
        );

        let headers = &[Header { ommers_hash: H256::default(), ..Default::default() }.seal()];
        let mut stream = downloader.bodies_stream(headers);
        assert_matches!(
            stream.next().await,
            Some(Err(DownloadError::RequestError(RequestError::ChannelClosed)))
        );
    }

    /// Checks that the body request is retried on timeouts
    #[tokio::test]
    async fn retries_timeouts() {
        let retries_left = Arc::new(AtomicUsize::new(3));
        let downloader = ConcurrentDownloader::new(
            Arc::new(TestBodiesClient::new(|mut header_hash: Vec<H256>| {
                let retries_left = retries_left.clone();
                let _header_hash = header_hash.remove(0);
                async move {
                    if retries_left.load(Ordering::SeqCst) > 0 {
                        retries_left.fetch_sub(1, Ordering::SeqCst);
                        Err(RequestError::Timeout)
                    } else {
                        Ok((
                            PeerId::default(),
                            vec![BlockBody { transactions: vec![], ommers: vec![] }],
                        )
                            .into())
                    }
                }
            })),
            Arc::new(TestConsensus::default()),
        );

        let header = Header { ommers_hash: H256::default(), ..Default::default() }.seal();
        assert_matches!(
            downloader.bodies_stream(&[header.clone()]).next().await,
            Some(Ok(BlockResponse::Full(block))) => {
                assert_eq!(block.header, header);
            }
        );
        assert_eq!(Arc::try_unwrap(retries_left).unwrap().into_inner(), 0);
    }

    /// Checks that the timeout error bubbles up if we've retried too many times
    #[tokio::test]
    async fn too_many_retries() {
        let retries_left = Arc::new(AtomicUsize::new(3));
        let downloader = ConcurrentDownloader::new(
            Arc::new(TestBodiesClient::new(|mut header_hash: Vec<H256>| {
                let _header_hash = header_hash.remove(0);
                let retries_left = retries_left.clone();
                async move {
                    if retries_left.load(Ordering::SeqCst) > 0 {
                        retries_left.fetch_sub(1, Ordering::SeqCst);
                        Err(RequestError::Timeout)
                    } else {
                        Ok((
                            PeerId::default(),
                            vec![BlockBody { transactions: vec![], ommers: vec![] }],
                        )
                            .into())
                    }
                }
            })),
            Arc::new(TestConsensus::default()),
        )
        .with_retries(0);

        assert_matches!(
            downloader
                .bodies_stream(&[
                    Header { ommers_hash: H256::default(), ..Default::default() }.seal()
                ])
                .next()
                .await,
            Some(Err(DownloadError::RequestError(RequestError::Timeout)))
        );
        assert_eq!(Arc::try_unwrap(retries_left).unwrap().into_inner(), 2);
    }

    /// Checks that the downloader keeps retrying the request in case
    /// it receives too few bodies
    #[tokio::test]
    async fn received_few_bodies() {
        // Generate some random blocks
        let response_len = 5;
        let (headers, mut bodies) = generate_bodies(0..20);

        let download_attempt = Arc::new(AtomicUsize::new(0));
        let downloader = ConcurrentDownloader::new(
            Arc::new(TestBodiesClient::new(|hashes: Vec<H256>| {
                let mut bodies = bodies.clone();
                let download_attempt = download_attempt.clone();
                async move {
                    // Simulate that the request for this (random) block takes 0-100ms
                    tokio::time::sleep(Duration::from_millis(hashes[0].to_low_u64_be() % 100))
                        .await;

                    let attempt = download_attempt.load(Ordering::SeqCst);
                    let results = hashes
                        .into_iter()
                        .take(response_len)
                        .map(|hash| {
                            bodies
                                .remove(&hash)
                                .expect("Downloader asked for a block it should not ask for")
                        })
                        .collect();
                    download_attempt.store(attempt + 1, Ordering::SeqCst);
                    Ok((PeerId::default(), results).into())
                }
            })),
            Arc::new(TestConsensus::default()),
        );
        assert_matches!(
            downloader
                .bodies_stream(headers.iter())
                .try_collect::<Vec<BlockResponse>>()
                .await,
            Ok(responses) => {
                assert_eq!(
                    responses,
                    headers
                        .into_iter()
                        .map(|header| {
                            let body = bodies.remove(&header.hash()).unwrap();
                            if header.is_empty() {
                                BlockResponse::Empty(header)
                            } else {
                                BlockResponse::Full(SealedBlock {
                                    header,
                                    body: body.transactions,
                                    ommers: body.ommers.into_iter().map(|o| o.seal()).collect(),
                                })
                            }
                        })
                        .collect::<Vec<BlockResponse>>()
                );
            }
        );
    }

    /// Checks that the downloader bubbles up the error after attempting to re-request bodies
    #[tokio::test]
    async fn received_few_bodies_and_empty() {
        // Generate some random blocks
        let response_len = 5;
        let (headers, bodies) = generate_bodies(0..20);

        let download_attempt = Arc::new(AtomicUsize::new(0));
        let downloader = ConcurrentDownloader::new(
            Arc::new(TestBodiesClient::new(|hashes: Vec<H256>| {
                let mut bodies = bodies.clone();
                let download_attempt = download_attempt.clone();
                async move {
                    // Simulate that the request for this (random) block takes 0-100ms
                    tokio::time::sleep(Duration::from_millis(hashes[0].to_low_u64_be() % 100))
                        .await;

                    if hashes.len() <= response_len {
                        return Ok((PeerId::default(), vec![]).into())
                    }

                    let attempt = download_attempt.load(Ordering::SeqCst);
                    let results = hashes
                        .into_iter()
                        .take(response_len)
                        .map(|hash| {
                            bodies
                                .remove(&hash)
                                .expect("Downloader asked for a block it should not ask for")
                        })
                        .collect();
                    download_attempt.store(attempt + 1, Ordering::SeqCst);
                    Ok((PeerId::default(), results).into())
                }
            })),
            Arc::new(TestConsensus::default()),
        );
        assert_matches!(
            downloader.bodies_stream(headers.iter()).try_collect::<Vec<BlockResponse>>().await,
            Err(DownloadError::RequestError(RequestError::BadResponse))
        );
    }
}<|MERGE_RESOLUTION|>--- conflicted
+++ resolved
@@ -126,31 +126,22 @@
     ) -> DownloadResult<Vec<BlockResponse>> {
         // Filter headers with transaction or ommers. These are the only ones
         // we will request
-        let request =
+        let headers_to_download =
             headers.iter().filter(|h| !h.is_empty()).map(|h| h.hash()).collect::<Vec<_>>();
-        if request.is_empty() {
+        if headers_to_download.is_empty() {
             tracing::trace!(target: "downloaders::bodies", len = headers.len(), "Nothing to download");
             return Ok(headers.into_iter().cloned().map(BlockResponse::Empty).collect())
         }
 
-<<<<<<< HEAD
         // The bodies size might exceed a max response size limit set by peer. We need to keep
         // retrying until we finish downloading all of the requested bodies
-        let mut responses = Vec::with_capacity(headers_with_txs_and_ommers.len());
-        while responses.len() != headers_with_txs_and_ommers.len() {
+        let mut responses = Vec::with_capacity(headers_to_download.len());
+        while responses.len() != headers_to_download.len() {
             let request: Vec<_> =
-                headers_with_txs_and_ommers.iter().skip(responses.len()).cloned().collect();
+                headers_to_download.iter().skip(responses.len()).cloned().collect();
             let request_len = request.len();
             tracing::trace!(target: "downloaders::bodies", request_len, "Requesting bodies");
             let (peer_id, bodies) = self.client.get_block_bodies(request.clone()).await?.split();
-=======
-        let request_len = request.len();
-        tracing::trace!(target: "downloaders::bodies", request_len, "Requesting bodies");
-        let (peer_id, bodies) = self.client.get_block_bodies(request.clone()).await?.split();
-        tracing::trace!(
-            target: "downloaders::bodies", request_len, response_len = bodies.len(), ?peer_id, "Received bodies"
-        );
->>>>>>> 8c413ad0
 
             if bodies.is_empty() {
                 tracing::error!(
@@ -174,31 +165,9 @@
             if header.is_empty() {
                 results.push(BlockResponse::Empty(header));
             } else {
-<<<<<<< HEAD
                 // The body must be present since we requested headers for all non-empty
                 // bodies at this point
                 let (peer_id, body) = bodies.next().expect("download logic failed");
-=======
-                // If the header was not empty, and there is no body, then
-                // the peer gave us a bad resopnse and we should return
-                // error.
-                let body = match bodies.next() {
-                    Some(body) => body,
-                    None => {
-                        tracing::trace!(
-                            target: "downloaders::bodies", ?peer_id, header = ?header.hash(), ?request, "Penalizing peer"
-                        );
-                        self.client.report_bad_message(peer_id);
-                        // TODO: We error always, this means that if we got no body from a peer
-                        // and the header was not empty we will discard a bunch of progress.
-                        // This will cause redundant bandwdith usage (due to how our retriable
-                        // stream works via std::iter), but we will address this
-                        // with a custom retriable stream that maintains state and is able to
-                        // "resume" progress from the current state of `responses`.
-                        return Err(DownloadError::RequestError(RequestError::BadResponse))
-                    }
-                };
->>>>>>> 8c413ad0
 
                 let block = SealedBlock {
                     header: header.clone(),
@@ -210,7 +179,7 @@
                 // ones calculated manually from the block body.
                 self.consensus.pre_validate_block(&block).map_err(|error| {
                     tracing::trace!(
-                        target: "downloaders::bodies", ?peer_id, header = ?header.hash(), ?error, ?request, "Penalizing peer"
+                        target: "downloaders::bodies", ?peer_id, header = ?header.hash(), ?error, request = ?headers_to_download, "Penalizing peer"
                     );
                     self.client.report_bad_message(peer_id);
                     DownloadError::BlockValidation { hash: header.hash(), error }
