use super::request::BodiesRequestFuture;
use crate::metrics::DownloaderMetrics;
use futures::{stream::FuturesUnordered, Stream};
use futures_util::StreamExt;
use reth_eth_wire::BlockBody;
use reth_interfaces::{
    consensus::Consensus,
    p2p::bodies::{client::BodiesClient, response::BlockResponse},
};
use reth_primitives::{BlockNumber, SealedHeader};
use std::{
    collections::HashSet,
    pin::Pin,
    sync::Arc,
    task::{ready, Context, Poll},
};

/// The wrapper around [FuturesUnordered] that keeps information
/// about the blocks currently being requested.
#[derive(Debug)]
pub(crate) struct BodiesRequestQueue<B> {
    /// Inner body request queue.
    inner: FuturesUnordered<BodiesRequestFuture<B>>,
    /// The block numbers being requested.
    block_numbers: HashSet<BlockNumber>,
    /// The downloader metrics.
    metrics: DownloaderMetrics,
    /// Last requested block number.
    pub(crate) last_requested_block_number: Option<BlockNumber>,
}

impl<B> BodiesRequestQueue<B>
where
    B: BodiesClient + 'static,
{
    /// Create new instance of request queue.
    pub(crate) fn new(metrics: DownloaderMetrics) -> Self {
        Self {
            metrics,
            inner: Default::default(),
            block_numbers: Default::default(),
            last_requested_block_number: None,
        }
    }

<<<<<<< HEAD
impl<B> BodiesRequestQueue<B>
where
    B: BodiesClient<Output = Vec<BlockBody>> + 'static,
{
=======
>>>>>>> 71dc531e
    /// Returns `true` if the queue is empty.
    pub(crate) fn is_empty(&self) -> bool {
        self.inner.is_empty()
    }

    /// Returns the number of queued requests.
    pub(crate) fn len(&self) -> usize {
        self.inner.len()
    }

    /// Clears the inner queue and related data.
    pub(crate) fn clear(&mut self) {
        self.inner.clear();
        self.block_numbers.clear();
        self.last_requested_block_number.take();
    }

    /// Add new request to the queue.
    /// Expects sorted collection of headers.
    pub(crate) fn push_new_request(
        &mut self,
        client: Arc<B>,
        consensus: Arc<dyn Consensus>,
        request: Vec<SealedHeader>,
    ) {
        // Set last max requested block number
        self.last_requested_block_number = request
            .last()
            .map(|last| match self.last_requested_block_number {
                Some(num) => last.number.max(num),
                None => last.number,
            })
            .or(self.last_requested_block_number);

        // Set requested block numbers
        self.block_numbers.extend(request.iter().map(|h| h.number));

        // Create request and push into the queue.
        self.inner.push(
            BodiesRequestFuture::new(client, consensus, self.metrics.clone()).with_headers(request),
        )
    }

    /// Check if the block number is currently in progress
    pub(crate) fn contains_block(&self, number: BlockNumber) -> bool {
        self.block_numbers.contains(&number)
    }
}

impl<B> Stream for BodiesRequestQueue<B>
where
    B: BodiesClient<Output = Vec<BlockBody>> + 'static,
{
    type Item = Vec<BlockResponse>;

    fn poll_next(self: Pin<&mut Self>, cx: &mut Context<'_>) -> Poll<Option<Self::Item>> {
        let this = self.get_mut();
        let result = ready!(this.inner.poll_next_unpin(cx));
        if let Some(ref response) = result {
            response.iter().for_each(|block| {
                this.block_numbers.remove(&block.block_number());
            });
        }
        Poll::Ready(result)
    }
}<|MERGE_RESOLUTION|>--- conflicted
+++ resolved
@@ -31,7 +31,7 @@
 
 impl<B> BodiesRequestQueue<B>
 where
-    B: BodiesClient + 'static,
+    B: BodiesClient<Output = Vec<BlockBody>> + 'static,
 {
     /// Create new instance of request queue.
     pub(crate) fn new(metrics: DownloaderMetrics) -> Self {
@@ -43,13 +43,6 @@
         }
     }
 
-<<<<<<< HEAD
-impl<B> BodiesRequestQueue<B>
-where
-    B: BodiesClient<Output = Vec<BlockBody>> + 'static,
-{
-=======
->>>>>>> 71dc531e
     /// Returns `true` if the queue is empty.
     pub(crate) fn is_empty(&self) -> bool {
         self.inner.is_empty()
