--- conflicted
+++ resolved
@@ -17,11 +17,8 @@
 reth-tasks.workspace = true
 reth-provider.workspace = true
 reth-config.workspace = true
-<<<<<<< HEAD
 reth-net-p2p.workspace = true
-=======
 reth-consensus.workspace = true
->>>>>>> b3db4cf5
 
 # async
 futures.workspace = true
@@ -48,12 +45,9 @@
 
 [dev-dependencies]
 reth-db = { workspace = true, features = ["test-utils"] }
-<<<<<<< HEAD
 reth-interfaces.workspace = true
-=======
 reth-consensus = { workspace = true, features = ["test-utils"] }
 reth-interfaces = { workspace = true, features = ["test-utils"] }
->>>>>>> b3db4cf5
 reth-provider = { workspace = true, features = ["test-utils"] }
 reth-tracing.workspace = true
 
@@ -66,8 +60,4 @@
 tempfile.workspace = true
 
 [features]
-<<<<<<< HEAD
-test-utils = ["dep:tempfile", "reth-db/test-utils"]
-=======
 test-utils = ["dep:tempfile", "reth-db/test-utils", "reth-consensus/test-utils", "reth-interfaces/test-utils"]
->>>>>>> b3db4cf5
