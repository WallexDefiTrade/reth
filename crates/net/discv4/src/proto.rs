//! Discovery v4 protocol implementation.

<<<<<<< HEAD
use crate::{error::DecodePacketError, EnrForkIdEntry, MAX_PACKET_SIZE, MIN_PACKET_SIZE};
=======
use crate::{error::DecodePacketError, PeerId, MAX_PACKET_SIZE, MIN_PACKET_SIZE};
>>>>>>> 51bdc6af
use alloy_rlp::{Decodable, Encodable, Error as RlpError, Header, RlpDecodable, RlpEncodable};
use enr::Enr;
use reth_network_types::{pk2id, PeerId};
use reth_primitives::{
    bytes::{Buf, BufMut, Bytes, BytesMut},
<<<<<<< HEAD
    keccak256, ForkId, NodeRecord, B256,
=======
    keccak256, pk2id, EnrForkIdEntry, ForkId, NodeRecord, B256,
>>>>>>> 51bdc6af
};
use secp256k1::{
    ecdsa::{RecoverableSignature, RecoveryId},
    SecretKey, SECP256K1,
};
use std::net::IpAddr;

// Note: this is adapted from https://github.com/vorot93/discv4

/// Represents the identifier for message variants.
///
/// This enumeration assigns unique identifiers (u8 values) to different message types.
#[derive(Debug)]
#[repr(u8)]
pub enum MessageId {
    /// Ping message identifier.
    Ping = 1,
    /// Pong message identifier.
    Pong = 2,
    /// Find node message identifier.
    FindNode = 3,
    /// Neighbours message identifier.
    Neighbours = 4,
    /// ENR request message identifier.
    EnrRequest = 5,
    /// ENR response message identifier.
    EnrResponse = 6,
}

impl MessageId {
    /// Converts the byte that represents the message id to the enum.
    fn from_u8(msg: u8) -> Result<Self, u8> {
        Ok(match msg {
            1 => MessageId::Ping,
            2 => MessageId::Pong,
            3 => MessageId::FindNode,
            4 => MessageId::Neighbours,
            5 => MessageId::EnrRequest,
            6 => MessageId::EnrResponse,
            _ => return Err(msg),
        })
    }
}

/// Enum representing various message types exchanged in the Discovery v4 protocol.
#[derive(Debug, Eq, PartialEq)]
pub enum Message {
    /// Represents a ping message sent during liveness checks.
    Ping(Ping),
    /// Represents a pong message, which is a reply to a PING message.
    Pong(Pong),
    /// Represents a query for nodes in the given bucket.
    FindNode(FindNode),
    /// Represents a neighbour message, providing information about nearby nodes.
    Neighbours(Neighbours),
    /// Represents an ENR request message, a request for Ethereum Node Records (ENR) as per [EIP-778](https://eips.ethereum.org/EIPS/eip-778).
    EnrRequest(EnrRequest),
    /// Represents an ENR response message, a response to an ENR request with Ethereum Node Records (ENR) as per [EIP-778](https://eips.ethereum.org/EIPS/eip-778).
    EnrResponse(EnrResponse),
}

// === impl Message ===

impl Message {
    /// Returns the id for this type
    pub fn msg_type(&self) -> MessageId {
        match self {
            Message::Ping(_) => MessageId::Ping,
            Message::Pong(_) => MessageId::Pong,
            Message::FindNode(_) => MessageId::FindNode,
            Message::Neighbours(_) => MessageId::Neighbours,
            Message::EnrRequest(_) => MessageId::EnrRequest,
            Message::EnrResponse(_) => MessageId::EnrResponse,
        }
    }

    /// Encodes the UDP datagram, See <https://github.com/ethereum/devp2p/blob/master/discv4.md#wire-protocol>
    ///
    /// The datagram is `header || payload`
    /// where header is `hash || signature || packet-type`
    pub fn encode(&self, secret_key: &SecretKey) -> (Bytes, B256) {
        // allocate max packet size
        let mut datagram = BytesMut::with_capacity(MAX_PACKET_SIZE);

        // since signature has fixed len, we can split and fill the datagram buffer at fixed
        // positions, this way we can encode the message directly in the datagram buffer
        let mut sig_bytes = datagram.split_off(B256::len_bytes());
        let mut payload = sig_bytes.split_off(secp256k1::constants::COMPACT_SIGNATURE_SIZE + 1);

        // Put the message type at the beginning of the payload
        payload.put_u8(self.msg_type() as u8);

        // Match the message type and encode the corresponding message into the payload
        match self {
            Message::Ping(message) => message.encode(&mut payload),
            Message::Pong(message) => message.encode(&mut payload),
            Message::FindNode(message) => message.encode(&mut payload),
            Message::Neighbours(message) => message.encode(&mut payload),
            Message::EnrRequest(message) => message.encode(&mut payload),
            Message::EnrResponse(message) => message.encode(&mut payload),
        }

        // Sign the payload with the secret key using recoverable ECDSA
        let signature: RecoverableSignature = SECP256K1.sign_ecdsa_recoverable(
            &secp256k1::Message::from_digest(keccak256(&payload).0),
            secret_key,
        );

        // Serialize the signature and append it to the signature bytes
        let (rec, sig) = signature.serialize_compact();
        sig_bytes.extend_from_slice(&sig);
        sig_bytes.put_u8(rec.to_i32() as u8);
        sig_bytes.unsplit(payload);

        // Calculate the hash of the signature bytes and append it to the datagram
        let hash = keccak256(&sig_bytes);
        datagram.extend_from_slice(hash.as_slice());

        // Append the signature bytes to the datagram
        datagram.unsplit(sig_bytes);

        // Return the frozen datagram and the hash
        (datagram.freeze(), hash)
    }

    /// Decodes the [`Message`] from the given buffer.
    ///
    /// Returns the decoded message and the public key of the sender.
    pub fn decode(packet: &[u8]) -> Result<Packet, DecodePacketError> {
        if packet.len() < MIN_PACKET_SIZE {
            return Err(DecodePacketError::PacketTooShort)
        }

        // parses the wire-protocol, every packet starts with a header:
        // packet-header = hash || signature || packet-type
        // hash = keccak256(signature || packet-type || packet-data)
        // signature = sign(packet-type || packet-data)

        let header_hash = keccak256(&packet[32..]);
        let data_hash = B256::from_slice(&packet[..32]);
        if data_hash != header_hash {
            return Err(DecodePacketError::HashMismatch)
        }

        let signature = &packet[32..96];
        let recovery_id = RecoveryId::from_i32(packet[96] as i32)?;
        let recoverable_sig = RecoverableSignature::from_compact(signature, recovery_id)?;

        // recover the public key
        let msg = secp256k1::Message::from_digest(keccak256(&packet[97..]).0);

        let pk = SECP256K1.recover_ecdsa(&msg, &recoverable_sig)?;
        let node_id = pk2id(&pk);

        let msg_type = packet[97];
        let payload = &mut &packet[98..];

        let msg = match MessageId::from_u8(msg_type).map_err(DecodePacketError::UnknownMessage)? {
            MessageId::Ping => Message::Ping(Ping::decode(payload)?),
            MessageId::Pong => Message::Pong(Pong::decode(payload)?),
            MessageId::FindNode => Message::FindNode(FindNode::decode(payload)?),
            MessageId::Neighbours => Message::Neighbours(Neighbours::decode(payload)?),
            MessageId::EnrRequest => Message::EnrRequest(EnrRequest::decode(payload)?),
            MessageId::EnrResponse => Message::EnrResponse(EnrResponse::decode(payload)?),
        };

        Ok(Packet { msg, node_id, hash: header_hash })
    }
}

/// Represents a decoded packet.
///
/// This struct holds information about a decoded packet, including the message, node ID, and hash.
#[derive(Debug)]
pub struct Packet {
    /// The decoded message from the packet.
    pub msg: Message,
    /// The ID of the peer that sent the packet.
    pub node_id: PeerId,
    /// The hash of the packet.
    pub hash: B256,
}

/// Represents the `from`, `to` fields in the packets
#[derive(Clone, Copy, Debug, PartialEq, Eq, Hash, RlpEncodable, RlpDecodable)]
pub struct NodeEndpoint {
    /// The IP address of the network endpoint. It can be either IPv4 or IPv6.
    pub address: IpAddr,
    /// The UDP port used for communication in the discovery protocol.
    pub udp_port: u16,
    /// The TCP port used for communication in the RLPx protocol.
    pub tcp_port: u16,
}

impl From<NodeRecord> for NodeEndpoint {
    fn from(NodeRecord { address, tcp_port, udp_port, .. }: NodeRecord) -> Self {
        Self { address, tcp_port, udp_port }
    }
}

impl NodeEndpoint {
    /// Creates a new [`NodeEndpoint`] from a given UDP address and TCP port.
    pub fn from_udp_address(udp_address: &std::net::SocketAddr, tcp_port: u16) -> Self {
        NodeEndpoint { address: udp_address.ip(), udp_port: udp_address.port(), tcp_port }
    }
}

/// A [FindNode packet](https://github.com/ethereum/devp2p/blob/master/discv4.md#findnode-packet-0x03).
#[derive(Clone, Copy, Debug, Eq, PartialEq, RlpEncodable, RlpDecodable)]
pub struct FindNode {
    /// The target node's ID, a 64-byte secp256k1 public key.
    pub id: PeerId,
    /// The expiration timestamp of the packet, an absolute UNIX time stamp.
    pub expire: u64,
}

/// A [Neighbours packet](https://github.com/ethereum/devp2p/blob/master/discv4.md#neighbors-packet-0x04).
#[derive(Clone, Debug, Eq, PartialEq, RlpEncodable, RlpDecodable)]
pub struct Neighbours {
    /// The list of nodes containing IP, UDP port, TCP port, and node ID.
    pub nodes: Vec<NodeRecord>,
    /// The expiration timestamp of the packet, an absolute UNIX time stamp.
    pub expire: u64,
}

/// A [ENRRequest packet](https://github.com/ethereum/devp2p/blob/master/discv4.md#enrrequest-packet-0x05).
///
/// This packet is used to request the current version of a node's Ethereum Node Record (ENR).
#[derive(Clone, Copy, Debug, Eq, PartialEq, RlpEncodable, RlpDecodable)]
pub struct EnrRequest {
    /// The expiration timestamp for the request. No reply should be sent if it refers to a time in
    /// the past.
    pub expire: u64,
}

/// A [ENRResponse packet](https://github.com/ethereum/devp2p/blob/master/discv4.md#enrresponse-packet-0x06).
///
/// This packet is used to respond to an ENRRequest packet and includes the requested ENR along with
/// the hash of the original request.
#[derive(Clone, Debug, Eq, PartialEq, RlpEncodable, RlpDecodable)]
pub struct EnrResponse {
    /// The hash of the ENRRequest packet being replied to.
    pub request_hash: B256,
    /// The ENR (Ethereum Node Record) for the responding node.
    pub enr: Enr<SecretKey>,
}

// === impl EnrResponse ===

impl EnrResponse {
    /// Returns the [`ForkId`] if set
    ///
    /// See also <https://github.com/ethereum/go-ethereum/blob/9244d5cd61f3ea5a7645fdf2a1a96d53421e412f/eth/protocols/eth/discovery.go#L36>
    pub fn eth_fork_id(&self) -> Option<ForkId> {
        let mut maybe_fork_id = self.enr.get_raw_rlp(b"eth")?;
        EnrForkIdEntry::decode(&mut maybe_fork_id).ok().map(Into::into)
    }
}

/// Represents a Ping packet.
///
/// A [Ping packet](https://github.com/ethereum/devp2p/blob/master/discv4.md#ping-packet-0x01).
#[derive(Debug, Clone, Eq, PartialEq)]
pub struct Ping {
    /// The sender's endpoint.
    pub from: NodeEndpoint,
    /// The recipient's endpoint.
    pub to: NodeEndpoint,
    /// The expiration timestamp.
    pub expire: u64,
    /// Optional enr_seq for <https://eips.ethereum.org/EIPS/eip-868>
    pub enr_sq: Option<u64>,
}

impl Encodable for Ping {
    fn encode(&self, out: &mut dyn BufMut) {
        #[derive(RlpEncodable)]
        struct V4PingMessage<'a> {
            version: u32,
            from: &'a NodeEndpoint,
            to: &'a NodeEndpoint,
            expire: u64,
        }

        #[derive(RlpEncodable)]
        struct V4PingMessageEIP868<'a> {
            version: u32,
            from: &'a NodeEndpoint,
            to: &'a NodeEndpoint,
            expire: u64,
            enr_seq: u64,
        }
        if let Some(enr_seq) = self.enr_sq {
            V4PingMessageEIP868 {
                version: 4, // version 4
                from: &self.from,
                to: &self.to,
                expire: self.expire,
                enr_seq,
            }
            .encode(out);
        } else {
            V4PingMessage {
                version: 4, // version 4
                from: &self.from,
                to: &self.to,
                expire: self.expire,
            }
            .encode(out);
        }
    }
}

impl Decodable for Ping {
    fn decode(buf: &mut &[u8]) -> alloy_rlp::Result<Self> {
        let b = &mut &**buf;
        let rlp_head = Header::decode(b)?;
        if !rlp_head.list {
            return Err(RlpError::UnexpectedString)
        }
        let started_len = b.len();

        // > Implementations should ignore any mismatches in version:
        // <https://github.com/ethereum/devp2p/blob/master/discv4.md#ping-packet-0x01>
        let _version = u32::decode(b)?;

        let mut this = Self {
            from: Decodable::decode(b)?,
            to: Decodable::decode(b)?,
            expire: Decodable::decode(b)?,
            enr_sq: None,
        };

        // only decode the ENR sequence if there's more data in the datagram to decode else skip
        if b.has_remaining() {
            this.enr_sq = Some(Decodable::decode(b)?);
        }

        let consumed = started_len - b.len();
        if consumed > rlp_head.payload_length {
            return Err(RlpError::ListLengthMismatch {
                expected: rlp_head.payload_length,
                got: consumed,
            })
        }
        let rem = rlp_head.payload_length - consumed;
        b.advance(rem);
        *buf = *b;
        Ok(this)
    }
}

/// Represents a Pong packet.
///
/// A [Pong packet](https://github.com/ethereum/devp2p/blob/master/discv4.md#pong-packet-0x02).
#[derive(Clone, Debug, Eq, PartialEq)]
pub struct Pong {
    /// The recipient's endpoint.
    pub to: NodeEndpoint,
    /// The hash of the corresponding ping packet.
    pub echo: B256,
    /// The expiration timestamp.
    pub expire: u64,
    /// Optional enr_seq for <https://eips.ethereum.org/EIPS/eip-868>
    pub enr_sq: Option<u64>,
}

impl Encodable for Pong {
    fn encode(&self, out: &mut dyn BufMut) {
        #[derive(RlpEncodable)]
        struct PongMessageEIP868<'a> {
            to: &'a NodeEndpoint,
            echo: &'a B256,
            expire: u64,
            enr_seq: u64,
        }

        #[derive(RlpEncodable)]
        struct PongMessage<'a> {
            to: &'a NodeEndpoint,
            echo: &'a B256,
            expire: u64,
        }

        if let Some(enr_seq) = self.enr_sq {
            PongMessageEIP868 { to: &self.to, echo: &self.echo, expire: self.expire, enr_seq }
                .encode(out);
        } else {
            PongMessage { to: &self.to, echo: &self.echo, expire: self.expire }.encode(out);
        }
    }
}

impl Decodable for Pong {
    fn decode(buf: &mut &[u8]) -> alloy_rlp::Result<Self> {
        let b = &mut &**buf;
        let rlp_head = Header::decode(b)?;
        if !rlp_head.list {
            return Err(RlpError::UnexpectedString)
        }
        let started_len = b.len();
        let mut this = Self {
            to: Decodable::decode(b)?,
            echo: Decodable::decode(b)?,
            expire: Decodable::decode(b)?,
            enr_sq: None,
        };

        // only decode the ENR sequence if there's more data in the datagram to decode else skip
        if b.has_remaining() {
            this.enr_sq = Some(Decodable::decode(b)?);
        }

        let consumed = started_len - b.len();
        if consumed > rlp_head.payload_length {
            return Err(RlpError::ListLengthMismatch {
                expected: rlp_head.payload_length,
                got: consumed,
            })
        }
        let rem = rlp_head.payload_length - consumed;
        b.advance(rem);
        *buf = *b;

        Ok(this)
    }
}

#[cfg(test)]
mod tests {
    use super::*;
    use crate::{
        test_utils::{rng_endpoint, rng_ipv4_record, rng_ipv6_record, rng_message},
        DEFAULT_DISCOVERY_PORT, SAFE_MAX_DATAGRAM_NEIGHBOUR_RECORDS,
    };
    use enr::EnrPublicKey;
    use rand::{thread_rng, Rng, RngCore};
    use reth_primitives::{hex, ForkHash};

    #[test]
    fn test_endpoint_ipv_v4() {
        let mut rng = thread_rng();
        for _ in 0..100 {
            let mut ip = [0u8; 4];
            rng.fill_bytes(&mut ip);
            let msg = NodeEndpoint {
                address: IpAddr::V4(ip.into()),
                tcp_port: rng.gen(),
                udp_port: rng.gen(),
            };

            let decoded = NodeEndpoint::decode(&mut alloy_rlp::encode(msg).as_slice()).unwrap();
            assert_eq!(msg, decoded);
        }
    }

    #[test]
    fn test_endpoint_ipv_64() {
        let mut rng = thread_rng();
        for _ in 0..100 {
            let mut ip = [0u8; 16];
            rng.fill_bytes(&mut ip);
            let msg = NodeEndpoint {
                address: IpAddr::V6(ip.into()),
                tcp_port: rng.gen(),
                udp_port: rng.gen(),
            };

            let decoded = NodeEndpoint::decode(&mut alloy_rlp::encode(msg).as_slice()).unwrap();
            assert_eq!(msg, decoded);
        }
    }

    #[test]
    fn test_ping_message() {
        let mut rng = thread_rng();
        for _ in 0..100 {
            let mut ip = [0u8; 16];
            rng.fill_bytes(&mut ip);
            let msg = Ping {
                from: rng_endpoint(&mut rng),
                to: rng_endpoint(&mut rng),
                expire: 0,
                enr_sq: None,
            };

            let decoded = Ping::decode(&mut alloy_rlp::encode(&msg).as_slice()).unwrap();
            assert_eq!(msg, decoded);
        }
    }

    #[test]
    fn test_ping_message_with_enr() {
        let mut rng = thread_rng();
        for _ in 0..100 {
            let mut ip = [0u8; 16];
            rng.fill_bytes(&mut ip);
            let msg = Ping {
                from: rng_endpoint(&mut rng),
                to: rng_endpoint(&mut rng),
                expire: 0,
                enr_sq: Some(rng.gen()),
            };

            let decoded = Ping::decode(&mut alloy_rlp::encode(&msg).as_slice()).unwrap();
            assert_eq!(msg, decoded);
        }
    }

    #[test]
    fn test_pong_message() {
        let mut rng = thread_rng();
        for _ in 0..100 {
            let mut ip = [0u8; 16];
            rng.fill_bytes(&mut ip);
            let msg = Pong {
                to: rng_endpoint(&mut rng),
                echo: rng.gen(),
                expire: rng.gen(),
                enr_sq: None,
            };

            let decoded = Pong::decode(&mut alloy_rlp::encode(&msg).as_slice()).unwrap();
            assert_eq!(msg, decoded);
        }
    }

    #[test]
    fn test_pong_message_with_enr() {
        let mut rng = thread_rng();
        for _ in 0..100 {
            let mut ip = [0u8; 16];
            rng.fill_bytes(&mut ip);
            let msg = Pong {
                to: rng_endpoint(&mut rng),
                echo: rng.gen(),
                expire: rng.gen(),
                enr_sq: Some(rng.gen()),
            };

            let decoded = Pong::decode(&mut alloy_rlp::encode(&msg).as_slice()).unwrap();
            assert_eq!(msg, decoded);
        }
    }

    #[test]
    fn test_hash_mismatch() {
        let mut rng = thread_rng();
        let msg = rng_message(&mut rng);
        let (secret_key, _) = SECP256K1.generate_keypair(&mut rng);
        let (buf, _) = msg.encode(&secret_key);

        let mut buf_vec = buf.to_vec();
        buf_vec.push(0);
        match Message::decode(buf_vec.as_slice()).unwrap_err() {
            DecodePacketError::HashMismatch => {}
            err => {
                unreachable!("unexpected err {}", err)
            }
        }
    }

    #[test]
    fn neighbours_max_ipv4() {
        let mut rng = thread_rng();
        let msg = Message::Neighbours(Neighbours {
            nodes: std::iter::repeat_with(|| rng_ipv4_record(&mut rng)).take(16).collect(),
            expire: rng.gen(),
        });
        let (secret_key, _) = SECP256K1.generate_keypair(&mut rng);

        let (encoded, _) = msg.encode(&secret_key);
        // Assert that 16 nodes never fit into one packet
        assert!(encoded.len() > MAX_PACKET_SIZE, "{} {msg:?}", encoded.len());
    }

    #[test]
    fn neighbours_max_nodes() {
        let mut rng = thread_rng();
        for _ in 0..1000 {
            let msg = Message::Neighbours(Neighbours {
                nodes: std::iter::repeat_with(|| rng_ipv6_record(&mut rng))
                    .take(SAFE_MAX_DATAGRAM_NEIGHBOUR_RECORDS)
                    .collect(),
                expire: rng.gen(),
            });
            let (secret_key, _) = SECP256K1.generate_keypair(&mut rng);

            let (encoded, _) = msg.encode(&secret_key);
            assert!(encoded.len() <= MAX_PACKET_SIZE, "{} {msg:?}", encoded.len());

            let mut neighbours = Neighbours {
                nodes: std::iter::repeat_with(|| rng_ipv6_record(&mut rng))
                    .take(SAFE_MAX_DATAGRAM_NEIGHBOUR_RECORDS - 1)
                    .collect(),
                expire: rng.gen(),
            };
            neighbours.nodes.push(rng_ipv4_record(&mut rng));
            let msg = Message::Neighbours(neighbours);
            let (encoded, _) = msg.encode(&secret_key);
            assert!(encoded.len() <= MAX_PACKET_SIZE, "{} {msg:?}", encoded.len());
        }
    }

    #[test]
    fn test_encode_decode_message() {
        let mut rng = thread_rng();
        for _ in 0..100 {
            let msg = rng_message(&mut rng);
            let (secret_key, pk) = SECP256K1.generate_keypair(&mut rng);
            let sender_id = pk2id(&pk);

            let (buf, _) = msg.encode(&secret_key);

            let packet = Message::decode(buf.as_ref()).unwrap();

            assert_eq!(msg, packet.msg);
            assert_eq!(sender_id, packet.node_id);
        }
    }

    #[test]
    fn decode_pong_packet() {
        let packet = "2ad84c37327a06c2522cf7bc039621da89f68907441b755935bb308dc4cd17d6fe550e90329ad6a516ca7db18e08900067928a0dfa3b5c75d55a42c984497373698d98616662c048983ea85895ea2da765eabeb15525478384e106337bfd8ed50002f3c9843ed8cae682fd1c80a008ad4dead0922211df47593e7d837b2b23d13954285871ca23250ea594993ded84635690e5829670";
        let data = hex::decode(packet).unwrap();
        Message::decode(&data).unwrap();
    }
    #[test]
    fn decode_ping_packet() {
        let packet = "05ae5bf922cf2a93f97632a4ab0943dc252a0dab0c42d86dd62e5d91e1a0966e9b628fbf4763fdfbb928540460b797e6be2e7058a82f6083f6d2e7391bb021741459976d4152aa16bbee0c3609dcfac6668db1ef78b7ee9f8b4ced10dd5ae2900101df04cb8403d12d4f82765f82765fc9843ed8cae6828aa6808463569916829670";
        let data = hex::decode(packet).unwrap();
        Message::decode(&data).unwrap();
    }

    #[test]
    fn encode_decode_enr_msg() {
        use alloy_rlp::Decodable;
        use enr::secp256k1::SecretKey;
        use std::net::Ipv4Addr;

        let mut rng = rand::rngs::OsRng;
        let key = SecretKey::new(&mut rng);
        let ip = Ipv4Addr::new(127, 0, 0, 1);
        let tcp = 3000;

        let fork_id: ForkId = ForkId { hash: ForkHash([220, 233, 108, 45]), next: 0u64 };

        let enr = {
            let mut builder = Enr::builder();
            builder.ip(ip.into());
            builder.tcp4(tcp);
            let mut buf = Vec::new();
            let forkentry = EnrForkIdEntry { fork_id };
            forkentry.encode(&mut buf);
            builder.add_value_rlp("eth", buf.into());
            builder.build(&key).unwrap()
        };

        let enr_response = EnrResponse { request_hash: rng.gen(), enr };

        let mut buf = Vec::new();
        enr_response.encode(&mut buf);

        let decoded = EnrResponse::decode(&mut &buf[..]).unwrap();

        let fork_id_decoded = decoded.eth_fork_id().unwrap();
        assert_eq!(fork_id, fork_id_decoded);
    }

    // test vector from the enr library rlp encoding tests
    // <https://github.com/sigp/enr/blob/e59dcb45ea07e423a7091d2a6ede4ad6d8ef2840/src/lib.rs#L1019>

    #[test]
    fn encode_known_rlp_enr() {
        use alloy_rlp::Decodable;
        use enr::{secp256k1::SecretKey, EnrPublicKey};
        use std::net::Ipv4Addr;

        let valid_record = hex!("f884b8407098ad865b00a582051940cb9cf36836572411a47278783077011599ed5cd16b76f2635f4e234738f30813a89eb9137e3e3df5266e3a1f11df72ecf1145ccb9c01826964827634826970847f00000189736563703235366b31a103ca634cae0d49acb401d8a4c6b6fe8c55b70d115bf400769cc1400f3258cd31388375647082765f");
        let signature = hex!("7098ad865b00a582051940cb9cf36836572411a47278783077011599ed5cd16b76f2635f4e234738f30813a89eb9137e3e3df5266e3a1f11df72ecf1145ccb9c");
        let expected_pubkey =
            hex!("03ca634cae0d49acb401d8a4c6b6fe8c55b70d115bf400769cc1400f3258cd3138");

        let enr = Enr::<SecretKey>::decode(&mut &valid_record[..]).unwrap();
        let pubkey = enr.public_key().encode();

        assert_eq!(enr.ip4(), Some(Ipv4Addr::new(127, 0, 0, 1)));
        assert_eq!(enr.id(), Some(String::from("v4")));
        assert_eq!(enr.udp4(), Some(DEFAULT_DISCOVERY_PORT));
        assert_eq!(enr.tcp4(), None);
        assert_eq!(enr.signature(), &signature[..]);
        assert_eq!(pubkey.to_vec(), expected_pubkey);
        assert!(enr.verify());

        assert_eq!(&alloy_rlp::encode(&enr)[..], &valid_record[..]);

        // ensure the length is equal
        assert_eq!(enr.length(), valid_record.len());
    }

    // test vector from the enr library rlp encoding tests
    // <https://github.com/sigp/enr/blob/e59dcb45ea07e423a7091d2a6ede4ad6d8ef2840/src/lib.rs#L1019>
    #[test]
    fn decode_enr_rlp() {
        use enr::secp256k1::SecretKey;
        use std::net::Ipv4Addr;

        let valid_record = hex!("f884b8407098ad865b00a582051940cb9cf36836572411a47278783077011599ed5cd16b76f2635f4e234738f30813a89eb9137e3e3df5266e3a1f11df72ecf1145ccb9c01826964827634826970847f00000189736563703235366b31a103ca634cae0d49acb401d8a4c6b6fe8c55b70d115bf400769cc1400f3258cd31388375647082765f");
        let signature = hex!("7098ad865b00a582051940cb9cf36836572411a47278783077011599ed5cd16b76f2635f4e234738f30813a89eb9137e3e3df5266e3a1f11df72ecf1145ccb9c");
        let expected_pubkey =
            hex!("03ca634cae0d49acb401d8a4c6b6fe8c55b70d115bf400769cc1400f3258cd3138");

        let mut valid_record_buf = valid_record.as_slice();
        let enr = Enr::<SecretKey>::decode(&mut valid_record_buf).unwrap();
        let pubkey = enr.public_key().encode();

        // Byte array must be consumed after enr has finished decoding
        assert!(valid_record_buf.is_empty());

        assert_eq!(enr.ip4(), Some(Ipv4Addr::new(127, 0, 0, 1)));
        assert_eq!(enr.id(), Some(String::from("v4")));
        assert_eq!(enr.udp4(), Some(DEFAULT_DISCOVERY_PORT));
        assert_eq!(enr.tcp4(), None);
        assert_eq!(enr.signature(), &signature[..]);
        assert_eq!(pubkey.to_vec(), expected_pubkey);
        assert!(enr.verify());
    }

    // test vector from the enr library rlp encoding tests
    // <https://github.com/sigp/enr/blob/e59dcb45ea07e423a7091d2a6ede4ad6d8ef2840/src/lib.rs#LL1206C35-L1206C35>
    #[test]
    fn encode_decode_enr_rlp() {
        use enr::{secp256k1::SecretKey, EnrPublicKey};
        use std::net::Ipv4Addr;

        let key = SecretKey::new(&mut rand::rngs::OsRng);
        let ip = Ipv4Addr::new(127, 0, 0, 1);
        let tcp = 3000;

        let enr = {
            let mut builder = Enr::builder();
            builder.ip(ip.into());
            builder.tcp4(tcp);
            builder.build(&key).unwrap()
        };

        let mut encoded_bytes = &alloy_rlp::encode(&enr)[..];
        let decoded_enr = Enr::<SecretKey>::decode(&mut encoded_bytes).unwrap();

        // Byte array must be consumed after enr has finished decoding
        assert!(encoded_bytes.is_empty());

        assert_eq!(decoded_enr, enr);
        assert_eq!(decoded_enr.id(), Some("v4".into()));
        assert_eq!(decoded_enr.ip4(), Some(ip));
        assert_eq!(decoded_enr.tcp4(), Some(tcp));
        assert_eq!(
            decoded_enr.public_key().encode(),
            key.public_key(secp256k1::SECP256K1).encode()
        );
        assert!(decoded_enr.verify());
    }
}<|MERGE_RESOLUTION|>--- conflicted
+++ resolved
@@ -1,20 +1,12 @@
 //! Discovery v4 protocol implementation.
 
-<<<<<<< HEAD
-use crate::{error::DecodePacketError, EnrForkIdEntry, MAX_PACKET_SIZE, MIN_PACKET_SIZE};
-=======
-use crate::{error::DecodePacketError, PeerId, MAX_PACKET_SIZE, MIN_PACKET_SIZE};
->>>>>>> 51bdc6af
+use crate::{error::DecodePacketError, MAX_PACKET_SIZE, MIN_PACKET_SIZE};
 use alloy_rlp::{Decodable, Encodable, Error as RlpError, Header, RlpDecodable, RlpEncodable};
 use enr::Enr;
 use reth_network_types::{pk2id, PeerId};
 use reth_primitives::{
     bytes::{Buf, BufMut, Bytes, BytesMut},
-<<<<<<< HEAD
-    keccak256, ForkId, NodeRecord, B256,
-=======
-    keccak256, pk2id, EnrForkIdEntry, ForkId, NodeRecord, B256,
->>>>>>> 51bdc6af
+    keccak256, EnrForkIdEntry, ForkId, NodeRecord, B256,
 };
 use secp256k1::{
     ecdsa::{RecoverableSignature, RecoveryId},
