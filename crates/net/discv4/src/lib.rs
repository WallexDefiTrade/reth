//! Discovery v4 implementation: <https://github.com/ethereum/devp2p/blob/master/discv4.md>
//!
//! Discv4 employs a kademlia-like routing table to store and manage discovered peers and topics.
//! The protocol allows for external IP discovery in NAT environments through regular PING/PONG's
//! with discovered nodes. Nodes return the external IP address that they have received and a simple
//! majority is chosen as our external IP address. If an external IP address is updated, this is
//! produced as an event to notify the swarm (if one is used for this behaviour).
//!
//! This implementation consists of a [`Discv4`] and [`Discv4Service`] pair. The service manages the
//! state and drives the UDP socket. The (optional) [`Discv4`] serves as the frontend to interact
//! with the service via a channel. Whenever the underlying table changes service produces a
//! [`DiscoveryUpdate`] that listeners will receive.
//!
//! ## Feature Flags
//!
//! - `serde` (default): Enable serde support
//! - `test-utils`: Export utilities for testing

#![doc(
    html_logo_url = "https://raw.githubusercontent.com/paradigmxyz/reth/main/assets/reth-docs.png",
    html_favicon_url = "https://avatars0.githubusercontent.com/u/97369466?s=256",
    issue_tracker_base_url = "https://github.com/paradigmxyz/reth/issues/"
)]
#![cfg_attr(not(test), warn(unused_crate_dependencies))]
#![cfg_attr(docsrs, feature(doc_cfg, doc_auto_cfg))]

use crate::{
    error::{DecodePacketError, Discv4Error},
    proto::{FindNode, Message, Neighbours, Packet, Ping, Pong},
};
use alloy_rlp::{RlpDecodable, RlpEncodable};
use derive_more::{Deref, DerefMut};
use discv5::{
    kbucket,
    kbucket::{
        BucketInsertResult, Distance, Entry as BucketEntry, InsertResult, KBucketsTable,
        NodeStatus, MAX_NODES_PER_BUCKET,
    },
    ConnectionDirection, ConnectionState,
};
<<<<<<< HEAD
use enr::{Enr, EnrBuilder};
use error::MirrorUpdateError;
use itertools::Itertools;
use parking_lot::Mutex;
use proto::{EnrRequest, EnrResponse, EnrWrapper};
use reth_primitives::{
    bytes::{Bytes, BytesMut},
    hex, ForkId, PeerId, B256,
};
use smallvec::{smallvec, SmallVec};
=======
use enr::Enr;
use parking_lot::Mutex;
use proto::{EnrRequest, EnrResponse, EnrWrapper};
use reth_primitives::{bytes::Bytes, hex, ForkId, PeerId, B256};
use secp256k1::SecretKey;
>>>>>>> 51761b68
use std::{
    cell::RefCell,
    collections::{btree_map, hash_map::Entry, BTreeMap, HashMap, HashSet, VecDeque},
    env,
    error::Error,
    fmt, io,
    net::{IpAddr, Ipv4Addr, SocketAddr, SocketAddrV4},
    pin::Pin,
    rc::Rc,
    sync::Arc,
    task::{ready, Context, Poll},
    time::{Duration, Instant, SystemTime, UNIX_EPOCH},
};
use tokio::{
    net::UdpSocket,
    sync::{mpsc, mpsc::error::TrySendError, oneshot, oneshot::Sender as OneshotSender, watch},
    task::{JoinHandle, JoinSet},
    time::Interval,
};
use tokio_stream::{wrappers::ReceiverStream, Stream, StreamExt};
use tracing::{debug, trace};

pub mod error;
pub mod proto;

mod config;
pub use config::{Discv4Config, Discv4ConfigBuilder};

mod node;
use node::{kad_key, NodeKey};

mod table;

// reexport NodeRecord primitive
pub use reth_primitives::NodeRecord;
// re-export key type used
pub use secp256k1::{PublicKey, SecretKey};

#[cfg(any(test, feature = "test-utils"))]
pub mod test_utils;

use crate::table::PongTable;
use reth_net_nat::ResolveNatInterval;
/// reexport to get public ip.
pub use reth_net_nat::{external_ip, NatResolver};

/// The default address for discv4 via UDP
///
/// Note: the default TCP address is the same.
pub const DEFAULT_DISCOVERY_ADDR: Ipv4Addr = Ipv4Addr::UNSPECIFIED;

/// The default port for discv4 via UDP
///
/// Note: the default TCP port is the same.
pub const DEFAULT_DISCOVERY_PORT: u16 = 30303;

/// The default address for discv4 via UDP: "0.0.0.0:30303"
///
/// Note: The default TCP address is the same.
pub const DEFAULT_DISCOVERY_ADDRESS: SocketAddr =
    SocketAddr::V4(SocketAddrV4::new(Ipv4Addr::UNSPECIFIED, DEFAULT_DISCOVERY_PORT));

/// The maximum size of any packet is 1280 bytes.
const MAX_PACKET_SIZE: usize = 1280;

/// Length of the UDP datagram packet-header: Hash(32b) + Signature(65b) + Packet Type(1b)
const MIN_PACKET_SIZE: usize = 32 + 65 + 1;

/// Concurrency factor for `FindNode` requests to pick `ALPHA` closest nodes, <https://github.com/ethereum/devp2p/blob/master/discv4.md#recursive-lookup>
const ALPHA: usize = 3;

/// Maximum number of nodes to ping at concurrently. 2 full `Neighbours` responses with 16 _new_
/// nodes. This will apply some backpressure in recursive lookups.
const MAX_NODES_PING: usize = 2 * MAX_NODES_PER_BUCKET;

/// The size of the datagram is limited [`MAX_PACKET_SIZE`], 16 nodes, as the discv4 specifies don't
/// fit in one datagram. The safe number of nodes that always fit in a datagram is 12, with worst
/// case all of them being IPv6 nodes. This is calculated by `(MAX_PACKET_SIZE - (header + expire +
/// rlp overhead) / size(rlp(Node_IPv6))`
/// Even in the best case where all nodes are IPv4, only 14 nodes fit into one packet.
const SAFE_MAX_DATAGRAM_NEIGHBOUR_RECORDS: usize = (MAX_PACKET_SIZE - 109) / 91;

/// The timeout used to identify expired nodes, 24h
///
/// Mirrors geth's `bondExpiration` of 24h
const ENDPOINT_PROOF_EXPIRATION: Duration = Duration::from_secs(24 * 60 * 60);

/// Duration used to expire nodes from the routing table 1hr
const EXPIRE_DURATION: Duration = Duration::from_secs(60 * 60);

// Restricts how many udp messages can be processed in a single [Discv4Service::poll] call.
//
// This will act as a manual yield point when draining the socket messages where the most CPU
// expensive part is handling outgoing messages: encoding and hashing the packet
const UDP_MESSAGE_POLL_LOOP_BUDGET: i32 = 4;

type EgressSender = mpsc::Sender<(Bytes, SocketAddr)>;
type EgressReceiver = mpsc::Receiver<(Bytes, SocketAddr)>;

pub(crate) type IngressSender = mpsc::Sender<IngressEvent>;
pub(crate) type IngressReceiver = mpsc::Receiver<IngressEvent>;

type NodeRecordSender = OneshotSender<Vec<NodeRecord>>;

/// The Discv4 frontend
///
/// This communicates with the [Discv4Service] by sending commands over a channel.
///
/// See also [Discv4::spawn]
#[derive(Debug, Clone)]
pub struct Discv4 {
    /// The address of the udp socket
    local_addr: SocketAddr,
    /// channel to send commands over to the service
    to_service: mpsc::UnboundedSender<Discv4Command>,
    /// Tracks the local node record.
    ///
    /// This includes the currently tracked external IP address of the node.
    node_record: Arc<Mutex<NodeRecord>>,
}

// === impl Discv4 ===

impl Discv4 {
    /// Same as [`Self::bind`] but also spawns the service onto a new task,
    /// [`Discv4Service::spawn()`]
    pub async fn spawn(
        local_address: SocketAddr,
        local_enr: NodeRecord,
        secret_key: SecretKey,
        config: Discv4Config,
    ) -> io::Result<Self> {
        let (discv4, service) = Self::bind(local_address, local_enr, secret_key, config).await?;

        service.spawn();

        Ok(discv4)
    }

    /// Returns a new instance with the given channel directly
    ///
    /// NOTE: this is only intended for test setups.
    #[cfg(feature = "test-utils")]
    pub fn noop() -> Self {
        let (to_service, _rx) = mpsc::unbounded_channel();
        let local_addr =
            (IpAddr::from(std::net::Ipv4Addr::UNSPECIFIED), DEFAULT_DISCOVERY_PORT).into();
        Self {
            local_addr,
            to_service,
            node_record: Arc::new(Mutex::new(NodeRecord::new(
                "127.0.0.1:3030".parse().unwrap(),
                PeerId::random(),
            ))),
        }
    }

    /// Binds a new UdpSocket and creates the service
    ///
    /// ```
    /// # use std::io;
    /// use rand::thread_rng;
    /// use reth_discv4::{Discv4, Discv4Config};
    /// use reth_primitives::{NodeRecord, PeerId};
    /// use secp256k1::SECP256K1;
    /// use std::{net::SocketAddr, str::FromStr};
    /// # async fn t() -> io::Result<()> {
    /// // generate a (random) keypair
    /// let mut rng = thread_rng();
    /// let (secret_key, pk) = SECP256K1.generate_keypair(&mut rng);
    /// let id = PeerId::from_slice(&pk.serialize_uncompressed()[1..]);
    ///
    /// let socket = SocketAddr::from_str("0.0.0.0:0").unwrap();
    /// let local_enr =
    ///     NodeRecord { address: socket.ip(), tcp_port: socket.port(), udp_port: socket.port(), id };
    /// let config = Discv4Config::default();
    ///
    /// let (discv4, mut service) = Discv4::bind(socket, local_enr, secret_key, config).await.unwrap();
    ///
    /// // get an update strea
    /// let updates = service.update_stream();
    ///
    /// let _handle = service.spawn();
    ///
    /// // lookup the local node in the DHT
    /// let _discovered = discv4.lookup_self().await.unwrap();
    ///
    /// # Ok(())
    /// # }
    /// ```
    pub async fn bind(
        local_address: SocketAddr,
        mut local_node_record: NodeRecord,
        secret_key: SecretKey,
        config: Discv4Config,
    ) -> io::Result<(Self, Discv4Service)> {
        let socket = UdpSocket::bind(local_address).await?;
        let local_addr = socket.local_addr()?;
        local_node_record.udp_port = local_addr.port();
        trace!(target: "discv4", ?local_addr,"opened UDP socket");

        let service = Discv4Service::new(socket, local_addr, local_node_record, secret_key, config);
        let discv4 = service.handle();
        Ok((discv4, service))
    }

    /// Returns a new [`Discv4Service`] that uses the [`MirrorPrimaryKBuckets`] interface to act
    /// as a secondary discovery service.
    pub async fn bind_as_secondary_disc_node<F>(
        local_address: SocketAddr,
        mut local_node_record: NodeRecord,
        secret_key: SecretKey,
        config: Discv4Config,
        primary_kbuckets_change_rx: watch::Receiver<()>,
        primary_kbuckets_keys_callback: F,
    ) -> io::Result<(Self, Discv4Service<KBucketsKeysMirror<F>>)>
    where
        F: Fn() -> Result<HashSet<PeerId>, secp256k1::Error> + Send + Unpin + 'static,
        KBucketsKeysMirror<F>: MirrorPrimaryKBuckets,
    {
        let socket = UdpSocket::bind(local_address).await?;
        let local_addr = socket.local_addr()?;
        local_node_record.udp_port = local_addr.port();
        trace!(target: "discv4",  ?local_addr,"opened UDP socket");

        let service = Discv4Service::new_as_secondary_discovery_node(
            socket,
            local_addr,
            local_node_record,
            secret_key,
            config,
            primary_kbuckets_change_rx,
            primary_kbuckets_keys_callback,
        );
        let discv4 = service.handle();
        Ok((discv4, service))
    }

    /// Returns the address of the UDP socket.
    pub fn local_addr(&self) -> SocketAddr {
        self.local_addr
    }

    /// Returns the [NodeRecord] of the local node.
    ///
    /// This includes the currently tracked external IP address of the node.
    pub fn node_record(&self) -> NodeRecord {
        *self.node_record.lock()
    }

    /// Returns the currently tracked external IP of the node.
    pub fn external_ip(&self) -> IpAddr {
        self.node_record.lock().address
    }

    /// Sets the [Interval] used for periodically looking up targets over the network
    pub fn set_lookup_interval(&self, duration: Duration) {
        self.send_to_service(Discv4Command::SetLookupInterval(duration))
    }

    /// Starts a `FindNode` recursive lookup that locates the closest nodes to the given node id. See also: <https://github.com/ethereum/devp2p/blob/master/discv4.md#recursive-lookup>
    ///
    /// The lookup initiator starts by picking α closest nodes to the target it knows of. The
    /// initiator then sends concurrent FindNode packets to those nodes. α is a system-wide
    /// concurrency parameter, such as 3. In the recursive step, the initiator resends FindNode to
    /// nodes it has learned about from previous queries. Of the k nodes the initiator has heard of
    /// closest to the target, it picks α that it has not yet queried and resends FindNode to them.
    /// Nodes that fail to respond quickly are removed from consideration until and unless they do
    /// respond.
    //
    // If a round of FindNode queries fails to return a node any closer than the closest already
    // seen, the initiator resends the find node to all of the k closest nodes it has not already
    // queried. The lookup terminates when the initiator has queried and gotten responses from the k
    // closest nodes it has seen.
    pub async fn lookup_self(&self) -> Result<Vec<NodeRecord>, Discv4Error> {
        self.lookup_node(None).await
    }

    /// Looks up the given node id.
    ///
    /// Returning the closest nodes to the given node id.
    pub async fn lookup(&self, node_id: PeerId) -> Result<Vec<NodeRecord>, Discv4Error> {
        self.lookup_node(Some(node_id)).await
    }

    /// Performs a random lookup for node records.
    pub async fn lookup_random(&self) -> Result<Vec<NodeRecord>, Discv4Error> {
        let target = PeerId::random();
        self.lookup_node(Some(target)).await
    }

    /// Sends a message to the service to lookup the closest nodes
    pub fn send_lookup(&self, node_id: PeerId) {
        let cmd = Discv4Command::Lookup { node_id: Some(node_id), tx: None };
        self.send_to_service(cmd);
    }

    async fn lookup_node(&self, node_id: Option<PeerId>) -> Result<Vec<NodeRecord>, Discv4Error> {
        let (tx, rx) = oneshot::channel();
        let cmd = Discv4Command::Lookup { node_id, tx: Some(tx) };
        self.to_service.send(cmd)?;
        Ok(rx.await?)
    }

    /// Triggers a new self lookup without expecting a response
    pub fn send_lookup_self(&self) {
        let cmd = Discv4Command::Lookup { node_id: None, tx: None };
        self.send_to_service(cmd);
    }

    /// Removes the peer from the table, if it exists.
    pub fn remove_peer(&self, node_id: PeerId) {
        let cmd = Discv4Command::Remove(node_id);
        self.send_to_service(cmd);
    }

    /// Adds the node to the table, if it is not already present.
    pub fn add_node(&self, node_record: NodeRecord) {
        let cmd = Discv4Command::Add(node_record);
        self.send_to_service(cmd);
    }

    /// Adds the peer and id to the ban list.
    ///
    /// This will prevent any future inclusion in the table
    pub fn ban(&self, node_id: PeerId, ip: IpAddr) {
        let cmd = Discv4Command::Ban(node_id, ip);
        self.send_to_service(cmd);
    }

    /// Adds the ip to the ban list.
    ///
    /// This will prevent any future inclusion in the table
    pub fn ban_ip(&self, ip: IpAddr) {
        let cmd = Discv4Command::BanIp(ip);
        self.send_to_service(cmd);
    }

    /// Adds the peer to the ban list.
    ///
    /// This will prevent any future inclusion in the table
    pub fn ban_node(&self, node_id: PeerId) {
        let cmd = Discv4Command::BanPeer(node_id);
        self.send_to_service(cmd);
    }

    /// Sets the tcp port
    ///
    /// This will update our [`NodeRecord`]'s tcp port.
    pub fn set_tcp_port(&self, port: u16) {
        let cmd = Discv4Command::SetTcpPort(port);
        self.send_to_service(cmd);
    }

    /// Sets the pair in the EIP-868 [`Enr`] of the node.
    ///
    /// If the key already exists, this will update it.
    ///
    /// CAUTION: The value **must** be rlp encoded
    pub fn set_eip868_rlp_pair(&self, key: Vec<u8>, rlp: Bytes) {
        let cmd = Discv4Command::SetEIP868RLPPair { key, rlp };
        self.send_to_service(cmd);
    }

    /// Sets the pair in the EIP-868 [`Enr`] of the node.
    ///
    /// If the key already exists, this will update it.
    pub fn set_eip868_rlp(&self, key: Vec<u8>, value: impl alloy_rlp::Encodable) {
        self.set_eip868_rlp_pair(key, Bytes::from(alloy_rlp::encode(&value)))
    }

    #[inline]
    fn send_to_service(&self, cmd: Discv4Command) {
        let _ = self.to_service.send(cmd).map_err(|err| {
            debug!(
                target: "discv4",
                %err,
                "channel capacity reached, dropping command",
            )
        });
    }

    /// Returns the receiver half of new listener channel that streams [`DiscoveryUpdate`]s.
    pub async fn update_stream(&self) -> Result<ReceiverStream<DiscoveryUpdate>, Discv4Error> {
        let (tx, rx) = oneshot::channel();
        let cmd = Discv4Command::Updates(tx);
        self.to_service.send(cmd)?;
        Ok(rx.await?)
    }

    /// Terminates the spawned [Discv4Service].
    pub fn terminate(&self) {
        self.send_to_service(Discv4Command::Terminated);
    }
}

/// Manages discv4 peer discovery over UDP.
///
/// This is a [Stream] to handles incoming and outgoing discv4 messages and emits updates via:
/// [Discv4Service::update_stream].
#[must_use = "Stream does nothing unless polled"]
#[allow(missing_debug_implementations)]
#[derive(Deref, DerefMut)]
pub struct Discv4Service<M = Noop> {
    /// Holds data of the discv4 service.
    #[deref]
    #[deref_mut]
    inner: Discv4ServiceInner,
    /// Mirrors some primary kbuckets if configured, and filters nodes received in [`Neighbours`]
    /// responses against them. Will be set if the node is ran alongside iscv5, to support
    /// downgrading to discv4.
    neighbours_filter: Option<M>,
}

/// Hold data necessary to manage discv4 peer discovery over UDP.
#[allow(missing_debug_implementations)]
pub struct Discv4ServiceInner {
    /// Local address of the UDP socket.
    local_address: SocketAddr,
    /// The local ENR for EIP-868 <https://eips.ethereum.org/EIPS/eip-868>
    local_eip_868_enr: Enr<SecretKey>,
    /// Local ENR of the server.
    local_node_record: NodeRecord,
    /// Keeps track of the node record of the local node.
    shared_node_record: Arc<Mutex<NodeRecord>>,
    /// The secret key used to sign payloads
    secret_key: SecretKey,
    /// The UDP socket for sending and receiving messages.
    _socket: Arc<UdpSocket>,
    /// The spawned UDP tasks.
    ///
    /// Note: If dropped, the spawned send+receive tasks are aborted.
    _tasks: JoinSet<()>,
    /// The routing table.
    kbuckets: KBucketsTable<NodeKey, NodeEntry>,
    /// Receiver for incoming messages
    ///
    /// Receives incoming messages from the UDP task.
    ingress: IngressReceiver,
    /// Sender for sending outgoing messages
    ///
    /// Sends outgoind messages to the UDP task.
    egress: EgressSender,
    /// Buffered pending pings to apply backpressure.
    ///
    /// Lookups behave like bursts of requests: Endpoint proof followed by `FindNode` request. [Recursive lookups](https://github.com/ethereum/devp2p/blob/master/discv4.md#recursive-lookup) can trigger multiple followup Pings+FindNode requests.
    /// A cap on concurrent `Ping` prevents escalation where: A large number of new nodes
    /// discovered via `FindNode` in a recursive lookup triggers a large number of `Ping`s, and
    /// followup `FindNode` requests.... Buffering them effectively prevents high `Ping` peaks.
    queued_pings: VecDeque<(NodeRecord, PingReason)>,
    /// Currently active pings to specific nodes.
    pending_pings: HashMap<PeerId, PingRequest>,
    /// Currently active endpoint proof verification lookups to specific nodes.
    ///
    /// Entries here means we've proven the peer's endpoint but haven't completed our end of the
    /// endpoint proof
    pending_lookup: HashMap<PeerId, (Instant, LookupContext)>,
    /// Currently active FindNode requests
    pending_find_nodes: HashMap<PeerId, FindNodeRequest>,
    /// Currently active ENR requests
    pending_enr_requests: HashMap<PeerId, EnrRequestState>,
    /// Copy of he sender half of the commands channel for [Discv4]
    to_service: mpsc::UnboundedSender<Discv4Command>,
    /// Receiver half of the commands channel for [Discv4]
    commands_rx: mpsc::UnboundedReceiver<Discv4Command>,
    /// All subscribers for table updates
    update_listeners: Vec<mpsc::Sender<DiscoveryUpdate>>,
    /// The interval when to trigger random lookups
    lookup_interval: Interval,
    /// Used to rotate targets to lookup
    lookup_rotator: LookupTargetRotator,
    /// Interval when to recheck active requests
    evict_expired_requests_interval: Interval,
    /// Interval when to resend pings.
    ping_interval: Interval,
    /// The interval at which to attempt resolving external IP again.
    resolve_external_ip_interval: Option<ResolveNatInterval>,
    /// How this services is configured
    config: Discv4Config,
    /// Buffered events populated during poll.
    queued_events: VecDeque<Discv4Event>,
    /// Keeps track of nodes from which we have received a `Pong` message.
    received_pongs: PongTable,
    /// Interval used to expire additionally tracked nodes
    expire_interval: Interval,
}

impl<M> Discv4Service<M>
where
    M: MirrorPrimaryKBuckets + Unpin + Send + 'static,
{
    /// Create a new instance for a bound [`UdpSocket`].
    pub(crate) fn new(
        socket: UdpSocket,
        local_address: SocketAddr,
        local_node_record: NodeRecord,
        secret_key: SecretKey,
        config: Discv4Config,
    ) -> Self {
        let socket = Arc::new(socket);
        let (ingress_tx, ingress_rx) = mpsc::channel(config.udp_ingress_message_buffer);
        let (egress_tx, egress_rx) = mpsc::channel(config.udp_egress_message_buffer);
        let mut tasks = JoinSet::<()>::new();

        let udp = Arc::clone(&socket);
        tasks.spawn(receive_loop(udp, ingress_tx, local_node_record.id));

        let udp = Arc::clone(&socket);
        tasks.spawn(send_loop(udp, egress_rx));

        let kbuckets = KBucketsTable::new(
            NodeKey::from(&local_node_record).into(),
            Duration::from_secs(60),
            MAX_NODES_PER_BUCKET,
            None,
            None,
        );

        let self_lookup_interval = tokio::time::interval(config.lookup_interval);

        // Wait `ping_interval` and then start pinging every `ping_interval` because we want to wait
        // for
        let ping_interval = tokio::time::interval_at(
            tokio::time::Instant::now() + config.ping_interval,
            config.ping_interval,
        );

        let evict_expired_requests_interval = tokio::time::interval_at(
            tokio::time::Instant::now() + config.request_timeout,
            config.request_timeout,
        );

        let lookup_rotator = if config.enable_dht_random_walk {
            LookupTargetRotator::default()
        } else {
            LookupTargetRotator::local_only()
        };

        // for EIP-868 construct an ENR
        let local_eip_868_enr = {
            let mut builder = Enr::builder();
            builder.ip(local_node_record.address);
            if local_node_record.address.is_ipv4() {
                builder.udp4(local_node_record.udp_port);
                builder.tcp4(local_node_record.tcp_port);
            } else {
                builder.udp6(local_node_record.udp_port);
                builder.tcp6(local_node_record.tcp_port);
            }

            for (key, val) in config.additional_eip868_rlp_pairs.iter() {
                builder.add_value_rlp(key, val.clone());
            }
            builder.build(&secret_key).expect("v4 is set")
        };

        let (to_service, commands_rx) = mpsc::unbounded_channel();

        let shared_node_record = Arc::new(Mutex::new(local_node_record));

        Discv4Service {
            inner: Discv4ServiceInner {
                local_address,
                local_eip_868_enr,
                local_node_record,
                shared_node_record,
                _socket: socket,
                kbuckets,
                secret_key,
                _tasks: tasks,
                ingress: ingress_rx,
                egress: egress_tx,
                queued_pings: Default::default(),
                pending_pings: Default::default(),
                pending_lookup: Default::default(),
                pending_find_nodes: Default::default(),
                pending_enr_requests: Default::default(),
                commands_rx,
                to_service,
                update_listeners: Vec::with_capacity(1),
                lookup_interval: self_lookup_interval,
                ping_interval,
                evict_expired_requests_interval,
                lookup_rotator,
                resolve_external_ip_interval: config.resolve_external_ip_interval(),
                config,
                queued_events: Default::default(),
                received_pongs: Default::default(),
                expire_interval: tokio::time::interval(EXPIRE_DURATION),
            },
            neighbours_filter: None,
        }
    }

    /// Returns the frontend handle that can communicate with the service via commands.
    pub fn handle(&self) -> Discv4 {
        Discv4 {
            local_addr: self.local_address,
            to_service: self.to_service.clone(),
            node_record: self.shared_node_record.clone(),
        }
    }

    /// Returns the current enr sequence of the local record.
    fn enr_seq(&self) -> Option<u64> {
        (self.config.enable_eip868).then(|| self.local_eip_868_enr.seq())
    }

    /// Sets the [Interval] used for periodically looking up targets over the network
    pub fn set_lookup_interval(&mut self, duration: Duration) {
        self.lookup_interval = tokio::time::interval(duration);
    }

    /// Sets the given ip address as the node's external IP in the node record announced in
    /// discovery
    pub fn set_external_ip_addr(&mut self, external_ip: IpAddr) {
        if self.local_node_record.address != external_ip {
            debug!(target: "discv4", ?external_ip, "Updating external ip");
            self.local_node_record.address = external_ip;
            let _ = self.inner.local_eip_868_enr.set_ip(external_ip, &self.inner.secret_key);
            let mut lock = self.shared_node_record.lock();
            *lock = self.local_node_record;
            debug!(target: "discv4", enr=?self.local_eip_868_enr, "Updated local ENR");
        }
    }

    /// Returns the [PeerId] that identifies this node
    pub fn local_peer_id(&self) -> &PeerId {
        &self.local_node_record.id
    }

    /// Returns the address of the UDP socket
    pub fn local_addr(&self) -> SocketAddr {
        self.local_address
    }

    /// Returns the ENR of this service.
    ///
    /// Note: this will include the external address if resolved.
    pub fn local_enr(&self) -> NodeRecord {
        self.local_node_record
    }

    /// Returns mutable reference to ENR for testing.
    #[cfg(test)]
    pub fn local_enr_mut(&mut self) -> &mut NodeRecord {
        &mut self.local_node_record
    }

    /// Returns true if the given PeerId is currently in the bucket
    pub fn contains_node(&self, id: PeerId) -> bool {
        let key = kad_key(id);
        self.kbuckets.get_index(&key).is_some()
    }

    /// Bootstraps the local node to join the DHT.
    ///
    /// Bootstrapping is a multi-step operation that starts with a lookup of the local node's
    /// own ID in the DHT. This introduces the local node to the other nodes
    /// in the DHT and populates its routing table with the closest proven neighbours.
    ///
    /// This is similar to adding all bootnodes via [`Self::add_node`], but does not fire a
    /// [`DiscoveryUpdate::Added`] event for the given bootnodes. So boot nodes don't appear in the
    /// update stream, which is usually desirable, since bootnodes should not be connected to.
    ///
    /// If adding the configured bootnodes should result in a [`DiscoveryUpdate::Added`], see
    /// [`Self::add_all_nodes`].
    ///
    /// **Note:** This is a noop if there are no bootnodes.
    pub fn bootstrap(&mut self) {
        for record in self.config.bootstrap_nodes.clone() {
            debug!(target: "discv4", ?record, "pinging boot node");
            let key = kad_key(record.id);
            let entry = NodeEntry::new(record);

            // insert the boot node in the table
            match self.kbuckets.insert_or_update(
                &key,
                entry,
                NodeStatus {
                    state: ConnectionState::Disconnected,
                    direction: ConnectionDirection::Outgoing,
                },
            ) {
                InsertResult::Failed(_) => {}
                _ => {
                    self.try_ping(record, PingReason::InitialInsert);
                }
            }
        }
    }

    /// Spawns this services onto a new task
    ///
    /// Note: requires a running runtime
    pub fn spawn(mut self) -> JoinHandle<()> {
        tokio::task::spawn(async move {
            self.bootstrap();

            while let Some(event) = self.next().await {
                trace!(target: "discv4", ?event, "processed");
            }
            trace!(target: "discv4", "service terminated");
        })
    }

    /// Creates a new bounded channel for [`DiscoveryUpdate`]s.
    pub fn update_stream(&mut self) -> ReceiverStream<DiscoveryUpdate> {
        let (tx, rx) = mpsc::channel(512);
        self.update_listeners.push(tx);
        ReceiverStream::new(rx)
    }

    /// Looks up the local node in the DHT.
    pub fn lookup_self(&mut self) {
        self.lookup(self.local_node_record.id)
    }

    /// Looks up the given node in the DHT
    ///
    /// A FindNode packet requests information about nodes close to target. The target is a 64-byte
    /// secp256k1 public key. When FindNode is received, the recipient should reply with Neighbors
    /// packets containing the closest 16 nodes to target found in its local table.
    //
    // To guard against traffic amplification attacks, Neighbors replies should only be sent if the
    // sender of FindNode has been verified by the endpoint proof procedure.
    pub fn lookup(&mut self, target: PeerId) {
        self.lookup_with(target, None)
    }

    /// Starts the recursive lookup process for the given target, <https://github.com/ethereum/devp2p/blob/master/discv4.md#recursive-lookup>.
    ///
    /// At first the `ALPHA` (==3, defined concurrency factor) nodes that are closest to the target
    /// in the underlying DHT are selected to seed the lookup via `FindNode` requests. In the
    /// recursive step, the initiator resends FindNode to nodes it has learned about from previous
    /// queries.
    ///
    /// This takes an optional Sender through which all successfully discovered nodes are sent once
    /// the request has finished.
    fn lookup_with(&mut self, target: PeerId, tx: Option<NodeRecordSender>) {
        trace!(target: "discv4", ?target, "Starting lookup");
        let target_key = kad_key(target);

        // Start a lookup context with the 16 (MAX_NODES_PER_BUCKET) closest nodes
        let ctx = LookupContext::new(
            target_key.clone(),
            self.inner
                .kbuckets
                .closest_values(&target_key)
                .filter(|node| {
                    node.value.has_endpoint_proof &&
                        !self.inner.pending_find_nodes.contains_key(&node.key.preimage().0)
                })
                .take(MAX_NODES_PER_BUCKET)
                .map(|n| (target_key.distance(&n.key), n.value.record)),
            tx,
        );

        // From those 16, pick the 3 closest to start the concurrent lookup.
        let closest = ctx.closest(ALPHA);

        if closest.is_empty() && self.pending_find_nodes.is_empty() {
            // no closest nodes, and no lookup in progress: table is empty.
            // This could happen if all records were deleted from the table due to missed pongs
            // (e.g. connectivity problems over a long period of time, or issues during initial
            // bootstrapping) so we attempt to bootstrap again
            self.bootstrap();
            return
        }

        trace!(target: "discv4", ?target, num = closest.len(), "Start lookup closest nodes");

        for node in closest {
            self.find_node(&node, ctx.clone());
        }
    }

    /// Sends a new `FindNode` packet to the node with `target` as the lookup target.
    ///
    /// CAUTION: This expects there's a valid Endpoint proof to the given `node`.
    fn find_node(&mut self, node: &NodeRecord, ctx: LookupContext) {
        trace!(target: "discv4", ?node, lookup=?ctx.target(), "Sending FindNode");
        ctx.mark_queried(node.id);
        let id = ctx.target();
        let msg = Message::FindNode(FindNode { id, expire: self.find_node_expiration() });
        self.send_packet(msg, node.udp_addr());
        self.pending_find_nodes.insert(node.id, FindNodeRequest::new(ctx));
    }

    /// Notifies all listeners.
    ///
    /// Removes all listeners that are closed.
    fn notify(&mut self, update: DiscoveryUpdate) {
        self.update_listeners.retain_mut(|listener| match listener.try_send(update.clone()) {
            Ok(()) => true,
            Err(err) => match err {
                TrySendError::Full(_) => true,
                TrySendError::Closed(_) => false,
            },
        });
    }

    /// Adds the ip to the ban list indefinitely
    pub fn ban_ip(&mut self, ip: IpAddr) {
        self.config.ban_list.ban_ip(ip);
    }

    /// Adds the peer to the ban list indefinitely.
    pub fn ban_node(&mut self, node_id: PeerId) {
        self.remove_node(node_id);
        self.config.ban_list.ban_peer(node_id);
    }

    /// Adds the ip to the ban list until the given timestamp.
    pub fn ban_ip_until(&mut self, ip: IpAddr, until: Instant) {
        self.config.ban_list.ban_ip_until(ip, until);
    }

    /// Adds the peer to the ban list and bans it until the given timestamp
    pub fn ban_node_until(&mut self, node_id: PeerId, until: Instant) {
        self.remove_node(node_id);
        self.config.ban_list.ban_peer_until(node_id, until);
    }

    /// Removes a `node_id` from the routing table.
    ///
    /// This allows applications, for whatever reason, to remove nodes from the local routing
    /// table. Returns `true` if the node was in the table and `false` otherwise.
    pub fn remove_node(&mut self, node_id: PeerId) -> bool {
        let key = kad_key(node_id);
        let removed = self.kbuckets.remove(&key);
        if removed {
            trace!(target: "discv4", ?node_id, "removed node");
            self.notify(DiscoveryUpdate::Removed(node_id));
        }
        removed
    }

    /// Gets the number of entries that are considered connected.
    pub fn num_connected(&self) -> usize {
        self.kbuckets.buckets_iter().fold(0, |count, bucket| count + bucket.num_connected())
    }

    /// Check if the peer has a bond
    fn has_bond(&self, remote_id: PeerId, remote_ip: IpAddr) -> bool {
        if let Some(timestamp) = self.received_pongs.last_pong(remote_id, remote_ip) {
            if timestamp.elapsed() < self.config.bond_expiration {
                return true
            }
        }
        false
    }

    /// Update the entry on RE-ping
    ///
    /// On re-ping we check for a changed enr_seq if eip868 is enabled and when it changed we sent a
    /// followup request to retrieve the updated ENR
    fn update_on_reping(&mut self, record: NodeRecord, mut last_enr_seq: Option<u64>) {
        if record.id == self.local_node_record.id {
            return
        }

        // If EIP868 extension is disabled then we want to ignore this
        if !self.config.enable_eip868 {
            last_enr_seq = None;
        }

        let key = kad_key(record.id);
        let old_enr = match self.kbuckets.entry(&key) {
            kbucket::Entry::Present(mut entry, _) => {
                entry.value_mut().update_with_enr(last_enr_seq)
            }
            kbucket::Entry::Pending(mut entry, _) => entry.value().update_with_enr(last_enr_seq),
            _ => return,
        };

        // Check if ENR was updated
        match (last_enr_seq, old_enr) {
            (Some(new), Some(old)) => {
                if new > old {
                    self.send_enr_request(record);
                }
            }
            (Some(_), None) => {
                // got an ENR
                self.send_enr_request(record);
            }
            _ => {}
        };
    }

    /// Callback invoked when we receive a pong from the peer.
    fn update_on_pong(&mut self, record: NodeRecord, mut last_enr_seq: Option<u64>) {
        if record.id == *self.local_peer_id() {
            return
        }

        // If EIP868 extension is disabled then we want to ignore this
        if !self.config.enable_eip868 {
            last_enr_seq = None;
        }

        // if the peer included a enr seq in the pong then we can try to request the ENR of that
        // node
        let has_enr_seq = last_enr_seq.is_some();

        let key = kad_key(record.id);
        match self.kbuckets.entry(&key) {
            kbucket::Entry::Present(mut entry, old_status) => {
                // endpoint is now proven
                entry.value_mut().has_endpoint_proof = true;
                entry.value_mut().update_with_enr(last_enr_seq);

                if !old_status.is_connected() {
                    let _ = entry.update(ConnectionState::Connected, Some(old_status.direction));
                    trace!(target: "discv4", ?record, "added after successful endpoint proof");
                    self.notify(DiscoveryUpdate::Added(record));

                    if has_enr_seq {
                        // request the ENR of the node
                        self.send_enr_request(record);
                    }
                }
            }
            kbucket::Entry::Pending(mut entry, mut status) => {
                // endpoint is now proven
                entry.value().has_endpoint_proof = true;
                entry.value().update_with_enr(last_enr_seq);

                if !status.is_connected() {
                    status.state = ConnectionState::Connected;
                    let _ = entry.update(status);
                    trace!(target: "discv4", ?record, "added after successful endpoint proof");
                    self.notify(DiscoveryUpdate::Added(record));

                    if has_enr_seq {
                        // request the ENR of the node
                        self.send_enr_request(record);
                    }
                }
            }
            _ => {}
        };
    }

    /// Adds all nodes
    ///
    /// See [Self::add_node]
    pub fn add_all_nodes(&mut self, records: impl IntoIterator<Item = NodeRecord>) {
        for record in records.into_iter() {
            self.add_node(record);
        }
    }

    /// If the node's not in the table yet, this will add it to the table and start the endpoint
    /// proof by sending a ping to the node.
    ///
    /// Returns `true` if the record was added successfully, and `false` if the node is either
    /// already in the table or the record's bucket is full.
    pub fn add_node(&mut self, record: NodeRecord) -> bool {
        let key = kad_key(record.id);
        match self.kbuckets.entry(&key) {
            kbucket::Entry::Absent(entry) => {
                let node = NodeEntry::new(record);
                match entry.insert(
                    node,
                    NodeStatus {
                        direction: ConnectionDirection::Outgoing,
                        state: ConnectionState::Disconnected,
                    },
                ) {
                    BucketInsertResult::Inserted | BucketInsertResult::Pending { .. } => {
                        trace!(target: "discv4", ?record, "inserted new record");
                    }
                    _ => return false,
                }
            }
            _ => return false,
        }

        // send the initial ping to the _new_ node
        self.try_ping(record, PingReason::InitialInsert);
        true
    }

    /// Encodes the packet, sends it and returns the hash.
    pub(crate) fn send_packet(&mut self, msg: Message, to: SocketAddr) -> B256 {
        let (payload, hash) = msg.encode(&self.secret_key);
        trace!(target: "discv4", r#type=?msg.msg_type(), ?to, ?hash, "sending packet");
        let _ = self.egress.try_send((payload, to)).map_err(|err| {
            debug!(
                target: "discv4",
                %err,
                "dropped outgoing packet",
            );
        });
        hash
    }

    /// Message handler for an incoming `Ping`
    fn on_ping(&mut self, ping: Ping, remote_addr: SocketAddr, remote_id: PeerId, hash: B256) {
        if self.is_expired(ping.expire) {
            // ping's expiration timestamp is in the past
            return
        }

        // create the record
        let record = NodeRecord {
            address: remote_addr.ip(),
            udp_port: remote_addr.port(),
            tcp_port: ping.from.tcp_port,
            id: remote_id,
        }
        .into_ipv4_mapped();

        let key = kad_key(record.id);

        // See also <https://github.com/ethereum/devp2p/blob/master/discv4.md#ping-packet-0x01>:
        // > If no communication with the sender of this ping has occurred within the last 12h, a
        // > ping should be sent in addition to pong in order to receive an endpoint proof.
        //
        // Note: we only mark if the node is absent because the `last 12h` condition is handled by
        // the ping interval
        let mut is_new_insert = false;
        let mut needs_bond = false;
        let mut is_proven = false;

        let old_enr = match self.kbuckets.entry(&key) {
            kbucket::Entry::Present(mut entry, _) => {
                is_proven = entry.value().has_endpoint_proof;
                entry.value_mut().update_with_enr(ping.enr_sq)
            }
            kbucket::Entry::Pending(mut entry, _) => {
                is_proven = entry.value().has_endpoint_proof;
                entry.value().update_with_enr(ping.enr_sq)
            }
            kbucket::Entry::Absent(entry) => {
                let mut node = NodeEntry::new(record);
                node.last_enr_seq = ping.enr_sq;

                match entry.insert(
                    node,
                    NodeStatus {
                        direction: ConnectionDirection::Incoming,
                        // mark as disconnected until endpoint proof established on pong
                        state: ConnectionState::Disconnected,
                    },
                ) {
                    BucketInsertResult::Inserted | BucketInsertResult::Pending { .. } => {
                        // mark as new insert if insert was successful
                        is_new_insert = true;
                    }
                    BucketInsertResult::Full => {
                        // we received a ping but the corresponding bucket for the peer is already
                        // full, we can't add any additional peers to that bucket, but we still want
                        // to emit an event that we discovered the node
                        trace!(target: "discv4", ?record, "discovered new record but bucket is full");
                        self.notify(DiscoveryUpdate::DiscoveredAtCapacity(record));
                        needs_bond = true;
                    }
                    BucketInsertResult::TooManyIncoming | BucketInsertResult::NodeExists => {
                        needs_bond = true;
                        // insert unsuccessful but we still want to send the pong
                    }
                    BucketInsertResult::FailedFilter => return,
                }

                None
            }
            kbucket::Entry::SelfEntry => return,
        };

        // send the pong first, but the PONG and optionally PING don't need to be send in a
        // particular order
        let pong = Message::Pong(Pong {
            // we use the actual address of the peer
            to: record.into(),
            echo: hash,
            expire: ping.expire,
            enr_sq: self.enr_seq(),
        });
        self.send_packet(pong, remote_addr);

        // if node was absent also send a ping to establish the endpoint proof from our end
        if is_new_insert {
            self.try_ping(record, PingReason::InitialInsert);
        } else if needs_bond {
            self.try_ping(record, PingReason::EstablishBond);
        } else if is_proven {
            // if node has been proven, this means we've received a pong and verified its endpoint
            // proof. We've also sent a pong above to verify our endpoint proof, so we can now
            // send our find_nodes request if PingReason::Lookup
            if let Some((_, ctx)) = self.pending_lookup.remove(&record.id) {
                if self.pending_find_nodes.contains_key(&record.id) {
                    // there's already another pending request, unmark it so the next round can
                    // try to send it
                    ctx.unmark_queried(record.id);
                } else {
                    self.find_node(&record, ctx);
                }
            }
        } else {
            // Request ENR if included in the ping
            match (ping.enr_sq, old_enr) {
                (Some(new), Some(old)) => {
                    if new > old {
                        self.send_enr_request(record);
                    }
                }
                (Some(_), None) => {
                    self.send_enr_request(record);
                }
                _ => {}
            };
        }
    }

    // Guarding function for [`Self::send_ping`] that applies pre-checks
    fn try_ping(&mut self, node: NodeRecord, reason: PingReason) {
        if node.id == *self.local_peer_id() {
            // don't ping ourselves
            return
        }

        if self.pending_pings.contains_key(&node.id) ||
            self.pending_find_nodes.contains_key(&node.id)
        {
            return
        }

        if self.queued_pings.iter().any(|(n, _)| n.id == node.id) {
            return
        }

        if self.pending_pings.len() < MAX_NODES_PING {
            self.send_ping(node, reason);
        } else {
            self.queued_pings.push_back((node, reason));
        }
    }

    /// Sends a ping message to the node's UDP address.
    ///
    /// Returns the echo hash of the ping message.
    pub(crate) fn send_ping(&mut self, node: NodeRecord, reason: PingReason) -> B256 {
        let remote_addr = node.udp_addr();
        let id = node.id;
        let ping = Ping {
            from: self.local_node_record.into(),
            to: node.into(),
            expire: self.ping_expiration(),
            enr_sq: self.enr_seq(),
        };
        trace!(target: "discv4", ?ping, "sending ping");
        let echo_hash = self.send_packet(Message::Ping(ping), remote_addr);

        self.pending_pings
            .insert(id, PingRequest { sent_at: Instant::now(), node, echo_hash, reason });
        echo_hash
    }

    /// Sends an enr request message to the node's UDP address.
    ///
    /// Returns the echo hash of the ping message.
    pub(crate) fn send_enr_request(&mut self, node: NodeRecord) {
        if !self.config.enable_eip868 {
            return
        }
        let remote_addr = node.udp_addr();
        let enr_request = EnrRequest { expire: self.enr_request_expiration() };

        trace!(target: "discv4", ?enr_request, "sending enr request");
        let echo_hash = self.send_packet(Message::EnrRequest(enr_request), remote_addr);

        self.pending_enr_requests
            .insert(node.id, EnrRequestState { sent_at: Instant::now(), echo_hash });
    }

    /// Message handler for an incoming `Pong`.
    fn on_pong(&mut self, pong: Pong, remote_addr: SocketAddr, remote_id: PeerId) {
        if self.is_expired(pong.expire) {
            return
        }

        let PingRequest { node, reason, .. } = match self.pending_pings.entry(remote_id) {
            Entry::Occupied(entry) => {
                {
                    let request = entry.get();
                    if request.echo_hash != pong.echo {
                        trace!(target: "discv4", from=?remote_addr, expected=?request.echo_hash, echo_hash=?pong.echo,"Got unexpected Pong");
                        return
                    }
                }
                entry.remove()
            }
            Entry::Vacant(_) => return,
        };

        // keep track of the pong
        self.received_pongs.on_pong(remote_id, remote_addr.ip());

        match reason {
            PingReason::InitialInsert => {
                self.update_on_pong(node, pong.enr_sq);
            }
            PingReason::EstablishBond => {
                // nothing to do here
            }
            PingReason::RePing => {
                self.update_on_reping(node, pong.enr_sq);
            }
            PingReason::Lookup(node, ctx) => {
                self.update_on_pong(node, pong.enr_sq);
                // insert node and assoc. lookup_context into the pending_lookup table to complete
                // our side of the endpoint proof verification.
                // Start the lookup timer here - and evict accordingly. Note that this is a separate
                // timer than the ping_request timer.
                self.pending_lookup.insert(node.id, (Instant::now(), ctx));
            }
        }
    }

    /// Handler for an incoming `FindNode` message
    fn on_find_node(&mut self, msg: FindNode, remote_addr: SocketAddr, node_id: PeerId) {
        if self.is_expired(msg.expire) {
            // expiration timestamp is in the past
            return
        }
        if node_id == *self.local_peer_id() {
            // ignore find node requests to ourselves
            return
        }

        if self.has_bond(node_id, remote_addr.ip()) {
            self.respond_closest(msg.id, remote_addr)
        }
    }

    /// Handler for incoming `EnrResponse` message
    fn on_enr_response(&mut self, msg: EnrResponse, remote_addr: SocketAddr, id: PeerId) {
        trace!(target: "discv4", ?remote_addr, ?msg, "received ENR response");
        if let Some(resp) = self.pending_enr_requests.remove(&id) {
            if resp.echo_hash == msg.request_hash {
                let key = kad_key(id);
                let fork_id = msg.eth_fork_id();
                let (record, old_fork_id) = match self.kbuckets.entry(&key) {
                    kbucket::Entry::Present(mut entry, _) => {
                        let id = entry.value_mut().update_with_fork_id(fork_id);
                        (entry.value().record, id)
                    }
                    kbucket::Entry::Pending(mut entry, _) => {
                        let id = entry.value().update_with_fork_id(fork_id);
                        (entry.value().record, id)
                    }
                    _ => return,
                };
                match (fork_id, old_fork_id) {
                    (Some(new), Some(old)) => {
                        if new != old {
                            self.notify(DiscoveryUpdate::EnrForkId(record, new))
                        }
                    }
                    (Some(new), None) => self.notify(DiscoveryUpdate::EnrForkId(record, new)),
                    _ => {}
                }
            }
        }
    }

    /// Handler for incoming `EnrRequest` message
    fn on_enr_request(
        &mut self,
        msg: EnrRequest,
        remote_addr: SocketAddr,
        id: PeerId,
        request_hash: B256,
    ) {
        if !self.config.enable_eip868 || self.is_expired(msg.expire) {
            return
        }

        if self.has_bond(id, remote_addr.ip()) {
            self.send_packet(
                Message::EnrResponse(EnrResponse {
                    request_hash,
                    enr: EnrWrapper::new(self.local_eip_868_enr.clone()),
                }),
                remote_addr,
            );
        }
    }

    /// Handler for incoming `Neighbours` messages that are handled if they're responses to
    /// `FindNode` requests.
    fn on_neighbours(&mut self, msg: Neighbours, remote_addr: SocketAddr, node_id: PeerId) {
        if self.is_expired(msg.expire) {
            // response is expired
            return
        }
        // check if this request was expected
        let ctx = match self.pending_find_nodes.entry(node_id) {
            Entry::Occupied(mut entry) => {
                {
                    let request = entry.get_mut();
                    // Mark the request as answered
                    request.answered = true;
                    let total = request.response_count + msg.nodes.len();

                    // Neighbours response is exactly 1 bucket (16 entries).
                    if total <= MAX_NODES_PER_BUCKET {
                        request.response_count = total;
                    } else {
                        trace!(target: "discv4", total, from=?remote_addr, "Received neighbors packet entries exceeds max nodes per bucket");
                        return
                    }
                };

                if entry.get().response_count == MAX_NODES_PER_BUCKET {
                    // node responding with a full bucket of records
                    let ctx = entry.remove().lookup_context;
                    ctx.mark_responded(node_id);
                    ctx
                } else {
                    entry.get().lookup_context.clone()
                }
            }
            Entry::Vacant(_) => {
                // received neighbours response without requesting it
                trace!(target: "discv4", from=?remote_addr, "Received unsolicited Neighbours");
                return
            }
        };

        // This is the recursive lookup step where we initiate new FindNode requests for new nodes
        // that were discovered.
        for node in msg.nodes.into_iter().map(NodeRecord::into_ipv4_mapped) {
            // prevent banned peers from being added to the context
            if self.config.ban_list.is_banned(&node.id, &node.address) {
                trace!(target: "discv4", peer_id=?node.id, ip=?node.address, "ignoring banned record");
                continue
            }

            ctx.add_node(node);
        }

        // get the next closest nodes, not yet queried nodes and start over.
        let closest =
            ctx.filter_closest(ALPHA, |node| !self.pending_find_nodes.contains_key(&node.id));

        for closest in closest {
            let key = kad_key(closest.id);
            match self.kbuckets.entry(&key) {
                BucketEntry::Absent(entry) => {
                    // the node's endpoint is not proven yet, so we need to ping it first, on
                    // success, we will add the node to the pending_lookup table, and wait to send
                    // back a Pong before initiating a FindNode request.
                    // In order to prevent that this node is selected again on subsequent responses,
                    // while the ping is still active, we always mark it as queried.
                    ctx.mark_queried(closest.id);
                    let node = NodeEntry::new(closest);
                    match entry.insert(
                        node,
                        NodeStatus {
                            direction: ConnectionDirection::Outgoing,
                            state: ConnectionState::Disconnected,
                        },
                    ) {
                        BucketInsertResult::Inserted | BucketInsertResult::Pending { .. } => {
                            // only ping if the node was added to the table
                            self.try_ping(closest, PingReason::Lookup(closest, ctx.clone()))
                        }
                        BucketInsertResult::Full => {
                            // new node but the node's bucket is already full
                            self.notify(DiscoveryUpdate::DiscoveredAtCapacity(closest))
                        }
                        _ => {}
                    }
                }
                BucketEntry::SelfEntry => {
                    // we received our own node entry
                }
                _ => self.find_node(&closest, ctx.clone()),
            }
        }
    }

    /// Sends a Neighbours packet for `target` to the given addr
    fn respond_closest(&mut self, target: PeerId, to: SocketAddr) {
        let key = kad_key(target);
        let expire = self.send_neighbours_expiration();

        // get the MAX_NODES_PER_BUCKET closest nodes to the target
        let closest_nodes =
            self.kbuckets.closest_values(&key).take(MAX_NODES_PER_BUCKET).collect::<Vec<_>>();

        for nodes in closest_nodes.chunks(SAFE_MAX_DATAGRAM_NEIGHBOUR_RECORDS) {
            let nodes = nodes.iter().map(|node| node.value.record).collect::<Vec<NodeRecord>>();
            trace!(target: "discv4", len = nodes.len(), to=?to,"Sent neighbours packet");
            let msg = Message::Neighbours(Neighbours { nodes, expire });
            self.send_packet(msg, to);
        }
    }

    fn evict_expired_requests(&mut self, now: Instant) {
        self.inner.pending_enr_requests.retain(|_node_id, enr_request| {
            now.duration_since(enr_request.sent_at) < self.inner.config.ping_expiration
        });

        let mut failed_pings = Vec::new();
        self.inner.pending_pings.retain(|node_id, ping_request| {
            if now.duration_since(ping_request.sent_at) > self.inner.config.ping_expiration {
                failed_pings.push(*node_id);
                return false
            }
            true
        });

        trace!(target: "discv4", num=%failed_pings.len(), "evicting nodes due to failed pong");

        // remove nodes that failed to pong
        for node_id in failed_pings {
            self.remove_node(node_id);
        }

        let mut failed_lookups = Vec::new();
        self.inner.pending_lookup.retain(|node_id, (lookup_sent_at, _)| {
            if now.duration_since(*lookup_sent_at) > self.inner.config.ping_expiration {
                failed_lookups.push(*node_id);
                return false
            }
            true
        });
        trace!(target: "discv4", num=%failed_lookups.len(), "evicting nodes due to failed lookup");

        // remove nodes that failed the e2e lookup process, so we can restart it
        for node_id in failed_lookups {
            self.remove_node(node_id);
        }

        self.evict_failed_neighbours(now);
    }

    /// Handles failed responses to FindNode
    fn evict_failed_neighbours(&mut self, now: Instant) {
        let mut failed_neighbours = Vec::new();
        self.inner.pending_find_nodes.retain(|node_id, find_node_request| {
            if now.duration_since(find_node_request.sent_at) > self.inner.config.request_timeout {
                if !find_node_request.answered {
                    // node actually responded but with fewer entries than expected, but we don't
                    // treat this as an hard error since it responded.
                    failed_neighbours.push(*node_id);
                }
                return false
            }
            true
        });

        trace!(target: "discv4", num=%failed_neighbours.len(), "processing failed neighbours");

        for node_id in failed_neighbours {
            let key = kad_key(node_id);
            let failures = match self.kbuckets.entry(&key) {
                kbucket::Entry::Present(mut entry, _) => {
                    entry.value_mut().inc_failed_request();
                    entry.value().find_node_failures
                }
                kbucket::Entry::Pending(mut entry, _) => {
                    entry.value().inc_failed_request();
                    entry.value().find_node_failures
                }
                _ => continue,
            };

            // if the node failed to respond anything useful multiple times, remove the node from
            // the table, but only if there are enough other nodes in the bucket (bucket must be at
            // least half full)
            if failures > (self.config.max_find_node_failures as usize) {
                if let Some(bucket) = self.kbuckets.get_bucket(&key) {
                    if bucket.num_entries() < MAX_NODES_PER_BUCKET / 2 {
                        // skip half empty bucket
                        continue
                    }
                }
                self.remove_node(node_id);
            }
        }
    }

    /// Re-pings all nodes which endpoint proofs are considered expired: [``NodeEntry::is_expired]
    ///
    /// This will send a `Ping` to the nodes, if a node fails to respond with a `Pong` to renew the
    /// endpoint proof it will be removed from the table.
    fn re_ping_oldest(&mut self) {
        let mut nodes = self
            .kbuckets
            .iter_ref()
            .filter(|entry| entry.node.value.is_expired())
            .map(|n| n.node.value)
            .collect::<Vec<_>>();
        nodes.sort_by(|a, b| a.last_seen.cmp(&b.last_seen));
        let to_ping = nodes.into_iter().map(|n| n.record).take(MAX_NODES_PING).collect::<Vec<_>>();
        for node in to_ping {
            self.try_ping(node, PingReason::RePing)
        }
    }

    /// Returns true if the expiration timestamp is in the past.
    fn is_expired(&self, expiration: u64) -> bool {
        self.ensure_not_expired(expiration).is_err()
    }

    /// Validate that given timestamp is not expired.
    ///
    /// Note: this accepts the timestamp as u64 because this is used by the wire protocol, but the
    /// UNIX timestamp (number of non-leap seconds since January 1, 1970 0:00:00 UTC) is supposed to
    /// be an i64.
    ///
    /// Returns an error if:
    ///  - invalid UNIX timestamp (larger than i64::MAX)
    ///  - timestamp is expired (lower than current local UNIX timestamp)
    fn ensure_not_expired(&self, timestamp: u64) -> Result<(), ()> {
        // ensure the timestamp is a valid UNIX timestamp
        let _ = i64::try_from(timestamp).map_err(|_| ())?;

        let now = SystemTime::now().duration_since(UNIX_EPOCH).unwrap_or_default().as_secs();
        if self.config.enforce_expiration_timestamps && timestamp < now {
            trace!(target: "discv4", "Expired packet");
            return Err(())
        }
        Ok(())
    }

    /// Pops buffered ping requests and sends them.
    fn ping_buffered(&mut self) {
        while self.pending_pings.len() < MAX_NODES_PING {
            match self.queued_pings.pop_front() {
                Some((next, reason)) => self.try_ping(next, reason),
                None => break,
            }
        }
    }

    fn ping_expiration(&self) -> u64 {
        (SystemTime::now().duration_since(UNIX_EPOCH).unwrap() + self.config.ping_expiration)
            .as_secs()
    }

    fn find_node_expiration(&self) -> u64 {
        (SystemTime::now().duration_since(UNIX_EPOCH).unwrap() + self.config.request_timeout)
            .as_secs()
    }

    fn enr_request_expiration(&self) -> u64 {
        (SystemTime::now().duration_since(UNIX_EPOCH).unwrap() + self.config.enr_expiration)
            .as_secs()
    }

    fn send_neighbours_expiration(&self) -> u64 {
        (SystemTime::now().duration_since(UNIX_EPOCH).unwrap() + self.config.neighbours_expiration)
            .as_secs()
    }

    /// Polls the socket and advances the state.
    ///
    /// To prevent traffic amplification attacks, implementations must verify that the sender of a
    /// query participates in the discovery protocol. The sender of a packet is considered verified
    /// if it has sent a valid Pong response with matching ping hash within the last 12 hours.
    pub(crate) fn poll(&mut self, cx: &mut Context<'_>) -> Poll<Discv4Event> {
        loop {
            // drain buffered events first
            if let Some(event) = self.queued_events.pop_front() {
                return Poll::Ready(event)
            }

            // trigger self lookup
            let local_node_id = self.local_node_record.id;
            if self.config.enable_lookup {
                while self.lookup_interval.poll_tick(cx).is_ready() {
                    let target = self.lookup_rotator.next(&local_node_id);
                    self.lookup_with(target, None);
                }
            }

            // re-ping some peers
            if self.ping_interval.poll_tick(cx).is_ready() {
                let _ = self.ping_interval.poll_tick(cx);
                self.re_ping_oldest();
            }

            if let Some(Poll::Ready(Some(ip))) =
                self.resolve_external_ip_interval.as_mut().map(|r| r.poll_tick(cx))
            {
                self.set_external_ip_addr(ip);
            }

            // drain all incoming `Discv4` commands, this channel can never close
            while let Poll::Ready(Some(cmd)) = self.commands_rx.poll_recv(cx) {
                match cmd {
                    Discv4Command::Add(enr) => {
                        self.add_node(enr);
                    }
                    Discv4Command::Lookup { node_id, tx } => {
                        let node_id = node_id.unwrap_or(self.local_node_record.id);
                        self.lookup_with(node_id, tx);
                    }
                    Discv4Command::SetLookupInterval(duration) => {
                        self.set_lookup_interval(duration);
                    }
                    Discv4Command::Updates(tx) => {
                        let rx = self.update_stream();
                        let _ = tx.send(rx);
                    }
                    Discv4Command::BanPeer(node_id) => self.ban_node(node_id),
                    Discv4Command::Remove(node_id) => {
                        self.remove_node(node_id);
                    }
                    Discv4Command::Ban(node_id, ip) => {
                        self.ban_node(node_id);
                        self.ban_ip(ip);
                    }
                    Discv4Command::BanIp(ip) => {
                        self.ban_ip(ip);
                    }
                    Discv4Command::SetEIP868RLPPair { key, rlp } => {
                        debug!(target: "discv4", key=%String::from_utf8_lossy(&key), "Update EIP-868 extension pair");

                        let _ = self.inner.local_eip_868_enr.insert_raw_rlp(
                            key,
                            rlp,
                            &self.inner.secret_key,
                        );
                    }
                    Discv4Command::SetTcpPort(port) => {
                        debug!(target: "discv4", %port, "Update tcp port");
                        self.local_node_record.tcp_port = port;
                        if self.local_node_record.address.is_ipv4() {
                            let _ =
                                self.inner.local_eip_868_enr.set_tcp4(port, &self.inner.secret_key);
                        } else {
                            let _ =
                                self.inner.local_eip_868_enr.set_tcp6(port, &self.inner.secret_key);
                        }
                    }

                    Discv4Command::Terminated => {
                        // terminate the service
                        self.queued_events.push_back(Discv4Event::Terminated);
                    }
                }
            }

            // restricts how many messages we process in a single poll before yielding back control
            let mut udp_message_budget = UDP_MESSAGE_POLL_LOOP_BUDGET;

            // process all incoming datagrams
            while let Poll::Ready(Some(event)) = self.ingress.poll_recv(cx) {
                match event {
                    IngressEvent::RecvError(err) => {
                        debug!(target: "discv4", %err, "failed to read datagram");
                    }
                    IngressEvent::BadPacket(from, err, data) => {
                        trace!(target: "discv4", ?from, %err, packet=?hex::encode(&data), "bad packet");
                    }

                    IngressEvent::Packet(remote_addr, Packet { msg, node_id: src_id, hash }) => {
                        trace!(target: "discv4",  r#type=?msg.msg_type(), from=?remote_addr,"received packet");
                        let event = match msg {
                            Message::Ping(ping) => {
                                self.on_ping(ping, remote_addr, src_id, hash);
                                Discv4Event::Ping
                            }
                            Message::Pong(pong) => {
                                self.on_pong(pong, remote_addr, src_id);
                                Discv4Event::Pong
                            }
                            Message::FindNode(msg) => {
                                self.on_find_node(msg, remote_addr, src_id);
                                Discv4Event::FindNode
                            }
                            Message::Neighbours(mut msg) => {
                                let nodes = &mut msg.nodes;
                                if let Some(ref mut neighbours_filter) = self.neighbours_filter {
                                    match neighbours_filter.filter_nodes(nodes) {
                                        Err(err) => debug!(target: "discv4",
                                            src_id=format!("{:#}", src_id),
                                            nodes=format!("[{}]", nodes.iter().format(", ")),
                                            err=?err,
                                            "failed to filter nodes against primary kbuckets mirror"
                                        ),
                                        Ok(filtered_out_nodes) => {
                                            if !filtered_out_nodes.is_empty() {
                                                trace!(target: "discv4",
                                                    src_id=format!("{:#}", src_id),
                                                    filtered_out_nodes=format!("[{:#}]", filtered_out_nodes.iter().format(", ")), "filtered out peers from `Neighbours` response from peer, nodes connected over primary discovery network"
                                                );
                                            }
                                        }
                                    }
                                }
                                // anyhow let the message go down the usual pipeline, even with
                                // empty nodes, so discv4 doesn't think it's broken
                                self.on_neighbours(msg, remote_addr, src_id);
                                Discv4Event::Neighbours
                            }
                            Message::EnrRequest(msg) => {
                                self.on_enr_request(msg, remote_addr, src_id, hash);
                                Discv4Event::EnrRequest
                            }
                            Message::EnrResponse(msg) => {
                                self.on_enr_response(msg, remote_addr, src_id);
                                Discv4Event::EnrResponse
                            }
                        };

                        self.queued_events.push_back(event);
                    }
                }

                udp_message_budget -= 1;
                if udp_message_budget < 0 {
                    trace!(target: "discv4", budget=UDP_MESSAGE_POLL_LOOP_BUDGET, "exhausted message poll budget");
                    if self.queued_events.is_empty() {
                        // we've exceeded the message budget and have no events to process
                        // this will make sure we're woken up again
                        cx.waker().wake_by_ref();
                    }
                    break
                }
            }

            // try resending buffered pings
            self.ping_buffered();

            // evict expired nodes
            while self.evict_expired_requests_interval.poll_tick(cx).is_ready() {
                self.evict_expired_requests(Instant::now());
            }

            // evict expired nodes
            while self.expire_interval.poll_tick(cx).is_ready() {
                self.received_pongs.evict_expired(Instant::now(), EXPIRE_DURATION);
            }

            if self.queued_events.is_empty() {
                return Poll::Pending
            }
        }
    }
}

/// Endless future impl
impl<M> Stream for Discv4Service<M>
where
    M: MirrorPrimaryKBuckets + Unpin + Send + 'static,
{
    type Item = Discv4Event;

    fn poll_next(self: Pin<&mut Self>, cx: &mut Context<'_>) -> Poll<Option<Self::Item>> {
        // Poll the internal poll method
        match ready!(self.get_mut().poll(cx)) {
            // if the service is terminated, return None to terminate the stream
            Discv4Event::Terminated => Poll::Ready(None),
            // For any other event, return Poll::Ready(Some(event))
            ev => Poll::Ready(Some(ev)),
        }
    }
}

impl<F> Discv4Service<KBucketsKeysMirror<F>>
where
    F: FnOnce() -> Result<HashSet<PeerId>, secp256k1::Error> + Unpin + Send + 'static,
    KBucketsKeysMirror<F>: MirrorPrimaryKBuckets,
{
    /// Returns a new [`Discv4Service`] that uses the [`MirrorPrimaryKBuckets`] interface.
    pub fn new_as_secondary_discovery_node(
        socket: UdpSocket,
        local_address: SocketAddr,
        local_node_record: NodeRecord,
        secret_key: SecretKey,
        config: Discv4Config,
        primary_kbuckets_change_tx: watch::Receiver<()>,
        primary_kbuckets_keys_callback: F,
    ) -> Self {
        let mut discv4 = Self::new(socket, local_address, local_node_record, secret_key, config);
        discv4.neighbours_filter = Some(KBucketsKeysMirror::new(
            primary_kbuckets_change_tx,
            primary_kbuckets_keys_callback,
        ));

        discv4
    }
}

impl fmt::Debug for Discv4Service {
    fn fmt(&self, f: &mut fmt::Formatter<'_>) -> fmt::Result {
        f.debug_struct("Discv4Service")
            .field("local_address", &self.local_address)
            .field("local_peer_id", &self.local_peer_id())
            .field("local_node_record", &self.local_node_record)
            .field("queued_pings", &self.queued_pings)
            .field("pending_lookup", &self.pending_lookup)
            .field("pending_find_nodes", &self.pending_find_nodes)
            .field("lookup_interval", &self.lookup_interval)
            .finish_non_exhaustive()
    }
}

/// The Event type the Service stream produces.
///
/// This is mainly used for testing purposes and represents messages the service processed
#[derive(Debug, Eq, PartialEq)]
pub enum Discv4Event {
    /// A `Ping` message was handled.
    Ping,
    /// A `Pong` message was handled.
    Pong,
    /// A `FindNode` message was handled.
    FindNode,
    /// A `Neighbours` message was handled.
    Neighbours,
    /// A `EnrRequest` message was handled.
    EnrRequest,
    /// A `EnrResponse` message was handled.
    EnrResponse,
    /// Service is being terminated
    Terminated,
}

/// Continuously reads new messages from the channel and writes them to the socket
pub(crate) async fn send_loop(udp: Arc<UdpSocket>, rx: EgressReceiver) {
    let mut stream = ReceiverStream::new(rx);
    while let Some((payload, to)) = stream.next().await {
        match udp.send_to(&payload, to).await {
            Ok(size) => {
                trace!(target: "discv4", ?to, ?size,"sent payload");
            }
            Err(err) => {
                debug!(target: "discv4", ?to, %err,"Failed to send datagram.");
            }
        }
    }
}

/// Continuously awaits new incoming messages and sends them back through the channel.
pub(crate) async fn receive_loop(udp: Arc<UdpSocket>, tx: IngressSender, local_id: PeerId) {
    let send = |event: IngressEvent| async {
        let _ = tx.send(event).await.map_err(|err| {
            debug!(
                target: "discv4",
                 %err,
                "failed send incoming packet",
            )
        });
    };

    let mut buf = [0; MAX_PACKET_SIZE];
    loop {
        let res = udp.recv_from(&mut buf).await;
        match res {
            Err(err) => {
                debug!(target: "discv4", %err, "Failed to read datagram.");
                send(IngressEvent::RecvError(err)).await;
            }
            Ok((read, remote_addr)) => {
                let packet = &buf[..read];
                match Message::decode(packet) {
                    Ok(packet) => {
                        if packet.node_id == local_id {
                            // received our own message
                            debug!(target: "discv4", ?remote_addr, "Received own packet.");
                            continue
                        }
                        send(IngressEvent::Packet(remote_addr, packet)).await;
                    }
                    Err(err) => {
                        trace!(target: "discv4", %err,"Failed to decode packet");
                        send(IngressEvent::BadPacket(remote_addr, err, packet.to_vec())).await
                    }
                }
            }
        }
    }
}

/// The commands sent from the frontend [Discv4] to the service [Discv4Service].
enum Discv4Command {
    Add(NodeRecord),
    SetTcpPort(u16),
    SetEIP868RLPPair { key: Vec<u8>, rlp: Bytes },
    Ban(PeerId, IpAddr),
    BanPeer(PeerId),
    BanIp(IpAddr),
    Remove(PeerId),
    Lookup { node_id: Option<PeerId>, tx: Option<NodeRecordSender> },
    SetLookupInterval(Duration),
    Updates(OneshotSender<ReceiverStream<DiscoveryUpdate>>),
    Terminated,
}

/// Event type receiver produces
#[derive(Debug)]
pub(crate) enum IngressEvent {
    /// Encountered an error when reading a datagram message.
    RecvError(io::Error),
    /// Received a bad message
    BadPacket(SocketAddr, DecodePacketError, Vec<u8>),
    /// Received a datagram from an address.
    Packet(SocketAddr, Packet),
}

/// Tracks a sent ping
#[derive(Debug)]
struct PingRequest {
    // Timestamp when the request was sent.
    sent_at: Instant,
    // Node to which the request was sent.
    node: NodeRecord,
    // Hash sent in the Ping request
    echo_hash: B256,
    /// Why this ping was sent.
    reason: PingReason,
}

/// Rotates the PeerId that is periodically looked up.
///
/// By selecting different targets, the lookups will be seeded with different ALPHA seed nodes.
#[derive(Debug)]
struct LookupTargetRotator {
    interval: usize,
    counter: usize,
}

// === impl LookupTargetRotator ===

impl LookupTargetRotator {
    /// Returns a rotator that always returns the local target.
    fn local_only() -> Self {
        Self { interval: 1, counter: 0 }
    }
}

impl Default for LookupTargetRotator {
    fn default() -> Self {
        Self {
            // every 4th lookup is our own node
            interval: 4,
            counter: 3,
        }
    }
}

impl LookupTargetRotator {
    /// this will return the next node id to lookup
    fn next(&mut self, local: &PeerId) -> PeerId {
        self.counter += 1;
        self.counter %= self.interval;
        if self.counter == 0 {
            return *local
        }
        PeerId::random()
    }
}

/// Tracks lookups across multiple `FindNode` requests.
///
/// If this type is dropped by all Clones, it will send all the discovered nodes to the listener, if
/// one is present.
#[derive(Clone, Debug)]
struct LookupContext {
    inner: Rc<LookupContextInner>,
}

impl LookupContext {
    /// Create new context for a recursive lookup
    fn new(
        target: discv5::Key<NodeKey>,
        nearest_nodes: impl IntoIterator<Item = (Distance, NodeRecord)>,
        listener: Option<NodeRecordSender>,
    ) -> Self {
        let closest_nodes = nearest_nodes
            .into_iter()
            .map(|(distance, record)| {
                (distance, QueryNode { record, queried: false, responded: false })
            })
            .collect();

        let inner = Rc::new(LookupContextInner {
            target,
            closest_nodes: RefCell::new(closest_nodes),
            listener,
        });
        Self { inner }
    }

    /// Returns the target of this lookup
    fn target(&self) -> PeerId {
        self.inner.target.preimage().0
    }

    fn closest(&self, num: usize) -> Vec<NodeRecord> {
        self.inner
            .closest_nodes
            .borrow()
            .iter()
            .filter(|(_, node)| !node.queried)
            .map(|(_, n)| n.record)
            .take(num)
            .collect()
    }

    /// Returns the closest nodes that have not been queried yet.
    fn filter_closest<P>(&self, num: usize, filter: P) -> Vec<NodeRecord>
    where
        P: FnMut(&NodeRecord) -> bool,
    {
        self.inner
            .closest_nodes
            .borrow()
            .iter()
            .filter(|(_, node)| !node.queried)
            .map(|(_, n)| n.record)
            .filter(filter)
            .take(num)
            .collect()
    }

    /// Inserts the node if it's missing
    fn add_node(&self, record: NodeRecord) {
        let distance = self.inner.target.distance(&kad_key(record.id));
        let mut closest = self.inner.closest_nodes.borrow_mut();
        if let btree_map::Entry::Vacant(entry) = closest.entry(distance) {
            entry.insert(QueryNode { record, queried: false, responded: false });
        }
    }

    fn set_queried(&self, id: PeerId, val: bool) {
        if let Some((_, node)) =
            self.inner.closest_nodes.borrow_mut().iter_mut().find(|(_, node)| node.record.id == id)
        {
            node.queried = val;
        }
    }

    /// Marks the node as queried
    fn mark_queried(&self, id: PeerId) {
        self.set_queried(id, true)
    }

    /// Marks the node as not queried
    fn unmark_queried(&self, id: PeerId) {
        self.set_queried(id, false)
    }

    /// Marks the node as responded
    fn mark_responded(&self, id: PeerId) {
        if let Some((_, node)) =
            self.inner.closest_nodes.borrow_mut().iter_mut().find(|(_, node)| node.record.id == id)
        {
            node.responded = true;
        }
    }
}

// SAFETY: The [`Discv4Service`] is intended to be spawned as task which requires `Send`.
// The `LookupContext` is shared by all active `FindNode` requests that are part of the lookup step.
// Which can modify the context. The shared context is only ever accessed mutably when a `Neighbour`
// response is processed and all Clones are stored inside [`Discv4Service`], in other words it is
// guaranteed that there's only 1 owner ([`Discv4Service`]) of all possible [`Rc`] clones of
// [`LookupContext`].
unsafe impl Send for LookupContext {}
#[derive(Debug)]
struct LookupContextInner {
    /// The target to lookup.
    target: discv5::Key<NodeKey>,
    /// The closest nodes
    closest_nodes: RefCell<BTreeMap<Distance, QueryNode>>,
    /// A listener for all the nodes retrieved in this lookup
    ///
    /// This is present if the lookup was triggered manually via [Discv4] and we want to return all
    /// the nodes once the lookup finishes.
    listener: Option<NodeRecordSender>,
}

impl Drop for LookupContextInner {
    fn drop(&mut self) {
        if let Some(tx) = self.listener.take() {
            // there's only 1 instance shared across `FindNode` requests, if this is dropped then
            // all requests finished, and we can send all results back
            let nodes = self
                .closest_nodes
                .take()
                .into_values()
                .filter(|node| node.responded)
                .map(|node| node.record)
                .collect();
            let _ = tx.send(nodes);
        }
    }
}

/// Tracks the state of a recursive lookup step
#[derive(Debug, Clone, Copy)]
struct QueryNode {
    record: NodeRecord,
    queried: bool,
    responded: bool,
}

#[derive(Debug)]
struct FindNodeRequest {
    // Timestamp when the request was sent.
    sent_at: Instant,
    // Number of items sent by the node
    response_count: usize,
    // Whether the request has been answered yet.
    answered: bool,
    /// Response buffer
    lookup_context: LookupContext,
}

// === impl FindNodeRequest ===

impl FindNodeRequest {
    fn new(resp: LookupContext) -> Self {
        Self { sent_at: Instant::now(), response_count: 0, answered: false, lookup_context: resp }
    }
}

#[derive(Debug)]
struct EnrRequestState {
    // Timestamp when the request was sent.
    sent_at: Instant,
    // Hash sent in the Ping request
    echo_hash: B256,
}

/// Stored node info.
#[derive(Debug, Clone, Eq, PartialEq)]
struct NodeEntry {
    /// Node record info.
    record: NodeRecord,
    /// Timestamp of last pong.
    last_seen: Instant,
    /// Last enr seq we retrieved via a ENR request.
    last_enr_seq: Option<u64>,
    /// ForkId if retrieved via ENR requests.
    fork_id: Option<ForkId>,
    /// Counter for failed findNode requests.
    find_node_failures: usize,
    /// Whether the endpoint of the peer is proven.
    has_endpoint_proof: bool,
}

// === impl NodeEntry ===

impl NodeEntry {
    /// Creates a new, unpopulated entry
    fn new(record: NodeRecord) -> Self {
        Self {
            record,
            last_seen: Instant::now(),
            last_enr_seq: None,
            fork_id: None,
            find_node_failures: 0,
            has_endpoint_proof: false,
        }
    }

    #[cfg(test)]
    fn new_proven(record: NodeRecord) -> Self {
        let mut node = Self::new(record);
        node.has_endpoint_proof = true;
        node
    }

    /// Updates the last timestamp and sets the enr seq
    fn update_with_enr(&mut self, last_enr_seq: Option<u64>) -> Option<u64> {
        self.update_now(|s| std::mem::replace(&mut s.last_enr_seq, last_enr_seq))
    }

    /// Increases the failed request counter
    fn inc_failed_request(&mut self) {
        self.find_node_failures += 1;
    }

    /// Updates the last timestamp and sets the enr seq
    fn update_with_fork_id(&mut self, fork_id: Option<ForkId>) -> Option<ForkId> {
        self.update_now(|s| std::mem::replace(&mut s.fork_id, fork_id))
    }

    /// Updates the last_seen timestamp and calls the closure
    fn update_now<F, R>(&mut self, f: F) -> R
    where
        F: FnOnce(&mut Self) -> R,
    {
        self.last_seen = Instant::now();
        f(self)
    }
}

// === impl NodeEntry ===

impl NodeEntry {
    /// Returns true if the node should be re-pinged.
    fn is_expired(&self) -> bool {
        self.last_seen.elapsed() > ENDPOINT_PROOF_EXPIRATION
    }
}

/// Represents why a ping is issued
#[derive(Debug)]
enum PingReason {
    /// Initial ping to a previously unknown peer that was inserted into the table.
    InitialInsert,
    /// Initial ping to a previously unknown peer that didn't fit into the table. But we still want
    /// to establish a bond.
    EstablishBond,
    /// Re-ping a peer.
    RePing,
    /// Part of a lookup to ensure endpoint is proven before we can send a FindNode request.
    Lookup(NodeRecord, LookupContext),
}

/// Represents node related updates state changes in the underlying node table
#[derive(Debug, Clone)]
pub enum DiscoveryUpdate {
    /// A new node was discovered _and_ added to the table.
    Added(NodeRecord),
    /// A new node was discovered but _not_ added to the table because it is currently full.
    DiscoveredAtCapacity(NodeRecord),
    /// Received a [`ForkId`] via EIP-868 for the given [`NodeRecord`].
    EnrForkId(NodeRecord, ForkId),
    /// Node that was removed from the table
    Removed(PeerId),
    /// A series of updates
    Batch(Vec<DiscoveryUpdate>),
}

/// Represents a forward-compatible ENR entry for including the forkid in a node record via
/// EIP-868. Forward compatibility is achieved by allowing trailing fields.
///
/// See:
/// <https://github.com/ethereum/go-ethereum/blob/9244d5cd61f3ea5a7645fdf2a1a96d53421e412f/eth/protocols/eth/discovery.go#L27-L38>
///
/// for how geth implements ForkId values and forward compatibility.
#[derive(Debug, Clone, PartialEq, Eq, RlpEncodable, RlpDecodable)]
#[rlp(trailing)]
pub struct EnrForkIdEntry {
    /// The inner forkid
    pub fork_id: ForkId,
}

impl From<ForkId> for EnrForkIdEntry {
    fn from(fork_id: ForkId) -> Self {
        Self { fork_id }
    }
}

/// Mirrors another favoured node's kbuckets.
pub trait MirrorPrimaryKBuckets {
    /// Updates mirror of the primary kbuckets.
    fn update_mirror(&mut self) -> Result<(), Discv4Error>;
    /// Filters nodes passed as parameter against the mirror of the primary kbuckets.
    fn filter_nodes(
        &mut self,
        nodes: &mut Vec<NodeRecord>,
    ) -> Result<SmallVec<[PeerId; 3]>, Discv4Error>;
}

/// Mirror of keys in a kbucket table.
#[derive(Debug)]
pub struct KBucketsKeysMirror<F> {
    /// Mirror of keys in the kbuckets table.
    mirror: HashSet<PeerId>,
    /// Callback to update the mirror to match the source kbuckets.
    update_callback: F,
    /// Channel that notifies of change in source kbuckets.
    change_tx: watch::Receiver<()>,
    /// Reads the configured log level at start up.
    #[doc(hidden)]
    is_log_level_trace: bool,
}

impl<F> KBucketsKeysMirror<F>
where
    F: FnOnce() -> Result<HashSet<PeerId>, secp256k1::Error> + Unpin + Send,
{
    /// Returns a new [KBucketsKeysMirror].
    pub fn new(change_tx: watch::Receiver<()>, callback: F) -> Self {
        let is_log_level_trace =
            if let Ok(var) = env::var("RUST_LOG") { var.to_lowercase() == "trace" } else { false };

        Self {
            mirror: Default::default(),
            update_callback: callback,
            change_tx,
            is_log_level_trace,
        }
    }
}

impl<F> MirrorPrimaryKBuckets for KBucketsKeysMirror<F>
where
    F: Fn() -> Result<HashSet<PeerId>, secp256k1::Error>,
{
    fn update_mirror(&mut self) -> Result<(), Discv4Error> {
        self.mirror = (self.update_callback)()
            .map_err(<secp256k1::Error as Into<MirrorUpdateError>>::into)?;

        Ok(())
    }

    fn filter_nodes(
        &mut self,
        nodes: &mut Vec<NodeRecord>,
    ) -> Result<SmallVec<[PeerId; 3]>, Discv4Error> {
        if self
            .change_tx
            .has_changed()
            .map_err(<watch::error::RecvError as Into<MirrorUpdateError>>::into)?
        {
            self.update_mirror()?;
            self.change_tx.borrow_and_update();
        }

        let mut filtered_out = smallvec!();

        nodes.retain(|node| {
            let filter_out = self.mirror.contains(&node.id);

            if filter_out && self.is_log_level_trace {
                filtered_out.push(node.id);
            }

            filter_out
        });

        // empty unless in debug mode, just serves for tracing
        Ok(filtered_out)
    }
}

#[derive(Debug)]
/// A node that hasn't been discovered via a discv5 or discv4 query.
pub enum NodeFromExternalSource {
    /// Node compatible with discv4.
    NodeRecord(NodeRecord),
    /// Node compatible with discv5.
    Enr(Enr<SecretKey>),
}

/// Essential interface for interacting with discovery.
pub trait HandleDiscovery {
    /// Adds the node to the table, if it is not already present.
    fn add_node_to_routing_table(
        &self,
        node_record: NodeFromExternalSource,
    ) -> Result<(), impl Error>;

    /// Sets the pair in the EIP-868 [`Enr`] of the node.
    ///
    /// If the key already exists, this will update it.
    ///
    /// CAUTION: The value **must** be rlp encoded
    fn set_eip868_in_local_enr(&self, key: Vec<u8>, rlp: Bytes);

    /// Sets the pair in the EIP-868 [`Enr`] of the node.
    ///
    /// If the key already exists, this will update it.
    fn encode_and_set_eip868_in_local_enr(&self, key: Vec<u8>, value: impl alloy_rlp::Encodable);

    /// Adds the peer and id to the ban list.
    ///
    /// This will prevent any future inclusion in the table
    fn ban_peer_by_ip_and_node_id(&self, node_id: PeerId, ip: IpAddr);

    /// Adds the ip to the ban list.
    ///
    /// This will prevent any future inclusion in the table
    fn ban_peer_by_ip(&self, ip: IpAddr);
}

impl HandleDiscovery for Discv4 {
    fn add_node_to_routing_table(
        &self,
        node_record: NodeFromExternalSource,
    ) -> Result<(), impl Error> {
        if let NodeFromExternalSource::NodeRecord(node_record) = node_record {
            self.add_node(node_record);
        } // todo: handle if not

        Ok::<(), Discv4Error>(())
    }

    fn set_eip868_in_local_enr(&self, key: Vec<u8>, rlp: Bytes) {
        self.set_eip868_rlp_pair(key, rlp)
    }

    fn encode_and_set_eip868_in_local_enr(&self, key: Vec<u8>, value: impl alloy_rlp::Encodable) {
        self.set_eip868_rlp(key, value)
    }

    fn ban_peer_by_ip_and_node_id(&self, node_id: PeerId, ip: IpAddr) {
        self.ban(node_id, ip)
    }

    fn ban_peer_by_ip(&self, ip: IpAddr) {
        self.ban_ip(ip)
    }
}

#[doc(hidden)]
#[derive(Debug)]
pub struct Noop;

impl MirrorPrimaryKBuckets for Noop {
    fn update_mirror(&mut self) -> Result<(), Discv4Error> {
        Ok(())
    }
    fn filter_nodes(
        &mut self,
        _nodes: &mut Vec<NodeRecord>,
    ) -> Result<SmallVec<[PeerId; 3]>, Discv4Error> {
        Ok(smallvec!())
    }
}

#[cfg(test)]
mod tests {
    use super::*;
    use crate::test_utils::{create_discv4, create_discv4_with_config, rng_endpoint, rng_record};
    use alloy_rlp::{Decodable, Encodable};
    use rand::{thread_rng, Rng};
    use reth_primitives::{hex, mainnet_nodes, ForkHash};
    use std::future::poll_fn;

    #[tokio::test]
    async fn test_configured_enr_forkid_entry() {
        let fork: ForkId = ForkId { hash: ForkHash([220, 233, 108, 45]), next: 0u64 };
        let mut disc_conf = Discv4Config::default();
        disc_conf.add_eip868_pair("eth", EnrForkIdEntry::from(fork));
        let (_discv4, service) = create_discv4_with_config(disc_conf).await;
        let eth = service.local_eip_868_enr.get_raw_rlp(b"eth").unwrap();
        let fork_entry_id = EnrForkIdEntry::decode(&mut &eth[..]).unwrap();

        let raw: [u8; 8] = [0xc7, 0xc6, 0x84, 0xdc, 0xe9, 0x6c, 0x2d, 0x80];
        let decoded = EnrForkIdEntry::decode(&mut &raw[..]).unwrap();
        let expected = EnrForkIdEntry {
            fork_id: ForkId { hash: ForkHash([0xdc, 0xe9, 0x6c, 0x2d]), next: 0 },
        };
        assert_eq!(expected, fork_entry_id);
        assert_eq!(expected, decoded);
    }

    #[test]
    fn test_enr_forkid_entry_decode() {
        let raw: [u8; 8] = [0xc7, 0xc6, 0x84, 0xdc, 0xe9, 0x6c, 0x2d, 0x80];
        let decoded = EnrForkIdEntry::decode(&mut &raw[..]).unwrap();
        let expected = EnrForkIdEntry {
            fork_id: ForkId { hash: ForkHash([0xdc, 0xe9, 0x6c, 0x2d]), next: 0 },
        };
        assert_eq!(expected, decoded);
    }

    #[test]
    fn test_enr_forkid_entry_encode() {
        let original = EnrForkIdEntry {
            fork_id: ForkId { hash: ForkHash([0xdc, 0xe9, 0x6c, 0x2d]), next: 0 },
        };
        let mut encoded = Vec::new();
        original.encode(&mut encoded);
        let expected: [u8; 8] = [0xc7, 0xc6, 0x84, 0xdc, 0xe9, 0x6c, 0x2d, 0x80];
        assert_eq!(&expected[..], encoded.as_slice());
    }

    #[test]
    fn test_local_rotator() {
        let id = PeerId::random();
        let mut rotator = LookupTargetRotator::local_only();
        assert_eq!(rotator.next(&id), id);
        assert_eq!(rotator.next(&id), id);
    }

    #[test]
    fn test_rotator() {
        let id = PeerId::random();
        let mut rotator = LookupTargetRotator::default();
        assert_eq!(rotator.next(&id), id);
        assert_ne!(rotator.next(&id), id);
        assert_ne!(rotator.next(&id), id);
        assert_ne!(rotator.next(&id), id);
        assert_eq!(rotator.next(&id), id);
    }

    #[tokio::test]
    async fn test_pending_ping() {
        let (_, mut service) = create_discv4().await;

        let local_addr = service.local_addr();

        let mut num_inserted = 0;
        for _ in 0..MAX_NODES_PING {
            let node = NodeRecord::new(local_addr, PeerId::random());
            if service.add_node(node) {
                num_inserted += 1;
                assert!(service.pending_pings.contains_key(&node.id));
                assert_eq!(service.pending_pings.len(), num_inserted);
            }
        }
    }

    // Bootstraps with mainnet boot nodes
    #[tokio::test(flavor = "multi_thread")]
    #[ignore]
    async fn test_mainnet_lookup() {
        reth_tracing::init_test_tracing();
        let fork_id = ForkId { hash: ForkHash(hex!("743f3d89")), next: 16191202 };

        let all_nodes = mainnet_nodes();
        let config = Discv4Config::builder()
            .add_boot_nodes(all_nodes)
            .lookup_interval(Duration::from_secs(1))
            .add_eip868_pair("eth", fork_id)
            .build();
        let (_discv4, mut service) = create_discv4_with_config(config).await;

        let mut updates = service.update_stream();

        let _handle = service.spawn();

        let mut table = HashMap::new();
        while let Some(update) = updates.next().await {
            match update {
                DiscoveryUpdate::EnrForkId(record, fork_id) => {
                    println!("{record:?}, {fork_id:?}");
                }
                DiscoveryUpdate::Added(record) => {
                    table.insert(record.id, record);
                }
                DiscoveryUpdate::Removed(id) => {
                    table.remove(&id);
                }
                _ => {}
            }
            println!("total peers {}", table.len());
        }
    }

    #[tokio::test]
    async fn test_mapped_ipv4() {
        reth_tracing::init_test_tracing();
        let mut rng = thread_rng();
        let config = Discv4Config::builder().build();
        let (_discv4, mut service) = create_discv4_with_config(config).await;

        let v4: Ipv4Addr = "0.0.0.0".parse().unwrap();
        let v6 = v4.to_ipv6_mapped();
        let addr: SocketAddr = (v6, DEFAULT_DISCOVERY_PORT).into();

        let ping = Ping {
            from: rng_endpoint(&mut rng),
            to: rng_endpoint(&mut rng),
            expire: service.ping_expiration(),
            enr_sq: Some(rng.gen()),
        };

        let id = PeerId::random_with(&mut rng);
        service.on_ping(ping, addr, id, rng.gen());

        let key = kad_key(id);
        match service.kbuckets.entry(&key) {
            kbucket::Entry::Present(entry, _) => {
                let node_addr = entry.value().record.address;
                assert!(node_addr.is_ipv4());
                assert_eq!(node_addr, IpAddr::from(v4));
            }
            _ => unreachable!(),
        };
    }

    #[tokio::test]
    async fn test_respect_ping_expiration() {
        reth_tracing::init_test_tracing();
        let mut rng = thread_rng();
        let config = Discv4Config::builder().build();
        let (_discv4, mut service) = create_discv4_with_config(config).await;

        let v4: Ipv4Addr = "0.0.0.0".parse().unwrap();
        let v6 = v4.to_ipv6_mapped();
        let addr: SocketAddr = (v6, DEFAULT_DISCOVERY_PORT).into();

        let ping = Ping {
            from: rng_endpoint(&mut rng),
            to: rng_endpoint(&mut rng),
            expire: SystemTime::now().duration_since(UNIX_EPOCH).unwrap().as_secs() - 1,
            enr_sq: Some(rng.gen()),
        };

        let id = PeerId::random_with(&mut rng);
        service.on_ping(ping, addr, id, rng.gen());

        let key = kad_key(id);
        match service.kbuckets.entry(&key) {
            kbucket::Entry::Absent(_) => {}
            _ => unreachable!(),
        };
    }

    #[tokio::test]
    async fn test_single_lookups() {
        reth_tracing::init_test_tracing();

        let config = Discv4Config::builder().build();
        let (_discv4, mut service) = create_discv4_with_config(config.clone()).await;

        let id = PeerId::random();
        let key = kad_key(id);
        let record = NodeRecord::new("0.0.0.0:0".parse().unwrap(), id);

        let _ = service.kbuckets.insert_or_update(
            &key,
            NodeEntry::new_proven(record),
            NodeStatus {
                direction: ConnectionDirection::Incoming,
                state: ConnectionState::Connected,
            },
        );

        service.lookup_self();
        assert_eq!(service.pending_find_nodes.len(), 1);

        poll_fn(|cx| {
            let _ = service.poll(cx);
            assert_eq!(service.pending_find_nodes.len(), 1);

            Poll::Ready(())
        })
        .await;
    }

    #[tokio::test]
    async fn test_on_neighbours_recursive_lookup() {
        reth_tracing::init_test_tracing();

        let config = Discv4Config::builder().build();
        let (_discv4, mut service) = create_discv4_with_config(config.clone()).await;
        let (_discv4, mut service2) = create_discv4_with_config(config).await;

        let id = PeerId::random();
        let key = kad_key(id);
        let record = NodeRecord::new("0.0.0.0:0".parse().unwrap(), id);

        let _ = service.kbuckets.insert_or_update(
            &key,
            NodeEntry::new_proven(record),
            NodeStatus {
                direction: ConnectionDirection::Incoming,
                state: ConnectionState::Connected,
            },
        );
        // Needed in this test to populate self.pending_find_nodes for as a prereq to a valid
        // on_neighbours request
        service.lookup_self();
        assert_eq!(service.pending_find_nodes.len(), 1);

        poll_fn(|cx| {
            let _ = service.poll(cx);
            assert_eq!(service.pending_find_nodes.len(), 1);

            Poll::Ready(())
        })
        .await;

        let expiry = SystemTime::now().duration_since(UNIX_EPOCH).unwrap_or_default().as_secs() +
            10000000000000;
        let msg = Neighbours { nodes: vec![service2.local_node_record], expire: expiry };
        service.on_neighbours(msg, record.tcp_addr(), id);
        // wait for the processed ping
        let event = poll_fn(|cx| service2.poll(cx)).await;
        assert_eq!(event, Discv4Event::Ping);
        // assert that no find_node req has been added here on top of the initial one, since both
        // sides of the endpoint proof is not completed here
        assert_eq!(service.pending_find_nodes.len(), 1);
        // we now wait for PONG
        let event = poll_fn(|cx| service.poll(cx)).await;
        assert_eq!(event, Discv4Event::Pong);
        // Ideally we want to assert against service.pending_lookup.len() here - but because the
        // service2 sends Pong and Ping consecutivley on_ping(), the pending_lookup table gets
        // drained almost immediately - and no way to grab the handle to its intermediary state here
        // :(
        let event = poll_fn(|cx| service.poll(cx)).await;
        assert_eq!(event, Discv4Event::Ping);
        // assert that we've added the find_node req here after both sides of the endpoint proof is
        // done
        assert_eq!(service.pending_find_nodes.len(), 2);
    }

    #[tokio::test]
    async fn test_no_local_in_closest() {
        reth_tracing::init_test_tracing();

        let config = Discv4Config::builder().build();
        let (_discv4, mut service) = create_discv4_with_config(config).await;

        let target_key = kad_key(PeerId::random());

        let id = PeerId::random();
        let key = kad_key(id);
        let record = NodeRecord::new("0.0.0.0:0".parse().unwrap(), id);

        let _ = service.kbuckets.insert_or_update(
            &key,
            NodeEntry::new(record),
            NodeStatus {
                direction: ConnectionDirection::Incoming,
                state: ConnectionState::Connected,
            },
        );

        let closest = service
            .kbuckets
            .closest_values(&target_key)
            .map(|n| n.value.record)
            .take(MAX_NODES_PER_BUCKET)
            .collect::<Vec<_>>();

        assert_eq!(closest.len(), 1);
        assert!(!closest.iter().any(|r| r.id == *service.local_peer_id()));
    }

    #[tokio::test]
    async fn test_random_lookup() {
        reth_tracing::init_test_tracing();

        let config = Discv4Config::builder().build();
        let (_discv4, mut service) = create_discv4_with_config(config).await;

        let target = PeerId::random();

        let id = PeerId::random();
        let key = kad_key(id);
        let record = NodeRecord::new("0.0.0.0:0".parse().unwrap(), id);

        let _ = service.kbuckets.insert_or_update(
            &key,
            NodeEntry::new_proven(record),
            NodeStatus {
                direction: ConnectionDirection::Incoming,
                state: ConnectionState::Connected,
            },
        );

        service.lookup(target);
        assert_eq!(service.pending_find_nodes.len(), 1);

        let ctx = service.pending_find_nodes.values().next().unwrap().lookup_context.clone();

        assert_eq!(ctx.target(), target);
        assert_eq!(ctx.inner.closest_nodes.borrow().len(), 1);

        ctx.add_node(record);
        assert_eq!(ctx.inner.closest_nodes.borrow().len(), 1);
    }

    #[tokio::test]
    async fn test_service_commands() {
        reth_tracing::init_test_tracing();

        let config = Discv4Config::builder().build();
        let (discv4, mut service) = create_discv4_with_config(config).await;

        service.lookup_self();

        let _handle = service.spawn();
        discv4.send_lookup_self();
        let _ = discv4.lookup_self().await;
    }

    // sends a PING packet with wrong 'to' field and expects a PONG response.
    #[tokio::test(flavor = "multi_thread")]
    async fn test_check_wrong_to() {
        reth_tracing::init_test_tracing();

        let config = Discv4Config::builder().external_ip_resolver(None).build();
        let (_discv4, mut service_1) = create_discv4_with_config(config.clone()).await;
        let (_discv4, mut service_2) = create_discv4_with_config(config).await;

        // ping node 2 with wrong to field
        let mut ping = Ping {
            from: service_1.local_node_record.into(),
            to: service_2.local_node_record.into(),
            expire: service_1.ping_expiration(),
            enr_sq: service_1.enr_seq(),
        };
        ping.to.address = "192.0.2.0".parse().unwrap();

        let echo_hash = service_1.send_packet(Message::Ping(ping), service_2.local_addr());
        let ping_request = PingRequest {
            sent_at: Instant::now(),
            node: service_2.local_node_record,
            echo_hash,
            reason: PingReason::InitialInsert,
        };
        service_1.pending_pings.insert(*service_2.local_peer_id(), ping_request);

        // wait for the processed ping
        let event = poll_fn(|cx| service_2.poll(cx)).await;
        assert_eq!(event, Discv4Event::Ping);

        // we now wait for PONG
        let event = poll_fn(|cx| service_1.poll(cx)).await;
        assert_eq!(event, Discv4Event::Pong);
        // followed by a ping
        let event = poll_fn(|cx| service_1.poll(cx)).await;
        assert_eq!(event, Discv4Event::Ping);
    }

    #[tokio::test(flavor = "multi_thread")]
    async fn test_check_ping_pong() {
        reth_tracing::init_test_tracing();

        let config = Discv4Config::builder().external_ip_resolver(None).build();
        let (_discv4, mut service_1) = create_discv4_with_config(config.clone()).await;
        let (_discv4, mut service_2) = create_discv4_with_config(config).await;

        // send ping from 1 -> 2
        service_1.add_node(service_2.local_node_record);

        // wait for the processed ping
        let event = poll_fn(|cx| service_2.poll(cx)).await;
        assert_eq!(event, Discv4Event::Ping);

        // node is now in the table but not connected yet
        let key1 = kad_key(*service_1.local_peer_id());
        match service_2.kbuckets.entry(&key1) {
            kbucket::Entry::Present(_entry, status) => {
                assert!(!status.is_connected());
            }
            _ => unreachable!(),
        }

        // we now wait for PONG
        let event = poll_fn(|cx| service_1.poll(cx)).await;
        assert_eq!(event, Discv4Event::Pong);

        // endpoint is proven
        let key2 = kad_key(*service_2.local_peer_id());
        match service_1.kbuckets.entry(&key2) {
            kbucket::Entry::Present(_entry, status) => {
                assert!(status.is_connected());
            }
            _ => unreachable!(),
        }

        // we now wait for the PING initiated by 2
        let event = poll_fn(|cx| service_1.poll(cx)).await;
        assert_eq!(event, Discv4Event::Ping);

        // we now wait for PONG
        let event = poll_fn(|cx| service_2.poll(cx)).await;

        match event {
            Discv4Event::EnrRequest => {
                // since we support enr in the ping it may also request the enr
                let event = poll_fn(|cx| service_2.poll(cx)).await;
                match event {
                    Discv4Event::EnrRequest => {
                        let event = poll_fn(|cx| service_2.poll(cx)).await;
                        assert_eq!(event, Discv4Event::Pong);
                    }
                    Discv4Event::Pong => {}
                    _ => {
                        unreachable!()
                    }
                }
            }
            Discv4Event::Pong => {}
            ev => unreachable!("{ev:?}"),
        }

        // endpoint is proven
        match service_2.kbuckets.entry(&key1) {
            kbucket::Entry::Present(_entry, status) => {
                assert!(status.is_connected());
            }
            ev => unreachable!("{ev:?}"),
        }
    }

    #[test]
    fn test_insert() {
        let local_node_record = rng_record(&mut rand::thread_rng());
        let mut kbuckets: KBucketsTable<NodeKey, NodeEntry> = KBucketsTable::new(
            NodeKey::from(&local_node_record).into(),
            Duration::from_secs(60),
            MAX_NODES_PER_BUCKET,
            None,
            None,
        );

        let new_record = rng_record(&mut rand::thread_rng());
        let key = kad_key(new_record.id);
        match kbuckets.entry(&key) {
            kbucket::Entry::Absent(entry) => {
                let node = NodeEntry::new(new_record);
                let _ = entry.insert(
                    node,
                    NodeStatus {
                        direction: ConnectionDirection::Outgoing,
                        state: ConnectionState::Disconnected,
                    },
                );
            }
            _ => {
                unreachable!()
            }
        };
        match kbuckets.entry(&key) {
            kbucket::Entry::Present(_, _) => {}
            _ => {
                unreachable!()
            }
        }
    }
}<|MERGE_RESOLUTION|>--- conflicted
+++ resolved
@@ -38,7 +38,6 @@
     },
     ConnectionDirection, ConnectionState,
 };
-<<<<<<< HEAD
 use enr::{Enr, EnrBuilder};
 use error::MirrorUpdateError;
 use itertools::Itertools;
@@ -49,13 +48,6 @@
     hex, ForkId, PeerId, B256,
 };
 use smallvec::{smallvec, SmallVec};
-=======
-use enr::Enr;
-use parking_lot::Mutex;
-use proto::{EnrRequest, EnrResponse, EnrWrapper};
-use reth_primitives::{bytes::Bytes, hex, ForkId, PeerId, B256};
-use secp256k1::SecretKey;
->>>>>>> 51761b68
 use std::{
     cell::RefCell,
     collections::{btree_map, hash_map::Entry, BTreeMap, HashMap, HashSet, VecDeque},
