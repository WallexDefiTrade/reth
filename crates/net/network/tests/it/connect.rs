//! Connection tests

use ethers_core::utils::Geth;

use ethers_providers::{Http, Middleware, Provider};

use futures::StreamExt;
use reth_discv4::{bootnodes::mainnet_nodes, Discv4Config};
use reth_eth_wire::DisconnectReason;
use reth_interfaces::{
    p2p::headers::client::{HeadersClient, HeadersRequest},
    sync::{SyncState, SyncStateUpdater},
};
use reth_net_common::ban_list::BanList;
<<<<<<< HEAD
use reth_network::{NetworkConfigBuilder, NetworkEvent, NetworkManager, PeersConfig};
=======
use reth_network::{
    test_utils::{
        enr_to_peer_id, unused_tcp_udp, NetworkEventStream, PeerConfig, Testnet, GETH_TIMEOUT,
    },
    NetworkConfig, NetworkEvent, NetworkManager, PeersConfig,
};
>>>>>>> e9792c1b
use reth_network_api::{NetworkInfo, PeersInfo};
use reth_primitives::{HeadersDirection, NodeRecord, PeerId};
use reth_provider::test_utils::NoopProvider;
use reth_transaction_pool::test_utils::testing_pool;
use secp256k1::SecretKey;
use std::{collections::HashSet, net::SocketAddr, sync::Arc, time::Duration};
use tokio::task;

#[tokio::test(flavor = "multi_thread")]
async fn test_establish_connections() {
    reth_tracing::init_test_tracing();

    for _ in 0..10 {
        let net = Testnet::create(3).await;

        net.for_each(|peer| assert_eq!(0, peer.num_peers()));

        let mut handles = net.handles();
        let handle0 = handles.next().unwrap();
        let handle1 = handles.next().unwrap();
        let handle2 = handles.next().unwrap();

        drop(handles);
        let handle = net.spawn();

        let listener0 = handle0.event_listener();

        let mut listener1 = handle1.event_listener();
        let mut listener2 = handle2.event_listener();

        handle0.add_peer(*handle1.peer_id(), handle1.local_addr());
        handle0.add_peer(*handle2.peer_id(), handle2.local_addr());

        let mut expected_connections = HashSet::from([*handle1.peer_id(), *handle2.peer_id()]);
        let mut expected_peers = expected_connections.clone();

        // wait for all initiator connections
        let mut established = listener0.take(4);
        while let Some(ev) = established.next().await {
            match ev {
                NetworkEvent::SessionClosed { .. } => {
                    panic!("unexpected event")
                }
                NetworkEvent::SessionEstablished { peer_id, .. } => {
                    assert!(expected_connections.remove(&peer_id))
                }
                NetworkEvent::PeerAdded(peer_id) => {
                    assert!(expected_peers.remove(&peer_id))
                }
                NetworkEvent::PeerRemoved(_) => {
                    panic!("unexpected event")
                }
            }
        }
        assert!(expected_connections.is_empty());
        assert!(expected_peers.is_empty());

        // also await the established session on both target
        futures::future::join(listener1.next(), listener2.next()).await;

        let net = handle.terminate().await;

        assert_eq!(net.peers()[0].num_peers(), 2);
        assert_eq!(net.peers()[1].num_peers(), 1);
        assert_eq!(net.peers()[2].num_peers(), 1);
    }
}

#[tokio::test(flavor = "multi_thread")]
async fn test_already_connected() {
    reth_tracing::init_test_tracing();
    let mut net = Testnet::default();

    let secret_key = SecretKey::new(&mut rand::thread_rng());
    let client = Arc::new(NoopProvider::default());
    let p1 = PeerConfig::default();

    // initialize two peers with the same identifier
    let p2 = PeerConfig::with_secret_key(Arc::clone(&client), secret_key);
    let p3 = PeerConfig::with_secret_key(Arc::clone(&client), secret_key);

    net.extend_peer_with_config(vec![p1, p2, p3]).await.unwrap();

    let mut handles = net.handles();
    let handle0 = handles.next().unwrap();
    let handle1 = handles.next().unwrap();
    let handle2 = handles.next().unwrap();

    drop(handles);
    let _handle = net.spawn();

    let mut listener0 = NetworkEventStream::new(handle0.event_listener());
    let mut listener2 = NetworkEventStream::new(handle2.event_listener());

    handle0.add_peer(*handle1.peer_id(), handle1.local_addr());

    let peer = listener0.next_session_established().await.unwrap();
    assert_eq!(peer, *handle1.peer_id());

    handle2.add_peer(*handle0.peer_id(), handle0.local_addr());
    let peer = listener2.next_session_established().await.unwrap();
    assert_eq!(peer, *handle0.peer_id());

    let (peer, reason) = listener2.next_session_closed().await.unwrap();
    assert_eq!(peer, *handle0.peer_id());
    let reason = reason.unwrap();
    assert_eq!(reason, DisconnectReason::AlreadyConnected);

    assert_eq!(handle0.num_connected_peers(), 1);
    assert_eq!(handle1.num_connected_peers(), 1);
}

#[tokio::test(flavor = "multi_thread")]
async fn test_get_peer() {
    reth_tracing::init_test_tracing();
    let mut net = Testnet::default();

    let secret_key = SecretKey::new(&mut rand::thread_rng());
    let secret_key_1 = SecretKey::new(&mut rand::thread_rng());
    let client = Arc::new(NoopProvider::default());
    let p1 = PeerConfig::default();
    let p2 = PeerConfig::with_secret_key(Arc::clone(&client), secret_key);
    let p3 = PeerConfig::with_secret_key(Arc::clone(&client), secret_key_1);

    net.extend_peer_with_config(vec![p1, p2, p3]).await.unwrap();

    let mut handles = net.handles();
    let handle0 = handles.next().unwrap();
    let handle1 = handles.next().unwrap();
    let handle2 = handles.next().unwrap();

    drop(handles);
    let _handle = net.spawn();

    let mut listener0 = NetworkEventStream::new(handle0.event_listener());

    handle0.add_peer(*handle1.peer_id(), handle1.local_addr());
    let _ = listener0.next_session_established().await.unwrap();

    handle0.add_peer(*handle2.peer_id(), handle2.local_addr());
    let _ = listener0.next_session_established().await.unwrap();

    let peers = handle0.get_peers().await.unwrap();
    assert_eq!(handle0.num_connected_peers(), peers.len());
    dbg!(peers);
}

#[tokio::test(flavor = "multi_thread")]
async fn test_get_peer_by_id() {
    reth_tracing::init_test_tracing();
    let mut net = Testnet::default();

    let secret_key = SecretKey::new(&mut rand::thread_rng());
    let secret_key_1 = SecretKey::new(&mut rand::thread_rng());
    let client = Arc::new(NoopProvider::default());
    let p1 = PeerConfig::default();
    let p2 = PeerConfig::with_secret_key(Arc::clone(&client), secret_key);
    let p3 = PeerConfig::with_secret_key(Arc::clone(&client), secret_key_1);

    net.extend_peer_with_config(vec![p1, p2, p3]).await.unwrap();

    let mut handles = net.handles();
    let handle0 = handles.next().unwrap();
    let handle1 = handles.next().unwrap();
    let handle2 = handles.next().unwrap();

    drop(handles);
    let _handle = net.spawn();

    let mut listener0 = NetworkEventStream::new(handle0.event_listener());

    handle0.add_peer(*handle1.peer_id(), handle1.local_addr());
    let _ = listener0.next_session_established().await.unwrap();

    let peer = handle0.get_peer_by_id(*handle1.peer_id()).await.unwrap();
    assert!(peer.is_some());

    let peer = handle0.get_peer_by_id(*handle2.peer_id()).await.unwrap();
    assert!(peer.is_none());
}

#[tokio::test(flavor = "multi_thread")]
#[ignore]
async fn test_connect_with_boot_nodes() {
    reth_tracing::init_test_tracing();
    let secret_key = SecretKey::new(&mut rand::thread_rng());
    let mut discv4 = Discv4Config::builder();
    discv4.add_boot_nodes(mainnet_nodes());

    let config = NetworkConfigBuilder::new(secret_key)
        .discovery(discv4)
        .build(Arc::new(NoopProvider::default()));
    let network = NetworkManager::new(config).await.unwrap();

    let handle = network.handle().clone();
    let mut events = handle.event_listener();
    tokio::task::spawn(network);

    while let Some(ev) = events.next().await {
        dbg!(ev);
    }
}

#[tokio::test(flavor = "multi_thread")]
#[ignore]
async fn test_connect_with_builder() {
    reth_tracing::init_test_tracing();
    let secret_key = SecretKey::new(&mut rand::thread_rng());
    let mut discv4 = Discv4Config::builder();
    discv4.add_boot_nodes(mainnet_nodes());

    let client = Arc::new(NoopProvider::default());
    let config = NetworkConfigBuilder::new(secret_key).discovery(discv4).build(Arc::clone(&client));
    let (handle, network, _, requests) = NetworkManager::new(config)
        .await
        .unwrap()
        .into_builder()
        .request_handler(client)
        .split_with_handle();

    let mut events = handle.event_listener();

    tokio::task::spawn(async move {
        tokio::join!(network, requests);
    });

    let h = handle.clone();
    task::spawn(async move {
        loop {
            tokio::time::sleep(Duration::from_secs(5)).await;
            dbg!(h.num_connected_peers());
        }
    });

    while let Some(ev) = events.next().await {
        dbg!(ev);
    }
}

// expects a `ENODE="enode://"` env var that holds the record
#[tokio::test(flavor = "multi_thread")]
#[ignore]
async fn test_connect_to_trusted_peer() {
    reth_tracing::init_test_tracing();
    let secret_key = SecretKey::new(&mut rand::thread_rng());
    let discv4 = Discv4Config::builder();

    let client = Arc::new(NoopProvider::default());
    let config = NetworkConfigBuilder::new(secret_key).discovery(discv4).build(Arc::clone(&client));
    let (handle, network, transactions, requests) = NetworkManager::new(config)
        .await
        .unwrap()
        .into_builder()
        .request_handler(client)
        .transactions(testing_pool())
        .split_with_handle();

    let mut events = handle.event_listener();

    tokio::task::spawn(async move {
        tokio::join!(network, requests, transactions);
    });

    let node: NodeRecord = std::env::var("ENODE").unwrap().parse().unwrap();

    handle.add_trusted_peer(node.id, node.tcp_addr());

    let h = handle.clone();
    h.update_sync_state(SyncState::Downloading { target_block: 100 });

    task::spawn(async move {
        loop {
            tokio::time::sleep(Duration::from_secs(5)).await;
            dbg!(h.num_connected_peers());
        }
    });

    let fetcher = handle.fetch_client().await.unwrap();

    let headers = fetcher
        .get_headers(HeadersRequest {
            start: 73174u64.into(),
            limit: 10,
            direction: HeadersDirection::Falling,
        })
        .await;

    dbg!(&headers);

    while let Some(ev) = events.next().await {
        dbg!(ev);
    }
}

#[tokio::test(flavor = "multi_thread")]
async fn test_incoming_node_id_blacklist() {
    reth_tracing::init_test_tracing();
    tokio::time::timeout(GETH_TIMEOUT, async move {
        let secret_key = SecretKey::new(&mut rand::thread_rng());

        // instantiate geth and add ourselves as a peer
        let temp_dir = tempfile::tempdir().unwrap().into_path();
        let geth = Geth::new().data_dir(temp_dir).disable_discovery().spawn();
        let geth_endpoint = SocketAddr::new([127, 0, 0, 1].into(), geth.port());
        let provider = Provider::<Http>::try_from(format!("http://{geth_endpoint}")).unwrap();

        // get the peer id we should be expecting
        let geth_peer_id = enr_to_peer_id(provider.node_info().await.unwrap().enr);

        let ban_list = BanList::new(vec![geth_peer_id], HashSet::new());
        let peer_config = PeersConfig::default().with_ban_list(ban_list);

<<<<<<< HEAD
        let reth_p2p_socket = SocketAddr::new([127, 0, 0, 1].into(), 30303);
        let reth_disc_socket = SocketAddr::new([127, 0, 0, 1].into(), 30304);
        let config = NetworkConfigBuilder::new(secret_key)
            .listener_addr(reth_p2p_socket)
            .discovery_addr(reth_disc_socket)
=======
        let (reth_p2p, reth_disc) = unused_tcp_udp();
        let config = NetworkConfig::builder(Arc::new(NoopProvider::default()), secret_key)
            .listener_addr(reth_p2p)
            .discovery_addr(reth_disc)
>>>>>>> e9792c1b
            .peer_config(peer_config)
            .build(Arc::new(NoopProvider::default()));

        let network = NetworkManager::new(config).await.unwrap();

        let handle = network.handle().clone();
        let events = handle.event_listener();

        tokio::task::spawn(network);

        // make geth connect to us
        let our_enode = NodeRecord::new(reth_p2p, *handle.peer_id());

        provider.add_peer(our_enode.to_string()).await.unwrap();

        let mut event_stream = NetworkEventStream::new(events);

        // check for session to be opened
        let incoming_peer_id = event_stream.next_session_established().await.unwrap();
        assert_eq!(incoming_peer_id, geth_peer_id);

        // check to see that the session was closed
        let incoming_peer_id = event_stream.next_session_closed().await.unwrap().0;
        assert_eq!(incoming_peer_id, geth_peer_id);
    })
    .await
    .unwrap();
}

#[tokio::test(flavor = "multi_thread")]
#[serial_test::serial]
async fn test_incoming_connect_with_single_geth() {
    reth_tracing::init_test_tracing();
    tokio::time::timeout(GETH_TIMEOUT, async move {
        let secret_key = SecretKey::new(&mut rand::thread_rng());

        // instantiate geth and add ourselves as a peer
        let temp_dir = tempfile::tempdir().unwrap().into_path();
        let geth = Geth::new().data_dir(temp_dir).disable_discovery().spawn();
        let geth_endpoint = SocketAddr::new([127, 0, 0, 1].into(), geth.port());
        let provider = Provider::<Http>::try_from(format!("http://{geth_endpoint}")).unwrap();

        // get the peer id we should be expecting
        let geth_peer_id = enr_to_peer_id(provider.node_info().await.unwrap().enr);

<<<<<<< HEAD
        let reth_p2p_socket = SocketAddr::new([127, 0, 0, 1].into(), 30305);
        let reth_disc_socket = SocketAddr::new([127, 0, 0, 1].into(), 30306);
        let config = NetworkConfigBuilder::new(secret_key)
            .listener_addr(reth_p2p_socket)
            .discovery_addr(reth_disc_socket)
            .build(Arc::new(NoopProvider::default()));
=======
        let (reth_p2p, reth_disc) = unused_tcp_udp();
        let config = NetworkConfig::builder(Arc::new(NoopProvider::default()), secret_key)
            .listener_addr(reth_p2p)
            .discovery_addr(reth_disc)
            .build();
>>>>>>> e9792c1b

        let network = NetworkManager::new(config).await.unwrap();

        let handle = network.handle().clone();
        tokio::task::spawn(network);

        let events = handle.event_listener();
        let mut event_stream = NetworkEventStream::new(events);

        // make geth connect to us
        let our_enode = NodeRecord::new(reth_p2p, *handle.peer_id());

        provider.add_peer(our_enode.to_string()).await.unwrap();

        // check for a sessionestablished event
        let incoming_peer_id = event_stream.next_session_established().await.unwrap();
        assert_eq!(incoming_peer_id, geth_peer_id);
    })
    .await
    .unwrap();
}

#[tokio::test(flavor = "multi_thread")]
#[serial_test::serial]
async fn test_outgoing_connect_with_single_geth() {
    reth_tracing::init_test_tracing();
    tokio::time::timeout(GETH_TIMEOUT, async move {
        let secret_key = SecretKey::new(&mut rand::thread_rng());

<<<<<<< HEAD
        let reth_p2p_socket = SocketAddr::new([127, 0, 0, 1].into(), 30307);
        let reth_disc_socket = SocketAddr::new([127, 0, 0, 1].into(), 30308);
        let config = NetworkConfigBuilder::new(secret_key)
            .listener_addr(reth_p2p_socket)
            .discovery_addr(reth_disc_socket)
            .build(Arc::new(NoopProvider::default()));
=======
        let (reth_p2p, reth_disc) = unused_tcp_udp();
        let config = NetworkConfig::builder(Arc::new(NoopProvider::default()), secret_key)
            .listener_addr(reth_p2p)
            .discovery_addr(reth_disc)
            .build();
>>>>>>> e9792c1b
        let network = NetworkManager::new(config).await.unwrap();

        let handle = network.handle().clone();
        tokio::task::spawn(network);

        // create networkeventstream to get the next session established event easily
        let events = handle.event_listener();
        let mut event_stream = NetworkEventStream::new(events);

        // instantiate geth and add ourselves as a peer
        let temp_dir = tempfile::tempdir().unwrap().into_path();
        let geth = Geth::new().disable_discovery().data_dir(temp_dir).spawn();

        let geth_p2p_port = geth.p2p_port().unwrap();
        let geth_socket = SocketAddr::new([127, 0, 0, 1].into(), geth_p2p_port);
        let geth_endpoint = SocketAddr::new([127, 0, 0, 1].into(), geth.port()).to_string();

        let provider = Provider::<Http>::try_from(format!("http://{geth_endpoint}")).unwrap();

        // get the peer id we should be expecting
        let geth_peer_id: PeerId = enr_to_peer_id(provider.node_info().await.unwrap().enr);

        // add geth as a peer then wait for a `SessionEstablished` event
        handle.add_peer(geth_peer_id, geth_socket);

        // check for a sessionestablished event
        let incoming_peer_id = event_stream.next_session_established().await.unwrap();
        assert_eq!(incoming_peer_id, geth_peer_id);
    })
    .await
    .unwrap();
}

#[tokio::test(flavor = "multi_thread")]
#[serial_test::serial]
async fn test_geth_disconnect() {
    reth_tracing::init_test_tracing();
    tokio::time::timeout(GETH_TIMEOUT, async move {
        let secret_key = SecretKey::new(&mut rand::thread_rng());

<<<<<<< HEAD
        let reth_p2p_socket = SocketAddr::new([127, 0, 0, 1].into(), 30309);
        let reth_disc_socket = SocketAddr::new([127, 0, 0, 1].into(), 30310);
        let config = NetworkConfigBuilder::new(secret_key)
            .listener_addr(reth_p2p_socket)
            .discovery_addr(reth_disc_socket)
            .build(Arc::new(NoopProvider::default()));
=======
        let (reth_p2p, reth_disc) = unused_tcp_udp();
        let config = NetworkConfig::builder(Arc::new(NoopProvider::default()), secret_key)
            .listener_addr(reth_p2p)
            .discovery_addr(reth_disc)
            .build();
>>>>>>> e9792c1b
        let network = NetworkManager::new(config).await.unwrap();

        let handle = network.handle().clone();
        tokio::task::spawn(network);

        // create networkeventstream to get the next session established event easily
        let mut events = handle.event_listener();

        // instantiate geth and add ourselves as a peer
        let temp_dir = tempfile::tempdir().unwrap().into_path();
        let geth = Geth::new().disable_discovery().data_dir(temp_dir).spawn();

        let geth_p2p_port = geth.p2p_port().unwrap();
        let geth_socket = SocketAddr::new([127, 0, 0, 1].into(), geth_p2p_port);
        let geth_endpoint = SocketAddr::new([127, 0, 0, 1].into(), geth.port()).to_string();

        let provider = Provider::<Http>::try_from(format!("http://{geth_endpoint}")).unwrap();

        // get the peer id we should be expecting
        let geth_peer_id: PeerId = enr_to_peer_id(provider.node_info().await.unwrap().enr);

        // add geth as a peer then wait for `PeerAdded` and `SessionEstablished` events.
        handle.add_peer(geth_peer_id, geth_socket);

        match events.next().await {
            Some(NetworkEvent::PeerAdded(peer_id)) => assert_eq!(peer_id, geth_peer_id),
            _ => panic!("Expected a peer added event"),
        }

        if let Some(NetworkEvent::SessionEstablished { peer_id, .. }) = events.next().await {
            assert_eq!(peer_id, geth_peer_id);
        } else {
            panic!("Expected a session established event");
        }

        // remove geth as a peer deliberately
        handle.disconnect_peer(geth_peer_id);

        // wait for a disconnect from geth
        if let Some(NetworkEvent::SessionClosed { peer_id, .. }) = events.next().await {
            assert_eq!(peer_id, geth_peer_id);
        } else {
            panic!("Expected a session closed event");
        }
    })
    .await
    .unwrap();
}<|MERGE_RESOLUTION|>--- conflicted
+++ resolved
@@ -12,16 +12,12 @@
     sync::{SyncState, SyncStateUpdater},
 };
 use reth_net_common::ban_list::BanList;
-<<<<<<< HEAD
-use reth_network::{NetworkConfigBuilder, NetworkEvent, NetworkManager, PeersConfig};
-=======
 use reth_network::{
     test_utils::{
         enr_to_peer_id, unused_tcp_udp, NetworkEventStream, PeerConfig, Testnet, GETH_TIMEOUT,
     },
-    NetworkConfig, NetworkEvent, NetworkManager, PeersConfig,
+    NetworkConfigBuilder, NetworkEvent, NetworkManager, PeersConfig,
 };
->>>>>>> e9792c1b
 use reth_network_api::{NetworkInfo, PeersInfo};
 use reth_primitives::{HeadersDirection, NodeRecord, PeerId};
 use reth_provider::test_utils::NoopProvider;
@@ -334,18 +330,10 @@
         let ban_list = BanList::new(vec![geth_peer_id], HashSet::new());
         let peer_config = PeersConfig::default().with_ban_list(ban_list);
 
-<<<<<<< HEAD
-        let reth_p2p_socket = SocketAddr::new([127, 0, 0, 1].into(), 30303);
-        let reth_disc_socket = SocketAddr::new([127, 0, 0, 1].into(), 30304);
+        let (reth_p2p, reth_disc) = unused_tcp_udp();
         let config = NetworkConfigBuilder::new(secret_key)
-            .listener_addr(reth_p2p_socket)
-            .discovery_addr(reth_disc_socket)
-=======
-        let (reth_p2p, reth_disc) = unused_tcp_udp();
-        let config = NetworkConfig::builder(Arc::new(NoopProvider::default()), secret_key)
             .listener_addr(reth_p2p)
             .discovery_addr(reth_disc)
->>>>>>> e9792c1b
             .peer_config(peer_config)
             .build(Arc::new(NoopProvider::default()));
 
@@ -391,20 +379,11 @@
         // get the peer id we should be expecting
         let geth_peer_id = enr_to_peer_id(provider.node_info().await.unwrap().enr);
 
-<<<<<<< HEAD
-        let reth_p2p_socket = SocketAddr::new([127, 0, 0, 1].into(), 30305);
-        let reth_disc_socket = SocketAddr::new([127, 0, 0, 1].into(), 30306);
+        let (reth_p2p, reth_disc) = unused_tcp_udp();
         let config = NetworkConfigBuilder::new(secret_key)
-            .listener_addr(reth_p2p_socket)
-            .discovery_addr(reth_disc_socket)
-            .build(Arc::new(NoopProvider::default()));
-=======
-        let (reth_p2p, reth_disc) = unused_tcp_udp();
-        let config = NetworkConfig::builder(Arc::new(NoopProvider::default()), secret_key)
             .listener_addr(reth_p2p)
             .discovery_addr(reth_disc)
-            .build();
->>>>>>> e9792c1b
+            .build(Arc::new(NoopProvider::default()));
 
         let network = NetworkManager::new(config).await.unwrap();
 
@@ -434,20 +413,11 @@
     tokio::time::timeout(GETH_TIMEOUT, async move {
         let secret_key = SecretKey::new(&mut rand::thread_rng());
 
-<<<<<<< HEAD
-        let reth_p2p_socket = SocketAddr::new([127, 0, 0, 1].into(), 30307);
-        let reth_disc_socket = SocketAddr::new([127, 0, 0, 1].into(), 30308);
+        let (reth_p2p, reth_disc) = unused_tcp_udp();
         let config = NetworkConfigBuilder::new(secret_key)
-            .listener_addr(reth_p2p_socket)
-            .discovery_addr(reth_disc_socket)
-            .build(Arc::new(NoopProvider::default()));
-=======
-        let (reth_p2p, reth_disc) = unused_tcp_udp();
-        let config = NetworkConfig::builder(Arc::new(NoopProvider::default()), secret_key)
             .listener_addr(reth_p2p)
             .discovery_addr(reth_disc)
-            .build();
->>>>>>> e9792c1b
+            .build(Arc::new(NoopProvider::default()));
         let network = NetworkManager::new(config).await.unwrap();
 
         let handle = network.handle().clone();
@@ -488,20 +458,11 @@
     tokio::time::timeout(GETH_TIMEOUT, async move {
         let secret_key = SecretKey::new(&mut rand::thread_rng());
 
-<<<<<<< HEAD
-        let reth_p2p_socket = SocketAddr::new([127, 0, 0, 1].into(), 30309);
-        let reth_disc_socket = SocketAddr::new([127, 0, 0, 1].into(), 30310);
+        let (reth_p2p, reth_disc) = unused_tcp_udp();
         let config = NetworkConfigBuilder::new(secret_key)
-            .listener_addr(reth_p2p_socket)
-            .discovery_addr(reth_disc_socket)
-            .build(Arc::new(NoopProvider::default()));
-=======
-        let (reth_p2p, reth_disc) = unused_tcp_udp();
-        let config = NetworkConfig::builder(Arc::new(NoopProvider::default()), secret_key)
             .listener_addr(reth_p2p)
             .discovery_addr(reth_disc)
-            .build();
->>>>>>> e9792c1b
+            .build(Arc::new(NoopProvider::default()));
         let network = NetworkManager::new(config).await.unwrap();
 
         let handle = network.handle().clone();
