//! Transactions management for the p2p network.

use crate::{
    cache::LruCache,
    manager::NetworkEvent,
    message::{PeerRequest, PeerRequestSender},
    metrics::TransactionsManagerMetrics,
    NetworkHandle,
};
use futures::{stream::FuturesUnordered, FutureExt, StreamExt};
use reth_eth_wire::{
    EthVersion, GetPooledTransactions, NewPooledTransactionHashes, NewPooledTransactionHashes66,
    NewPooledTransactionHashes68, PooledTransactions, Transactions,
};
use reth_interfaces::{p2p::error::RequestResult, sync::SyncStateProvider};
use reth_network_api::{Peers, ReputationChangeKind};
use reth_primitives::{
    FromRecoveredTransaction, IntoRecoveredTransaction, PeerId, TransactionSigned, TxHash, H256,
};
use reth_rlp::Encodable;
use reth_transaction_pool::{
    error::PoolResult, PoolTransaction, PropagateKind, PropagatedTransactions, TransactionPool,
    ValidPoolTransaction,
};
use std::{
    collections::{hash_map::Entry, HashMap},
    future::Future,
    num::NonZeroUsize,
    pin::Pin,
    sync::Arc,
    task::{Context, Poll},
};
use tokio::sync::{mpsc, oneshot};
use tokio_stream::wrappers::{ReceiverStream, UnboundedReceiverStream};
use tracing::{debug, trace};

/// Cache limit of transactions to keep track of for a single peer.
const PEER_TRANSACTION_CACHE_LIMIT: usize = 1024 * 10;

/// Soft limit for NewPooledTransactions
const NEW_POOLED_TRANSACTION_HASHES_SOFT_LIMIT: usize = 4096;

/// The target size for the message of full transactions.
const MAX_FULL_TRANSACTIONS_PACKET_SIZE: usize = 100 * 1024;

/// The future for inserting a function into the pool
pub type PoolImportFuture = Pin<Box<dyn Future<Output = PoolResult<TxHash>> + Send + 'static>>;

/// Api to interact with [`TransactionsManager`] task.
pub struct TransactionsHandle {
    /// Command channel to the [`TransactionsManager`]
    manager_tx: mpsc::UnboundedSender<TransactionsCommand>,
}

// === impl TransactionsHandle ===

impl TransactionsHandle {
    fn send(&self, cmd: TransactionsCommand) {
        let _ = self.manager_tx.send(cmd);
    }

    /// Manually propagate the transaction that belongs to the hash.
    pub fn propagate(&self, hash: TxHash) {
        self.send(TransactionsCommand::PropagateHash(hash))
    }
}

/// Manages transactions on top of the p2p network.
///
/// This can be spawned to another task and is supposed to be run as background service while
/// [`TransactionsHandle`] is used as frontend to send commands to.
///
/// The [`TransactionsManager`] is responsible for:
///    - handling incoming eth messages for transactions.
///    - serving transaction requests.
///    - propagate transactions
///
/// This type communicates with the [`NetworkManager`](crate::NetworkManager) in both directions.
///   - receives incoming network messages.
///   - sends messages to dispatch (responses, propagate tx)
///
/// It is directly connected to the [`TransactionPool`] to retrieve requested transactions and
/// propagate new transactions over the network.
#[must_use = "Manager does nothing unless polled."]
pub struct TransactionsManager<Pool> {
    /// Access to the transaction pool.
    pool: Pool,
    /// Network access.
    network: NetworkHandle,
    /// Subscriptions to all network related events.
    ///
    /// From which we get all new incoming transaction related messages.
    network_events: UnboundedReceiverStream<NetworkEvent>,
    /// All currently active requests for pooled transactions.
    inflight_requests: Vec<GetPooledTxRequest>,
    /// All currently pending transactions grouped by peers.
    ///
    /// This way we can track incoming transactions and prevent multiple pool imports for the same
    /// transaction
    transactions_by_peers: HashMap<TxHash, Vec<PeerId>>,
    /// Transactions that are currently imported into the `Pool`
    pool_imports: FuturesUnordered<PoolImportFuture>,
    /// All the connected peers.
    peers: HashMap<PeerId, Peer>,
    /// Send half for the command channel.
    command_tx: mpsc::UnboundedSender<TransactionsCommand>,
    /// Incoming commands from [`TransactionsHandle`].
    command_rx: UnboundedReceiverStream<TransactionsCommand>,
    /// Incoming commands from [`TransactionsHandle`].
    pending_transactions: ReceiverStream<TxHash>,
    /// Incoming events from the [`NetworkManager`](crate::NetworkManager).
    transaction_events: UnboundedReceiverStream<NetworkTransactionEvent>,
    /// TransactionsManager metrics
    metrics: TransactionsManagerMetrics,
}

impl<Pool: TransactionPool> TransactionsManager<Pool> {
    /// Sets up a new instance.
    ///
    /// Note: This expects an existing [`NetworkManager`](crate::NetworkManager) instance.
    pub fn new(
        network: NetworkHandle,
        pool: Pool,
        from_network: mpsc::UnboundedReceiver<NetworkTransactionEvent>,
    ) -> Self {
        let network_events = network.event_listener();
        let (command_tx, command_rx) = mpsc::unbounded_channel();

        // install a listener for new transactions
        let pending = pool.pending_transactions_listener();

        Self {
            pool,
            network,
            network_events,
            inflight_requests: Default::default(),
            transactions_by_peers: Default::default(),
            pool_imports: Default::default(),
            peers: Default::default(),
            command_tx,
            command_rx: UnboundedReceiverStream::new(command_rx),
            pending_transactions: ReceiverStream::new(pending),
            transaction_events: UnboundedReceiverStream::new(from_network),
            metrics: Default::default(),
        }
    }
}

// === impl TransactionsManager ===

impl<Pool> TransactionsManager<Pool>
where
    Pool: TransactionPool + 'static,
    <Pool as TransactionPool>::Transaction: IntoRecoveredTransaction,
{
    /// Returns a new handle that can send commands to this type.
    pub fn handle(&self) -> TransactionsHandle {
        TransactionsHandle { manager_tx: self.command_tx.clone() }
    }

    /// Request handler for an incoming request for transactions
    fn on_get_pooled_transactions(
        &mut self,
        peer_id: PeerId,
        request: GetPooledTransactions,
        response: oneshot::Sender<RequestResult<PooledTransactions>>,
    ) {
        if let Some(peer) = self.peers.get_mut(&peer_id) {
            let transactions = self
                .pool
                .get_all(request.0)
                .into_iter()
                .map(|tx| tx.transaction.to_recovered_transaction().into_signed())
                .collect::<Vec<_>>();

            // we sent a response at which point we assume that the peer is aware of the transaction
            peer.transactions.extend(transactions.iter().map(|tx| tx.hash()));

            let resp = PooledTransactions(transactions);
            let _ = response.send(Ok(resp));
        }
    }

    /// Invoked when a new transaction is pending.
    ///
    /// When new transactions appear in the pool, we propagate them to the network using the
    /// `Transactions` and `NewPooledTransactionHashes` messages. The Transactions message relays
    /// complete transaction objects and is typically sent to a small, random fraction of connected
    /// peers.
    ///
    /// All other peers receive a notification of the transaction hash and can request the
    /// complete transaction object if it is unknown to them. The dissemination of complete
    /// transactions to a fraction of peers usually ensures that all nodes receive the transaction
    /// and won't need to request it.
    fn on_new_transactions(&mut self, hashes: impl IntoIterator<Item = TxHash>) {
        // Nothing to propagate while syncing
        if self.network.is_syncing() {
            return
        }

        trace!(target: "net::tx", "Start propagating transactions");

        let propagated = self.propagate_transactions(
            self.pool
                .get_all(hashes)
                .into_iter()
                .map(|tx| {
                    let tx = Arc::new(tx.transaction.to_recovered_transaction().into_signed());
                    PropagateTransaction::new(tx)
                })
                .collect(),
        );

        // notify pool so events get fired
        self.pool.on_propagated(propagated);
    }

    /// Propagate the transactions to all connected peers either as full objects or hashes
    ///
    /// The message for new pooled hashes depends on the negotiated version of the stream.
    /// See [NewPooledTransactionHashes](NewPooledTransactionHashes)
    fn propagate_transactions(
        &mut self,
        to_propagate: Vec<PropagateTransaction>,
    ) -> PropagatedTransactions {
        let mut propagated = PropagatedTransactions::default();

        // send full transactions to a fraction fo the connected peers (square root of the total
        // number of connected peers)
        let max_num_full = (self.peers.len() as f64).sqrt() as usize + 1;

        // Note: Assuming ~random~ order due to random state of the peers map hasher
        for (peer_idx, (peer_id, peer)) in self.peers.iter_mut().enumerate() {
            // filter all transactions unknown to the peer
            let mut hashes = PooledTransactionsHashesBuilder::new(peer.version);
            let mut full_transactions = FullTransactionsBuilder::default();

            for tx in to_propagate.iter() {
                if peer.transactions.insert(tx.hash()) {
                    hashes.push(tx);
                    full_transactions.push(tx);
                }
            }
            let mut new_pooled_hashes = hashes.build();

            if !new_pooled_hashes.is_empty() {
                // determine whether to send full tx objects or hashes.
                if peer_idx > max_num_full {
                    // enforce tx soft limit per message for the (unlikely) event the number of
                    // hashes exceeds it
                    new_pooled_hashes.truncate(NEW_POOLED_TRANSACTION_HASHES_SOFT_LIMIT);

                    for hash in new_pooled_hashes.iter_hashes().copied() {
                        propagated.0.entry(hash).or_default().push(PropagateKind::Hash(*peer_id));
                    }
                    // send hashes of transactions
                    self.network.send_transactions_hashes(*peer_id, new_pooled_hashes);
                } else {
                    // send full transactions
                    self.network.send_transactions(*peer_id, full_transactions.build());

                    for hash in new_pooled_hashes.into_iter_hashes() {
                        propagated.0.entry(hash).or_default().push(PropagateKind::Full(*peer_id));
                    }
                }
            }
        }

        // Update propagated transactions metrics
        self.metrics.propagated_transactions.increment(propagated.0.len() as u64);

        propagated
    }

    /// Request handler for an incoming `NewPooledTransactionHashes`
    fn on_new_pooled_transaction_hashes(
        &mut self,
        peer_id: PeerId,
        msg: NewPooledTransactionHashes,
    ) {
        // If the node is currently syncing, ignore transactions
        if self.network.is_syncing() {
            return
        }

        let mut num_already_seen = 0;

        if let Some(peer) = self.peers.get_mut(&peer_id) {
            let mut hashes = msg.into_hashes();
            // keep track of the transactions the peer knows
            for tx in hashes.iter().copied() {
                if !peer.transactions.insert(tx) {
                    num_already_seen += 1;
                }
            }

            self.pool.retain_unknown(&mut hashes);

            if hashes.is_empty() {
                // nothing to request
                return
            }

            // request the missing transactions
            let (response, rx) = oneshot::channel();
            let req = PeerRequest::GetPooledTransactions {
                request: GetPooledTransactions(hashes),
                response,
            };

            if peer.request_tx.try_send(req).is_ok() {
                self.inflight_requests.push(GetPooledTxRequest { peer_id, response: rx })
            }

            if num_already_seen > 0 {
                self.metrics.messages_with_already_seen_hashes.increment(1);
                debug!(target: "net::tx", num_hashes=%num_already_seen, ?peer_id, client=?peer.client_version, "Peer sent already seen hashes");
            }
        }

        if num_already_seen > 0 {
<<<<<<< HEAD
            self.report_already_seen(peer_id);
=======
            self.metrics.messages_with_already_seen_hashes.increment(1);
            self.report_bad_message(peer_id);
>>>>>>> 7ccede7e
        }
    }

    /// Handles dedicated transaction events related to the `eth` protocol.
    fn on_network_tx_event(&mut self, event: NetworkTransactionEvent) {
        match event {
            NetworkTransactionEvent::IncomingTransactions { peer_id, msg } => {
                self.import_transactions(peer_id, msg.0, TransactionSource::Broadcast);
            }
            NetworkTransactionEvent::IncomingPooledTransactionHashes { peer_id, msg } => {
                self.on_new_pooled_transaction_hashes(peer_id, msg)
            }
            NetworkTransactionEvent::GetPooledTransactions { peer_id, request, response } => {
                self.on_get_pooled_transactions(peer_id, request, response)
            }
        }
    }

    /// Handles a command received from a detached [`TransactionsHandle`]
    fn on_command(&mut self, cmd: TransactionsCommand) {
        match cmd {
            TransactionsCommand::PropagateHash(hash) => {
                self.on_new_transactions(std::iter::once(hash))
            }
        }
    }

    /// Handles a received event related to common network events.
    fn on_network_event(&mut self, event: NetworkEvent) {
        match event {
            NetworkEvent::SessionClosed { peer_id, .. } => {
                // remove the peer
                self.peers.remove(&peer_id);
            }
            NetworkEvent::SessionEstablished {
                peer_id, client_version, messages, version, ..
            } => {
                // insert a new peer into the peerset
                self.peers.insert(
                    peer_id,
                    Peer {
                        transactions: LruCache::new(
                            NonZeroUsize::new(PEER_TRANSACTION_CACHE_LIMIT).unwrap(),
                        ),
                        request_tx: messages,
                        version,
                        client_version,
                    },
                );

                // Send a `NewPooledTransactionHashes` to the peer with up to
                // `NEW_POOLED_TRANSACTION_HASHES_SOFT_LIMIT` transactions in the
                // pool
                if !self.network.is_syncing() {
                    let peer = self.peers.get_mut(&peer_id).expect("is present; qed");

                    let mut msg_builder = PooledTransactionsHashesBuilder::new(version);

                    let pooled_txs =
                        self.pool.pooled_transactions_max(NEW_POOLED_TRANSACTION_HASHES_SOFT_LIMIT);
                    if pooled_txs.is_empty() {
                        // do not send a message if there are no transactions in the pool
                        return
                    }

                    for pooled_tx in pooled_txs.into_iter() {
                        peer.transactions.insert(*pooled_tx.hash());
                        msg_builder.push_pooled(pooled_tx);
                    }

                    let msg = msg_builder.build();
                    self.network.send_transactions_hashes(peer_id, msg);
                }
            }
            _ => {}
        }
    }

    /// Starts the import process for the given transactions.
    fn import_transactions(
        &mut self,
        peer_id: PeerId,
        transactions: Vec<TransactionSigned>,
        source: TransactionSource,
    ) {
        // If the node is currently syncing, ignore transactions
        if self.network.is_syncing() {
            return
        }

        // tracks the quality of the given transactions
        let mut has_bad_transactions = false;
        let mut num_already_seen = 0;

        if let Some(peer) = self.peers.get_mut(&peer_id) {
            for tx in transactions {
                // recover transaction
                let tx = if let Some(tx) = tx.into_ecrecovered() {
                    tx
                } else {
                    has_bad_transactions = true;
                    continue
                };

                // track that the peer knows this transaction, but only if this is a new broadcast.
                // If we received the transactions as the response to our GetPooledTransactions
                // requests (based on received `NewPooledTransactionHashes`) then we already
                // recorded the hashes in [`Self::on_new_pooled_transaction_hashes`]
                if source.is_broadcast() && !peer.transactions.insert(tx.hash()) {
                    num_already_seen += 1;
                }

                match self.transactions_by_peers.entry(tx.hash()) {
                    Entry::Occupied(mut entry) => {
                        // transaction was already inserted
                        entry.get_mut().push(peer_id);
                    }
                    Entry::Vacant(entry) => {
                        // this is a new transaction that should be imported into the pool
                        let pool_transaction = <Pool::Transaction as FromRecoveredTransaction>::from_recovered_transaction(tx);

                        let pool = self.pool.clone();

                        let import = Box::pin(async move {
                            pool.add_external_transaction(pool_transaction).await
                        });

                        self.pool_imports.push(import);
                        entry.insert(vec![peer_id]);
                    }
                }
            }

            if num_already_seen > 0 {
                self.metrics.messages_with_already_seen_transactions.increment(1);
                debug!(target: "net::tx", num_txs=%num_already_seen, ?peer_id, client=?peer.client_version, "Peer sent already seen transactions");
            }
        }

        if has_bad_transactions || num_already_seen > 0 {
            self.report_already_seen(peer_id);
        }
    }

    fn report_bad_message(&self, peer_id: PeerId) {
        trace!(target: "net::tx", ?peer_id, "Penalizing peer for bad transaction");
        self.metrics.reported_bad_transactions.increment(1);
        self.network.reputation_change(peer_id, ReputationChangeKind::BadTransactions);
    }

    fn report_already_seen(&self, peer_id: PeerId) {
        trace!(target: "net::tx", ?peer_id, "Penalizing peer for already seen transaction");
        self.network.reputation_change(peer_id, ReputationChangeKind::AlreadySeenTransaction);
    }

    /// Clear the transaction
    fn on_good_import(&mut self, hash: TxHash) {
        self.transactions_by_peers.remove(&hash);
    }

    /// Penalize the peers that sent the bad transaction
    fn on_bad_import(&mut self, hash: TxHash) {
        if let Some(peers) = self.transactions_by_peers.remove(&hash) {
            for peer_id in peers {
                self.report_bad_message(peer_id);
            }
        }
    }
}

/// An endless future.
///
/// This should be spawned or used as part of `tokio::select!`.
impl<Pool> Future for TransactionsManager<Pool>
where
    Pool: TransactionPool + Unpin + 'static,
    <Pool as TransactionPool>::Transaction: IntoRecoveredTransaction,
{
    type Output = ();

    fn poll(self: Pin<&mut Self>, cx: &mut Context<'_>) -> Poll<Self::Output> {
        let this = self.get_mut();

        // drain network/peer related events
        while let Poll::Ready(Some(event)) = this.network_events.poll_next_unpin(cx) {
            this.on_network_event(event);
        }

        // drain commands
        while let Poll::Ready(Some(cmd)) = this.command_rx.poll_next_unpin(cx) {
            this.on_command(cmd);
        }

        // drain incoming transaction events
        while let Poll::Ready(Some(event)) = this.transaction_events.poll_next_unpin(cx) {
            this.on_network_tx_event(event);
        }

        // Advance all requests.
        // We remove each request one by one and add them back.
        for idx in (0..this.inflight_requests.len()).rev() {
            let mut req = this.inflight_requests.swap_remove(idx);
            match req.response.poll_unpin(cx) {
                Poll::Pending => {
                    this.inflight_requests.push(req);
                }
                Poll::Ready(Ok(Ok(txs))) => {
                    this.import_transactions(req.peer_id, txs.0, TransactionSource::Response);
                }
                Poll::Ready(Ok(Err(_))) => {
                    this.report_bad_message(req.peer_id);
                }
                Poll::Ready(Err(_)) => {
                    this.report_bad_message(req.peer_id);
                }
            }
        }

        // Advance all imports
        while let Poll::Ready(Some(import_res)) = this.pool_imports.poll_next_unpin(cx) {
            match import_res {
                Ok(hash) => {
                    this.on_good_import(hash);
                }
                Err(err) => {
                    // if we're syncing and the transaction is bad we ignore it, otherwise we
                    // penalize the peer that sent the bad transaction with the assumption that the
                    // peer should have known that this transaction is bad. (e.g. consensus rules)
                    if err.is_bad_transaction() && !this.network.is_syncing() {
                        trace!(target: "net::tx", ?err, "Bad transaction import");
                        this.on_bad_import(*err.hash());
                        continue
                    }
                    this.on_good_import(*err.hash());
                }
            }
        }

        // handle and propagate new transactions
        let mut new_txs = Vec::new();
        while let Poll::Ready(Some(hash)) = this.pending_transactions.poll_next_unpin(cx) {
            new_txs.push(hash);
        }
        if !new_txs.is_empty() {
            this.on_new_transactions(new_txs);
        }

        // all channels are fully drained and import futures pending

        Poll::Pending
    }
}

/// A transaction that's about to be propagated to multiple peers.
struct PropagateTransaction {
    tx_type: u8,
    size: usize,
    transaction: Arc<TransactionSigned>,
}

// === impl PropagateTransaction ===

impl PropagateTransaction {
    fn hash(&self) -> TxHash {
        self.transaction.hash()
    }

    fn new(transaction: Arc<TransactionSigned>) -> Self {
        Self { tx_type: transaction.tx_type().into(), size: transaction.length(), transaction }
    }
}

/// Helper type for constructing the full transaction message that enforces the
/// `MAX_FULL_TRANSACTIONS_PACKET_SIZE`
#[derive(Default)]
struct FullTransactionsBuilder {
    total_size: usize,
    transactions: Vec<Arc<TransactionSigned>>,
}

// === impl FullTransactionsBuilder ===

impl FullTransactionsBuilder {
    /// Append a transaction to the list if it doesn't exceed the maximum size.
    fn push(&mut self, transaction: &PropagateTransaction) {
        let new_size = self.total_size + transaction.size;
        if new_size > MAX_FULL_TRANSACTIONS_PACKET_SIZE {
            return
        }

        self.total_size = new_size;
        self.transactions.push(Arc::clone(&transaction.transaction));
    }

    /// returns the list of transactions.
    fn build(self) -> Vec<Arc<TransactionSigned>> {
        self.transactions
    }
}

/// A helper type to create the pooled transactions message based on the negotiated version of the
/// session with the peer
enum PooledTransactionsHashesBuilder {
    Eth66(NewPooledTransactionHashes66),
    Eth68(NewPooledTransactionHashes68),
}

// === impl PooledTransactionsHashesBuilder ===

impl PooledTransactionsHashesBuilder {
    /// Push a transaction from the pool to the list.
    fn push_pooled<T: PoolTransaction>(&mut self, pooled_tx: Arc<ValidPoolTransaction<T>>) {
        match self {
            PooledTransactionsHashesBuilder::Eth66(msg) => msg.0.push(*pooled_tx.hash()),
            PooledTransactionsHashesBuilder::Eth68(msg) => {
                msg.hashes.push(*pooled_tx.hash());
                msg.sizes.push(pooled_tx.encoded_length);
                msg.types.push(pooled_tx.transaction.tx_type());
            }
        }
    }

    fn push(&mut self, tx: &PropagateTransaction) {
        match self {
            PooledTransactionsHashesBuilder::Eth66(msg) => msg.0.push(tx.hash()),
            PooledTransactionsHashesBuilder::Eth68(msg) => {
                msg.hashes.push(tx.hash());
                msg.sizes.push(tx.size);
                msg.types.push(tx.tx_type);
            }
        }
    }

    /// Create a builder for the negotiated version of the peer's session
    fn new(version: EthVersion) -> Self {
        match version {
            EthVersion::Eth66 | EthVersion::Eth67 => {
                PooledTransactionsHashesBuilder::Eth66(Default::default())
            }
            EthVersion::Eth68 => PooledTransactionsHashesBuilder::Eth68(Default::default()),
        }
    }

    fn build(self) -> NewPooledTransactionHashes {
        match self {
            PooledTransactionsHashesBuilder::Eth66(msg) => msg.into(),
            PooledTransactionsHashesBuilder::Eth68(msg) => msg.into(),
        }
    }
}

/// How we received the transactions.
enum TransactionSource {
    /// Transactions were broadcast to us via [`Transactions`] message.
    Broadcast,
    /// Transactions were sent as the response of [`GetPooledTxRequest`] issued by us.
    Response,
}

// === impl TransactionSource ===

impl TransactionSource {
    /// Whether the transaction were sent as broadcast.
    fn is_broadcast(&self) -> bool {
        matches!(self, TransactionSource::Broadcast)
    }
}

/// An inflight request for `PooledTransactions` from a peer
#[allow(missing_docs)]
struct GetPooledTxRequest {
    peer_id: PeerId,
    response: oneshot::Receiver<RequestResult<PooledTransactions>>,
}

/// Tracks a single peer
struct Peer {
    /// Keeps track of transactions that we know the peer has seen.
    transactions: LruCache<H256>,
    /// A communication channel directly to the session task.
    request_tx: PeerRequestSender,
    /// negotiated version of the session.
    version: EthVersion,
    /// The peer's client version.
    #[allow(unused)]
    client_version: Arc<String>,
}

/// Commands to send to the [`TransactionsManager`](crate::transactions::TransactionsManager)
enum TransactionsCommand {
    PropagateHash(H256),
}

/// All events related to transactions emitted by the network.
#[derive(Debug)]
#[allow(missing_docs)]
pub enum NetworkTransactionEvent {
    /// Received list of transactions from the given peer.
    IncomingTransactions { peer_id: PeerId, msg: Transactions },
    /// Received list of transactions hashes to the given peer.
    IncomingPooledTransactionHashes { peer_id: PeerId, msg: NewPooledTransactionHashes },
    /// Incoming `GetPooledTransactions` request from a peer.
    GetPooledTransactions {
        peer_id: PeerId,
        request: GetPooledTransactions,
        response: oneshot::Sender<RequestResult<PooledTransactions>>,
    },
}

#[cfg(test)]
mod tests {
    use super::*;
    use crate::{test_utils::Testnet, NetworkConfigBuilder, NetworkManager};
    use reth_interfaces::sync::{SyncState, SyncStateUpdater};
    use reth_network_api::NetworkInfo;
    use reth_provider::test_utils::NoopProvider;
    use reth_rlp::Decodable;
    use reth_transaction_pool::test_utils::{testing_pool, MockTransaction};
    use secp256k1::SecretKey;

    #[tokio::test(flavor = "multi_thread")]
    #[cfg_attr(not(feature = "geth-tests"), ignore)]
    async fn test_ignored_tx_broadcasts_while_syncing() {
        reth_tracing::init_test_tracing();

        let secret_key = SecretKey::new(&mut rand::thread_rng());

        let client = NoopProvider::default();
        let pool = testing_pool();
        let config = NetworkConfigBuilder::new(secret_key)
            .disable_discovery()
            .listener_port(0)
            .build(client);
        let (handle, network, mut transactions, _) = NetworkManager::new(config)
            .await
            .unwrap()
            .into_builder()
            .transactions(pool.clone())
            .split_with_handle();

        tokio::task::spawn(network);

        handle.update_sync_state(SyncState::Syncing);
        assert!(NetworkInfo::is_syncing(&handle));

        let peer_id = PeerId::random();

        transactions.on_network_tx_event(NetworkTransactionEvent::IncomingTransactions {
            peer_id,
            msg: Transactions(vec![TransactionSigned::default()]),
        });

        assert!(pool.is_empty());
    }

    #[tokio::test(flavor = "multi_thread")]
    async fn test_handle_incoming_transactions() {
        reth_tracing::init_test_tracing();
        let net = Testnet::create(3).await;

        let mut handles = net.handles();
        let handle0 = handles.next().unwrap();
        let handle1 = handles.next().unwrap();

        drop(handles);
        let handle = net.spawn();

        let listener0 = handle0.event_listener();

        handle0.add_peer(*handle1.peer_id(), handle1.local_addr());
        let secret_key = SecretKey::new(&mut rand::thread_rng());

        let client = NoopProvider::default();
        let pool = testing_pool();
        let config = NetworkConfigBuilder::new(secret_key)
            .disable_discovery()
            .listener_port(0)
            .build(client);
        let (network_handle, network, mut transactions, _) = NetworkManager::new(config)
            .await
            .unwrap()
            .into_builder()
            .transactions(pool.clone())
            .split_with_handle();
        tokio::task::spawn(network);

        network_handle.update_sync_state(SyncState::Idle);

        assert!(!NetworkInfo::is_syncing(&network_handle));

        // wait for all initiator connections
        let mut established = listener0.take(2);
        while let Some(ev) = established.next().await {
            match ev {
                NetworkEvent::SessionEstablished {
                    peer_id,
                    remote_addr,
                    client_version,
                    capabilities,
                    messages,
                    status,
                    version,
                } => {
                    // to insert a new peer in transactions peerset
                    transactions.on_network_event(NetworkEvent::SessionEstablished {
                        peer_id,
                        remote_addr,
                        client_version,
                        capabilities,
                        messages,
                        status,
                        version,
                    })
                }
                NetworkEvent::PeerAdded(_peer_id) => continue,
                ev => {
                    panic!("unexpected event {ev:?}")
                }
            }
        }
        // random tx: <https://etherscan.io/getRawTx?tx=0x9448608d36e721ef403c53b00546068a6474d6cbab6816c3926de449898e7bce>
        let input = hex::decode("02f871018302a90f808504890aef60826b6c94ddf4c5025d1a5742cf12f74eec246d4432c295e487e09c3bbcc12b2b80c080a0f21a4eacd0bf8fea9c5105c543be5a1d8c796516875710fafafdf16d16d8ee23a001280915021bb446d1973501a67f93d2b38894a514b976e7b46dc2fe54598d76").unwrap();
        let signed_tx = TransactionSigned::decode(&mut &input[..]).unwrap();
        transactions.on_network_tx_event(NetworkTransactionEvent::IncomingTransactions {
            peer_id: *handle1.peer_id(),
            msg: Transactions(vec![signed_tx.clone()]),
        });
        assert_eq!(
            *handle1.peer_id(),
            transactions.transactions_by_peers.get(&signed_tx.hash()).unwrap()[0]
        );
        handle.terminate().await;
    }

    #[tokio::test(flavor = "multi_thread")]
    async fn test_on_get_pooled_transactions_network() {
        reth_tracing::init_test_tracing();
        let net = Testnet::create(2).await;

        let mut handles = net.handles();
        let handle0 = handles.next().unwrap();
        let handle1 = handles.next().unwrap();

        drop(handles);
        let handle = net.spawn();

        let listener0 = handle0.event_listener();

        handle0.add_peer(*handle1.peer_id(), handle1.local_addr());
        let secret_key = SecretKey::new(&mut rand::thread_rng());

        let client = NoopProvider::default();
        let pool = testing_pool();
        let config = NetworkConfigBuilder::new(secret_key)
            .disable_discovery()
            .listener_port(0)
            .build(client);
        let (network_handle, network, mut transactions, _) = NetworkManager::new(config)
            .await
            .unwrap()
            .into_builder()
            .transactions(pool.clone())
            .split_with_handle();
        tokio::task::spawn(network);

        network_handle.update_sync_state(SyncState::Idle);

        assert!(!NetworkInfo::is_syncing(&network_handle));

        // wait for all initiator connections
        let mut established = listener0.take(2);
        while let Some(ev) = established.next().await {
            match ev {
                NetworkEvent::SessionEstablished {
                    peer_id,
                    remote_addr,
                    client_version,
                    capabilities,
                    messages,
                    status,
                    version,
                } => transactions.on_network_event(NetworkEvent::SessionEstablished {
                    peer_id,
                    remote_addr,
                    client_version,
                    capabilities,
                    messages,
                    status,
                    version,
                }),
                NetworkEvent::PeerAdded(_peer_id) => continue,
                ev => {
                    panic!("unexpected event {ev:?}")
                }
            }
        }
        handle.terminate().await;

        let tx = MockTransaction::eip1559();
        let _ = transactions
            .pool
            .add_transaction(reth_transaction_pool::TransactionOrigin::External, tx.clone())
            .await;

        let request = GetPooledTransactions(vec![tx.get_hash()]);

        let (send, receive) = oneshot::channel::<RequestResult<PooledTransactions>>();

        transactions.on_network_tx_event(NetworkTransactionEvent::GetPooledTransactions {
            peer_id: *handle1.peer_id(),
            request,
            response: send,
        });

        match receive.await.unwrap() {
            Ok(PooledTransactions(transactions)) => {
                assert_eq!(transactions.len(), 1);
            }
            Err(e) => {
                panic!("error: {:?}", e);
            }
        }
    }
}<|MERGE_RESOLUTION|>--- conflicted
+++ resolved
@@ -319,12 +319,7 @@
         }
 
         if num_already_seen > 0 {
-<<<<<<< HEAD
             self.report_already_seen(peer_id);
-=======
-            self.metrics.messages_with_already_seen_hashes.increment(1);
-            self.report_bad_message(peer_id);
->>>>>>> 7ccede7e
         }
     }
 
