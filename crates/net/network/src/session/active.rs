--- conflicted
+++ resolved
@@ -768,12 +768,7 @@
         EthStream, GetBlockBodies, HelloMessageWithProtocols, P2PStream, Status, StatusBuilder,
         UnauthedEthStream, UnauthedP2PStream,
     };
-<<<<<<< HEAD
-    use reth_network_types::pk2id;
-=======
-    use reth_net_common::bandwidth_meter::{BandwidthMeter, MeteredStream};
     use reth_network_peers::pk2id;
->>>>>>> 2852893a
     use reth_primitives::{ForkFilter, Hardfork, MAINNET};
     use secp256k1::{SecretKey, SECP256K1};
     use tokio::{
