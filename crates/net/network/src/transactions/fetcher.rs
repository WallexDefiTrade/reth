--- conflicted
+++ resolved
@@ -481,14 +481,11 @@
         is_session_active: impl Fn(PeerId) -> bool,
         client_version: &str,
     ) {
-<<<<<<< HEAD
         #[cfg(not(debug_assertions))]
         let mut previously_unseen_hashes_count = 0;
         #[cfg(debug_assertions)]
         let mut previously_unseen_hashes = Vec::with_capacity(new_announced_hashes.len() / 4);
 
-=======
->>>>>>> 9d9d7ee3
         let msg_version = new_announced_hashes.msg_version();
 
         // filter out inflight hashes, and register the peer as fallback for all inflight hashes
@@ -533,8 +530,7 @@
 
                 return false
             }
-
-<<<<<<< HEAD
+          
             // vacant entry  
             #[cfg(not(debug_assertions))]
             {
@@ -542,9 +538,6 @@
             }
             #[cfg(debug_assertions)]
             previously_unseen_hashes.push(*hash);
-=======
-            // vacant entry
->>>>>>> 9d9d7ee3
 
             trace!(target: "net::tx",
                 peer_id=format!("{peer_id:#}"),
