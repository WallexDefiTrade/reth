use crate::{
    cache::{LruCache, LruMap},
    message::PeerRequest,
};
use futures::{stream::FuturesUnordered, Future, FutureExt, Stream, StreamExt};
use pin_project::pin_project;
use reth_eth_wire::{
    GetPooledTransactions, HandleAnnouncement, RequestTxHashes, ValidAnnouncementData,
};
use reth_interfaces::p2p::error::{RequestError, RequestResult};
use reth_primitives::{PeerId, PooledTransactionsElement, TxHash};
use schnellru::{ByLength, Unlimited};
use std::{
    collections::HashMap,
    num::NonZeroUsize,
    pin::Pin,
    task::{Context, Poll},
};
use tokio::sync::{mpsc::error::TrySendError, oneshot, oneshot::error::RecvError};
use tracing::{debug, trace};

use super::{
    constants::{tx_fetcher::*, SOFT_LIMIT_COUNT_HASHES_IN_GET_POOLED_TRANSACTIONS_REQUEST},
    AnnouncementFilter, Peer, PooledTransactions,
    SOFT_LIMIT_BYTE_SIZE_POOLED_TRANSACTIONS_RESPONSE,
};

/// The type responsible for fetching missing transactions from peers.
///
/// This will keep track of unique transaction hashes that are currently being fetched and submits
/// new requests on announced hashes.
#[derive(Debug)]
#[pin_project]
pub(super) struct TransactionFetcher {
    /// All peers with to which a [`GetPooledTransactions`] request is inflight.
    pub(super) active_peers: LruMap<PeerId, u8, ByLength>,
    /// All currently active [`GetPooledTransactions`] requests.
    ///
    /// The set of hashes encompassed by these requests are a subset of all hashes in the fetcher.
    /// It's disjoint from the set of hashes which are awaiting an idle fallback peer in order to
    /// be fetched.
    #[pin]
    pub(super) inflight_requests: FuturesUnordered<GetPooledTxRequestFut>,
    /// Hashes that are awaiting an idle fallback peer so they can be fetched.
    ///
    /// This is a subset of all hashes in the fetcher, and is disjoint from the set of hashes for
    /// which a [`GetPooledTransactions`] request is inflight.
    pub(super) hashes_pending_fetch: LruCache<TxHash>,
    /// Tracks all hashes in the transaction fetcher.
    pub(super) hashes_fetch_inflight_and_pending_fetch: LruMap<TxHash, TxFetchMetadata, Unlimited>,
    /// Filter for valid eth68 announcements.
    pub(super) filter_valid_hashes: AnnouncementFilter,
    /// Info on capacity of the transaction fetcher.
    pub(super) info: TransactionFetcherInfo,
}

// === impl TransactionFetcher ===

impl TransactionFetcher {
    /// Removes the specified hashes from inflight tracking.
    #[inline]
    fn remove_from_unknown_hashes<I>(&mut self, hashes: I)
    where
        I: IntoIterator<Item = TxHash>,
    {
        for hash in hashes {
            self.hashes_fetch_inflight_and_pending_fetch.remove(&hash);
            self.hashes_pending_fetch.remove(&hash);
        }
    }

    /// Updates peer's activity status upon a resolved [`GetPooledTxRequest`].
    fn decrement_inflight_request_count_for(&mut self, peer_id: &PeerId) {
        let remove = || -> bool {
            if let Some(inflight_count) = self.active_peers.get(peer_id) {
                if *inflight_count <= DEFAULT_MAX_COUNT_CONCURRENT_REQUESTS_PER_PEER {
                    return true
                }
                *inflight_count -= 1;
            }
            false
        }();

        if remove {
            self.active_peers.remove(peer_id);
        }
    }

    /// Returns `true` if peer is idle with respect to `self.inflight_requests`.
    pub(super) fn is_idle(&self, peer_id: &PeerId) -> bool {
        let Some(inflight_count) = self.active_peers.peek(peer_id) else { return true };
        if *inflight_count < DEFAULT_MAX_COUNT_CONCURRENT_REQUESTS_PER_PEER {
            return true
        }
        false
    }

    /// Returns any idle peer for the given hash.
    pub(super) fn get_idle_peer_for(
        &self,
        hash: TxHash,
        is_session_active: impl Fn(&PeerId) -> bool,
    ) -> Option<&PeerId> {
        let TxFetchMetadata { fallback_peers, .. } =
            self.hashes_fetch_inflight_and_pending_fetch.peek(&hash)?;

        for peer_id in fallback_peers.iter() {
            if self.is_idle(peer_id) && is_session_active(peer_id) {
                return Some(peer_id)
            }
        }

        None
    }

    /// Returns any idle peer for any hash pending fetch. If one is found, the corresponding
    /// hash is written to the request buffer that is passed as parameter.
    ///
    /// Loops through the hashes pending fetch in lru order until one is found with an idle
    /// fallback peer, or the budget passed as parameter is depleted, whatever happens first.
    pub(super) fn find_any_idle_fallback_peer_for_any_pending_hash(
        &mut self,
        hashes_to_request: &mut RequestTxHashes,
        is_session_active: impl Fn(&PeerId) -> bool,
        mut budget: Option<usize>, // search fallback peers for max `budget` lru pending hashes
    ) -> Option<PeerId> {
        let mut hashes_pending_fetch_iter = self.hashes_pending_fetch.iter();

        let idle_peer = loop {
            let &hash = hashes_pending_fetch_iter.next()?;

            let idle_peer = self.get_idle_peer_for(hash, &is_session_active);

            if idle_peer.is_some() {
                hashes_to_request.push(hash);
                break idle_peer.copied()
            }

            if let Some(ref mut bud) = budget {
                *bud = bud.saturating_sub(1);
                if *bud == 0 {
                    return None
                }
            }
        };
        let hash = hashes_to_request.first()?;

        // pop hash that is loaded in request buffer from cache of hashes pending fetch
        drop(hashes_pending_fetch_iter);
        _ = self.hashes_pending_fetch.remove(hash);

        idle_peer
    }

    /// Packages hashes for a [`GetPooledTxRequest`] up to limit. Returns left over hashes. Takes
    /// a [`RequestTxHashes`] buffer as parameter for filling with hashes to request.
    ///
    /// Returns left over hashes.
    pub(super) fn pack_request(
        &mut self,
        hashes_to_request: &mut RequestTxHashes,
        hashes_from_announcement: ValidAnnouncementData,
    ) -> RequestTxHashes {
        if hashes_from_announcement.msg_version().is_eth68() {
            return self.pack_request_eth68(hashes_to_request, hashes_from_announcement)
        }
        self.pack_request_eth66(hashes_to_request, hashes_from_announcement)
    }

    /// Packages hashes for a [`GetPooledTxRequest`] from an
    /// [`Eth68`](reth_eth_wire::EthVersion::Eth68) announcement up to limit as defined by protocol
    /// version 68. Takes a [`RequestTxHashes`] buffer as parameter for filling with hashes to
    /// request.
    ///
    /// Returns left over hashes.
    ///
    /// Loops through hashes passed as parameter and checks if a hash fits in the expected
    /// response. If no, it's added to surplus hashes. If yes, it's added to hashes to the request
    /// and expected response size is accumulated.
    pub(super) fn pack_request_eth68(
        &mut self,
        hashes_to_request: &mut RequestTxHashes,
        hashes_from_announcement: ValidAnnouncementData,
    ) -> RequestTxHashes {
        let mut acc_size_response = 0;
        let hashes_from_announcement_len = hashes_from_announcement.len();

        let mut hashes_from_announcement_iter = hashes_from_announcement.into_iter();

        if let Some((hash, Some((_ty, size)))) = hashes_from_announcement_iter.next() {
            hashes_to_request.push(hash);

            // tx is really big, pack request with single tx
<<<<<<< HEAD
            if size >= self.info.soft_limit_byte_size_pooled_transactions_response_on_pack_request {
=======
            if size >= DEFAULT_SOFT_LIMIT_BYTE_SIZE_POOLED_TRANSACTIONS_RESPONSE_ON_PACK_GET_POOLED_TRANSACTIONS_REQUEST {
>>>>>>> d96d8304
                return hashes_from_announcement_iter.collect::<RequestTxHashes>()
            } else {
                acc_size_response = size;
            }
        }

        let mut surplus_hashes = RequestTxHashes::with_capacity(hashes_from_announcement_len - 1);

        'fold_size: loop {
            let Some((hash, metadata)) = hashes_from_announcement_iter.next() else { break };

            let Some((_ty, size)) = metadata else {
                unreachable!("this method is called upon reception of an eth68 announcement")
            };

            let next_acc_size = acc_size_response + size;

<<<<<<< HEAD
            if next_acc_size <=
                self.info.soft_limit_byte_size_pooled_transactions_response_on_pack_request
            {
=======
            if next_acc_size <= DEFAULT_SOFT_LIMIT_BYTE_SIZE_POOLED_TRANSACTIONS_RESPONSE_ON_PACK_GET_POOLED_TRANSACTIONS_REQUEST {
>>>>>>> d96d8304
                // only update accumulated size of tx response if tx will fit in without exceeding
                // soft limit
                acc_size_response = next_acc_size;
                hashes_to_request.push(hash)
            } else {
                surplus_hashes.push(hash)
            }

            let free_space =
<<<<<<< HEAD
                self.info.soft_limit_byte_size_pooled_transactions_response_on_pack_request -
                    acc_size_response;
=======
                DEFAULT_SOFT_LIMIT_BYTE_SIZE_POOLED_TRANSACTIONS_RESPONSE_ON_PACK_GET_POOLED_TRANSACTIONS_REQUEST - acc_size_response;
>>>>>>> d96d8304

            if free_space < MEDIAN_BYTE_SIZE_SMALL_LEGACY_TX_ENCODED {
                break 'fold_size
            }
        }

        surplus_hashes.extend(hashes_from_announcement_iter.map(|(hash, _metadata)| hash));
        surplus_hashes.shrink_to_fit();

        surplus_hashes
    }

    /// Packages hashes for a [`GetPooledTxRequest`] from an
    /// [`Eth66`](reth_eth_wire::EthVersion::Eth66) announcement up to limit as defined by
    /// protocol version 66. Takes a [`RequestTxHashes`] buffer as parameter for filling with
    /// hashes to request.
    ///
    /// Returns left over hashes.
    pub(super) fn pack_request_eth66(
        &mut self,
        hashes_to_request: &mut RequestTxHashes,
        hashes_from_announcement: ValidAnnouncementData,
    ) -> RequestTxHashes {
        let (mut request_hashes, _version) = hashes_from_announcement.into_request_hashes();
        if request_hashes.len() <= SOFT_LIMIT_COUNT_HASHES_IN_GET_POOLED_TRANSACTIONS_REQUEST {
            *hashes_to_request = request_hashes;

            RequestTxHashes::default()
        } else {
            let surplus_hashes = request_hashes
                .split_off(SOFT_LIMIT_COUNT_HASHES_IN_GET_POOLED_TRANSACTIONS_REQUEST - 1);

            *hashes_to_request = request_hashes;

            RequestTxHashes::new(surplus_hashes)
        }
    }

    /// Tries to buffer hashes for retry.
    pub(super) fn buffer_hashes_for_retry(
        &mut self,
        mut hashes: RequestTxHashes,
        peer_failed_to_serve: &PeerId,
    ) {
        // It could be that the txns have been received over broadcast in the time being. Remove
        // the peer as fallback peer so it isn't request again for these hashes.
        hashes.retain(|hash| {
            if let Some(entry) = self.hashes_fetch_inflight_and_pending_fetch.get(hash) {
                entry.fallback_peers_mut().remove(peer_failed_to_serve);
                return true
            }
            // tx has been seen over broadcast in the time it took for the request to resolve
            false
        });

        self.buffer_hashes(hashes, None)
    }

    /// Buffers hashes. Note: Only peers that haven't yet tried to request the hashes should be
    /// passed as `fallback_peer` parameter! For re-buffering hashes on failed request, use
    /// [`TransactionFetcher::buffer_hashes_for_retry`]. Hashes that have been re-requested
    /// [`DEFAULT_MAX_RETRIES`], are dropped.
    pub(super) fn buffer_hashes(&mut self, hashes: RequestTxHashes, fallback_peer: Option<PeerId>) {
        let mut max_retried_and_evicted_hashes = vec![];

        for hash in hashes.into_iter() {
            debug_assert!(
                self.hashes_fetch_inflight_and_pending_fetch.peek(&hash).is_some(),
                "`%hash` in `@buffered_hashes` that's not in `@unknown_hashes`, `@buffered_hashes` should be a subset of keys in `@unknown_hashes`, broken invariant `@buffered_hashes` and `@unknown_hashes`,
`%hash`: {hash},
`@self`: {self:?}",
            );

            let Some(TxFetchMetadata { retries, fallback_peers, .. }) =
                self.hashes_fetch_inflight_and_pending_fetch.get(&hash)
            else {
                return
            };

            if let Some(peer_id) = fallback_peer {
                // peer has not yet requested hash
                fallback_peers.insert(peer_id);
            } else {
                if *retries >= DEFAULT_MAX_RETRIES {
                    debug!(target: "net::tx",
                        hash=%hash,
                        retries=retries,
                        "retry limit for `GetPooledTransactions` requests reached for hash, dropping hash"
                    );

                    max_retried_and_evicted_hashes.push(hash);
                    continue;
                }
                *retries += 1;
            }
            if let (_, Some(evicted_hash)) = self.hashes_pending_fetch.insert_and_get_evicted(hash)
            {
                max_retried_and_evicted_hashes.push(evicted_hash);
            }
        }

        self.remove_from_unknown_hashes(max_retried_and_evicted_hashes);
    }

    /// Tries to request hashes pending fetch.
    ///
    /// Finds the first buffered hash with a fallback peer that is idle, if any. Fills the rest of
    /// the request by checking the transactions seen by the peer against the buffer.
    pub(super) fn on_fetch_pending_hashes(
        &mut self,
        peers: &HashMap<PeerId, Peer>,
        has_capacity_wrt_pending_pool_imports: impl Fn(usize) -> bool,
        metrics_increment_egress_peer_channel_full: impl FnOnce(),
    ) {
        let mut hashes_to_request = RequestTxHashes::with_capacity(32);
        let is_session_active = |peer_id: &PeerId| peers.contains_key(peer_id);

        // budget to look for an idle peer before giving up
        let budget_find_idle_fallback_peer = self
            .search_breadth_budget_find_idle_fallback_peer(&has_capacity_wrt_pending_pool_imports);

        let Some(peer_id) = self.find_any_idle_fallback_peer_for_any_pending_hash(
            &mut hashes_to_request,
            is_session_active,
            budget_find_idle_fallback_peer,
        ) else {
            // no peers are idle or budget is depleted
            return
        };
        let Some(peer) = peers.get(&peer_id) else { return };
        let conn_eth_version = peer.version;

        // fill the request with more hashes pending fetch that have been announced by the peer.
        // the search for more hashes is done with respect to the given budget, which determines
        // how many hashes to loop through before giving up. if no more hashes are found wrt to
        // the budget, the single hash that was taken out of the cache above is sent in a request.
        let budget_fill_request = self
            .search_breadth_budget_find_intersection_pending_hashes_and_hashes_seen_by_peer(
                &has_capacity_wrt_pending_pool_imports,
            );

        self.fill_request_from_hashes_pending_fetch(
            &mut hashes_to_request,
            peer.seen_transactions.maybe_pending_transaction_hashes(),
            budget_fill_request,
        );

        // free unused memory
        hashes_to_request.shrink_to_fit();

        trace!(target: "net::tx",
            peer_id=format!("{peer_id:#}"),
            hashes=?*hashes_to_request,
            conn_eth_version=%conn_eth_version,
            "requesting hashes that were stored pending fetch from peer"
        );

        // request the buffered missing transactions
        if let Some(failed_to_request_hashes) = self.request_transactions_from_peer(
            hashes_to_request,
            peer,
            metrics_increment_egress_peer_channel_full,
        ) {
            debug!(target: "net::tx",
                peer_id=format!("{peer_id:#}"),
                failed_to_request_hashes=?failed_to_request_hashes,
                conn_eth_version=%conn_eth_version,
                "failed sending request to peer's session, buffering hashes"
            );

            self.buffer_hashes(failed_to_request_hashes, Some(peer_id));
        }
    }

    /// Removes the provided transaction hashes from the inflight requests set.
    ///
    /// This is called when we receive full transactions that are currently scheduled for fetching.
    #[inline]
    pub(super) fn on_received_full_transactions_broadcast(
        &mut self,
        hashes: impl IntoIterator<Item = TxHash>,
    ) {
        self.remove_from_unknown_hashes(hashes)
    }

    /// Filters out hashes that have been seen before. For hashes that have already been seen, the
    /// peer is added as fallback peer.
    pub(super) fn filter_unseen_and_pending_hashes(
        &mut self,
        new_announced_hashes: &mut ValidAnnouncementData,
        peer_id: &PeerId,
        is_session_active: impl Fn(PeerId) -> bool,
        client_version: &str,
    ) {
        #[cfg(not(debug_assertions))]
        let mut previously_unseen_hashes_count = 0;
        #[cfg(debug_assertions)]
        let mut previously_unseen_hashes = Vec::with_capacity(new_announced_hashes.len() / 4);

        let msg_version = new_announced_hashes.msg_version();

        // filter out inflight hashes, and register the peer as fallback for all inflight hashes
        new_announced_hashes.retain(|hash, metadata| {
            // occupied entry
            if let Some(TxFetchMetadata{ref mut fallback_peers, tx_encoded_length: ref mut previously_seen_size, ..}) = self.hashes_fetch_inflight_and_pending_fetch.peek_mut(hash) {
                // update size metadata if available
                if let Some((_ty, size)) = metadata {
                    if let Some(prev_size) = previously_seen_size {
                        // check if this peer is announcing a different size than a previous peer
                        if size != prev_size {
                            debug!(target: "net::tx",
                                peer_id=format!("{peer_id:#}"),
                                hash=%hash,
                                size=size,
                                previously_seen_size=previously_seen_size,
                                client_version=%client_version,
                                "peer announced a different size for tx, this is especially worrying if one size is much bigger..."
                            );
                        }
                    }
                    // believe the most recent peer to announce tx
                    *previously_seen_size = Some(*size);
                }

                // hash has been seen but is not inflight
                if self.hashes_pending_fetch.remove(hash) {
                    return true
                }
                // hash has been seen and is in flight. store peer as fallback peer.
                //
                // remove any ended sessions, so that in case of a full cache, alive peers aren't 
                // removed in favour of lru dead peers
                let mut ended_sessions = vec!();
                for &peer_id in fallback_peers.iter() {
                    if is_session_active(peer_id) {
                        ended_sessions.push(peer_id);
                    }
                }
                for peer_id in ended_sessions {
                    fallback_peers.remove(&peer_id);
                }

                return false
            }

            // vacant entry

            #[cfg(not(debug_assertions))]
            {
                previously_unseen_hashes_count += 1;
            }
            #[cfg(debug_assertions)]
            previously_unseen_hashes.push(*hash);

            // todo: allow `MAX_ALTERNATIVE_PEERS_PER_TX` to be zero
            let limit = NonZeroUsize::new(DEFAULT_MAX_COUNT_FALLBACK_PEERS.into()).expect("MAX_ALTERNATIVE_PEERS_PER_TX should be non-zero");

            if self.hashes_fetch_inflight_and_pending_fetch.get_or_insert(*hash, ||
                TxFetchMetadata{retries: 0, fallback_peers: LruCache::new(limit), tx_encoded_length: None}
            ).is_none() {

                debug!(target: "net::tx",
                    peer_id=format!("{peer_id:#}"),
                    hash=%hash,
                    msg_version=%msg_version,
                    client_version=%client_version,
                    "failed to cache new announced hash from peer in schnellru::LruMap, dropping hash"
                );

                return false
            }
            true
        });

        #[cfg(not(debug_assertions))]
        trace!(target: "net::tx",
            peer_id=format!("{peer_id:#}"),
            previously_unseen_hashes_count=previously_unseen_hashes_count,
            msg_version=%msg_version,
            client_version=%client_version,
            "received previously unseen hashes in announcement from peer"
        );

        #[cfg(debug_assertions)]
        trace!(target: "net::tx",
            peer_id=format!("{peer_id:#}"),
            msg_version=%msg_version,
            client_version=%client_version,
            previously_unseen_hashes_len=?previously_unseen_hashes.len(),
            previously_unseen_hashes=?previously_unseen_hashes,
            "received previously unseen hashes in announcement from peer"
        );
    }

    /// Requests the missing transactions from the previously unseen announced hashes of the peer.
    /// Returns the requested hashes if the request concurrency limit is reached or if the request
    /// fails to send over the channel to the peer's session task.
    ///
    /// This filters all announced hashes that are already in flight, and requests the missing,
    /// while marking the given peer as an alternative peer for the hashes that are already in
    /// flight.
    pub(super) fn request_transactions_from_peer(
        &mut self,
        new_announced_hashes: RequestTxHashes,
        peer: &Peer,
        metrics_increment_egress_peer_channel_full: impl FnOnce(),
    ) -> Option<RequestTxHashes> {
        let peer_id: PeerId = peer.request_tx.peer_id;
        let conn_eth_version = peer.version;

        if self.active_peers.len() >= self.info.max_inflight_requests {
            debug!(target: "net::tx",
                peer_id=format!("{peer_id:#}"),
                new_announced_hashes=?*new_announced_hashes,
                conn_eth_version=%conn_eth_version,
                max_inflight_transaction_requests=self.info.max_inflight_requests,
                "limit for concurrent `GetPooledTransactions` requests reached, dropping request for hashes to peer"
            );
            return Some(new_announced_hashes)
        }

        let Some(inflight_count) = self.active_peers.get_or_insert(peer_id, || 0) else {
            debug!(target: "net::tx",
                peer_id=format!("{peer_id:#}"),
                new_announced_hashes=?*new_announced_hashes,
                conn_eth_version=%conn_eth_version,
                "failed to cache active peer in schnellru::LruMap, dropping request to peer"
            );
            return Some(new_announced_hashes)
        };

        if *inflight_count >= DEFAULT_MAX_COUNT_CONCURRENT_REQUESTS_PER_PEER {
            debug!(target: "net::tx",
                peer_id=format!("{peer_id:#}"),
                new_announced_hashes=?*new_announced_hashes,
                conn_eth_version=%conn_eth_version,
                MAX_CONCURRENT_TX_REQUESTS_PER_PEER=DEFAULT_MAX_COUNT_CONCURRENT_REQUESTS_PER_PEER,
                "limit for concurrent `GetPooledTransactions` requests per peer reached"
            );
            return Some(new_announced_hashes)
        }

        *inflight_count += 1;

        debug_assert!(
            || -> bool {
                for hash in new_announced_hashes.iter() {
                    if self.hashes_pending_fetch.contains(hash) {
                        return false
                    }
                }
                true
            }(),
            "`%new_announced_hashes` should been taken out of buffer before packing in a request, breaks invariant `@buffered_hashes` and `@inflight_requests`,
`%new_announced_hashes`: {:?}, 
`@self`: {:?}",
            new_announced_hashes, self
        );

        let (response, rx) = oneshot::channel();
        let req: PeerRequest = PeerRequest::GetPooledTransactions {
            request: GetPooledTransactions(new_announced_hashes.clone()),
            response,
        };

        // try to send the request to the peer
        if let Err(err) = peer.request_tx.try_send(req) {
            // peer channel is full
            match err {
                TrySendError::Full(req) | TrySendError::Closed(req) => {
                    // need to do some cleanup so
                    let req = req.into_get_pooled_transactions().expect("is get pooled tx");

                    metrics_increment_egress_peer_channel_full();
                    return Some(RequestTxHashes::new(req.0))
                }
            }
        } else {
            // stores a new request future for the request
            self.inflight_requests.push(GetPooledTxRequestFut::new(
                peer_id,
                new_announced_hashes,
                rx,
            ))
        }

        None
    }

    /// Tries to fill request with hashes pending fetch so that the expected [`PooledTransactions`]
    /// response is full enough. A mutable reference to a list of hashes to request is passed as
    /// parameter. A budget is passed as parameter, this ensures that the node stops searching
    /// for more hashes after the budget is depleted. Under bad network conditions, the cache of
    /// hashes pending fetch may become very full for a while. As the node recovers, the hashes
    /// pending fetch cache should get smaller. The budget should aim to be big enough to loop
    /// through all buffered hashes in good network conditions.
    ///
    /// The request hashes buffer is filled as if it's an eth68 request, i.e. smartly assemble
    /// the request based on expected response size. For any hash missing size metadata, it is
    /// guessed at [`AVERAGE_BYTE_SIZE_TX_ENCODED`].

    /// Loops through hashes pending fetch and does:
    ///
    /// 1. Check if a hash pending fetch is seen by peer.
    /// 2. Optimistically include the hash in the request.
    /// 3. Accumulate expected total response size.
    /// 4. Check if acc size and hashes count is at limit, if so stop looping.
    /// 5. Remove hashes to request from cache of hashes pending fetch.
    pub(super) fn fill_request_from_hashes_pending_fetch(
        &mut self,
        hashes_to_request: &mut RequestTxHashes,
        seen_hashes: &LruCache<TxHash>,
        mut budget_fill_request: Option<usize>, // check max `budget` lru pending hashes
    ) {
        let Some(hash) = hashes_to_request.first() else { return };

        let mut acc_size_response = self
            .hashes_fetch_inflight_and_pending_fetch
            .get(hash)
            .and_then(|entry| entry.tx_encoded_len())
            .unwrap_or(AVERAGE_BYTE_SIZE_TX_ENCODED);

        // if request full enough already, we're satisfied, send request for single tx
        if acc_size_response >=
            DEFAULT_SOFT_LIMIT_BYTE_SIZE_POOLED_TRANSACTIONS_RESPONSE_ON_FETCH_PENDING_HASHES
        {
            return
        }

        // try to fill request by checking if any other hashes pending fetch (in lru order) are
        // also seen by peer
        for hash in self.hashes_pending_fetch.iter() {
            // 1. Check if a hash pending fetch is seen by peer.
            if !seen_hashes.contains(hash) {
                continue;
            };

            // 2. Optimistically include the hash in the request.
            hashes_to_request.push(*hash);

            // 3. Accumulate expected total response size.
            let size = self
                .hashes_fetch_inflight_and_pending_fetch
                .get(hash)
                .and_then(|entry| entry.tx_encoded_len())
                .unwrap_or(AVERAGE_BYTE_SIZE_TX_ENCODED);

            acc_size_response += size;

            // 4. Check if acc size or hashes count is at limit, if so stop looping.
            // if expected response is full enough or the number of hashes in the request is
            // enough, we're satisfied
            if acc_size_response >=
                DEFAULT_SOFT_LIMIT_BYTE_SIZE_POOLED_TRANSACTIONS_RESPONSE_ON_FETCH_PENDING_HASHES ||
                hashes_to_request.len() >
                    DEFAULT_SOFT_LIMIT_COUNT_HASHES_IN_GET_POOLED_TRANSACTIONS_REQUEST_ON_FETCH_PENDING_HASHES
            {
                break
            }

            if let Some(ref mut bud) = budget_fill_request {
                *bud = bud.saturating_sub(1);
                if *bud == 0 {
                    return
                }
            }
        }

        // 5. Remove hashes to request from cache of hashes pending fetch.
        for hash in hashes_to_request.iter() {
            self.hashes_pending_fetch.remove(hash);
        }
    }

    /// Returns `true` if [`TransactionFetcher`] has capacity to request pending hashes. Returns  
    /// `false` if [`TransactionFetcher`] is operating close to full capacity.
    pub(super) fn has_capacity_for_fetching_pending_hashes(&self) -> bool {
        let info = &self.info;

        self.has_capacity(info.max_inflight_requests)
    }

    /// Returns `true` if the number of inflight requests are under a given tolerated max.
    fn has_capacity(&self, max_inflight_requests: usize) -> bool {
        self.inflight_requests.len() <= max_inflight_requests
    }

    /// Returns the limit to enforce when looking for any pending hash with an idle fallback peer.
    ///
    /// Returns `Some(limit)` if [`TransactionFetcher`] and the
    /// [`TransactionPool`](reth_transaction_pool::TransactionPool) are operating close to full
    /// capacity. Returns `None`, unlimited, if they are not that busy.
    pub(super) fn search_breadth_budget_find_idle_fallback_peer(
        &self,
        has_capacity_wrt_pending_pool_imports: impl Fn(usize) -> bool,
    ) -> Option<usize> {
        let info = &self.info;

        let tx_fetcher_has_capacity = self.has_capacity(
            info.max_inflight_requests /
                DEFAULT_DIVISOR_MAX_COUNT_INFLIGHT_REQUESTS_ON_FIND_IDLE_PEER,
        );
        let tx_pool_has_capacity = has_capacity_wrt_pending_pool_imports(
            DEFAULT_DIVISOR_MAX_COUNT_PENDING_POOL_IMPORTS_ON_FIND_IDLE_PEER,
        );

        if tx_fetcher_has_capacity && tx_pool_has_capacity {
            // unlimited search breadth
            None
        } else {
            // limited breadth of search for idle peer
            let limit = DEFAULT_BUDGET_FIND_IDLE_FALLBACK_PEER;

            trace!(target: "net::tx",
                inflight_requests=self.inflight_requests.len(),
                max_inflight_transaction_requests=info.max_inflight_requests,
                hashes_pending_fetch=self.hashes_pending_fetch.len(),
                limit=limit,
                "search breadth limited in search for idle fallback peer for some hash pending fetch"
            );

            Some(limit)
        }
    }

    /// Returns the limit to enforce when looking for the intersection between hashes announced by
    /// peer and hashes pending fetch.
    ///
    /// Returns `Some(limit)` if [`TransactionFetcher`] and the
    /// [`TransactionPool`](reth_transaction_pool::TransactionPool) are operating close to full
    /// capacity. Returns `None`, unlimited, if they are not that busy.
    pub(super) fn search_breadth_budget_find_intersection_pending_hashes_and_hashes_seen_by_peer(
        &self,
        has_capacity_wrt_pending_pool_imports: impl Fn(usize) -> bool,
    ) -> Option<usize> {
        let info = &self.info;

        let tx_fetcher_has_capacity = self.has_capacity(
            info.max_inflight_requests /
                DEFAULT_DIVISOR_MAX_COUNT_INFLIGHT_REQUESTS_ON_FIND_INTERSECTION,
        );
        let tx_pool_has_capacity = has_capacity_wrt_pending_pool_imports(
            DEFAULT_DIVISOR_MAX_COUNT_PENDING_POOL_IMPORTS_ON_FIND_INTERSECTION,
        );

        if tx_fetcher_has_capacity && tx_pool_has_capacity {
            // unlimited search breadth
            None
        } else {
            // limited breadth of search for idle peer
            let limit = DEFAULT_BUDGET_FIND_INTERSECTION_ANNOUNCED_BY_PEER_AND_PENDING_FETCH;

            trace!(target: "net::tx",
                inflight_requests=self.inflight_requests.len(),
                max_inflight_transaction_requests=self.info.max_inflight_requests,
                hashes_pending_fetch=self.hashes_pending_fetch.len(),
                limit=limit,
                "search breadth limited in search for intersection of hashes announced by peer and hashes pending fetch"
            );

            Some(limit)
        }
    }
}

impl Stream for TransactionFetcher {
    type Item = FetchEvent;

    /// Advances all inflight requests and returns the next event.
    fn poll_next(mut self: Pin<&mut Self>, cx: &mut Context<'_>) -> Poll<Option<Self::Item>> {
        let mut this = self.as_mut().project();
        let res = this.inflight_requests.poll_next_unpin(cx);

        if let Poll::Ready(Some(response)) = res {
            // update peer activity, requests for buffered hashes can only be made to idle
            // fallback peers
            let GetPooledTxResponse { peer_id, mut requested_hashes, result } = response;

            debug_assert!(
                self.active_peers.get(&peer_id).is_some(),
                "`%peer_id` has been removed from `@active_peers` before inflight request(s) resolved, broken invariant `@active_peers` and `@inflight_requests`,
`%peer_id`: {},
`@self`: {:?}",
                peer_id, self
            );

            self.decrement_inflight_request_count_for(&peer_id);

            return match result {
                Ok(Ok(transactions)) => {
                    // clear received hashes
                    let mut fetched = Vec::with_capacity(transactions.hashes().count());
                    requested_hashes.retain(|requested_hash| {
                        if transactions.hashes().any(|hash| hash == requested_hash) {
                            // hash is now known, stop tracking
                            fetched.push(*requested_hash);
                            return false
                        }
                        true
                    });

                    self.remove_from_unknown_hashes(fetched);
                    // buffer left over hashes
                    self.buffer_hashes_for_retry(requested_hashes, &peer_id);

                    Poll::Ready(Some(FetchEvent::TransactionsFetched {
                        peer_id,
                        transactions: transactions.0,
                    }))
                }
                Ok(Err(req_err)) => {
                    self.buffer_hashes_for_retry(requested_hashes, &peer_id);
                    Poll::Ready(Some(FetchEvent::FetchError { peer_id, error: req_err }))
                }
                Err(_) => {
                    self.buffer_hashes_for_retry(requested_hashes, &peer_id);
                    // request channel closed/dropped
                    Poll::Ready(Some(FetchEvent::FetchError {
                        peer_id,
                        error: RequestError::ChannelClosed,
                    }))
                }
            }
        }

        Poll::Pending
    }
}

impl Default for TransactionFetcher {
    fn default() -> Self {
        Self {
            active_peers: LruMap::new(DEFAULT_MAX_COUNT_CONCURRENT_REQUESTS),
            inflight_requests: Default::default(),
            hashes_pending_fetch: LruCache::new(
                NonZeroUsize::new(DEFAULT_MAX_CAPACITY_CACHE_PENDING_FETCH)
                    .expect("buffered cache limit should be non-zero"),
            ),
            hashes_fetch_inflight_and_pending_fetch: LruMap::new_unlimited(),
            filter_valid_hashes: Default::default(),
            info: TransactionFetcherInfo::default(),
        }
    }
}

/// Metadata of a transaction hash that is yet to be fetched.
#[derive(Debug)]
pub(super) struct TxFetchMetadata {
    /// The number of times a request attempt has been made for the hash.
    retries: u8,
    /// Peers that have announced the hash, but to which a request attempt has not yet been made.
    fallback_peers: LruCache<PeerId>,
    /// Size metadata of the transaction if it has been seen in an eth68 announcement.
    // todo: store all seen sizes as a `(size, peer_id)` tuple to catch peers that respond with
    // another size tx than they announced. alt enter in request (won't catch peers announcing
    // wrong size for requests assembled from hashes pending fetch if stored in request fut)
    tx_encoded_length: Option<usize>,
}

impl TxFetchMetadata {
    pub fn fallback_peers_mut(&mut self) -> &mut LruCache<PeerId> {
        &mut self.fallback_peers
    }

    pub fn tx_encoded_len(&self) -> Option<usize> {
        self.tx_encoded_length
    }

    #[cfg(test)]
    pub fn new(
        retries: u8,
        fallback_peers: LruCache<PeerId>,
        tx_encoded_length: Option<usize>,
    ) -> Self {
        Self { retries, fallback_peers, tx_encoded_length }
    }
}

/// Represents possible events from fetching transactions.
#[derive(Debug)]
pub(super) enum FetchEvent {
    /// Triggered when transactions are successfully fetched.
    TransactionsFetched {
        /// The ID of the peer from which transactions were fetched.
        peer_id: PeerId,
        /// The transactions that were fetched, if available.
        transactions: Vec<PooledTransactionsElement>,
    },
    /// Triggered when there is an error in fetching transactions.
    FetchError {
        /// The ID of the peer from which an attempt to fetch transactions resulted in an error.
        peer_id: PeerId,
        /// The specific error that occurred while fetching.
        error: RequestError,
    },
}

/// An inflight request for [`PooledTransactions`] from a peer
pub(super) struct GetPooledTxRequest {
    peer_id: PeerId,
    /// Transaction hashes that were requested, for cleanup purposes
    requested_hashes: RequestTxHashes,
    response: oneshot::Receiver<RequestResult<PooledTransactions>>,
}

pub(super) struct GetPooledTxResponse {
    peer_id: PeerId,
    /// Transaction hashes that were requested, for cleanup purposes, since peer may only return a
    /// subset of requested hashes.
    requested_hashes: RequestTxHashes,
    result: Result<RequestResult<PooledTransactions>, RecvError>,
}

#[must_use = "futures do nothing unless polled"]
#[pin_project::pin_project]
pub(super) struct GetPooledTxRequestFut {
    #[pin]
    inner: Option<GetPooledTxRequest>,
}

impl GetPooledTxRequestFut {
    #[inline]
    fn new(
        peer_id: PeerId,
        requested_hashes: RequestTxHashes,
        response: oneshot::Receiver<RequestResult<PooledTransactions>>,
    ) -> Self {
        Self { inner: Some(GetPooledTxRequest { peer_id, requested_hashes, response }) }
    }
}

impl Future for GetPooledTxRequestFut {
    type Output = GetPooledTxResponse;

    fn poll(mut self: Pin<&mut Self>, cx: &mut Context<'_>) -> Poll<Self::Output> {
        let mut req = self.as_mut().project().inner.take().expect("polled after completion");
        match req.response.poll_unpin(cx) {
            Poll::Ready(result) => Poll::Ready(GetPooledTxResponse {
                peer_id: req.peer_id,
                requested_hashes: req.requested_hashes,
                result,
            }),
            Poll::Pending => {
                self.project().inner.set(Some(req));
                Poll::Pending
            }
        }
    }
}

/// Tracks stats about the [`TransactionFetcher`].
#[derive(Debug)]
pub struct TransactionFetcherInfo {
    /// Currently active outgoing [`GetPooledTransactions`] requests.
<<<<<<< HEAD
    max_inflight_requests: usize,
    /// Number of pending hashes.
    max_hashes_pending_fetch: usize,
    /// Soft limit for the byte size of the expected
    /// [`PooledTransactions`](reth_eth_wire::PooledTransactions) response on packing a
    /// [`GetPooledTransactions`] request with hashes.
    soft_limit_byte_size_pooled_transactions_response_on_pack_request: usize,
    /// Soft limit for the byte size of a [`PooledTransactions`](reth_eth_wire::PooledTransactions)
    /// response on assembling a [`GetPooledTransactions`](reth_eth_wire::GetPooledTransactions)
    /// request. Spec'd at 2 MiB.
    pub(super) soft_limit_byte_size_pooled_transactions_response: usize,
}

impl TransactionFetcherInfo {
    pub fn new(
        max_inflight_transaction_requests: usize,
        max_hashes_pending_fetch: usize,
        soft_limit_byte_size_pooled_transactions_response_on_pack_request: usize,
        soft_limit_byte_size_pooled_transactions_response: usize,
    ) -> Self {
        Self {
            max_inflight_requests: max_inflight_transaction_requests,
            max_hashes_pending_fetch,
            soft_limit_byte_size_pooled_transactions_response_on_pack_request,
            soft_limit_byte_size_pooled_transactions_response,
        }
=======
    pub(super) max_inflight_requests: usize,
}

impl TransactionFetcherInfo {
    pub fn new(max_inflight_transaction_requests: usize) -> Self {
        Self { max_inflight_requests: max_inflight_transaction_requests }
>>>>>>> d96d8304
    }
}

impl Default for TransactionFetcherInfo {
    fn default() -> Self {
<<<<<<< HEAD
        Self::new(
            DEFAULT_MAX_COUNT_INFLIGHT_REQUESTS_ON_FETCH_PENDING_HASHES,
            DEFAULT_MAX_COUNT_PENDING_FETCH,
            DEFAULT_SOFT_LIMIT_BYTE_SIZE_POOLED_TRANSACTIONS_RESPONSE_ON_ASSEMBLE_GET_POOLED_TRANSACTIONS_REQUEST,
            SOFT_LIMIT_BYTE_SIZE_POOLED_TRANSACTIONS_RESPONSE
        )
=======
        Self::new(DEFAULT_MAX_COUNT_INFLIGHT_REQUESTS_ON_FETCH_PENDING_HASHES)
>>>>>>> d96d8304
    }
}

#[cfg(test)]
mod test {
    use std::collections::HashSet;

    use reth_primitives::B256;

    use super::*;

    #[test]
    fn pack_eth68_request() {
        reth_tracing::init_test_tracing();

        let tx_fetcher = &mut TransactionFetcher::default();

        let eth68_hashes = [
            B256::from_slice(&[1; 32]),
            B256::from_slice(&[2; 32]),
            B256::from_slice(&[3; 32]),
            B256::from_slice(&[4; 32]),
            B256::from_slice(&[5; 32]),
        ];
        let eth68_hashes_sizes = [
            DEFAULT_SOFT_LIMIT_BYTE_SIZE_POOLED_TRANSACTIONS_RESPONSE_ON_PACK_GET_POOLED_TRANSACTIONS_REQUEST - 2,
            DEFAULT_SOFT_LIMIT_BYTE_SIZE_POOLED_TRANSACTIONS_RESPONSE_ON_PACK_GET_POOLED_TRANSACTIONS_REQUEST, /* this one will
                                                                        * not fit */
            2,
            9, // this one won't
            2,
        ];

        // possible included index combinations are
        // (i) 0 and 2
        // (ii) 0 and 4
        // (iii) 1
        // (iv) 2, 3 and 4
        let possible_outcome_1 =
            [eth68_hashes[0], eth68_hashes[2]].into_iter().collect::<HashSet<_>>();
        let possible_outcome_2 =
            [eth68_hashes[0], eth68_hashes[4]].into_iter().collect::<HashSet<_>>();
        let possible_outcome_3 = [eth68_hashes[1]].into_iter().collect::<HashSet<_>>();
        let possible_outcome_4 =
            [eth68_hashes[2], eth68_hashes[3], eth68_hashes[4]].into_iter().collect::<HashSet<_>>();

        let possible_outcomes =
            [possible_outcome_1, possible_outcome_2, possible_outcome_3, possible_outcome_4];

        let mut eth68_hashes_to_request = RequestTxHashes::with_capacity(3);
        let mut valid_announcement_data = ValidAnnouncementData::empty_eth68();
        for i in 0..eth68_hashes.len() {
            valid_announcement_data.insert(eth68_hashes[i], Some((0, eth68_hashes_sizes[i])));
        }
        let surplus_eth68_hashes =
            tx_fetcher.pack_request_eth68(&mut eth68_hashes_to_request, valid_announcement_data);

        let combo_surplus_hashes = surplus_eth68_hashes.into_iter().collect::<HashSet<_>>();
        for combo in possible_outcomes.clone() {
            assert_ne!(combo, combo_surplus_hashes)
        }

        let combo_hashes_to_request = eth68_hashes_to_request.into_iter().collect::<HashSet<_>>();

        let mut combo_match = false;
        for combo in possible_outcomes {
            if combo == combo_hashes_to_request {
                combo_match = true;
            }
        }

        assert!(combo_match)
    }
}<|MERGE_RESOLUTION|>--- conflicted
+++ resolved
@@ -191,11 +191,7 @@
             hashes_to_request.push(hash);
 
             // tx is really big, pack request with single tx
-<<<<<<< HEAD
             if size >= self.info.soft_limit_byte_size_pooled_transactions_response_on_pack_request {
-=======
-            if size >= DEFAULT_SOFT_LIMIT_BYTE_SIZE_POOLED_TRANSACTIONS_RESPONSE_ON_PACK_GET_POOLED_TRANSACTIONS_REQUEST {
->>>>>>> d96d8304
                 return hashes_from_announcement_iter.collect::<RequestTxHashes>()
             } else {
                 acc_size_response = size;
@@ -213,13 +209,9 @@
 
             let next_acc_size = acc_size_response + size;
 
-<<<<<<< HEAD
             if next_acc_size <=
                 self.info.soft_limit_byte_size_pooled_transactions_response_on_pack_request
             {
-=======
-            if next_acc_size <= DEFAULT_SOFT_LIMIT_BYTE_SIZE_POOLED_TRANSACTIONS_RESPONSE_ON_PACK_GET_POOLED_TRANSACTIONS_REQUEST {
->>>>>>> d96d8304
                 // only update accumulated size of tx response if tx will fit in without exceeding
                 // soft limit
                 acc_size_response = next_acc_size;
@@ -229,12 +221,8 @@
             }
 
             let free_space =
-<<<<<<< HEAD
                 self.info.soft_limit_byte_size_pooled_transactions_response_on_pack_request -
                     acc_size_response;
-=======
-                DEFAULT_SOFT_LIMIT_BYTE_SIZE_POOLED_TRANSACTIONS_RESPONSE_ON_PACK_GET_POOLED_TRANSACTIONS_REQUEST - acc_size_response;
->>>>>>> d96d8304
 
             if free_space < MEDIAN_BYTE_SIZE_SMALL_LEGACY_TX_ENCODED {
                 break 'fold_size
@@ -989,8 +977,7 @@
 #[derive(Debug)]
 pub struct TransactionFetcherInfo {
     /// Currently active outgoing [`GetPooledTransactions`] requests.
-<<<<<<< HEAD
-    max_inflight_requests: usize,
+    pub(super) max_inflight_requests: usize,
     /// Number of pending hashes.
     max_hashes_pending_fetch: usize,
     /// Soft limit for the byte size of the expected
@@ -1016,29 +1003,17 @@
             soft_limit_byte_size_pooled_transactions_response_on_pack_request,
             soft_limit_byte_size_pooled_transactions_response,
         }
-=======
-    pub(super) max_inflight_requests: usize,
-}
-
-impl TransactionFetcherInfo {
-    pub fn new(max_inflight_transaction_requests: usize) -> Self {
-        Self { max_inflight_requests: max_inflight_transaction_requests }
->>>>>>> d96d8304
     }
 }
 
 impl Default for TransactionFetcherInfo {
     fn default() -> Self {
-<<<<<<< HEAD
         Self::new(
             DEFAULT_MAX_COUNT_INFLIGHT_REQUESTS_ON_FETCH_PENDING_HASHES,
             DEFAULT_MAX_COUNT_PENDING_FETCH,
-            DEFAULT_SOFT_LIMIT_BYTE_SIZE_POOLED_TRANSACTIONS_RESPONSE_ON_ASSEMBLE_GET_POOLED_TRANSACTIONS_REQUEST,
+            DEFAULT_SOFT_LIMIT_BYTE_SIZE_POOLED_TRANSACTIONS_RESPONSE_ON_PACK_GET_POOLED_TRANSACTIONS_REQUEST,
             SOFT_LIMIT_BYTE_SIZE_POOLED_TRANSACTIONS_RESPONSE
         )
-=======
-        Self::new(DEFAULT_MAX_COUNT_INFLIGHT_REQUESTS_ON_FETCH_PENDING_HASHES)
->>>>>>> d96d8304
     }
 }
 
