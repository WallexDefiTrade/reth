--- conflicted
+++ resolved
@@ -26,21 +26,13 @@
     task::{ready, Context, Poll},
 };
 use tokio::sync::{mpsc::error::TrySendError, oneshot, oneshot::error::RecvError};
-<<<<<<< HEAD
-use tracing::{debug, error, trace};
-=======
 use tracing::{debug, trace};
 use validation::FilterOutcome;
->>>>>>> 2df0d91f
 
 use super::{
     config::TransactionFetcherConfig,
     constants::{tx_fetcher::*, SOFT_LIMIT_COUNT_HASHES_IN_GET_POOLED_TRANSACTIONS_REQUEST},
-<<<<<<< HEAD
-    AnnouncementFilter, PeerMetadata, PooledTransactions,
-=======
     MessageFilter, PeerMetadata, PooledTransactions,
->>>>>>> 2df0d91f
     SOFT_LIMIT_BYTE_SIZE_POOLED_TRANSACTIONS_RESPONSE,
 };
 
@@ -52,37 +44,31 @@
 #[pin_project]
 pub struct TransactionFetcher {
     /// All peers with to which a [`GetPooledTransactions`] request is inflight.
-    pub active_peers: LruMap<PeerId, u8, ByLength>,
+    pub(super) active_peers: LruMap<PeerId, u8, ByLength>,
     /// All currently active [`GetPooledTransactions`] requests.
     ///
     /// The set of hashes encompassed by these requests are a subset of all hashes in the fetcher.
     /// It's disjoint from the set of hashes which are awaiting an idle fallback peer in order to
     /// be fetched.
     #[pin]
-    pub inflight_requests: FuturesUnordered<GetPooledTxRequestFut>,
+    pub(super) inflight_requests: FuturesUnordered<GetPooledTxRequestFut>,
     /// Hashes that are awaiting an idle fallback peer so they can be fetched.
     ///
     /// This is a subset of all hashes in the fetcher, and is disjoint from the set of hashes for
     /// which a [`GetPooledTransactions`] request is inflight.
-    pub hashes_pending_fetch: LruCache<TxHash>,
+    pub(super) hashes_pending_fetch: LruCache<TxHash>,
     /// Tracks all hashes in the transaction fetcher.
-<<<<<<< HEAD
-    pub hashes_fetch_inflight_and_pending_fetch: LruMap<TxHash, TxFetchMetadata, Unlimited>,
-    /// Filter for valid eth68 announcements.
-    pub filter_valid_hashes: AnnouncementFilter,
-=======
     pub(super) hashes_fetch_inflight_and_pending_fetch: LruMap<TxHash, TxFetchMetadata, Unlimited>,
     /// Filter for valid announcement and response data.
     pub(super) filter_valid_message: MessageFilter,
->>>>>>> 2df0d91f
     /// Info on capacity of the transaction fetcher.
-    pub info: TransactionFetcherInfo,
+    pub(super) info: TransactionFetcherInfo,
     /// [`FetchEvent`]s as a result of advancing inflight requests. This is an intermediary ¨
     /// storage, before [`TransactionsManager`](super::TransactionsManager) streams them.
     #[pin]
-    pub fetch_events_head: UnboundedMeteredReceiver<FetchEvent>,
+    pub(super) fetch_events_head: UnboundedMeteredReceiver<FetchEvent>,
     /// Handle for queueing [`FetchEvent`]s as a result of advancing inflight requests.
-    pub fetch_events_tail: UnboundedMeteredSender<FetchEvent>,
+    pub(super) fetch_events_tail: UnboundedMeteredSender<FetchEvent>,
 }
 
 // === impl TransactionFetcher ===
@@ -884,11 +870,7 @@
     pub fn on_resolved_get_pooled_transactions_request_fut(
         &mut self,
         response: GetPooledTxResponse,
-<<<<<<< HEAD
     ) {
-=======
-    ) -> FetchEvent {
->>>>>>> 2df0d91f
         // update peer activity, requests for buffered hashes can only be made to idle
         // fallback peers
         let GetPooledTxResponse { peer_id, mut requested_hashes, result } = response;
@@ -903,28 +885,7 @@
 
         self.decrement_inflight_request_count_for(&peer_id);
 
-<<<<<<< HEAD
         let event = match result {
-            Ok(Ok(transactions)) => {
-                // clear received hashes
-                let mut fetched = Vec::with_capacity(transactions.len());
-                requested_hashes.retain(|requested_hash| {
-                    if transactions.hashes().any(|hash| hash == requested_hash) {
-                        // hash is now known, stop tracking
-                        fetched.push(*requested_hash);
-                        return false
-                    }
-                    true
-                });
-                fetched.shrink_to_fit();
-
-                self.remove_hashes_from_transaction_fetcher(fetched);
-                // buffer left over hashes
-                self.try_buffer_hashes_for_retry(requested_hashes, &peer_id);
-
-                FetchEvent::TransactionsFetched { peer_id, transactions: transactions.0 }
-=======
-        match result {
             Ok(Ok(transactions)) => {
                 let payload = UnverifiedPooledTransactions::new(transactions);
 
@@ -979,25 +940,15 @@
                     valid_payload.into_data().into_values().collect::<PooledTransactions>();
 
                 FetchEvent::TransactionsFetched { peer_id, transactions }
->>>>>>> 2df0d91f
             }
             Ok(Err(req_err)) => {
                 self.try_buffer_hashes_for_retry(requested_hashes, &peer_id);
                 FetchEvent::FetchError { peer_id, error: req_err }
-<<<<<<< HEAD
-=======
             }
             Err(_) => {
                 self.try_buffer_hashes_for_retry(requested_hashes, &peer_id);
                 // request channel closed/dropped
                 FetchEvent::FetchError { peer_id, error: RequestError::ChannelClosed }
->>>>>>> 2df0d91f
-            }
-            Err(_) => {
-                self.try_buffer_hashes_for_retry(requested_hashes, &peer_id);
-                // request channel closed/dropped
-                FetchEvent::FetchError { peer_id, error: RequestError::ChannelClosed }
-            }
         };
 
         if let Err(err) = self.fetch_events_tail.send(event) {
@@ -1011,20 +962,8 @@
 
     /// Advances all inflight requests and returns the next event.
     fn poll_next(mut self: Pin<&mut Self>, cx: &mut Context<'_>) -> Poll<Option<Self::Item>> {
-<<<<<<< HEAD
         // try enqueue next fetch event
         self.advance_inflight_requests(1, cx);
-=======
-        // `FuturesUnordered` doesn't close when `None` is returned. so just return pending.
-        // <https://play.rust-lang.org/?version=stable&mode=debug&edition=2021&gist=815be2b6c8003303757c3ced135f363e>
-        if self.inflight_requests.is_empty() {
-            return Poll::Pending
-        }
-
-        if let Some(resp) = ready!(self.inflight_requests.poll_next_unpin(cx)) {
-            return Poll::Ready(Some(self.on_resolved_get_pooled_transactions_request_fut(resp)))
-        }
->>>>>>> 2df0d91f
 
         // dequeue next fetch event
         self.as_mut().project().fetch_events_head.poll_next_unpin(cx)
