use crate::{
    cache::{LruCache, LruMap},
    message::PeerRequest,
};
use futures::{stream::FuturesUnordered, Future, FutureExt, Stream, StreamExt};
use pin_project::pin_project;
use reth_eth_wire::{EthVersion, GetPooledTransactions, ValidAnnouncementData};
use reth_interfaces::p2p::error::{RequestError, RequestResult};
use reth_primitives::{PeerId, PooledTransactionsElement, TxHash};
use schnellru::{ByLength, Unlimited};
use std::{
    collections::HashMap,
    mem,
    num::NonZeroUsize,
    pin::Pin,
    task::{Context, Poll},
};
use tokio::sync::{mpsc::error::TrySendError, oneshot, oneshot::error::RecvError};
use tracing::{debug, trace};

use super::{
<<<<<<< HEAD
    AnnouncementFilter, Peer, PooledTransactions, TransactionsManagerMetrics,
    NEW_POOLED_TRANSACTION_HASHES_SOFT_LIMIT, POOLED_TRANSACTIONS_RESPONSE_SOFT_LIMIT_BYTE_SIZE,
=======
    AnnouncementFilter, Peer, PooledTransactions,
    SOFT_LIMIT_BYTE_SIZE_POOLED_TRANSACTIONS_RESPONSE_MESSAGE,
>>>>>>> 5b847cba
};

/// How many peers we keep track of for each missing transaction.
pub(super) const MAX_ALTERNATIVE_PEERS_PER_TX: u8 =
    MAX_REQUEST_RETRIES_PER_TX_HASH + MARGINAL_FALLBACK_PEERS_PER_TX;

/// Marginal on fallback peers. If all fallback peers are idle, at most
/// [`MAX_REQUEST_RETRIES_PER_TX_HASH`] of them can ever be needed.
const MARGINAL_FALLBACK_PEERS_PER_TX: u8 = 1;

/// Maximum request retires per [`TxHash`]. Note, this is reset should the [`TxHash`] re-appear in
/// an announcement after it has been ejected from the hash buffer.
const MAX_REQUEST_RETRIES_PER_TX_HASH: u8 = 2;

/// Default maximum concurrent [`GetPooledTxRequest`]s.
pub(super) const DEFAULT_MAX_CONCURRENT_TX_REQUESTS: u32 = 10000;

/// Maximum concurrent [`GetPooledTxRequest`]s to allow per peer.
pub(super) const MAX_CONCURRENT_TX_REQUESTS_PER_PEER: u8 = 1;

/// Cache limit of transactions waiting for idle peer to be fetched.
pub(super) const MAX_CAPACITY_CACHE_FOR_HASHES_PENDING_FETCH: usize =
    100 * GET_POOLED_TRANSACTION_SOFT_LIMIT_NUM_HASHES;

/// Default maximum number of hashes pending fetch to tolerate at any time.
const DEFAULT_MAX_HASHES_PENDING_FETCH: usize = MAX_CAPACITY_CACHE_FOR_HASHES_PENDING_FETCH / 2;

/// Recommended soft limit for the number of hashes in a GetPooledTransactions message (8kb)
///
/// <https://github.com/ethereum/devp2p/blob/master/caps/eth.md#newpooledtransactionhashes-0x08>
pub(super) const GET_POOLED_TRANSACTION_SOFT_LIMIT_NUM_HASHES: usize = 256;

/// Soft limit for a [`PooledTransactions`] response if request is filled from hashes pending
/// fetch.
const SOFT_LIMIT_BYTE_SIZE_POOLED_TRANSACTIONS_RESPONSE_ON_FETCH_PENDING: usize =
    POOLED_TRANSACTIONS_RESPONSE_SOFT_LIMIT_BYTE_SIZE / 2;

/// Soft limit for the number of hashes in a [`GetPooledTransactions`] request is filled from
/// hashes pending fetch.
const GET_POOLED_TRANSACTION_SOFT_LIMIT_NUM_HASHES_ON_FETCH_PENDING: usize =
    GET_POOLED_TRANSACTION_SOFT_LIMIT_NUM_HASHES / 2;

/// Average byte size of an encoded transaction. Estimated by the standard recommended max
/// response size divided by the recommended max count of hashes in an [`GetPooledTransactions`]
/// request.
const TX_ENCODED_LENGTH_AVERAGE: usize =
    POOLED_TRANSACTIONS_RESPONSE_SOFT_LIMIT_BYTE_SIZE / NEW_POOLED_TRANSACTION_HASHES_SOFT_LIMIT;

/// Default budget for finding an idle fallback peer for any hash pending fetch in
/// [`TransactionFetcher::find_any_idle_fallback_peer_for_any_pending_hash`], when said search is
/// budget constrained.
const BUDGET_FIND_IDLE_FALLBACK_PEER: usize =
    DEFAULT_MAX_HASHES_PENDING_FETCH / 6 / MAX_ALTERNATIVE_PEERS_PER_TX as usize;

/// The type responsible for fetching missing transactions from peers.
///
/// This will keep track of unique transaction hashes that are currently being fetched and submits
/// new requests on announced hashes.
#[derive(Debug)]
#[pin_project]
pub(super) struct TransactionFetcher<T = TxUnknownToPool> {
    /// All peers with an `inflight_requests`.
    pub(super) active_peers: LruMap<PeerId, u8, ByLength>,
    /// All currently active requests for pooled transactions.
    #[pin]
    pub(super) inflight_requests: FuturesUnordered<GetPooledTxRequestFut>,
    /// Hashes that are awaiting an idle peer so they can be fetched.
    pub(super) hashes_pending_fetch: LruCache<TxHash>,
    /// Tracks all hashes in the transaction fetcher.
    pub(super) hashes_unknown_to_pool: LruMap<TxHash, T, Unlimited>,
    /// Filter for valid eth68 announcements.
    pub(super) filter_valid_hashes: AnnouncementFilter,
    /// Info on capacity of the transaction fetcher.
    tx_fetcher_info: TransactionFetcherInfo,
}

#[derive(Debug)]
pub(super) struct TxUnknownToPool {
    retries: u8,
    fallback_peers: LruCache<PeerId>,
    // todo: store all seen sizes as a `(size, peer_id)` tuple to catch peers that respond with
    // another size tx than they announced. alt enter in request (won't catch peers announcing
    // wrong size for requests assembled from hashes pending fetch if stored in request fut)
    tx_encoded_length: Option<usize>,
}

impl TxUnknownToPool {
    pub fn fallback_peers_mut(&mut self) -> &mut LruCache<PeerId> {
        &mut self.fallback_peers
    }

    pub fn tx_encoded_len(&self) -> Option<usize> {
        self.tx_encoded_length
    }

    #[cfg(test)]
    pub fn new(
        retries: u8,
        fallback_peers: LruCache<PeerId>,
        tx_encoded_length: Option<usize>,
    ) -> Self {
        Self { retries, fallback_peers, tx_encoded_length }
    }
}
// === impl TransactionFetcher ===

impl TransactionFetcher {
    /// Removes the specified hashes from inflight tracking.
    #[inline]
    fn remove_from_unknown_hashes<I>(&mut self, hashes: I)
    where
        I: IntoIterator<Item = TxHash>,
    {
        for hash in hashes {
<<<<<<< HEAD
            self.hashes_unknown_to_pool.remove(&hash);
            self.hashes_pending_fetch.remove(&hash);
=======
            self.unknown_hashes.remove(&hash);
            self.eth68_meta.remove(&hash);
            self.buffered_hashes.remove(&hash);
>>>>>>> 5b847cba
        }
    }

    /// Updates peer's activity status upon a resolved [`GetPooledTxRequest`].
    fn decrement_inflight_request_count_for(&mut self, peer_id: &PeerId) {
        let remove = || -> bool {
            if let Some(inflight_count) = self.active_peers.get(peer_id) {
                if *inflight_count <= MAX_CONCURRENT_TX_REQUESTS_PER_PEER {
                    return true
                }
                *inflight_count -= 1;
            }
            false
        }();

        if remove {
            self.active_peers.remove(peer_id);
        }
    }

    /// Returns `true` if peer is idle with respect to `self.inflight_requests`.
    pub(super) fn is_idle(&self, peer_id: &PeerId) -> bool {
        let Some(inflight_count) = self.active_peers.peek(peer_id) else { return true };
        if *inflight_count < MAX_CONCURRENT_TX_REQUESTS_PER_PEER {
            return true
        }
        false
    }

    /// Returns any idle peer for the given hash.
    pub(super) fn get_idle_peer_for(
        &self,
        hash: TxHash,
        is_session_active: impl Fn(&PeerId) -> bool,
    ) -> Option<&PeerId> {
        let TxUnknownToPool { fallback_peers, .. } = self.hashes_unknown_to_pool.peek(&hash)?;

        for peer_id in fallback_peers.iter() {
            if self.is_idle(peer_id) && is_session_active(peer_id) {
                return Some(peer_id)
            }
        }

        None
    }

    /// Returns any idle peer for any hash pending fetch. If one is found, the corresponding
    /// hash is written to the request buffer that is passed as parameter.
    ///
    /// Loops through the hashes pending fetch in lru order until one is found with an idle
    /// fallback peer, or the budget passed as parameter is depleted, whatever happens first.
    pub(super) fn find_any_idle_fallback_peer_for_any_pending_hash(
        &mut self,
        hashes_to_request: &mut Vec<TxHash>,
        is_session_active: impl Fn(&PeerId) -> bool,
        mut budget: Option<usize>, // try to find `budget` idle peers before giving up
    ) -> Option<PeerId> {
        let mut hashes_pending_fetch_iter = self.hashes_pending_fetch.iter();

        let idle_peer = loop {
            let &hash = hashes_pending_fetch_iter.next()?;

<<<<<<< HEAD
            let idle_peer = self.get_idle_peer_for(hash, &is_session_active);

            if idle_peer.is_some() {
                hashes_to_request.push(hash);
                break idle_peer.copied()
            }

            if let Some(bud) = budget {
                budget = Some(bud.saturating_sub(1));
                if budget == Some(0) {
                    return None
                }
            }
        };
        let hash = hashes_to_request.first()?;

        // pop hash that is loaded in request buffer from cache of hashes pending fetch
        drop(hashes_pending_fetch_iter);
        _ = self.hashes_pending_fetch.remove(hash);

        idle_peer
=======
        if self.eth68_meta.get(hash).is_some() {
            return self.pack_hashes_eth68(hashes, peer_id)
        }
        self.pack_hashes_eth66(hashes)
>>>>>>> 5b847cba
    }

    /// Packages hashes for [`GetPooledTxRequest`] up to limit as defined by protocol version 66.
    ///
    /// Returns left over hashes.
<<<<<<< HEAD
    pub(super) fn pack_hashes_eth66(
        &mut self,
        hashes_to_request: &mut Vec<TxHash>,
        hashes_from_announcement: ValidAnnouncementData,
    ) -> Vec<TxHash> {
        let mut hashes = hashes_from_announcement.into_keys().collect::<Vec<_>>();
=======
    pub(super) fn pack_hashes_eth66(&mut self, hashes: &mut Vec<TxHash>) -> Vec<TxHash> {
        if hashes.len() <= GET_POOLED_TRANSACTION_SOFT_LIMIT_NUM_HASHES {
            return vec![]
        }
        hashes.split_off(GET_POOLED_TRANSACTION_SOFT_LIMIT_NUM_HASHES - 1)
    }
>>>>>>> 5b847cba

        let surplus_hashes = if hashes.len() <= GET_POOLED_TRANSACTION_SOFT_LIMIT_NUM_HASHES {
            vec![]
        } else {
            hashes.split_off(GET_POOLED_TRANSACTION_SOFT_LIMIT_NUM_HASHES - 1)
        };

        _ = mem::replace(hashes_to_request, hashes);

<<<<<<< HEAD
        surplus_hashes
    }

    /// Evaluates wether or not to include a hash in a [`GetPooledTransactions`] version eth68
    /// request. It does so based on the size of the transaction and the accumulated size of the
    /// corresponding [`PooledTransactions`] response.
    ///
    /// Returns `true` if the hash fits and the size has been accumulated.
    fn fold_size_of_eth68_response(&self, acc_size_response: &mut usize, size: usize) -> bool {
        let next_acc_size = *acc_size_response + size;

        if next_acc_size <= POOLED_TRANSACTIONS_RESPONSE_SOFT_LIMIT_BYTE_SIZE {
            // only update accumulated size of tx response if tx will fit in without exceeding
            // soft limit
            *acc_size_response = next_acc_size;
            return true
=======
            if next_acc_size <= SOFT_LIMIT_BYTE_SIZE_POOLED_TRANSACTIONS_RESPONSE_MESSAGE {
                // only update accumulated size of tx response if tx will fit in without exceeding
                // soft limit
                *acc_size_response = next_acc_size;
                return true
            }
>>>>>>> 5b847cba
        }

        false
    }

    /// Packages hashes for [`GetPooledTxRequest`] up to limit as defined by protocol version 68.
    /// Returns left over hashes.
    ///
    /// Loops through hashes passed as parameter and checks if a hash fits in the expected
    /// response. If no, it's add to surplus hashes. If yes, it's add to hashes to request and
    /// expected response size is accumulated.
    pub(super) fn pack_hashes_eth68(
        &mut self,
        hashes_to_request: &mut Vec<TxHash>,
        hashes_from_announcement: ValidAnnouncementData,
    ) -> Vec<TxHash> {
<<<<<<< HEAD
=======
        if let Some(hash) = hashes.first() {
            if let Some(size) = self.eth68_meta.get(hash) {
                if *size >= SOFT_LIMIT_BYTE_SIZE_POOLED_TRANSACTIONS_RESPONSE_MESSAGE {
                    return hashes.split_off(1)
                }
            }
        }

>>>>>>> 5b847cba
        let mut acc_size_response = 0;
        let mut surplus_hashes = Vec::with_capacity(hashes_to_request.len() / 2);

<<<<<<< HEAD
        for (hash, metadata) in hashes_from_announcement {
            let Some((_ty, size)) = metadata else {
                unreachable!("this method is called upon reception of an eth68 announcement")
            };
=======
        hashes.retain(|&hash| match self.include_eth68_hash(&mut acc_size_response, hash) {
            true => true,
            false => {
                trace!(target: "net::tx",
                    peer_id=format!("{peer_id:#}"),
                    hash=%hash,
                    size=self.eth68_meta.peek(&hash).expect("should find size in `eth68-meta`"),
                    acc_size_response=acc_size_response,
                    POOLED_TRANSACTIONS_RESPONSE_SOFT_LIMIT_BYTE_SIZE=
                        SOFT_LIMIT_BYTE_SIZE_POOLED_TRANSACTIONS_RESPONSE_MESSAGE,
                    "no space for hash in `GetPooledTransactions` request to peer"
                );
>>>>>>> 5b847cba

            match self.fold_size_of_eth68_response(&mut acc_size_response, size) {
                true => hashes_to_request.push(hash),
                false => surplus_hashes.push(hash),
            }
        }

        surplus_hashes
    }

<<<<<<< HEAD
    /// Tries to buffer hashes for retry. Hashes that have been re-requested
    /// [`MAX_REQUEST_RETRIES_PER_TX_HASH`], are dropped.
    pub(super) fn buffer_hashes_for_retry(
        &mut self,
        mut hashes: Vec<TxHash>,
        peer_failed_to_serve: &PeerId,
    ) {
        // It could be that the txns have been received over broadcast in the time being. Remove
        // the peer as fallback peer so it isn't request again for these hashes.
        hashes.retain(|hash| {
            if let Some(entry) = self.hashes_unknown_to_pool.get(hash) {
                entry.fallback_peers_mut().remove(peer_failed_to_serve);
                return true
            }
            // tx has been seen over broadcast in the time it took for the request to resolve
            false
        });
=======
    pub(super) fn buffer_hashes_for_retry(&mut self, mut hashes: Vec<TxHash>) {
        // It could be that the txns have been received over broadcast in the time being.
        hashes.retain(|hash| self.unknown_hashes.get(hash).is_some());
>>>>>>> 5b847cba

        self.buffer_hashes(hashes, None)
    }

    /// Buffers hashes. Note: Only peers that haven't yet tried to request the hashes should be
<<<<<<< HEAD
    /// passed as `fallback_peer` parameter! For re-buffering hashes on failed request, use
    /// [`TransactionFetcher::buffer_hashes_for_retry`].
=======
    /// passed as `fallback_peer` parameter! Hashes that have been re-requested
    /// [`MAX_REQUEST_RETRIES_PER_TX_HASH`], are dropped.
>>>>>>> 5b847cba
    pub(super) fn buffer_hashes(&mut self, hashes: Vec<TxHash>, fallback_peer: Option<PeerId>) {
        let mut max_retried_and_evicted_hashes = vec![];

        for hash in hashes {
            // todo: enforce by adding new types UnknownTxHash66 and UnknownTxHash68
            debug_assert!(
                self.hashes_unknown_to_pool.peek(&hash).is_some(),
                "`%hash` in `@buffered_hashes` that's not in `@unknown_hashes`, `@buffered_hashes` should be a subset of keys in `@unknown_hashes`, broken invariant `@buffered_hashes` and `@unknown_hashes`,
`%hash`: {hash},
`@self`: {self:?}",
            );

            let Some(TxUnknownToPool { retries, fallback_peers, .. }) =
                self.hashes_unknown_to_pool.get(&hash)
            else {
                return
            };

            if let Some(peer_id) = fallback_peer {
                // peer has not yet requested hash
                fallback_peers.insert(peer_id);
            } else {
                if *retries >= MAX_REQUEST_RETRIES_PER_TX_HASH {
                    debug!(target: "net::tx",
                        hash=%hash,
                        retries=retries,
                        "retry limit for `GetPooledTransactions` requests reached for hash, dropping hash"
                    );

                    max_retried_and_evicted_hashes.push(hash);
<<<<<<< HEAD
                    continue;
                }
                *retries += 1;
            }
            if let (_, Some(evicted_hash)) = self.hashes_pending_fetch.insert_and_get_evicted(hash)
            {
=======
                    continue
                }
                *retries += 1;
            }
            if let (_, Some(evicted_hash)) = self.buffered_hashes.insert_and_get_evicted(hash) {
>>>>>>> 5b847cba
                max_retried_and_evicted_hashes.push(evicted_hash);
            }
        }

        self.remove_from_unknown_hashes(max_retried_and_evicted_hashes);
<<<<<<< HEAD
    }

    /// Tries to request hashes pending fetch.
    ///
    /// Finds the first buffered hash with a fallback peer that is idle, if any. Fills the rest of
    /// the request by checking the transactions seen by the peer against the buffer.
    pub(super) fn request_hashes_pending_fetch(
        &mut self,
        peers: &HashMap<PeerId, Peer>,
        metrics: &TransactionsManagerMetrics,
        budget_find_idle_fallback_peer: Option<usize>,
    ) {
        let mut hashes_to_request = vec![];
        let is_session_active = |peer_id: &PeerId| peers.contains_key(peer_id);

        // budget to look for an idle peer before giving up
        let Some(peer_id) = self.find_any_idle_fallback_peer_for_any_pending_hash(
            &mut hashes_to_request,
            is_session_active,
            budget_find_idle_fallback_peer,
        ) else {
            // no peers are idle or budget is depleted
            return
        };
        let Some(peer) = peers.get(&peer_id) else { return };

        // fill the request with other buffered hashes that have been announced by the peer.
        // look up the given number of lru hashes that are pending fetch, in the hashes seen
        // by this peer, before giving up and sending a request with the single tx popped
        // above.
        let budget_lru_hashes_pending_fetch = MAX_CAPACITY_CACHE_FOR_HASHES_PENDING_FETCH / 2;

        self.fill_request_from_hashes_pending_fetch(
            &mut hashes_to_request,
            peer.seen_transactions.maybe_pending_transaction_hashes(),
            budget_lru_hashes_pending_fetch,
        );

        trace!(target: "net::tx",
            peer_id=format!("{peer_id:#}"),
            hashes=?hashes_to_request,
            "requesting hashes that were stored pending fetch from peer"
        );

        // request the buffered missing transactions
        if let Some(failed_to_request_hashes) =
            self.request_transactions_from_peer(hashes_to_request, peer, || {
                metrics.egress_peer_channel_full.increment(1)
            })
        {
            debug!(target: "net::tx",
                peer_id=format!("{peer_id:#}"),
                failed_to_request_hashes=?failed_to_request_hashes,
                "failed sending request to peer's session, buffering hashes"
            );

            self.buffer_hashes(failed_to_request_hashes, Some(peer_id));
        }
=======
>>>>>>> 5b847cba
    }

    /// Removes the provided transaction hashes from the inflight requests set.
    ///
    /// This is called when we receive full transactions that are currently scheduled for fetching.
    #[inline]
    pub(super) fn on_received_full_transactions_broadcast(
        &mut self,
        hashes: impl IntoIterator<Item = TxHash>,
    ) {
        self.remove_from_unknown_hashes(hashes)
    }

    /// Filters out hashes that have been seen before. For hashes that have already been seen, the
    /// peer is added as fallback peer.
    pub(super) fn filter_unseen_hashes(
        &mut self,
        new_announced_hashes: &mut ValidAnnouncementData,
        peer_id: &PeerId,
        is_session_active: impl Fn(PeerId) -> bool,
    ) {
        // filter out inflight hashes, and register the peer as fallback for all inflight hashes
        new_announced_hashes.retain(|hash, metadata| {
            // occupied entry
            if let Some(TxUnknownToPool{ref mut fallback_peers, tx_encoded_length: ref mut previously_seen_size, ..}) = self.hashes_unknown_to_pool.peek_mut(hash) {
                // update size metadata if available
                if let Some((_ty, size)) = metadata {
                    if let Some(prev_size) = previously_seen_size {
                        // check if this peer is announcing a different size than a previous peer
                        if size != prev_size {
                            debug!(target: "net::tx",
                                peer_id=format!("{peer_id:#}"),
                                size=size,
                                previously_seen_size=previously_seen_size,
                                "peer announced a different size for tx, this is especially worrying if either size is very big..."
                            );
                        }
                    }
                    // believe the most recent peer to announce tx
                    *previously_seen_size = Some(*size);
                }

                // hash has been seen but is not inflight
                if self.hashes_pending_fetch.remove(hash) {
                    return true
                }
                // hash has been seen and is in flight. store peer as fallback peer.
                //
                // remove any ended sessions, so that in case of a full cache, alive peers aren't 
                // removed in favour of lru dead peers
                let mut ended_sessions = vec!();
                for &peer_id in fallback_peers.iter() {
                    if is_session_active(peer_id) {
                        ended_sessions.push(peer_id);
                    }
                }
                for peer_id in ended_sessions {
                    fallback_peers.remove(&peer_id);
                }

                return false
            }

            // vacant entry
            let msg_version = || if metadata.is_some() { EthVersion::Eth68 } else { EthVersion::Eth66 };

            trace!(target: "net::tx",
                peer_id=format!("{peer_id:#}"),
                hash=%hash,
                msg_version=%msg_version(),
                "new hash seen in announcement by peer"
            );

            // todo: allow `MAX_ALTERNATIVE_PEERS_PER_TX` to be zero
            let limit = NonZeroUsize::new(MAX_ALTERNATIVE_PEERS_PER_TX.into()).expect("MAX_ALTERNATIVE_PEERS_PER_TX should be non-zero");

            if self.hashes_unknown_to_pool.get_or_insert(*hash, ||
                TxUnknownToPool{retries: 0, fallback_peers: LruCache::new(limit), tx_encoded_length: None}
            ).is_none() {

                debug!(target: "net::tx",
                    peer_id=format!("{peer_id:#}"),
                    hash=%hash,
                    msg_version=%msg_version(),
                    "failed to cache new announced hash from peer in schnellru::LruMap, dropping hash"
                );

                return false
            }
            true
        });
    }

    /// Requests the missing transactions from the previously unseen announced hashes of the peer.
    /// Returns the requested hashes if the request concurrency limit is reached or if the request
    /// fails to send over the channel to the peer's session task.
    ///
    /// This filters all announced hashes that are already in flight, and requests the missing,
    /// while marking the given peer as an alternative peer for the hashes that are already in
    /// flight.
    pub(super) fn request_transactions_from_peer(
        &mut self,
        new_announced_hashes: Vec<TxHash>,
        peer: &Peer,
        metrics_increment_egress_peer_channel_full: impl FnOnce(),
    ) -> Option<Vec<TxHash>> {
        let peer_id: PeerId = peer.request_tx.peer_id;
        let msg_version = peer.version;

        if self.active_peers.len() >= self.tx_fetcher_info.max_inflight_transaction_requests {
            debug!(target: "net::tx",
                peer_id=format!("{peer_id:#}"),
                new_announced_hashes=?new_announced_hashes,
                msg_version=%msg_version,
                max_inflight_transaction_requests=self.tx_fetcher_info.max_inflight_transaction_requests,
                "limit for concurrent `GetPooledTransactions` requests reached, dropping request for hashes to peer"
            );
            return Some(new_announced_hashes)
        }

        let Some(inflight_count) = self.active_peers.get_or_insert(peer_id, || 0) else {
            debug!(target: "net::tx",
                peer_id=format!("{peer_id:#}"),
                new_announced_hashes=?new_announced_hashes,
                msg_version=%msg_version,
                "failed to cache active peer in schnellru::LruMap, dropping request to peer"
            );
            return Some(new_announced_hashes)
        };

        if *inflight_count >= MAX_CONCURRENT_TX_REQUESTS_PER_PEER {
            debug!(target: "net::tx",
                peer_id=format!("{peer_id:#}"),
                new_announced_hashes=?new_announced_hashes,
                msg_version=%msg_version,
                MAX_CONCURRENT_TX_REQUESTS_PER_PEER=MAX_CONCURRENT_TX_REQUESTS_PER_PEER,
                "limit for concurrent `GetPooledTransactions` requests per peer reached"
            );
            return Some(new_announced_hashes)
        }

        *inflight_count += 1;

        debug_assert!(
            || -> bool {
                for hash in &new_announced_hashes {
<<<<<<< HEAD
                    if self.hashes_pending_fetch.contains(hash) {
=======
                    if self.buffered_hashes.contains(hash) {
>>>>>>> 5b847cba
                        return false
                    }
                }
                true
            }(),
            "`%new_announced_hashes` should been taken out of buffer before packing in a request, breaks invariant `@buffered_hashes` and `@inflight_requests`,
`%new_announced_hashes`: {:?}, 
`@self`: {:?}",
            new_announced_hashes, self
        );

        let (response, rx) = oneshot::channel();
        let req: PeerRequest = PeerRequest::GetPooledTransactions {
            request: GetPooledTransactions(new_announced_hashes.clone()),
            response,
        };

        // try to send the request to the peer
        if let Err(err) = peer.request_tx.try_send(req) {
            // peer channel is full
            match err {
                TrySendError::Full(req) | TrySendError::Closed(req) => {
                    // need to do some cleanup so
                    let req = req.into_get_pooled_transactions().expect("is get pooled tx");

                    metrics_increment_egress_peer_channel_full();
                    return Some(req.0)
                }
            }
        } else {
            // stores a new request future for the request
            self.inflight_requests.push(GetPooledTxRequestFut::new(
                peer_id,
                new_announced_hashes,
                rx,
            ))
        }

        None
    }

    /// Tries to fill request with hashes pending fetch so that the expected tx response is full
    /// enough. A mutable reference to a list of hashes to request is passed as parameter. A
    /// budget is passed as parameter, this ensures that the node stops searching for more hashes
    /// after the budget is depleted. Under bad network conditions, the cache of hashes pending
    /// fetch may become very full for a while. As the node recovers, the hashes pending fetch
    /// cache should get smaller. The budget should aim to be big enough to loop through all
    /// buffered hashes in good network conditions.
    ///
    /// The request hashes buffer is filled as if it's an eth68 request, i.e. smartly assemble
    /// the request based on expected response size. For any hash missing size metadata, it is
    /// guessed at [`TX_ENCODED_LENGTH_AVERAGE`].
    ///
<<<<<<< HEAD
    /// Loops through hashes pending fetch and does:
    ///
    /// 1. Check if a hash pending fetch is seen by peer.
    /// 2. Optimistically include the hash in the request.
    /// 3. Accumulate expected total response size.
    /// 4. Check if acc size and hashes count is at limit, if so stop looping.
    /// 5. Remove hashes to request from cache of hashes pending fetch.
    pub(super) fn fill_request_from_hashes_pending_fetch(
=======
    /// If a single transaction exceeds the soft limit, it's fetched in its own request. Otherwise
    /// the following applies.
    ///
    /// Loops through buffered hashes and does:
    ///
    /// 1. Check if acc size exceeds limit or if hashes count exceeds limit, if so stop looping.
    /// 2. Check if this buffered hash is an eth68 hash, else skip to next iteration.
    /// 3. Check if hash can be included with respect to size metadata and acc size copy.
    /// 4. Check if peer is fallback peer for hash and remove, else skip to next iteration.
    /// 4. Add hash to hashes list parameter.
    /// 5. Overwrite eth68 acc size with copy.
    pub(super) fn fill_eth68_request_for_peer(
>>>>>>> 5b847cba
        &mut self,
        hashes_to_request: &mut Vec<TxHash>,
        seen_hashes: &LruCache<TxHash>,
        mut budget: usize, // only check `budget` lru pending hashes
    ) {
<<<<<<< HEAD
        let Some(hash) = hashes_to_request.first() else { return };
=======
        if *acc_size_response >= SOFT_LIMIT_BYTE_SIZE_POOLED_TRANSACTIONS_RESPONSE_MESSAGE / 2 {
            return
        }
>>>>>>> 5b847cba

        let mut acc_size_response = self
            .hashes_unknown_to_pool
            .get(hash)
            .and_then(|entry| entry.tx_encoded_len())
            .unwrap_or(TX_ENCODED_LENGTH_AVERAGE);

        // if request full enough already, we're satisfied, send request for single tx
        if acc_size_response >= SOFT_LIMIT_BYTE_SIZE_POOLED_TRANSACTIONS_RESPONSE_ON_FETCH_PENDING {
            return
        }

        // try to fill request by checking if any other hashes pending fetch (in lru order) are
        // also seen by peer
        for hash in self.hashes_pending_fetch.iter() {
            budget = budget.saturating_sub(1);
            if budget == 0 {
                break
            }

<<<<<<< HEAD
            // 1. Check if a hash pending fetch is seen by peer.
            if !seen_hashes.contains(hash) {
                continue;
            };

            // 2. Optimistically include the hash in the request.
            hashes_to_request.push(*hash);

            // 3. Accumulate expected total response size.
            let size = self
                .hashes_unknown_to_pool
                .get(hash)
                .and_then(|entry| entry.tx_encoded_len())
                .unwrap_or(TX_ENCODED_LENGTH_AVERAGE);

            acc_size_response += size;

            // 4. Check if acc size or hashes count is at limit, if so stop looping.
            // if request full enough or the number of hashes in the request is enough, we're
            // satisfied
            if acc_size_response >=
                SOFT_LIMIT_BYTE_SIZE_POOLED_TRANSACTIONS_RESPONSE_ON_FETCH_PENDING ||
                hashes_to_request.len() >
                    GET_POOLED_TRANSACTION_SOFT_LIMIT_NUM_HASHES_ON_FETCH_PENDING
            {
                break
            }
=======
            // copy acc size
            let mut next_acc_size = *acc_size_response;

            // 1. Check acc size against limit, if so stop looping.
            if next_acc_size >= 2 * SOFT_LIMIT_BYTE_SIZE_POOLED_TRANSACTIONS_RESPONSE_MESSAGE / 3 {
                trace!(target: "net::tx",
                    peer_id=format!("{peer_id:#}"),
                    acc_size_eth68_response=acc_size_response, // no change acc size
                    POOLED_TRANSACTIONS_RESPONSE_SOFT_LIMIT_BYTE_SIZE=
                        SOFT_LIMIT_BYTE_SIZE_POOLED_TRANSACTIONS_RESPONSE_MESSAGE,
                    "request to peer full"
                );

                break
            }
            // 2. Check if this buffered hash is an eth68 hash, else skip to next iteration.
            if self.eth68_meta.get(hash).is_none() {
                continue
            }
            // 3. Check if hash can be included with respect to size metadata and acc size copy.
            //
            // mutates acc size copy
            if !self.include_eth68_hash(&mut next_acc_size, *hash) {
                continue
            }

            debug_assert!(
                self.unknown_hashes.get(hash).is_some(),
                "can't find buffered `%hash` in `@unknown_hashes`, `@buffered_hashes` should be a subset of keys in `@unknown_hashes`, broken invariant `@buffered_hashes` and `@unknown_hashes`,
`%hash`: {},
`@self`: {:?}",
                hash, self
            );

            if let Some((_, fallback_peers)) = self.unknown_hashes.get(hash) {
                // 4. Check if peer is fallback peer for hash and remove, else skip to next
                // iteration.
                //
                // upgrade this peer from fallback peer, soon to be active peer with inflight
                // request. since 1 retry per peer per tx hash on this tx fetcher layer, remove
                // peer.
                if fallback_peers.remove(&peer_id) {
                    // 4. Add hash to hashes list parameter.
                    hashes.push(*hash);
                    // 5. Overwrite eth68 acc size with copy.
                    *acc_size_response = next_acc_size;

                    trace!(target: "net::tx",
                        peer_id=format!("{peer_id:#}"),
                        hash=%hash,
                        acc_size_eth68_response=acc_size_response,
                        POOLED_TRANSACTIONS_RESPONSE_SOFT_LIMIT_BYTE_SIZE=
                            SOFT_LIMIT_BYTE_SIZE_POOLED_TRANSACTIONS_RESPONSE_MESSAGE,
                        "found buffered hash for request to peer"
                    );
                }
            }
>>>>>>> 5b847cba
        }

        // 5. Remove hashes to request from cache of hashes pending fetch.
        for hash in hashes_to_request {
            self.hashes_pending_fetch.remove(hash);
        }
    }

    /// Returns `true` if [`TransactionFetcher`] has capacity to request pending hashes.
    pub(super) fn has_capacity_for_fetching_pending_hashes(&self) -> bool {
        let info = &self.tx_fetcher_info;

        self.inflight_requests.len() < info.max_inflight_transaction_requests ||
            self.hashes_pending_fetch.len() > info.max_hashes_pending_fetch
    }

<<<<<<< HEAD
    /// Returns `Some(limit)` if [`TransactionFetcher`] is operating close to full capacity.
    /// Returns `None`, unlimited, if [`TransactionFetcher`] is not that busy.
    pub(super) fn search_breadth_budget_find_idle_fallback_peer(&self) -> Option<usize> {
        let info = &self.tx_fetcher_info;

        let inflight_requests = self.inflight_requests.len();
        let soft_limit_inflight_requests = info.max_inflight_transaction_requests / 2;
        let hashes_pending_fetch = self.hashes_pending_fetch.len();
        let limit_hashes_pending_fetch = info.max_hashes_pending_fetch;

        if inflight_requests < soft_limit_inflight_requests ||
            hashes_pending_fetch > info.max_hashes_pending_fetch
        {
            // unlimited search breadth
            None
        } else {
            // limited breadth of search for idle peer
            trace!(target: "net::tx",
                inflight_requests=inflight_requests,
                soft_limit_inflight_requests=soft_limit_inflight_requests,
                hashes_pending_fetch=hashes_pending_fetch,
                limit_hashes_pending_fetch=limit_hashes_pending_fetch,
                "search breadth limited in search for idle fallback peer for hashes pending fetch"
            );
=======
            if let Some((_, fallback_peers)) = self.unknown_hashes.get(hash) {
                // 3. Check if peer is fallback peer for hash and remove.
                //
                // upgrade this peer from fallback peer, soon to be active peer with inflight
                // request. since 1 retry per peer per tx hash on this tx fetcher layer, remove
                // peer.
                if fallback_peers.remove(&peer_id) {
                    // 4. Add hash to hashes list parameter.
                    hashes.push(*hash);

                    trace!(target: "net::tx",
                        peer_id=format!("{peer_id:#}"),
                        hash=%hash,
                        POOLED_TRANSACTIONS_RESPONSE_SOFT_LIMIT_BYTE_SIZE=
                            SOFT_LIMIT_BYTE_SIZE_POOLED_TRANSACTIONS_RESPONSE_MESSAGE,
                        "found buffered hash for request to peer"
                    );
                }
            }
        }
>>>>>>> 5b847cba

            Some(BUDGET_FIND_IDLE_FALLBACK_PEER)
        }
    }
}

impl Stream for TransactionFetcher {
    type Item = FetchEvent;

    /// Advances all inflight requests and returns the next event.
    fn poll_next(mut self: Pin<&mut Self>, cx: &mut Context<'_>) -> Poll<Option<Self::Item>> {
        let mut this = self.as_mut().project();
        let res = this.inflight_requests.poll_next_unpin(cx);

        if let Poll::Ready(Some(response)) = res {
            // update peer activity, requests for buffered hashes can only be made to idle
            // fallback peers
            let GetPooledTxResponse { peer_id, mut requested_hashes, result } = response;

            debug_assert!(
                self.active_peers.get(&peer_id).is_some(),
                "`%peer_id` has been removed from `@active_peers` before inflight request(s) resolved, broken invariant `@active_peers` and `@inflight_requests`,
`%peer_id`: {},
`@self`: {:?}",
                peer_id, self
            );

            self.decrement_inflight_request_count_for(&peer_id);

            return match result {
                Ok(Ok(transactions)) => {
                    // clear received hashes
                    let mut fetched = Vec::with_capacity(transactions.hashes().count());
                    requested_hashes.retain(|requested_hash| {
                        if transactions.hashes().any(|hash| hash == requested_hash) {
                            // hash is now known, stop tracking
                            fetched.push(*requested_hash);
                            return false
                        }
                        true
                    });
                    self.remove_from_unknown_hashes(fetched);
                    // buffer left over hashes
                    self.buffer_hashes_for_retry(requested_hashes, &peer_id);

                    Poll::Ready(Some(FetchEvent::TransactionsFetched {
                        peer_id,
                        transactions: transactions.0,
                    }))
                }
                Ok(Err(req_err)) => {
                    self.buffer_hashes_for_retry(requested_hashes, &peer_id);
                    Poll::Ready(Some(FetchEvent::FetchError { peer_id, error: req_err }))
                }
                Err(_) => {
                    self.buffer_hashes_for_retry(requested_hashes, &peer_id);
                    // request channel closed/dropped
                    Poll::Ready(Some(FetchEvent::FetchError {
                        peer_id,
                        error: RequestError::ChannelClosed,
                    }))
                }
            }
        }

        Poll::Pending
    }
}

impl Default for TransactionFetcher {
    fn default() -> Self {
        Self {
            active_peers: LruMap::new(DEFAULT_MAX_CONCURRENT_TX_REQUESTS),
            inflight_requests: Default::default(),
            hashes_pending_fetch: LruCache::new(
                NonZeroUsize::new(MAX_CAPACITY_CACHE_FOR_HASHES_PENDING_FETCH)
                    .expect("buffered cache limit should be non-zero"),
            ),
            hashes_unknown_to_pool: LruMap::new_unlimited(),
            filter_valid_hashes: Default::default(),
            tx_fetcher_info: TransactionFetcherInfo::new(
                DEFAULT_MAX_CONCURRENT_TX_REQUESTS as usize,
                DEFAULT_MAX_HASHES_PENDING_FETCH,
            ),
        }
    }
}

/// Represents possible events from fetching transactions.
#[derive(Debug)]
pub(super) enum FetchEvent {
    /// Triggered when transactions are successfully fetched.
    TransactionsFetched {
        /// The ID of the peer from which transactions were fetched.
        peer_id: PeerId,
        /// The transactions that were fetched, if available.
        transactions: Vec<PooledTransactionsElement>,
    },
    /// Triggered when there is an error in fetching transactions.
    FetchError {
        /// The ID of the peer from which an attempt to fetch transactions resulted in an error.
        peer_id: PeerId,
        /// The specific error that occurred while fetching.
        error: RequestError,
    },
}

/// An inflight request for `PooledTransactions` from a peer
pub(super) struct GetPooledTxRequest {
    peer_id: PeerId,
    /// Transaction hashes that were requested, for cleanup purposes
    requested_hashes: Vec<TxHash>,
    response: oneshot::Receiver<RequestResult<PooledTransactions>>,
}

pub(super) struct GetPooledTxResponse {
    peer_id: PeerId,
    /// Transaction hashes that were requested, for cleanup purposes
    requested_hashes: Vec<TxHash>,
    result: Result<RequestResult<PooledTransactions>, RecvError>,
}

#[must_use = "futures do nothing unless polled"]
#[pin_project::pin_project]
pub(super) struct GetPooledTxRequestFut {
    #[pin]
    inner: Option<GetPooledTxRequest>,
}

impl GetPooledTxRequestFut {
    #[inline]
    fn new(
        peer_id: PeerId,
        requested_hashes: Vec<TxHash>,
        response: oneshot::Receiver<RequestResult<PooledTransactions>>,
    ) -> Self {
        Self { inner: Some(GetPooledTxRequest { peer_id, requested_hashes, response }) }
    }
}

impl Future for GetPooledTxRequestFut {
    type Output = GetPooledTxResponse;

    fn poll(mut self: Pin<&mut Self>, cx: &mut Context<'_>) -> Poll<Self::Output> {
        let mut req = self.as_mut().project().inner.take().expect("polled after completion");
        match req.response.poll_unpin(cx) {
            Poll::Ready(result) => Poll::Ready(GetPooledTxResponse {
                peer_id: req.peer_id,
                requested_hashes: req.requested_hashes,
                result,
            }),
            Poll::Pending => {
                self.project().inner.set(Some(req));
                Poll::Pending
            }
        }
    }
}

/// Tracks stats about the [`TransactionFetcher`].
#[derive(Debug)]
pub struct TransactionFetcherInfo {
    /// Currently active outgoing [`GetPooledTransactions`] requests.
    max_inflight_transaction_requests: usize,
    /// Number of pending hashes.
    max_hashes_pending_fetch: usize,
}

impl TransactionFetcherInfo {
    pub fn new(max_inflight_transaction_requests: usize, max_hashes_pending_fetch: usize) -> Self {
        Self { max_inflight_transaction_requests, max_hashes_pending_fetch }
    }
}

#[cfg(test)]
mod test {
    use std::collections::{HashMap, HashSet};

    use reth_primitives::B256;

    use super::*;

    #[test]
    fn pack_eth68_request() {
        reth_tracing::init_test_tracing();

        let tx_fetcher = &mut TransactionFetcher::default();

        let eth68_hashes = [
            B256::from_slice(&[1; 32]),
            B256::from_slice(&[2; 32]),
            B256::from_slice(&[3; 32]),
            B256::from_slice(&[4; 32]),
            B256::from_slice(&[5; 32]),
        ];
        let eth68_hashes_sizes = [
<<<<<<< HEAD
            POOLED_TRANSACTIONS_RESPONSE_SOFT_LIMIT_BYTE_SIZE - 2,
            POOLED_TRANSACTIONS_RESPONSE_SOFT_LIMIT_BYTE_SIZE, // this one will not fit
            2,
            9, // this one won't
            2,
=======
            SOFT_LIMIT_BYTE_SIZE_POOLED_TRANSACTIONS_RESPONSE_MESSAGE - 4,
            SOFT_LIMIT_BYTE_SIZE_POOLED_TRANSACTIONS_RESPONSE_MESSAGE, // this one will not fit
            2,                                                         // this one will fit
            3,                                                         // but now this one won't
            2,                                                         /* this one will, no more
                                                                        * txns
                                                                        * will
                                                                        * fit
                                                                        * after this */
            1,
>>>>>>> 5b847cba
        ];

        // possible included index combinations are
        // (i) 0 and 2
        // (ii) 0 and 4
        // (iii) 1
        // (iv) 2, 3 and 4
        let possible_outcome_1 =
            [eth68_hashes[0], eth68_hashes[2]].into_iter().collect::<HashSet<_>>();
        let possible_outcome_2 =
            [eth68_hashes[0], eth68_hashes[4]].into_iter().collect::<HashSet<_>>();
        let possible_outcome_3 = [eth68_hashes[1]].into_iter().collect::<HashSet<_>>();
        let possible_outcome_4 =
            [eth68_hashes[2], eth68_hashes[3], eth68_hashes[4]].into_iter().collect::<HashSet<_>>();

        let possible_outcomes =
            [possible_outcome_1, possible_outcome_2, possible_outcome_3, possible_outcome_4];

        let mut eth68_hashes_to_request = Vec::new();
        let mut valid_announcement_data = HashMap::new();
        for i in 0..eth68_hashes.len() {
            valid_announcement_data.insert(eth68_hashes[i], Some((0, eth68_hashes_sizes[i])));
        }
        let surplus_eth68_hashes =
            tx_fetcher.pack_hashes_eth68(&mut eth68_hashes_to_request, valid_announcement_data);

        let combo_surplus_hashes = surplus_eth68_hashes.into_iter().collect::<HashSet<_>>();
        for combo in possible_outcomes.clone() {
            assert_ne!(combo, combo_surplus_hashes)
        }

        let combo_hashes_to_request = eth68_hashes_to_request.into_iter().collect::<HashSet<_>>();

        let mut combo_match = false;
        for combo in possible_outcomes {
            if combo == combo_hashes_to_request {
                combo_match = true;
            }
        }

        assert!(combo_match)
    }
}<|MERGE_RESOLUTION|>--- conflicted
+++ resolved
@@ -19,13 +19,8 @@
 use tracing::{debug, trace};
 
 use super::{
-<<<<<<< HEAD
     AnnouncementFilter, Peer, PooledTransactions, TransactionsManagerMetrics,
-    NEW_POOLED_TRANSACTION_HASHES_SOFT_LIMIT, POOLED_TRANSACTIONS_RESPONSE_SOFT_LIMIT_BYTE_SIZE,
-=======
-    AnnouncementFilter, Peer, PooledTransactions,
     SOFT_LIMIT_BYTE_SIZE_POOLED_TRANSACTIONS_RESPONSE_MESSAGE,
->>>>>>> 5b847cba
 };
 
 /// How many peers we keep track of for each missing transaction.
@@ -140,14 +135,8 @@
         I: IntoIterator<Item = TxHash>,
     {
         for hash in hashes {
-<<<<<<< HEAD
             self.hashes_unknown_to_pool.remove(&hash);
             self.hashes_pending_fetch.remove(&hash);
-=======
-            self.unknown_hashes.remove(&hash);
-            self.eth68_meta.remove(&hash);
-            self.buffered_hashes.remove(&hash);
->>>>>>> 5b847cba
         }
     }
 
@@ -210,7 +199,6 @@
         let idle_peer = loop {
             let &hash = hashes_pending_fetch_iter.next()?;
 
-<<<<<<< HEAD
             let idle_peer = self.get_idle_peer_for(hash, &is_session_active);
 
             if idle_peer.is_some() {
@@ -232,32 +220,17 @@
         _ = self.hashes_pending_fetch.remove(hash);
 
         idle_peer
-=======
-        if self.eth68_meta.get(hash).is_some() {
-            return self.pack_hashes_eth68(hashes, peer_id)
-        }
-        self.pack_hashes_eth66(hashes)
->>>>>>> 5b847cba
     }
 
     /// Packages hashes for [`GetPooledTxRequest`] up to limit as defined by protocol version 66.
     ///
     /// Returns left over hashes.
-<<<<<<< HEAD
     pub(super) fn pack_hashes_eth66(
         &mut self,
         hashes_to_request: &mut Vec<TxHash>,
         hashes_from_announcement: ValidAnnouncementData,
     ) -> Vec<TxHash> {
         let mut hashes = hashes_from_announcement.into_keys().collect::<Vec<_>>();
-=======
-    pub(super) fn pack_hashes_eth66(&mut self, hashes: &mut Vec<TxHash>) -> Vec<TxHash> {
-        if hashes.len() <= GET_POOLED_TRANSACTION_SOFT_LIMIT_NUM_HASHES {
-            return vec![]
-        }
-        hashes.split_off(GET_POOLED_TRANSACTION_SOFT_LIMIT_NUM_HASHES - 1)
-    }
->>>>>>> 5b847cba
 
         let surplus_hashes = if hashes.len() <= GET_POOLED_TRANSACTION_SOFT_LIMIT_NUM_HASHES {
             vec![]
@@ -267,7 +240,6 @@
 
         _ = mem::replace(hashes_to_request, hashes);
 
-<<<<<<< HEAD
         surplus_hashes
     }
 
@@ -284,14 +256,6 @@
             // soft limit
             *acc_size_response = next_acc_size;
             return true
-=======
-            if next_acc_size <= SOFT_LIMIT_BYTE_SIZE_POOLED_TRANSACTIONS_RESPONSE_MESSAGE {
-                // only update accumulated size of tx response if tx will fit in without exceeding
-                // soft limit
-                *acc_size_response = next_acc_size;
-                return true
-            }
->>>>>>> 5b847cba
         }
 
         false
@@ -308,39 +272,13 @@
         hashes_to_request: &mut Vec<TxHash>,
         hashes_from_announcement: ValidAnnouncementData,
     ) -> Vec<TxHash> {
-<<<<<<< HEAD
-=======
-        if let Some(hash) = hashes.first() {
-            if let Some(size) = self.eth68_meta.get(hash) {
-                if *size >= SOFT_LIMIT_BYTE_SIZE_POOLED_TRANSACTIONS_RESPONSE_MESSAGE {
-                    return hashes.split_off(1)
-                }
-            }
-        }
-
->>>>>>> 5b847cba
         let mut acc_size_response = 0;
         let mut surplus_hashes = Vec::with_capacity(hashes_to_request.len() / 2);
 
-<<<<<<< HEAD
         for (hash, metadata) in hashes_from_announcement {
             let Some((_ty, size)) = metadata else {
                 unreachable!("this method is called upon reception of an eth68 announcement")
             };
-=======
-        hashes.retain(|&hash| match self.include_eth68_hash(&mut acc_size_response, hash) {
-            true => true,
-            false => {
-                trace!(target: "net::tx",
-                    peer_id=format!("{peer_id:#}"),
-                    hash=%hash,
-                    size=self.eth68_meta.peek(&hash).expect("should find size in `eth68-meta`"),
-                    acc_size_response=acc_size_response,
-                    POOLED_TRANSACTIONS_RESPONSE_SOFT_LIMIT_BYTE_SIZE=
-                        SOFT_LIMIT_BYTE_SIZE_POOLED_TRANSACTIONS_RESPONSE_MESSAGE,
-                    "no space for hash in `GetPooledTransactions` request to peer"
-                );
->>>>>>> 5b847cba
 
             match self.fold_size_of_eth68_response(&mut acc_size_response, size) {
                 true => hashes_to_request.push(hash),
@@ -351,7 +289,6 @@
         surplus_hashes
     }
 
-<<<<<<< HEAD
     /// Tries to buffer hashes for retry. Hashes that have been re-requested
     /// [`MAX_REQUEST_RETRIES_PER_TX_HASH`], are dropped.
     pub(super) fn buffer_hashes_for_retry(
@@ -369,23 +306,13 @@
             // tx has been seen over broadcast in the time it took for the request to resolve
             false
         });
-=======
-    pub(super) fn buffer_hashes_for_retry(&mut self, mut hashes: Vec<TxHash>) {
-        // It could be that the txns have been received over broadcast in the time being.
-        hashes.retain(|hash| self.unknown_hashes.get(hash).is_some());
->>>>>>> 5b847cba
 
         self.buffer_hashes(hashes, None)
     }
 
     /// Buffers hashes. Note: Only peers that haven't yet tried to request the hashes should be
-<<<<<<< HEAD
     /// passed as `fallback_peer` parameter! For re-buffering hashes on failed request, use
     /// [`TransactionFetcher::buffer_hashes_for_retry`].
-=======
-    /// passed as `fallback_peer` parameter! Hashes that have been re-requested
-    /// [`MAX_REQUEST_RETRIES_PER_TX_HASH`], are dropped.
->>>>>>> 5b847cba
     pub(super) fn buffer_hashes(&mut self, hashes: Vec<TxHash>, fallback_peer: Option<PeerId>) {
         let mut max_retried_and_evicted_hashes = vec![];
 
@@ -416,26 +343,17 @@
                     );
 
                     max_retried_and_evicted_hashes.push(hash);
-<<<<<<< HEAD
                     continue;
                 }
                 *retries += 1;
             }
             if let (_, Some(evicted_hash)) = self.hashes_pending_fetch.insert_and_get_evicted(hash)
             {
-=======
-                    continue
-                }
-                *retries += 1;
-            }
-            if let (_, Some(evicted_hash)) = self.buffered_hashes.insert_and_get_evicted(hash) {
->>>>>>> 5b847cba
                 max_retried_and_evicted_hashes.push(evicted_hash);
             }
         }
 
         self.remove_from_unknown_hashes(max_retried_and_evicted_hashes);
-<<<<<<< HEAD
     }
 
     /// Tries to request hashes pending fetch.
@@ -494,8 +412,6 @@
 
             self.buffer_hashes(failed_to_request_hashes, Some(peer_id));
         }
-=======
->>>>>>> 5b847cba
     }
 
     /// Removes the provided transaction hashes from the inflight requests set.
@@ -642,11 +558,7 @@
         debug_assert!(
             || -> bool {
                 for hash in &new_announced_hashes {
-<<<<<<< HEAD
                     if self.hashes_pending_fetch.contains(hash) {
-=======
-                    if self.buffered_hashes.contains(hash) {
->>>>>>> 5b847cba
                         return false
                     }
                 }
@@ -700,7 +612,7 @@
     /// the request based on expected response size. For any hash missing size metadata, it is
     /// guessed at [`TX_ENCODED_LENGTH_AVERAGE`].
     ///
-<<<<<<< HEAD
+
     /// Loops through hashes pending fetch and does:
     ///
     /// 1. Check if a hash pending fetch is seen by peer.
@@ -709,32 +621,12 @@
     /// 4. Check if acc size and hashes count is at limit, if so stop looping.
     /// 5. Remove hashes to request from cache of hashes pending fetch.
     pub(super) fn fill_request_from_hashes_pending_fetch(
-=======
-    /// If a single transaction exceeds the soft limit, it's fetched in its own request. Otherwise
-    /// the following applies.
-    ///
-    /// Loops through buffered hashes and does:
-    ///
-    /// 1. Check if acc size exceeds limit or if hashes count exceeds limit, if so stop looping.
-    /// 2. Check if this buffered hash is an eth68 hash, else skip to next iteration.
-    /// 3. Check if hash can be included with respect to size metadata and acc size copy.
-    /// 4. Check if peer is fallback peer for hash and remove, else skip to next iteration.
-    /// 4. Add hash to hashes list parameter.
-    /// 5. Overwrite eth68 acc size with copy.
-    pub(super) fn fill_eth68_request_for_peer(
->>>>>>> 5b847cba
         &mut self,
         hashes_to_request: &mut Vec<TxHash>,
         seen_hashes: &LruCache<TxHash>,
         mut budget: usize, // only check `budget` lru pending hashes
     ) {
-<<<<<<< HEAD
         let Some(hash) = hashes_to_request.first() else { return };
-=======
-        if *acc_size_response >= SOFT_LIMIT_BYTE_SIZE_POOLED_TRANSACTIONS_RESPONSE_MESSAGE / 2 {
-            return
-        }
->>>>>>> 5b847cba
 
         let mut acc_size_response = self
             .hashes_unknown_to_pool
@@ -755,7 +647,6 @@
                 break
             }
 
-<<<<<<< HEAD
             // 1. Check if a hash pending fetch is seen by peer.
             if !seen_hashes.contains(hash) {
                 continue;
@@ -783,65 +674,6 @@
             {
                 break
             }
-=======
-            // copy acc size
-            let mut next_acc_size = *acc_size_response;
-
-            // 1. Check acc size against limit, if so stop looping.
-            if next_acc_size >= 2 * SOFT_LIMIT_BYTE_SIZE_POOLED_TRANSACTIONS_RESPONSE_MESSAGE / 3 {
-                trace!(target: "net::tx",
-                    peer_id=format!("{peer_id:#}"),
-                    acc_size_eth68_response=acc_size_response, // no change acc size
-                    POOLED_TRANSACTIONS_RESPONSE_SOFT_LIMIT_BYTE_SIZE=
-                        SOFT_LIMIT_BYTE_SIZE_POOLED_TRANSACTIONS_RESPONSE_MESSAGE,
-                    "request to peer full"
-                );
-
-                break
-            }
-            // 2. Check if this buffered hash is an eth68 hash, else skip to next iteration.
-            if self.eth68_meta.get(hash).is_none() {
-                continue
-            }
-            // 3. Check if hash can be included with respect to size metadata and acc size copy.
-            //
-            // mutates acc size copy
-            if !self.include_eth68_hash(&mut next_acc_size, *hash) {
-                continue
-            }
-
-            debug_assert!(
-                self.unknown_hashes.get(hash).is_some(),
-                "can't find buffered `%hash` in `@unknown_hashes`, `@buffered_hashes` should be a subset of keys in `@unknown_hashes`, broken invariant `@buffered_hashes` and `@unknown_hashes`,
-`%hash`: {},
-`@self`: {:?}",
-                hash, self
-            );
-
-            if let Some((_, fallback_peers)) = self.unknown_hashes.get(hash) {
-                // 4. Check if peer is fallback peer for hash and remove, else skip to next
-                // iteration.
-                //
-                // upgrade this peer from fallback peer, soon to be active peer with inflight
-                // request. since 1 retry per peer per tx hash on this tx fetcher layer, remove
-                // peer.
-                if fallback_peers.remove(&peer_id) {
-                    // 4. Add hash to hashes list parameter.
-                    hashes.push(*hash);
-                    // 5. Overwrite eth68 acc size with copy.
-                    *acc_size_response = next_acc_size;
-
-                    trace!(target: "net::tx",
-                        peer_id=format!("{peer_id:#}"),
-                        hash=%hash,
-                        acc_size_eth68_response=acc_size_response,
-                        POOLED_TRANSACTIONS_RESPONSE_SOFT_LIMIT_BYTE_SIZE=
-                            SOFT_LIMIT_BYTE_SIZE_POOLED_TRANSACTIONS_RESPONSE_MESSAGE,
-                        "found buffered hash for request to peer"
-                    );
-                }
-            }
->>>>>>> 5b847cba
         }
 
         // 5. Remove hashes to request from cache of hashes pending fetch.
@@ -858,7 +690,6 @@
             self.hashes_pending_fetch.len() > info.max_hashes_pending_fetch
     }
 
-<<<<<<< HEAD
     /// Returns `Some(limit)` if [`TransactionFetcher`] is operating close to full capacity.
     /// Returns `None`, unlimited, if [`TransactionFetcher`] is not that busy.
     pub(super) fn search_breadth_budget_find_idle_fallback_peer(&self) -> Option<usize> {
@@ -883,28 +714,6 @@
                 limit_hashes_pending_fetch=limit_hashes_pending_fetch,
                 "search breadth limited in search for idle fallback peer for hashes pending fetch"
             );
-=======
-            if let Some((_, fallback_peers)) = self.unknown_hashes.get(hash) {
-                // 3. Check if peer is fallback peer for hash and remove.
-                //
-                // upgrade this peer from fallback peer, soon to be active peer with inflight
-                // request. since 1 retry per peer per tx hash on this tx fetcher layer, remove
-                // peer.
-                if fallback_peers.remove(&peer_id) {
-                    // 4. Add hash to hashes list parameter.
-                    hashes.push(*hash);
-
-                    trace!(target: "net::tx",
-                        peer_id=format!("{peer_id:#}"),
-                        hash=%hash,
-                        POOLED_TRANSACTIONS_RESPONSE_SOFT_LIMIT_BYTE_SIZE=
-                            SOFT_LIMIT_BYTE_SIZE_POOLED_TRANSACTIONS_RESPONSE_MESSAGE,
-                        "found buffered hash for request to peer"
-                    );
-                }
-            }
-        }
->>>>>>> 5b847cba
 
             Some(BUDGET_FIND_IDLE_FALLBACK_PEER)
         }
@@ -1101,24 +910,11 @@
             B256::from_slice(&[5; 32]),
         ];
         let eth68_hashes_sizes = [
-<<<<<<< HEAD
             POOLED_TRANSACTIONS_RESPONSE_SOFT_LIMIT_BYTE_SIZE - 2,
             POOLED_TRANSACTIONS_RESPONSE_SOFT_LIMIT_BYTE_SIZE, // this one will not fit
             2,
             9, // this one won't
             2,
-=======
-            SOFT_LIMIT_BYTE_SIZE_POOLED_TRANSACTIONS_RESPONSE_MESSAGE - 4,
-            SOFT_LIMIT_BYTE_SIZE_POOLED_TRANSACTIONS_RESPONSE_MESSAGE, // this one will not fit
-            2,                                                         // this one will fit
-            3,                                                         // but now this one won't
-            2,                                                         /* this one will, no more
-                                                                        * txns
-                                                                        * will
-                                                                        * fit
-                                                                        * after this */
-            1,
->>>>>>> 5b847cba
         ];
 
         // possible included index combinations are
