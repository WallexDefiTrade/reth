--- conflicted
+++ resolved
@@ -33,13 +33,8 @@
         SOFT_LIMIT_COUNT_HASHES_IN_GET_POOLED_TRANSACTIONS_REQUEST,
     };
 
-<<<<<<< HEAD
-    /// Default limit for number of transactions to keep track of for a single peer, for
-    /// transactions that the peer's pool and local pool have in common.
-=======
-    /// Default limit for number transactions to keep track of for a single peer, for transactions
+    /// Default limit for number of transactions to keep track of for a single peer, for transactions
     /// that the peer's pool and local pool have in common. Default is 10 KiB.
->>>>>>> d96d8304
     pub const DEFAULT_CAPACITY_CACHE_SEEN_BY_PEER_AND_IN_POOL: usize = 10 * 1024;
 
     /// Default limit for the number of transactions to keep track of for a single peer, for
