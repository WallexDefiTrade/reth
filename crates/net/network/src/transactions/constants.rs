/* ==================== BROADCAST ==================== */

/// Soft limit for the number of hashes in a
/// [`NewPooledTransactionHashes`](reth_eth_wire::NewPooledTransactionHashes) broadcast message.
///
/// Spec'd at 4096 hashes.
///
/// <https://github.com/ethereum/devp2p/blob/master/caps/eth.md#newpooledtransactionhashes-0x08>
pub const SOFT_LIMIT_COUNT_HASHES_IN_NEW_POOLED_TRANSACTIONS_BROADCAST_MESSAGE: usize = 4096;

/// Default soft limit for the byte size of a [`Transactions`](reth_eth_wire::Transactions)
/// broadcast message.
///
/// Default is 128 KiB.
pub const DEFAULT_SOFT_LIMIT_BYTE_SIZE_TRANSACTIONS_BROADCAST_MESSAGE: usize = 128 * 1024;

/* ================ REQUEST-RESPONSE ================ */

/// Recommended soft limit for the number of hashes in a
/// [`GetPooledTransactions`](reth_eth_wire::GetPooledTransactions) request.
///
/// Spec'd at 256 hashes (8 KiB).
///
/// <https://github.com/ethereum/devp2p/blob/master/caps/eth.md#getpooledtransactions-0x09>
pub const SOFT_LIMIT_COUNT_HASHES_IN_GET_POOLED_TRANSACTIONS_REQUEST: usize = 256;

/// Soft limit for the byte size of a [`PooledTransactions`](reth_eth_wire::PooledTransactions)
/// response on assembling a [`GetPooledTransactions`](reth_eth_wire::GetPooledTransactions)
/// request.
///
/// Spec'd at 2 MiB.
///
/// <https://github.com/ethereum/devp2p/blob/master/caps/eth.md#protocol-messages>.
pub const SOFT_LIMIT_BYTE_SIZE_POOLED_TRANSACTIONS_RESPONSE: usize = 2 * 1024 * 1024;

pub mod tx_manager {
    use super::SOFT_LIMIT_COUNT_HASHES_IN_NEW_POOLED_TRANSACTIONS_BROADCAST_MESSAGE;

<<<<<<< HEAD
    /// Default limit for number of transactions to keep track of for a single peer.
    ///
    /// Default is 10 KiB.
    pub const DEFAULT_CAPACITY_CACHE_SEEN_BY_PEER: usize = 10 * 1024;
=======
    /// Default limit for number of transactions to keep track of for a single peer, for
    /// transactions that the peer's pool and local pool have in common.
    ///
    /// Default is 10 KiB.
    pub const DEFAULT_CAPACITY_CACHE_SEEN_BY_PEER_AND_IN_POOL: usize = 10 * 1024;

    /// Default limit for the number of transactions to keep track of for a single peer, for
    /// transactions that are in the peer's pool but maybe not in the local pool yet.
    ///
    /// Default is 10 KiB.
    pub const DEFAULT_CAPACITY_CACHE_SENT_BY_PEER_AND_MAYBE_IN_POOL: usize = 10 * 1024;
>>>>>>> 84b13286

    /// Default maximum pending pool imports to tolerate.
    ///
    /// Default is equivalent to the number of hashes in one full announcement, which is spec'd at
    /// 4096 hashes, so 4096 pending pool imports.
    pub const DEFAULT_MAX_COUNT_PENDING_POOL_IMPORTS: usize =
        SOFT_LIMIT_COUNT_HASHES_IN_NEW_POOLED_TRANSACTIONS_BROADCAST_MESSAGE;

    /// Default limit for number of bad imports to keep track of.
    ///
    /// Default is 10 KiB.
    pub const DEFAULT_CAPACITY_CACHE_BAD_IMPORTS: usize = 100 * 1024;
}

pub mod tx_fetcher {
    use crate::{
        peers::{DEFAULT_MAX_COUNT_PEERS_INBOUND, DEFAULT_MAX_COUNT_PEERS_OUTBOUND},
        transactions::fetcher::TransactionFetcherInfo,
    };

    use super::{
        SOFT_LIMIT_BYTE_SIZE_POOLED_TRANSACTIONS_RESPONSE,
        SOFT_LIMIT_COUNT_HASHES_IN_GET_POOLED_TRANSACTIONS_REQUEST,
        SOFT_LIMIT_COUNT_HASHES_IN_NEW_POOLED_TRANSACTIONS_BROADCAST_MESSAGE,
    };

    /* ============== SCALARS OF MESSAGES ============== */

    /// Default soft limit for the byte size of a
    /// [`PooledTransactions`](reth_eth_wire::PooledTransactions) response on assembling a
    /// [`GetPooledTransactions`](reth_eth_wire::PooledTransactions) request. This defaults to less
    /// than the [`SOFT_LIMIT_BYTE_SIZE_POOLED_TRANSACTIONS_RESPONSE`], at 2 MiB, used when
    /// assembling a [`PooledTransactions`](reth_eth_wire::PooledTransactions) response.
    ///
    /// Default is 128 KiB.
    pub const DEFAULT_SOFT_LIMIT_BYTE_SIZE_POOLED_TRANSACTIONS_RESP_ON_PACK_GET_POOLED_TRANSACTIONS_REQ: usize = 128 * 1024;

    /* ==================== RETRIES ==================== */

    /// Default maximum request retires per [`TxHash`](reth_primitives::TxHash). Note, this is
    /// reset should the [`TxHash`](reth_primitives::TxHash) re-appear in an announcement after it
    /// has been evicted from the hashes pending fetch cache, i.e. the counter is restarted. If
    /// this happens, it is likely a very popular transaction, that should and can indeed be
    /// fetched hence this behaviour is favourable.
    ///
    /// Default is 2 retries.
    pub const DEFAULT_MAX_RETRIES: u8 = 2;

    /// Default number of alternative peers to keep track of for each transaction pending fetch. At
    /// most [`DEFAULT_MAX_RETRIES`], which defaults to 2 peers, can ever be needed per peer.
    ///
    /// Default is the sum of [`DEFAULT_MAX_RETRIES`] an
    /// [`DEFAULT_MARGINAL_COUNT_FALLBACK_PEERS`], which defaults to 1 peer, so 3 peers.
    pub const DEFAULT_MAX_COUNT_FALLBACK_PEERS: u8 =
        DEFAULT_MAX_RETRIES + DEFAULT_MARGINAL_COUNT_FALLBACK_PEERS;

    /// Default marginal on fallback peers. This is the case, since a transaction is only requested
    /// once from each individual peer.
    ///
    /// Default is 1 peer.
    const DEFAULT_MARGINAL_COUNT_FALLBACK_PEERS: u8 = 1;

    /* ==================== CONCURRENCY ==================== */

    /// Default maximum concurrent [`GetPooledTransactions`](reth_eth_wire::GetPooledTransactions)
    /// requests.
    ///
    /// Default is the product of [`DEFAULT_MAX_COUNT_CONCURRENT_REQUESTS_PER_PEER`], which
    /// defaults to 1 request, and the sum of [`DEFAULT_MAX_COUNT_PEERS_INBOUND`] and
    /// [`DEFAULT_MAX_COUNT_PEERS_OUTBOUND`], which default to 30 and 100 peers respectively, so
    /// 130 requests.
    pub const DEFAULT_MAX_COUNT_CONCURRENT_REQUESTS: u32 =
        DEFAULT_MAX_COUNT_PEERS_INBOUND + DEFAULT_MAX_COUNT_PEERS_OUTBOUND;

    /// Default maximum number of concurrent
    /// [`GetPooledTransactions`](reth_eth_wire::GetPooledTransactions)s to allow per peer. This
    /// number reflects concurrent requests for different hashes.
    ///
    /// Default is 1 request.
    pub const DEFAULT_MAX_COUNT_CONCURRENT_REQUESTS_PER_PEER: u8 = 1;

    /* =============== HASHES PENDING FETCH ================ */

    /// Default limit for number of transactions waiting for an idle peer to be fetched from.
    ///
    /// Default is 100 times the [`SOFT_LIMIT_COUNT_HASHES_IN_GET_POOLED_TRANSACTIONS_REQUEST`],
    /// which defaults to 256 hashes, so 25 600 hashes.
    pub const DEFAULT_MAX_CAPACITY_CACHE_PENDING_FETCH: usize =
        100 * SOFT_LIMIT_COUNT_HASHES_IN_GET_POOLED_TRANSACTIONS_REQUEST;

    /// Default maximum number of hashes pending fetch to tolerate at any time.
    ///
    /// Default is half of [`DEFAULT_MAX_CAPACITY_CACHE_PENDING_FETCH`], which defaults to 25 600
    /// hashes, so 12 800 hashes.
    pub const DEFAULT_MAX_COUNT_PENDING_FETCH: usize = DEFAULT_MAX_CAPACITY_CACHE_PENDING_FETCH / 2;

    /* ====== LIMITED CAPACITY ON FETCH PENDING HASHES ====== */

    /// Default budget for finding an idle fallback peer for any hash pending fetch, when said
    /// search is budget constrained.
    ///
    /// Default is a sixth of [`DEFAULT_MAX_COUNT_PENDING_FETCH`], which defaults to 12 800 hashes
    /// (the breadth of the search), divided by [`DEFAULT_MAX_COUNT_FALLBACK_PEERS`], which
    /// defaults to 3 peers (the depth of the search), so the 711 lru hashes in the pending hashes
    /// cache.
    pub const DEFAULT_BUDGET_FIND_IDLE_FALLBACK_PEER: usize =
        DEFAULT_MAX_COUNT_PENDING_FETCH / 6 / DEFAULT_MAX_COUNT_FALLBACK_PEERS as usize;

    /// Default budget for finding hashes in the intersection of transactions announced by a peer
    /// and in the cache of hashes pending fetch, when said search is budget constrained.
    ///
    /// Default is a sixth of [`DEFAULT_MAX_COUNT_PENDING_FETCH`], which defaults to 12 800 hashes
    /// (the breadth of the search), so 2133 lru hashes in the pending hashes cache.
    pub const DEFAULT_BUDGET_FIND_INTERSECTION_ANNOUNCED_BY_PEER_AND_PENDING_FETCH: usize =
        DEFAULT_MAX_COUNT_PENDING_FETCH / 6;

    /* ====== SCALARS FOR USE ON FETCH PENDING HASHES ====== */

    /// Default soft limit for the number of hashes in a
    /// [`GetPooledTransactions`](reth_eth_wire::GetPooledTransactions) request, when it is filled
    /// from hashes pending fetch.
    ///
    /// Default is half of the [`SOFT_LIMIT_COUNT_HASHES_IN_GET_POOLED_TRANSACTIONS_REQUEST`]
    /// which by spec is 256 hashes, so 128 hashes.
    pub const DEFAULT_SOFT_LIMIT_COUNT_HASHES_IN_GET_POOLED_TRANSACTIONS_REQUEST_ON_FETCH_PENDING_HASHES:
    usize = SOFT_LIMIT_COUNT_HASHES_IN_GET_POOLED_TRANSACTIONS_REQUEST / 2;

    /// Default soft limit for a [`PooledTransactions`](reth_eth_wire::PooledTransactions) response
    /// when it's used as expected response in calibrating the filling of a
    /// [`GetPooledTransactions`](reth_eth_wire::GetPooledTransactions) request, when the request
    /// is filled from hashes pending fetch.
    ///
    /// Default is half of
    /// [`DEFAULT_SOFT_LIMIT_BYTE_SIZE_POOLED_TRANSACTIONS_RESP_ON_PACK_GET_POOLED_TRANSACTIONS_REQ`],
    /// which defaults to 128 KiB, so 64 KiB.
    pub const DEFAULT_SOFT_LIMIT_BYTE_SIZE_POOLED_TRANSACTIONS_RESPONSE_ON_FETCH_PENDING_HASHES:
        usize =
        DEFAULT_SOFT_LIMIT_BYTE_SIZE_POOLED_TRANSACTIONS_RESP_ON_PACK_GET_POOLED_TRANSACTIONS_REQ /
            2;

    /// Default max inflight request when fetching pending hashes.
    ///
    /// Default is half of [`DEFAULT_MAX_COUNT_CONCURRENT_REQUESTS`], which defaults to 130
    /// requests, so 65 requests.
    pub const DEFAULT_MAX_COUNT_INFLIGHT_REQUESTS_ON_FETCH_PENDING_HASHES: usize =
        DEFAULT_MAX_COUNT_CONCURRENT_REQUESTS as usize / 2;

    /// Default divisor of the max inflight request when calculating search breadth of the search
    /// for any idle peer to which to send a request filled with hashes pending fetch. The max
    /// inflight requests is configured in
    /// [`TransactionFetcherInfo`](crate::transactions::fetcher::TransactionFetcherInfo).
    ///
    /// Default is 3 requests.
    pub const DEFAULT_DIVISOR_MAX_COUNT_INFLIGHT_REQUESTS_ON_FIND_IDLE_PEER: usize = 3;

    /// Default divisor of the max inflight request when calculating search breadth of the search
    /// for the intersection of hashes announced by a peer and hashes pending fetch. The max
    /// inflight requests is configured in
    /// [`TransactionFetcherInfo`](crate::transactions::fetcher::TransactionFetcherInfo).
    ///
    /// Default is 2 requests.
    pub const DEFAULT_DIVISOR_MAX_COUNT_INFLIGHT_REQUESTS_ON_FIND_INTERSECTION: usize = 2;

    // Default divisor to the max pending pool imports when calculating search breadth of the
    /// search for any idle peer to which to send a request filled with hashes pending fetch.
    /// The max pending pool imports is configured in
    /// [`PendingPoolImportsInfo`](crate::transactions::PendingPoolImportsInfo).
    ///
    /// Default is 4 requests.
    pub const DEFAULT_DIVISOR_MAX_COUNT_PENDING_POOL_IMPORTS_ON_FIND_IDLE_PEER: usize = 4;

    /// Default divisor to the max pending pool imports when calculating search breadth of the
    /// search for any idle peer to which to send a request filled with hashes pending fetch.
    /// The max pending pool imports is configured in
    /// [`PendingPoolImportsInfo`](crate::transactions::PendingPoolImportsInfo).
    ///
    /// Default is 3 requests.
    pub const DEFAULT_DIVISOR_MAX_COUNT_PENDING_POOL_IMPORTS_ON_FIND_INTERSECTION: usize = 3;

    /* ================== ROUGH MEASURES ================== */

    /// Average byte size of an encoded transaction.
    ///
    /// Default is [`SOFT_LIMIT_BYTE_SIZE_POOLED_TRANSACTIONS_RESPONSE`], which defaults to 2 MiB,
    /// divided by [`SOFT_LIMIT_COUNT_HASHES_IN_NEW_POOLED_TRANSACTIONS_BROADCAST_MESSAGE`], which
    /// is spec'd at 4096 hashes, so 521 bytes.
    pub const AVERAGE_BYTE_SIZE_TX_ENCODED: usize =
        SOFT_LIMIT_BYTE_SIZE_POOLED_TRANSACTIONS_RESPONSE /
            SOFT_LIMIT_COUNT_HASHES_IN_NEW_POOLED_TRANSACTIONS_BROADCAST_MESSAGE;

    /// Median observed size in bytes of a small encoded legacy transaction.
    ///
    /// Default is 120 bytes.
    pub const MEDIAN_BYTE_SIZE_SMALL_LEGACY_TX_ENCODED: usize = 120;

    /// Marginal on the number of hashes to preallocate memory for in a
    /// [`GetPooledTransactions`](reth_eth_wire::GetPooledTransactions) request, when packed
    /// according to the [`Eth68`](reth_eth_wire::EthVersion::Eth68) protocol version. To make
    /// sure enough memory is preallocated in most cases, it's sensible to use a margin. This,
    /// since the capacity is calculated based on median value
    /// [`MEDIAN_BYTE_SIZE_SMALL_LEGACY_TX_ENCODED`]. There may otherwise be a noteworthy number of
    /// cases where just 1 or 2 bytes too little memory is preallocated.
    ///
    /// Default is 8 hashes.
    pub const DEFAULT_MARGINAL_COUNT_HASHES_GET_POOLED_TRANSACTIONS_REQUEST: usize = 8;

    /// Returns the approx number of transaction hashes that a
    /// [`GetPooledTransactions`](reth_eth_wire::GetPooledTransactions) request will have capacity
    /// for w.r.t. the [`Eth68`](reth_eth_wire::EthVersion::Eth68) protocol version. This is useful
    /// for preallocating memory.
    pub const fn approx_capacity_get_pooled_transactions_req_eth68(
        info: &TransactionFetcherInfo,
    ) -> usize {
        let max_size_expected_response =
            info.soft_limit_byte_size_pooled_transactions_response_on_pack_request;

        max_size_expected_response / MEDIAN_BYTE_SIZE_SMALL_LEGACY_TX_ENCODED +
            DEFAULT_MARGINAL_COUNT_HASHES_GET_POOLED_TRANSACTIONS_REQUEST
    }

    /// Returns the approx number of transactions that a
    /// [`GetPooledTransactions`](reth_eth_wire::GetPooledTransactions) request will
    /// have capacity for w.r.t. the [`Eth66`](reth_eth_wire::EthVersion::Eth66) protocol version.
    /// This is useful for preallocating memory.
    pub const fn approx_capacity_get_pooled_transactions_req_eth66() -> usize {
        SOFT_LIMIT_COUNT_HASHES_IN_GET_POOLED_TRANSACTIONS_REQUEST
    }
}<|MERGE_RESOLUTION|>--- conflicted
+++ resolved
@@ -36,24 +36,10 @@
 pub mod tx_manager {
     use super::SOFT_LIMIT_COUNT_HASHES_IN_NEW_POOLED_TRANSACTIONS_BROADCAST_MESSAGE;
 
-<<<<<<< HEAD
     /// Default limit for number of transactions to keep track of for a single peer.
     ///
     /// Default is 10 KiB.
     pub const DEFAULT_CAPACITY_CACHE_SEEN_BY_PEER: usize = 10 * 1024;
-=======
-    /// Default limit for number of transactions to keep track of for a single peer, for
-    /// transactions that the peer's pool and local pool have in common.
-    ///
-    /// Default is 10 KiB.
-    pub const DEFAULT_CAPACITY_CACHE_SEEN_BY_PEER_AND_IN_POOL: usize = 10 * 1024;
-
-    /// Default limit for the number of transactions to keep track of for a single peer, for
-    /// transactions that are in the peer's pool but maybe not in the local pool yet.
-    ///
-    /// Default is 10 KiB.
-    pub const DEFAULT_CAPACITY_CACHE_SENT_BY_PEER_AND_MAYBE_IN_POOL: usize = 10 * 1024;
->>>>>>> 84b13286
 
     /// Default maximum pending pool imports to tolerate.
     ///
