//! Transactions management for the p2p network.
//!
//! `TransactionFetcher` is responsible for rate limiting and retry logic for fetching
//! transactions. Upon receiving an announcement, functionality of the `TransactionFetcher` is
//! used for filtering out hashes 1) for which the tx is already known and 2) unknown but the hash
//! is already seen in a previous announcement. The hashes that remain from an announcement are
//! then packed into a request with respect to the [`EthVersion`] of the announcement. Any hashes
//! that don't fit into the request, are buffered in the `TransactionFetcher`. If on the other
//! hand, space remains, hashes that the peer has previously announced are taken out of buffered
//! hashes to fill the request up. The [`GetPooledTransactions`] request is then sent to the
//! peer's session, this marks the peer as active with respect to
//! `MAX_CONCURRENT_TX_REQUESTS_PER_PEER`.
//!
//! When a peer buffers hashes in the `TransactionsManager::on_new_pooled_transaction_hashes`
//! pipeline, it is stored as fallback peer for those hashes. When [`TransactionsManager`] is
//! polled, it checks if any of fallback peer is idle. If so, it packs a request for that peer,
//! filling it from the buffered hashes. It does so until there are no more idle peers or until
//! the hashes buffer is empty.
//!
//! If a [`GetPooledTransactions`] request resolves with an error, the hashes in the request are
//! buffered with respect to `MAX_REQUEST_RETRIES_PER_TX_HASH`. So is the case if the request
//! resolves with partial success, that is some of the requested hashes are not in the response,
//! these are then buffered.
//!
//! Most healthy peers will send the same hashes in their announcements, as RLPx is a gossip
//! protocol. This means it's unlikely, that a valid hash, will be buffered for very long
//! before it's re-tried. Nonetheless, the capacity of the buffered hashes cache must be large
//! enough to buffer many hashes during network failure, to allow for recovery.

use crate::{
    cache::LruCache,
    manager::NetworkEvent,
    message::{PeerRequest, PeerRequestSender},
    metrics::{TransactionsManagerMetrics, NETWORK_POOL_TRANSACTIONS_SCOPE},
    NetworkEvents, NetworkHandle,
};
use futures::{stream::FuturesUnordered, Future, StreamExt};
use reth_eth_wire::{
    EthVersion, GetPooledTransactions, HandleAnnouncement, NewPooledTransactionHashes,
    NewPooledTransactionHashes66, NewPooledTransactionHashes68, PooledTransactions,
    RequestTxHashes, Transactions,
};
use reth_interfaces::{
    p2p::error::{RequestError, RequestResult},
    sync::SyncStateProvider,
};
use reth_metrics::common::mpsc::UnboundedMeteredReceiver;
use reth_network_api::{Peers, ReputationChangeKind};
use reth_primitives::{
    FromRecoveredPooledTransaction, PeerId, PooledTransactionsElement, TransactionSigned, TxHash,
    B256,
};
use reth_transaction_pool::{
    error::PoolResult, GetPooledTransactionLimit, PoolTransaction, PropagateKind,
    PropagatedTransactions, TransactionPool, ValidPoolTransaction,
};
use std::{
    collections::{hash_map::Entry, HashMap, HashSet},
    num::NonZeroUsize,
    pin::Pin,
    sync::{
        atomic::{AtomicUsize, Ordering},
        Arc,
    },
    task::{Context, Poll},
};
use tokio::sync::{mpsc, oneshot, oneshot::error::RecvError};
use tokio_stream::wrappers::{ReceiverStream, UnboundedReceiverStream};
use tracing::{debug, trace};

mod config;
mod constants;
mod fetcher;
mod validation;
pub use config::{TransactionFetcherConfig, TransactionsManagerConfig};

use constants::SOFT_LIMIT_COUNT_HASHES_IN_NEW_POOLED_TRANSACTIONS_BROADCAST_MESSAGE;
pub(crate) use fetcher::{FetchEvent, TransactionFetcher};
pub use validation::*;

pub use self::constants::{
<<<<<<< HEAD
    tx_fetcher::DEFAULT_SOFT_LIMIT_BYTE_SIZE_POOLED_TRANSACTIONS_RESPONSE_ON_PACK_GET_POOLED_TRANSACTIONS_REQUEST,
=======
    tx_fetcher::DEFAULT_SOFT_LIMIT_BYTE_SIZE_POOLED_TRANSACTIONS_RESP_ON_PACK_GET_POOLED_TRANSACTIONS_REQ,
>>>>>>> a4c03490
    SOFT_LIMIT_BYTE_SIZE_POOLED_TRANSACTIONS_RESPONSE,
};
use self::constants::{tx_manager::*, DEFAULT_SOFT_LIMIT_BYTE_SIZE_TRANSACTIONS_BROADCAST_MESSAGE};

/// The future for inserting a function into the pool
pub type PoolImportFuture = Pin<Box<dyn Future<Output = Vec<PoolResult<TxHash>>> + Send + 'static>>;

/// Api to interact with [`TransactionsManager`] task.
#[derive(Debug, Clone)]
pub struct TransactionsHandle {
    /// Command channel to the [`TransactionsManager`]
    manager_tx: mpsc::UnboundedSender<TransactionsCommand>,
}

/// Implementation of the `TransactionsHandle` API.
impl TransactionsHandle {
    fn send(&self, cmd: TransactionsCommand) {
        let _ = self.manager_tx.send(cmd);
    }

    /// Fetch the [`PeerRequestSender`] for the given peer.
    async fn peer_handle(&self, peer_id: PeerId) -> Result<Option<PeerRequestSender>, RecvError> {
        let (tx, rx) = oneshot::channel();
        self.send(TransactionsCommand::GetPeerSender { peer_id, peer_request_sender: tx });
        rx.await
    }

    /// Requests the transactions directly from the given peer.
    ///
    /// Returns `None` if the peer is not connected.
    ///
    /// **Note**: this returns the response from the peer as received.
    pub async fn get_pooled_transactions_from(
        &self,
        peer_id: PeerId,
        hashes: Vec<B256>,
    ) -> Result<Option<Vec<PooledTransactionsElement>>, RequestError> {
        let Some(peer) = self.peer_handle(peer_id).await? else { return Ok(None) };

        let (tx, rx) = oneshot::channel();
        let request = PeerRequest::GetPooledTransactions { request: hashes.into(), response: tx };
        peer.try_send(request).ok();

        rx.await?.map(|res| Some(res.0))
    }

    /// Manually propagate the transaction that belongs to the hash.
    pub fn propagate(&self, hash: TxHash) {
        self.send(TransactionsCommand::PropagateHash(hash))
    }

    /// Manually propagate the transaction hash to a specific peer.
    ///
    /// Note: this only propagates if the pool contains the transaction.
    pub fn propagate_hash_to(&self, hash: TxHash, peer: PeerId) {
        self.propagate_hashes_to(Some(hash), peer)
    }

    /// Manually propagate the transaction hashes to a specific peer.
    ///
    /// Note: this only propagates the transactions that are known to the pool.
    pub fn propagate_hashes_to(&self, hash: impl IntoIterator<Item = TxHash>, peer: PeerId) {
        self.send(TransactionsCommand::PropagateHashesTo(hash.into_iter().collect(), peer))
    }

    /// Request the active peer IDs from the [`TransactionsManager`].
    pub async fn get_active_peers(&self) -> Result<HashSet<PeerId>, RecvError> {
        let (tx, rx) = oneshot::channel();
        self.send(TransactionsCommand::GetActivePeers(tx));
        rx.await
    }

    /// Manually propagate full transactions to a specific peer.
    pub fn propagate_transactions_to(&self, transactions: Vec<TxHash>, peer: PeerId) {
        self.send(TransactionsCommand::PropagateTransactionsTo(transactions, peer))
    }

    /// Request the transaction hashes known by specific peers.
    pub async fn get_transaction_hashes(
        &self,
        peers: Vec<PeerId>,
    ) -> Result<HashMap<PeerId, HashSet<TxHash>>, RecvError> {
        let (tx, rx) = oneshot::channel();
        self.send(TransactionsCommand::GetTransactionHashes { peers, tx });
        rx.await
    }

    /// Request the transaction hashes known by a specific peer.
    pub async fn get_peer_transaction_hashes(
        &self,
        peer: PeerId,
    ) -> Result<HashSet<TxHash>, RecvError> {
        let res = self.get_transaction_hashes(vec![peer]).await?;
        Ok(res.into_values().next().unwrap_or_default())
    }
}

/// Manages transactions on top of the p2p network.
///
/// This can be spawned to another task and is supposed to be run as background service while
/// [`TransactionsHandle`] is used as frontend to send commands to.
///
/// The [`TransactionsManager`] is responsible for:
///    - handling incoming eth messages for transactions.
///    - serving transaction requests.
///    - propagate transactions
///
/// This type communicates with the [`NetworkManager`](crate::NetworkManager) in both directions.
///   - receives incoming network messages.
///   - sends messages to dispatch (responses, propagate tx)
///
/// It is directly connected to the [`TransactionPool`] to retrieve requested transactions and
/// propagate new transactions over the network.
#[derive(Debug)]
#[must_use = "Manager does nothing unless polled."]
pub struct TransactionsManager<Pool> {
    /// Access to the transaction pool.
    pool: Pool,
    /// Network access.
    network: NetworkHandle,
    /// Subscriptions to all network related events.
    ///
    /// From which we get all new incoming transaction related messages.
    network_events: UnboundedReceiverStream<NetworkEvent>,
    /// Transaction fetcher to handle inflight and missing transaction requests.
    transaction_fetcher: TransactionFetcher,
    /// All currently pending transactions grouped by peers.
    ///
    /// This way we can track incoming transactions and prevent multiple pool imports for the same
    /// transaction
    transactions_by_peers: HashMap<TxHash, Vec<PeerId>>,
    /// Transactions that are currently imported into the `Pool`
    pool_imports: FuturesUnordered<PoolImportFuture>,
    /// Stats on pending pool imports that help the node self-monitor.
    pending_pool_imports_info: PendingPoolImportsInfo,
    /// Bad imports.
    bad_imports: LruCache<TxHash>,
    /// All the connected peers.
    peers: HashMap<PeerId, Peer>,
    /// Send half for the command channel.
    command_tx: mpsc::UnboundedSender<TransactionsCommand>,
    /// Incoming commands from [`TransactionsHandle`].
    command_rx: UnboundedReceiverStream<TransactionsCommand>,
    /// Incoming commands from [`TransactionsHandle`].
    pending_transactions: ReceiverStream<TxHash>,
    /// Incoming events from the [`NetworkManager`](crate::NetworkManager).
    transaction_events: UnboundedMeteredReceiver<NetworkTransactionEvent>,
    /// TransactionsManager metrics
    metrics: TransactionsManagerMetrics,
}

impl<Pool: TransactionPool> TransactionsManager<Pool> {
    /// Sets up a new instance.
    ///
    /// Note: This expects an existing [`NetworkManager`](crate::NetworkManager) instance.
    pub fn new(
        network: NetworkHandle,
        pool: Pool,
        from_network: mpsc::UnboundedReceiver<NetworkTransactionEvent>,
        transactions_manager_config: TransactionsManagerConfig,
    ) -> Self {
        let network_events = network.event_listener();
        let (command_tx, command_rx) = mpsc::unbounded_channel();

        let transaction_fetcher = TransactionFetcher::default().with_transaction_fetcher_config(
            &transactions_manager_config.transaction_fetcher_config,
        );

        // install a listener for new pending transactions that are allowed to be propagated over
        // the network
        let pending = pool.pending_transactions_listener();
        let pending_pool_imports_info = PendingPoolImportsInfo::default();

        let metrics = TransactionsManagerMetrics::default();
        metrics
            .capacity_inflight_requests
            .increment(transaction_fetcher.info.max_inflight_requests as u64);
        metrics
            .capacity_pending_pool_imports
            .increment(pending_pool_imports_info.max_pending_pool_imports as u64);

        Self {
            pool,
            network,
            network_events,
            transaction_fetcher,
            transactions_by_peers: Default::default(),
            pool_imports: Default::default(),
            pending_pool_imports_info: PendingPoolImportsInfo::new(
                DEFAULT_MAX_COUNT_PENDING_POOL_IMPORTS,
            ),
            bad_imports: LruCache::new(
                NonZeroUsize::new(DEFAULT_CAPACITY_CACHE_BAD_IMPORTS).unwrap(),
            ),
            peers: Default::default(),
            command_tx,
            command_rx: UnboundedReceiverStream::new(command_rx),
            pending_transactions: ReceiverStream::new(pending),
            transaction_events: UnboundedMeteredReceiver::new(
                from_network,
                NETWORK_POOL_TRANSACTIONS_SCOPE,
            ),
            metrics,
        }
    }
}

// === impl TransactionsManager ===

impl<Pool> TransactionsManager<Pool>
where
    Pool: TransactionPool,
{
    /// Returns a new handle that can send commands to this type.
    pub fn handle(&self) -> TransactionsHandle {
        TransactionsHandle { manager_tx: self.command_tx.clone() }
    }
}

impl<Pool> TransactionsManager<Pool>
where
    Pool: TransactionPool + 'static,
{
    #[inline]
    fn update_fetch_metrics(&self) {
        let tx_fetcher = &self.transaction_fetcher;

        self.metrics.inflight_transaction_requests.set(tx_fetcher.inflight_requests.len() as f64);

        let hashes_pending_fetch = tx_fetcher.hashes_pending_fetch.len() as f64;
        let total_hashes = tx_fetcher.hashes_fetch_inflight_and_pending_fetch.len() as f64;

        self.metrics.hashes_pending_fetch.set(hashes_pending_fetch);
        self.metrics.hashes_inflight_transaction_requests.set(total_hashes - hashes_pending_fetch);
    }

    /// Request handler for an incoming request for transactions
    fn on_get_pooled_transactions(
        &mut self,
        peer_id: PeerId,
        request: GetPooledTransactions,
        response: oneshot::Sender<RequestResult<PooledTransactions>>,
    ) {
        if let Some(peer) = self.peers.get_mut(&peer_id) {
            if self.network.tx_gossip_disabled() {
                let _ = response.send(Ok(PooledTransactions::default()));
                return
            }
            let transactions = self.pool.get_pooled_transaction_elements(
                request.0,
                GetPooledTransactionLimit::ResponseSizeSoftLimit(
                    self.transaction_fetcher.info.soft_limit_byte_size_pooled_transactions_response,
                ),
            );

            // we sent a response at which point we assume that the peer is aware of the
            // transactions
            peer.seen_transactions.extend(transactions.iter().map(|tx| *tx.hash()));

            let resp = PooledTransactions(transactions);
            let _ = response.send(Ok(resp));
        }
    }

    /// Invoked when a new transaction is pending in the local pool.
    ///
    /// When new transactions appear in the pool, we propagate them to the network using the
    /// `Transactions` and `NewPooledTransactionHashes` messages. The Transactions message relays
    /// complete transaction objects and is typically sent to a small, random fraction of connected
    /// peers.
    ///
    /// All other peers receive a notification of the transaction hash and can request the
    /// complete transaction object if it is unknown to them. The dissemination of complete
    /// transactions to a fraction of peers usually ensures that all nodes receive the transaction
    /// and won't need to request it.
    fn on_new_transactions(&mut self, hashes: Vec<TxHash>) {
        // Nothing to propagate while initially syncing
        if self.network.is_initially_syncing() {
            return
        }
        if self.network.tx_gossip_disabled() {
            return
        }

        trace!(target: "net::tx", num_hashes=?hashes.len(), "Start propagating transactions");

        // This fetches all transaction from the pool, including the blob transactions, which are
        // only ever sent as hashes.
        let propagated = self.propagate_transactions(
            self.pool.get_all(hashes).into_iter().map(PropagateTransaction::new).collect(),
        );

        // notify pool so events get fired
        self.pool.on_propagated(propagated);
    }

    /// Propagate the transactions to all connected peers either as full objects or hashes
    ///
    /// The message for new pooled hashes depends on the negotiated version of the stream.
    /// See [NewPooledTransactionHashes]
    ///
    /// Note: EIP-4844 are disallowed from being broadcast in full and are only ever sent as hashes, see also <https://eips.ethereum.org/EIPS/eip-4844#networking>.
    fn propagate_transactions(
        &mut self,
        to_propagate: Vec<PropagateTransaction>,
    ) -> PropagatedTransactions {
        let mut propagated = PropagatedTransactions::default();
        if self.network.tx_gossip_disabled() {
            return propagated
        }

        // send full transactions to a fraction fo the connected peers (square root of the total
        // number of connected peers)
        let max_num_full = (self.peers.len() as f64).sqrt() as usize + 1;

        // Note: Assuming ~random~ order due to random state of the peers map hasher
        for (peer_idx, (peer_id, peer)) in self.peers.iter_mut().enumerate() {
            // filter all transactions unknown to the peer
            let mut hashes = PooledTransactionsHashesBuilder::new(peer.version);
            let mut full_transactions = FullTransactionsBuilder::default();

            // Iterate through the transactions to propagate and fill the hashes and full
            // transaction lists, before deciding whether or not to send full transactions to the
            // peer.
            for tx in to_propagate.iter() {
                if peer.seen_transactions.insert(tx.hash()) {
                    hashes.push(tx);

                    // Do not send full 4844 transaction hashes to peers.
                    //
                    //  Nodes MUST NOT automatically broadcast blob transactions to their peers.
                    //  Instead, those transactions are only announced using
                    //  `NewPooledTransactionHashes` messages, and can then be manually requested
                    //  via `GetPooledTransactions`.
                    //
                    // From: <https://eips.ethereum.org/EIPS/eip-4844#networking>
                    if !tx.transaction.is_eip4844() {
                        full_transactions.push(tx);
                    }
                }
            }
            let mut new_pooled_hashes = hashes.build();

            if !new_pooled_hashes.is_empty() {
                // determine whether to send full tx objects or hashes. If there are no full
                // transactions, try to send hashes.
                if peer_idx > max_num_full || full_transactions.is_empty() {
                    // enforce tx soft limit per message for the (unlikely) event the number of
                    // hashes exceeds it
                    new_pooled_hashes.truncate(
                        SOFT_LIMIT_COUNT_HASHES_IN_NEW_POOLED_TRANSACTIONS_BROADCAST_MESSAGE,
                    );

                    for hash in new_pooled_hashes.iter_hashes().copied() {
                        propagated.0.entry(hash).or_default().push(PropagateKind::Hash(*peer_id));
                    }

                    trace!(target: "net::tx", ?peer_id, num_txs=?new_pooled_hashes.len(), "Propagating tx hashes to peer");

                    // send hashes of transactions
                    self.network.send_transactions_hashes(*peer_id, new_pooled_hashes);
                } else {
                    let new_full_transactions = full_transactions.build();

                    for tx in new_full_transactions.iter() {
                        propagated
                            .0
                            .entry(tx.hash())
                            .or_default()
                            .push(PropagateKind::Full(*peer_id));
                    }

                    trace!(target: "net::tx", ?peer_id, num_txs=?new_full_transactions.len(), "Propagating full transactions to peer");

                    // send full transactions
                    self.network.send_transactions(*peer_id, new_full_transactions);
                }
            }
        }

        // Update propagated transactions metrics
        self.metrics.propagated_transactions.increment(propagated.0.len() as u64);

        propagated
    }

    /// Propagate the full transactions to a specific peer
    ///
    /// Returns the propagated transactions
    fn propagate_full_transactions_to_peer(
        &mut self,
        txs: Vec<TxHash>,
        peer_id: PeerId,
    ) -> Option<PropagatedTransactions> {
        trace!(target: "net::tx", ?peer_id, "Propagating transactions to peer");

        let peer = self.peers.get_mut(&peer_id)?;
        let mut propagated = PropagatedTransactions::default();

        // filter all transactions unknown to the peer
        let mut full_transactions = FullTransactionsBuilder::default();

        let to_propagate = self
            .pool
            .get_all(txs)
            .into_iter()
            .filter(|tx| !tx.transaction.is_eip4844())
            .map(PropagateTransaction::new);

        // Iterate through the transactions to propagate and fill the hashes and full transaction
        for tx in to_propagate {
            if peer.seen_transactions.insert(tx.hash()) {
                full_transactions.push(&tx);
            }
        }

        if full_transactions.transactions.is_empty() {
            // nothing to propagate
            return None
        }

        let new_full_transactions = full_transactions.build();
        for tx in new_full_transactions.iter() {
            propagated.0.entry(tx.hash()).or_default().push(PropagateKind::Full(peer_id));
        }
        // send full transactions
        self.network.send_transactions(peer_id, new_full_transactions);

        // Update propagated transactions metrics
        self.metrics.propagated_transactions.increment(propagated.0.len() as u64);

        Some(propagated)
    }

    /// Propagate the transaction hashes to the given peer
    ///
    /// Note: This will only send the hashes for transactions that exist in the pool.
    fn propagate_hashes_to(&mut self, hashes: Vec<TxHash>, peer_id: PeerId) {
        trace!(target: "net::tx", "Start propagating transactions as hashes");

        // This fetches a transactions from the pool, including the blob transactions, which are
        // only ever sent as hashes.
        let propagated = {
            let Some(peer) = self.peers.get_mut(&peer_id) else {
                // no such peer
                return
            };

            let to_propagate: Vec<PropagateTransaction> =
                self.pool.get_all(hashes).into_iter().map(PropagateTransaction::new).collect();

            let mut propagated = PropagatedTransactions::default();

            // check if transaction is known to peer
            let mut hashes = PooledTransactionsHashesBuilder::new(peer.version);

            for tx in to_propagate {
                if !peer.seen_transactions.insert(tx.hash()) {
                    hashes.push(&tx);
                }
            }

            let new_pooled_hashes = hashes.build();

            if new_pooled_hashes.is_empty() {
                // nothing to propagate
                return
            }

            for hash in new_pooled_hashes.iter_hashes().copied() {
                propagated.0.entry(hash).or_default().push(PropagateKind::Hash(peer_id));
            }

            // send hashes of transactions
            self.network.send_transactions_hashes(peer_id, new_pooled_hashes);

            // Update propagated transactions metrics
            self.metrics.propagated_transactions.increment(propagated.0.len() as u64);

            propagated
        };

        // notify pool so events get fired
        self.pool.on_propagated(propagated);
    }

    /// Request handler for an incoming `NewPooledTransactionHashes`
    fn on_new_pooled_transaction_hashes(
        &mut self,
        peer_id: PeerId,
        mut msg: NewPooledTransactionHashes,
    ) {
        // If the node is initially syncing, ignore transactions
        if self.network.is_initially_syncing() {
            return
        }
        if self.network.tx_gossip_disabled() {
            return
        }

        // get handle to peer's session, if the session is still active
        let Some(peer) = self.peers.get_mut(&peer_id) else {
            trace!(
                peer_id=format!("{peer_id:#}"),
                msg=?msg,
                "discarding announcement from inactive peer"
            );

            return
        };
        let client = peer.client_version.clone();

        // keep track of the transactions the peer knows
        let mut count_txns_already_seen_by_peer = 0;
        for tx in msg.iter_hashes().copied() {
            if !peer.seen_transactions.insert(tx) {
                count_txns_already_seen_by_peer += 1;
            }
        }
        if count_txns_already_seen_by_peer > 0 {
            // this may occur if transactions are sent or announced to a peer, at the same time as
            // the peer sends/announces those hashes to us. this is because, marking
            // txns as seen by a peer is done optimistically upon sending them to the
            // peer.
            self.metrics.messages_with_hashes_already_seen_by_peer.increment(1);
            self.metrics
                .occurrences_hash_already_seen_by_peer
                .increment(count_txns_already_seen_by_peer);

            trace!(target: "net::tx",
                count_txns_already_seen_by_peer=%count_txns_already_seen_by_peer,
                peer_id=format!("{peer_id:#}"),
                client=?client,
                "Peer sent hashes that have already been marked as seen by peer"
            );

            self.report_already_seen(peer_id);
        }

        // 1. filter out known hashes
        //
        // known txns have already been successfully fetched.
        //
        // most hashes will be filtered out here since this the mempool protocol is a gossip
        // protocol, healthy peers will send many of the same hashes.
        //
        let _already_known_by_pool = self.pool.retain_unknown(&mut msg);

        if msg.is_empty() {
            // nothing to request
            return
        }

        // 2. filter out invalid entries
        //
        // validates messages with respect to the given network, e.g. allowed tx types
        //
        let mut valid_announcement_data = match msg {
            NewPooledTransactionHashes::Eth68(eth68_msg) => {
                // validate eth68 announcement data
                let (outcome, valid_data) =
                    self.transaction_fetcher.filter_valid_hashes.filter_valid_entries_68(eth68_msg);

                if let FilterOutcome::ReportPeer = outcome {
                    self.report_peer(peer_id, ReputationChangeKind::BadAnnouncement);
                }

                valid_data
            }
            NewPooledTransactionHashes::Eth66(eth66_msg) => {
                // validate eth66 announcement data
                let (outcome, valid_data) =
                    self.transaction_fetcher.filter_valid_hashes.filter_valid_entries_66(eth66_msg);

                if let FilterOutcome::ReportPeer = outcome {
                    self.report_peer(peer_id, ReputationChangeKind::BadAnnouncement);
                }

                valid_data
            }
        };

        if valid_announcement_data.is_empty() {
            // no valid announcement data
            return
        }

        // 3. filter out already seen unknown hashes
        //
        // seen hashes are already in the tx fetcher, pending fetch.
        //
        // for any seen hashes add the peer as fallback. unseen hashes are loaded into the tx
        // fetcher, hence they should be valid at this point.
        let bad_imports = &self.bad_imports;
        self.transaction_fetcher.filter_unseen_and_pending_hashes(
            &mut valid_announcement_data,
            |hash| bad_imports.contains(hash),
            &peer_id,
            |peer_id| self.peers.contains_key(&peer_id),
            &client,
        );

        if valid_announcement_data.is_empty() {
            // nothing to request
            return
        }

        trace!(target: "net::tx",
            peer_id=format!("{peer_id:#}"),
            hashes_len=valid_announcement_data.iter().count(),
            hashes=?valid_announcement_data.keys().collect::<Vec<_>>(),
            msg_version=%valid_announcement_data.msg_version(),
            client_version=%client,
            "received previously unseen and pending hashes in announcement from peer"
        );

        // only send request for hashes to idle peer, otherwise buffer hashes storing peer as
        // fallback
        if !self.transaction_fetcher.is_idle(&peer_id) {
            // load message version before announcement data is destructed in packing
            let msg_version = valid_announcement_data.msg_version();
            let (hashes, _version) = valid_announcement_data.into_request_hashes();

            trace!(target: "net::tx",
                peer_id=format!("{peer_id:#}"),
                hashes=?*hashes,
                msg_version=%msg_version,
                client_version=%client,
                "buffering hashes announced by busy peer"
            );

            self.transaction_fetcher.buffer_hashes(hashes, Some(peer_id));

            return
        }

        // load message version before announcement data type is destructed in packing
        let msg_version = valid_announcement_data.msg_version();
        //
        // demand recommended soft limit on response, however the peer may enforce an arbitrary
        // limit on the response (2MB)
        //
        // request buffer is shrunk via call to pack request!
        let init_capacity_req =
            self.transaction_fetcher.approx_capacity_get_pooled_transactions_req(msg_version);
        let mut hashes_to_request = RequestTxHashes::with_capacity(init_capacity_req);
        let surplus_hashes =
            self.transaction_fetcher.pack_request(&mut hashes_to_request, valid_announcement_data);

        if !surplus_hashes.is_empty() {
            trace!(target: "net::tx",
                peer_id=format!("{peer_id:#}"),
                surplus_hashes=?*surplus_hashes,
                msg_version=%msg_version,
                client_version=%client,
                "some hashes in announcement from peer didn't fit in `GetPooledTransactions` request, buffering surplus hashes"
            );

            self.transaction_fetcher.buffer_hashes(surplus_hashes, Some(peer_id));
        }

        trace!(target: "net::tx",
            peer_id=format!("{peer_id:#}"),
            hashes=?*hashes_to_request,
            msg_version=%msg_version,
            client_version=%client,
            "sending hashes in `GetPooledTransactions` request to peer's session"
        );

        // request the missing transactions
        //
        // get handle to peer's session again, at this point we know it exists
        let Some(peer) = self.peers.get_mut(&peer_id) else { return };
        let metrics = &self.metrics;
        if let Some(failed_to_request_hashes) =
            self.transaction_fetcher.request_transactions_from_peer(hashes_to_request, peer, || {
                metrics.egress_peer_channel_full.increment(1)
            })
        {
            let conn_eth_version = peer.version;

            debug!(target: "net::tx",
                peer_id=format!("{peer_id:#}"),
                failed_to_request_hashes=?*failed_to_request_hashes,
                conn_eth_version=%conn_eth_version,
                client_version=%client,
                "sending `GetPooledTransactions` request to peer's session failed, buffering hashes"
            );
            self.transaction_fetcher.buffer_hashes(failed_to_request_hashes, Some(peer_id));
        }
    }

    /// Handles dedicated transaction events related to the `eth` protocol.
    fn on_network_tx_event(&mut self, event: NetworkTransactionEvent) {
        match event {
            NetworkTransactionEvent::IncomingTransactions { peer_id, msg } => {
                // ensure we didn't receive any blob transactions as these are disallowed to be
                // broadcasted in full

                let has_blob_txs = msg.has_eip4844();

                let non_blob_txs = msg
                    .0
                    .into_iter()
                    .map(PooledTransactionsElement::try_from_broadcast)
                    .filter_map(Result::ok)
                    .collect::<Vec<_>>();

                // mark the transactions as received
                self.transaction_fetcher.remove_hashes_from_transaction_fetcher(
                    non_blob_txs.iter().map(|tx| *tx.hash()),
                );

                self.import_transactions(peer_id, non_blob_txs, TransactionSource::Broadcast);

                if has_blob_txs {
                    debug!(target: "net::tx", ?peer_id, "received bad full blob transaction broadcast");
                    self.report_peer_bad_transactions(peer_id);
                }
            }
            NetworkTransactionEvent::IncomingPooledTransactionHashes { peer_id, msg } => {
                self.on_new_pooled_transaction_hashes(peer_id, msg)
            }
            NetworkTransactionEvent::GetPooledTransactions { peer_id, request, response } => {
                self.on_get_pooled_transactions(peer_id, request, response)
            }
        }
    }

    /// Handles a command received from a detached [`TransactionsHandle`]
    fn on_command(&mut self, cmd: TransactionsCommand) {
        match cmd {
            TransactionsCommand::PropagateHash(hash) => self.on_new_transactions(vec![hash]),
            TransactionsCommand::PropagateHashesTo(hashes, peer) => {
                self.propagate_hashes_to(hashes, peer)
            }
            TransactionsCommand::GetActivePeers(tx) => {
                let peers = self.peers.keys().copied().collect::<HashSet<_>>();
                tx.send(peers).ok();
            }
            TransactionsCommand::PropagateTransactionsTo(_txs, _peer) => {
                if let Some(propagated) = self.propagate_full_transactions_to_peer(_txs, _peer) {
                    self.pool.on_propagated(propagated);
                }
            }
            TransactionsCommand::GetTransactionHashes { peers, tx } => {
                let mut res = HashMap::with_capacity(peers.len());
                for peer_id in peers {
                    let hashes = self
                        .peers
                        .get(&peer_id)
                        .map(|peer| peer.seen_transactions.iter().copied().collect::<HashSet<_>>())
                        .unwrap_or_default();
                    res.insert(peer_id, hashes);
                }
                tx.send(res).ok();
            }
            TransactionsCommand::GetPeerSender { peer_id, peer_request_sender } => {
                let sender = self.peers.get(&peer_id).map(|peer| peer.request_tx.clone());
                peer_request_sender.send(sender).ok();
            }
        }
    }

    /// Handles a received event related to common network events.
    fn on_network_event(&mut self, event: NetworkEvent) {
        match event {
            NetworkEvent::SessionClosed { peer_id, .. } => {
                // remove the peer
                self.peers.remove(&peer_id);
            }
            NetworkEvent::SessionEstablished {
                peer_id, client_version, messages, version, ..
            } => {
                // insert a new peer into the peerset
                self.peers.insert(peer_id, Peer::new(messages, version, client_version));

                // Send a `NewPooledTransactionHashes` to the peer with up to
                // `NEW_POOLED_TRANSACTION_HASHES_SOFT_LIMIT` transactions in the
                // pool
                if !self.network.is_initially_syncing() {
                    if self.network.tx_gossip_disabled() {
                        return
                    }
                    let peer = self.peers.get_mut(&peer_id).expect("is present; qed");

                    let mut msg_builder = PooledTransactionsHashesBuilder::new(version);

                    let pooled_txs = self.pool.pooled_transactions_max(
                        SOFT_LIMIT_COUNT_HASHES_IN_NEW_POOLED_TRANSACTIONS_BROADCAST_MESSAGE,
                    );
                    if pooled_txs.is_empty() {
                        // do not send a message if there are no transactions in the pool
                        return
                    }

                    for pooled_tx in pooled_txs.into_iter() {
                        peer.seen_transactions.insert(*pooled_tx.hash());
                        msg_builder.push_pooled(pooled_tx);
                    }

                    let msg = msg_builder.build();
                    self.network.send_transactions_hashes(peer_id, msg);
                }
            }
            _ => {}
        }
    }

    /// Starts the import process for the given transactions.
    fn import_transactions(
        &mut self,
        peer_id: PeerId,
        transactions: Vec<PooledTransactionsElement>,
        source: TransactionSource,
    ) {
        // If the node is pipeline syncing, ignore transactions
        if self.network.is_initially_syncing() {
            return
        }
        if self.network.tx_gossip_disabled() {
            return
        }

        // tracks the quality of the given transactions
        let mut has_bad_transactions = false;
        let mut num_already_seen_by_peer = 0;

        if let Some(peer) = self.peers.get_mut(&peer_id) {
            // pre-size to avoid reallocations
            let mut new_txs = Vec::with_capacity(transactions.len());
            for tx in transactions {
                // recover transaction
                let tx = match tx.try_into_ecrecovered() {
                    Ok(tx) => tx,
                    Err(badtx) => {
                        trace!(target: "net::tx",
                            peer_id=format!("{peer_id:#}"),
                            hash=%badtx.hash(),
                            client_version=%peer.client_version,
                            "failed ecrecovery for transaction"
                        );
                        has_bad_transactions = true;
                        continue
                    }
                };

                // track that the peer knows this transaction, but only if this is a new broadcast.
                // If we received the transactions as the response to our GetPooledTransactions
                // requests (based on received `NewPooledTransactionHashes`) then we already
                // recorded the hashes in [`Self::on_new_pooled_transaction_hashes`].

                if source.is_broadcast() && !peer.seen_transactions.insert(*tx.hash()) {
                    num_already_seen_by_peer += 1;
                }

                match self.transactions_by_peers.entry(*tx.hash()) {
                    Entry::Occupied(mut entry) => {
                        // transaction was already inserted
                        entry.get_mut().push(peer_id);
                    }
                    Entry::Vacant(entry) => {
                        if !self.bad_imports.contains(tx.hash()) {
                            // this is a new transaction that should be imported into the pool
                            let pool_transaction = <Pool::Transaction as FromRecoveredPooledTransaction>::from_recovered_pooled_transaction(tx);
                            new_txs.push(pool_transaction);

                            entry.insert(vec![peer_id]);
                        } else {
                            trace!(target: "net::tx",
                                peer_id=format!("{peer_id:#}"),
                                hash=%tx.hash(),
                                client_version=%peer.client_version,
                                "received an invalid transaction from peer"
                            );
                            self.metrics.bad_imports.increment(1);
                        }
                    }
                }
            }
            new_txs.shrink_to_fit();

            // import new transactions as a batch to minimize lock contention on the underlying pool
            if !new_txs.is_empty() {
                let pool = self.pool.clone();
                // update metrics
                let metric_pending_pool_imports = self.metrics.pending_pool_imports.clone();
                metric_pending_pool_imports.increment(new_txs.len() as f64);

                // update self-monitoring info
                self.pending_pool_imports_info
                    .pending_pool_imports
                    .fetch_add(new_txs.len(), Ordering::Relaxed);
                let tx_manager_info_pending_pool_imports =
                    self.pending_pool_imports_info.pending_pool_imports.clone();

                let import = Box::pin(async move {
                    let added = new_txs.len();
                    let res = pool.add_external_transactions(new_txs).await;

                    // update metrics
                    metric_pending_pool_imports.decrement(added as f64);
                    // update self-monitoring info
                    tx_manager_info_pending_pool_imports.fetch_sub(added, Ordering::Relaxed);

                    res
                });

                self.pool_imports.push(import);
            }

            if num_already_seen_by_peer > 0 {
                self.metrics.messages_with_transactions_already_seen_by_peer.increment(1);
                self.metrics
                    .occurrences_of_transaction_already_seen_by_peer
                    .increment(num_already_seen_by_peer);
                trace!(target: "net::tx", num_txs=%num_already_seen_by_peer, ?peer_id, client=?peer.client_version, "Peer sent already seen transactions");
            }
        }

        if has_bad_transactions {
            // peer sent us invalid transactions
            self.report_peer_bad_transactions(peer_id)
        }

<<<<<<< HEAD
        if num_already_seen > 0 {
=======
        if num_already_seen_by_peer > 0 {
>>>>>>> a4c03490
            self.report_already_seen(peer_id);
        }
    }

    fn report_peer_bad_transactions(&self, peer_id: PeerId) {
        self.report_peer(peer_id, ReputationChangeKind::BadTransactions);
        self.metrics.reported_bad_transactions.increment(1);
    }

    fn report_peer(&self, peer_id: PeerId, kind: ReputationChangeKind) {
        trace!(target: "net::tx", ?peer_id, ?kind, "reporting reputation change");
        self.network.reputation_change(peer_id, kind);
    }

    fn on_request_error(&self, peer_id: PeerId, req_err: RequestError) {
        let kind = match req_err {
            RequestError::UnsupportedCapability => ReputationChangeKind::BadProtocol,
            RequestError::Timeout => ReputationChangeKind::Timeout,
            RequestError::ChannelClosed | RequestError::ConnectionDropped => {
                // peer is already disconnected
                return
            }
            RequestError::BadResponse => return self.report_peer_bad_transactions(peer_id),
        };
        self.report_peer(peer_id, kind);
    }

    fn report_already_seen(&self, peer_id: PeerId) {
        trace!(target: "net::tx", ?peer_id, "Penalizing peer for already seen transaction");
        self.network.reputation_change(peer_id, ReputationChangeKind::AlreadySeenTransaction);
    }

    /// Clear the transaction
    fn on_good_import(&mut self, hash: TxHash) {
        self.transactions_by_peers.remove(&hash);
    }

    /// Penalize the peers that sent the bad transaction and cache it to avoid fetching or
    /// importing it again.
    fn on_bad_import(&mut self, hash: TxHash) {
        if let Some(peers) = self.transactions_by_peers.remove(&hash) {
            for peer_id in peers {
                self.report_peer_bad_transactions(peer_id);
            }
        }
        self.transaction_fetcher.remove_hashes_from_transaction_fetcher([hash]);
        self.bad_imports.insert(hash);
    }

    /// Returns `true` if [`TransactionsManager`] has capacity to request pending hashes. Returns  
    /// `false` if [`TransactionsManager`] is operating close to full capacity.
    fn has_capacity_for_fetching_pending_hashes(&self) -> bool {
        self.pending_pool_imports_info
            .has_capacity(self.pending_pool_imports_info.max_pending_pool_imports) &&
            self.transaction_fetcher.has_capacity_for_fetching_pending_hashes()
    }
}

/// An endless future. Preemption ensure that future is non-blocking, nonetheless. See
/// [`crate::NetworkManager`] for more context on the design pattern.
///
/// This should be spawned or used as part of `tokio::select!`.
impl<Pool> Future for TransactionsManager<Pool>
where
    Pool: TransactionPool + Unpin + 'static,
{
    type Output = ();

    fn poll(self: Pin<&mut Self>, cx: &mut Context<'_>) -> Poll<Self::Output> {
        let this = self.get_mut();

        // If the budget is exhausted we manually yield back control to tokio. See
        // `NetworkManager` for more context on the design pattern.
        let mut budget = 1024;

        loop {
            let mut some_ready = false;

            // drain network/peer related events
            if let Poll::Ready(Some(event)) = this.network_events.poll_next_unpin(cx) {
                this.on_network_event(event);
                some_ready = true;
            }

            if this.has_capacity_for_fetching_pending_hashes() {
                // try drain buffered transactions.
                let info = &this.pending_pool_imports_info;
                let max_pending_pool_imports = info.max_pending_pool_imports;
                let has_capacity_wrt_pending_pool_imports =
                    |divisor| info.has_capacity(max_pending_pool_imports / divisor);

                let metrics = &this.metrics;
                let metrics_increment_egress_peer_channel_full =
                    || metrics.egress_peer_channel_full.increment(1);

                this.transaction_fetcher.on_fetch_pending_hashes(
                    &this.peers,
                    has_capacity_wrt_pending_pool_imports,
                    metrics_increment_egress_peer_channel_full,
                );
            }
            // drain commands
            if let Poll::Ready(Some(cmd)) = this.command_rx.poll_next_unpin(cx) {
                this.on_command(cmd);
                some_ready = true;
            }

            // drain incoming transaction events
            if let Poll::Ready(Some(event)) = this.transaction_events.poll_next_unpin(cx) {
                this.on_network_tx_event(event);
                some_ready = true;
            }

            this.update_fetch_metrics();

            // drain fetching transaction events
            if let Poll::Ready(Some(fetch_event)) = this.transaction_fetcher.poll_next_unpin(cx) {
                match fetch_event {
                    FetchEvent::TransactionsFetched { peer_id, transactions } => {
                        this.import_transactions(
                            peer_id,
                            transactions,
                            TransactionSource::Response,
                        );
                    }
                    FetchEvent::FetchError { peer_id, error } => {
                        trace!(target: "net::tx", ?peer_id, ?error, "requesting transactions from peer failed");
                        this.on_request_error(peer_id, error);
                    }
                }
                some_ready = true;
            }

            this.update_fetch_metrics();

            // Advance all imports
            if let Poll::Ready(Some(batch_import_res)) = this.pool_imports.poll_next_unpin(cx) {
                for res in batch_import_res {
                    match res {
                        Ok(hash) => {
                            this.on_good_import(hash);
                        }
                        Err(err) => {
                            // if we're _currently_ syncing and the transaction is bad we
                            // ignore it, otherwise we penalize the peer that sent the bad
                            // transaction with the assumption that the peer should have
                            // known that this transaction is bad. (e.g. consensus
                            // rules)
                            if err.is_bad_transaction() && !this.network.is_syncing() {
                                debug!(target: "net::tx", ?err, "bad pool transaction import");
                                this.on_bad_import(err.hash);
                                continue
                            }
                            this.on_good_import(err.hash);
                        }
                    }
                }

                some_ready = true;
            }

            // handle and propagate new transactions.
            //
            // higher priority! stream is drained
            //
            let mut new_txs = Vec::new();
            while let Poll::Ready(Some(hash)) = this.pending_transactions.poll_next_unpin(cx) {
                new_txs.push(hash);
            }
            if !new_txs.is_empty() {
                this.on_new_transactions(new_txs);
            }

            // all channels are fully drained and import futures pending
            if !some_ready {
                return Poll::Pending
            }

            budget -= 1;
            if budget <= 0 {
                // Make sure we're woken up again
                cx.waker().wake_by_ref();
                return Poll::Pending
            }
        }
    }
}

/// A transaction that's about to be propagated to multiple peers.
struct PropagateTransaction {
    size: usize,
    transaction: Arc<TransactionSigned>,
}

// === impl PropagateTransaction ===

impl PropagateTransaction {
    fn hash(&self) -> TxHash {
        self.transaction.hash()
    }

    /// Create a new instance from a pooled transaction
    fn new<T: PoolTransaction>(tx: Arc<ValidPoolTransaction<T>>) -> Self {
        let size = tx.encoded_length();
        let transaction = Arc::new(tx.transaction.to_recovered_transaction().into_signed());
        Self { size, transaction }
    }
}

/// Helper type for constructing the full transaction message that enforces the
/// [`DEFAULT_SOFT_LIMIT_BYTE_SIZE_TRANSACTIONS_BROADCAST_MESSAGE`].
#[derive(Default)]
struct FullTransactionsBuilder {
    total_size: usize,
    transactions: Vec<Arc<TransactionSigned>>,
}

// === impl FullTransactionsBuilder ===

impl FullTransactionsBuilder {
    /// Append a transaction to the list if the total message bytes size doesn't exceed the soft
    /// maximum target byte size. The limit is soft, meaning if one single transaction goes over
    /// the limit, it will be broadcasted in its own [`Transactions`] message. The same pattern is
    /// followed in filling a [`GetPooledTransactions`] request in
    /// [`TransactionFetcher::fill_request_from_hashes_pending_fetch`].
    fn push(&mut self, transaction: &PropagateTransaction) {
        let new_size = self.total_size + transaction.size;
        if new_size > DEFAULT_SOFT_LIMIT_BYTE_SIZE_TRANSACTIONS_BROADCAST_MESSAGE &&
            self.total_size > 0
        {
            return
        }

        self.total_size = new_size;
        self.transactions.push(Arc::clone(&transaction.transaction));
    }

    /// Returns whether or not any transactions are in the [FullTransactionsBuilder].
    fn is_empty(&self) -> bool {
        self.transactions.is_empty()
    }

    /// returns the list of transactions.
    fn build(self) -> Vec<Arc<TransactionSigned>> {
        self.transactions
    }
}

/// A helper type to create the pooled transactions message based on the negotiated version of the
/// session with the peer
enum PooledTransactionsHashesBuilder {
    Eth66(NewPooledTransactionHashes66),
    Eth68(NewPooledTransactionHashes68),
}

// === impl PooledTransactionsHashesBuilder ===

impl PooledTransactionsHashesBuilder {
    /// Push a transaction from the pool to the list.
    fn push_pooled<T: PoolTransaction>(&mut self, pooled_tx: Arc<ValidPoolTransaction<T>>) {
        match self {
            PooledTransactionsHashesBuilder::Eth66(msg) => msg.0.push(*pooled_tx.hash()),
            PooledTransactionsHashesBuilder::Eth68(msg) => {
                msg.hashes.push(*pooled_tx.hash());
                msg.sizes.push(pooled_tx.encoded_length());
                msg.types.push(pooled_tx.transaction.tx_type());
            }
        }
    }

    fn push(&mut self, tx: &PropagateTransaction) {
        match self {
            PooledTransactionsHashesBuilder::Eth66(msg) => msg.0.push(tx.hash()),
            PooledTransactionsHashesBuilder::Eth68(msg) => {
                msg.hashes.push(tx.hash());
                msg.sizes.push(tx.size);
                msg.types.push(tx.transaction.tx_type().into());
            }
        }
    }

    /// Create a builder for the negotiated version of the peer's session
    fn new(version: EthVersion) -> Self {
        match version {
            EthVersion::Eth66 | EthVersion::Eth67 => {
                PooledTransactionsHashesBuilder::Eth66(Default::default())
            }
            EthVersion::Eth68 => PooledTransactionsHashesBuilder::Eth68(Default::default()),
        }
    }

    fn build(self) -> NewPooledTransactionHashes {
        match self {
            PooledTransactionsHashesBuilder::Eth66(msg) => msg.into(),
            PooledTransactionsHashesBuilder::Eth68(msg) => msg.into(),
        }
    }
}

/// How we received the transactions.
enum TransactionSource {
    /// Transactions were broadcast to us via [`Transactions`] message.
    Broadcast,
    /// Transactions were sent as the response of [`fetcher::GetPooledTxRequest`] issued by us.
    Response,
}

// === impl TransactionSource ===

impl TransactionSource {
    /// Whether the transaction were sent as broadcast.
    fn is_broadcast(&self) -> bool {
        matches!(self, TransactionSource::Broadcast)
    }
}

/// Tracks a single peer
#[derive(Debug)]
struct Peer {
    /// Optimistically keeps track of transactions that we know the peer has seen. Optimistic, in
    /// the sense that transactions are preemptively marked as seen by peer when they are sent to
    /// the peer.
    seen_transactions: LruCache<B256>,
    /// A communication channel directly to the peer's session task.
    request_tx: PeerRequestSender,
    /// negotiated version of the session.
    version: EthVersion,
    /// The peer's client version.
    client_version: Arc<str>,
}

impl Peer {
    fn new(request_tx: PeerRequestSender, version: EthVersion, client_version: Arc<str>) -> Self {
        Self {
            seen_transactions: LruCache::new(
                NonZeroUsize::new(DEFAULT_CAPACITY_CACHE_SEEN_BY_PEER).expect("infallible"),
            ),
            request_tx,
            version,
            client_version,
        }
    }
}

/// Commands to send to the [`TransactionsManager`]
#[derive(Debug)]
enum TransactionsCommand {
    /// Propagate a transaction hash to the network.
    PropagateHash(B256),
    /// Propagate transaction hashes to a specific peer.
    PropagateHashesTo(Vec<B256>, PeerId),
    /// Request the list of active peer IDs from the [`TransactionsManager`].
    GetActivePeers(oneshot::Sender<HashSet<PeerId>>),
    /// Propagate a collection of full transactions to a specific peer.
    PropagateTransactionsTo(Vec<TxHash>, PeerId),
    /// Request transaction hashes known by specific peers from the [`TransactionsManager`].
    GetTransactionHashes {
        peers: Vec<PeerId>,
        tx: oneshot::Sender<HashMap<PeerId, HashSet<TxHash>>>,
    },
    /// Requests a clone of the sender sender channel to the peer.
    GetPeerSender {
        peer_id: PeerId,
        peer_request_sender: oneshot::Sender<Option<PeerRequestSender>>,
    },
}

/// All events related to transactions emitted by the network.
#[derive(Debug)]
pub enum NetworkTransactionEvent {
    /// Represents the event of receiving a list of transactions from a peer.
    ///
    /// This indicates transactions that were broadcasted to us from the peer.
    IncomingTransactions {
        /// The ID of the peer from which the transactions were received.
        peer_id: PeerId,
        /// The received transactions.
        msg: Transactions,
    },
    /// Represents the event of receiving a list of transaction hashes from a peer.
    IncomingPooledTransactionHashes {
        /// The ID of the peer from which the transaction hashes were received.
        peer_id: PeerId,
        /// The received new pooled transaction hashes.
        msg: NewPooledTransactionHashes,
    },
    /// Represents the event of receiving a `GetPooledTransactions` request from a peer.
    GetPooledTransactions {
        /// The ID of the peer from which the request was received.
        peer_id: PeerId,
        /// The received `GetPooledTransactions` request.
        request: GetPooledTransactions,
        /// The sender for responding to the request with a result of `PooledTransactions`.
        response: oneshot::Sender<RequestResult<PooledTransactions>>,
    },
}

/// Tracks stats about the [`TransactionsManager`].
#[derive(Debug)]
struct PendingPoolImportsInfo {
    /// Number of transactions about to be imported into the pool.
    pending_pool_imports: Arc<AtomicUsize>,
    /// Max number of transactions about to be imported into the pool.
    max_pending_pool_imports: usize,
}

impl PendingPoolImportsInfo {
    pub fn new(max_pending_pool_imports: usize) -> Self {
        Self { pending_pool_imports: Arc::new(AtomicUsize::default()), max_pending_pool_imports }
    }

    /// Returns `true` if the number of pool imports is under a given tolerated max.
    pub fn has_capacity(&self, max_pending_pool_imports: usize) -> bool {
        self.pending_pool_imports.load(Ordering::Relaxed) < max_pending_pool_imports
    }
}

impl Default for PendingPoolImportsInfo {
    fn default() -> Self {
        Self::new(DEFAULT_MAX_COUNT_PENDING_POOL_IMPORTS)
    }
}

#[cfg(test)]
mod tests {
    use super::*;
    use crate::{test_utils::Testnet, NetworkConfigBuilder, NetworkManager};
    use alloy_rlp::Decodable;
    use constants::tx_fetcher::DEFAULT_MAX_COUNT_FALLBACK_PEERS;
    use futures::FutureExt;
    use reth_interfaces::sync::{NetworkSyncUpdater, SyncState};
    use reth_network_api::NetworkInfo;
    use reth_primitives::hex;
    use reth_provider::test_utils::NoopProvider;
    use reth_transaction_pool::test_utils::{testing_pool, MockTransaction};
    use secp256k1::SecretKey;
    use std::{future::poll_fn, hash};
    use tests::fetcher::TxFetchMetadata;

    async fn new_tx_manager() -> TransactionsManager<impl TransactionPool> {
        let secret_key = SecretKey::new(&mut rand::thread_rng());
        let client = NoopProvider::default();

        let config = NetworkConfigBuilder::new(secret_key)
            // let OS choose port
            .listener_port(0)
            .disable_discovery()
            .build(client);

        let pool = testing_pool();

        let transactions_manager_config = config.transactions_manager_config.clone();
        let (_network_handle, _network, transactions, _) = NetworkManager::new(config)
            .await
            .unwrap()
            .into_builder()
            .transactions(pool.clone(), transactions_manager_config)
            .split_with_handle();

        transactions
    }

    pub(super) fn default_cache<T: hash::Hash + Eq>() -> LruCache<T> {
        let limit = NonZeroUsize::new(DEFAULT_MAX_COUNT_FALLBACK_PEERS.into()).unwrap();
        LruCache::new(limit)
    }

    // Returns (peer, channel-to-send-get-pooled-tx-response-on).
    pub(super) fn new_mock_session(
        peer_id: PeerId,
        version: EthVersion,
    ) -> (Peer, mpsc::Receiver<PeerRequest>) {
        let (to_mock_session_tx, to_mock_session_rx) = mpsc::channel(1);

        (
            Peer::new(PeerRequestSender::new(peer_id, to_mock_session_tx), version, Arc::from("")),
            to_mock_session_rx,
        )
    }

    #[tokio::test(flavor = "multi_thread")]
    async fn test_ignored_tx_broadcasts_while_initially_syncing() {
        reth_tracing::init_test_tracing();
        let net = Testnet::create(3).await;

        let mut handles = net.handles();
        let handle0 = handles.next().unwrap();
        let handle1 = handles.next().unwrap();

        drop(handles);
        let handle = net.spawn();

        let listener0 = handle0.event_listener();
        handle0.add_peer(*handle1.peer_id(), handle1.local_addr());
        let secret_key = SecretKey::new(&mut rand::thread_rng());

        let client = NoopProvider::default();
        let pool = testing_pool();
        let config = NetworkConfigBuilder::new(secret_key)
            .disable_discovery()
            .listener_port(0)
            .build(client);
        let transactions_manager_config = config.transactions_manager_config.clone();
        let (network_handle, network, mut transactions, _) = NetworkManager::new(config)
            .await
            .unwrap()
            .into_builder()
            .transactions(pool.clone(), transactions_manager_config)
            .split_with_handle();

        tokio::task::spawn(network);

        // go to syncing (pipeline sync)
        network_handle.update_sync_state(SyncState::Syncing);
        assert!(NetworkInfo::is_syncing(&network_handle));
        assert!(NetworkInfo::is_initially_syncing(&network_handle));

        // wait for all initiator connections
        let mut established = listener0.take(2);
        while let Some(ev) = established.next().await {
            match ev {
                NetworkEvent::SessionEstablished {
                    peer_id,
                    remote_addr,
                    client_version,
                    capabilities,
                    messages,
                    status,
                    version,
                } => {
                    // to insert a new peer in transactions peerset
                    transactions.on_network_event(NetworkEvent::SessionEstablished {
                        peer_id,
                        remote_addr,
                        client_version,
                        capabilities,
                        messages,
                        status,
                        version,
                    })
                }
                NetworkEvent::PeerAdded(_peer_id) => continue,
                ev => {
                    panic!("unexpected event {ev:?}")
                }
            }
        }
        // random tx: <https://etherscan.io/getRawTx?tx=0x9448608d36e721ef403c53b00546068a6474d6cbab6816c3926de449898e7bce>
        let input = hex!("02f871018302a90f808504890aef60826b6c94ddf4c5025d1a5742cf12f74eec246d4432c295e487e09c3bbcc12b2b80c080a0f21a4eacd0bf8fea9c5105c543be5a1d8c796516875710fafafdf16d16d8ee23a001280915021bb446d1973501a67f93d2b38894a514b976e7b46dc2fe54598d76");
        let signed_tx = TransactionSigned::decode(&mut &input[..]).unwrap();
        transactions.on_network_tx_event(NetworkTransactionEvent::IncomingTransactions {
            peer_id: *handle1.peer_id(),
            msg: Transactions(vec![signed_tx.clone()]),
        });
        poll_fn(|cx| {
            let _ = transactions.poll_unpin(cx);
            Poll::Ready(())
        })
        .await;
        assert!(pool.is_empty());
        handle.terminate().await;
    }

    #[tokio::test(flavor = "multi_thread")]
    async fn test_tx_broadcasts_through_two_syncs() {
        reth_tracing::init_test_tracing();
        let net = Testnet::create(3).await;

        let mut handles = net.handles();
        let handle0 = handles.next().unwrap();
        let handle1 = handles.next().unwrap();

        drop(handles);
        let handle = net.spawn();

        let listener0 = handle0.event_listener();
        handle0.add_peer(*handle1.peer_id(), handle1.local_addr());
        let secret_key = SecretKey::new(&mut rand::thread_rng());

        let client = NoopProvider::default();
        let pool = testing_pool();
        let config = NetworkConfigBuilder::new(secret_key)
            .disable_discovery()
            .listener_port(0)
            .build(client);
        let transactions_manager_config = config.transactions_manager_config.clone();
        let (network_handle, network, mut transactions, _) = NetworkManager::new(config)
            .await
            .unwrap()
            .into_builder()
            .transactions(pool.clone(), transactions_manager_config)
            .split_with_handle();

        tokio::task::spawn(network);

        // go to syncing (pipeline sync) to idle and then to syncing (live)
        network_handle.update_sync_state(SyncState::Syncing);
        assert!(NetworkInfo::is_syncing(&network_handle));
        network_handle.update_sync_state(SyncState::Idle);
        assert!(!NetworkInfo::is_syncing(&network_handle));
        network_handle.update_sync_state(SyncState::Syncing);
        assert!(NetworkInfo::is_syncing(&network_handle));

        // wait for all initiator connections
        let mut established = listener0.take(2);
        while let Some(ev) = established.next().await {
            match ev {
                NetworkEvent::SessionEstablished {
                    peer_id,
                    remote_addr,
                    client_version,
                    capabilities,
                    messages,
                    status,
                    version,
                } => {
                    // to insert a new peer in transactions peerset
                    transactions.on_network_event(NetworkEvent::SessionEstablished {
                        peer_id,
                        remote_addr,
                        client_version,
                        capabilities,
                        messages,
                        status,
                        version,
                    })
                }
                NetworkEvent::PeerAdded(_peer_id) => continue,
                ev => {
                    panic!("unexpected event {ev:?}")
                }
            }
        }
        // random tx: <https://etherscan.io/getRawTx?tx=0x9448608d36e721ef403c53b00546068a6474d6cbab6816c3926de449898e7bce>
        let input = hex!("02f871018302a90f808504890aef60826b6c94ddf4c5025d1a5742cf12f74eec246d4432c295e487e09c3bbcc12b2b80c080a0f21a4eacd0bf8fea9c5105c543be5a1d8c796516875710fafafdf16d16d8ee23a001280915021bb446d1973501a67f93d2b38894a514b976e7b46dc2fe54598d76");
        let signed_tx = TransactionSigned::decode(&mut &input[..]).unwrap();
        transactions.on_network_tx_event(NetworkTransactionEvent::IncomingTransactions {
            peer_id: *handle1.peer_id(),
            msg: Transactions(vec![signed_tx.clone()]),
        });
        poll_fn(|cx| {
            let _ = transactions.poll_unpin(cx);
            Poll::Ready(())
        })
        .await;
        assert!(!NetworkInfo::is_initially_syncing(&network_handle));
        assert!(NetworkInfo::is_syncing(&network_handle));
        assert!(!pool.is_empty());
        handle.terminate().await;
    }

    #[tokio::test(flavor = "multi_thread")]
    async fn test_handle_incoming_transactions() {
        reth_tracing::init_test_tracing();
        let net = Testnet::create(3).await;

        let mut handles = net.handles();
        let handle0 = handles.next().unwrap();
        let handle1 = handles.next().unwrap();

        drop(handles);
        let handle = net.spawn();

        let listener0 = handle0.event_listener();

        handle0.add_peer(*handle1.peer_id(), handle1.local_addr());
        let secret_key = SecretKey::new(&mut rand::thread_rng());

        let client = NoopProvider::default();
        let pool = testing_pool();
        let config = NetworkConfigBuilder::new(secret_key)
            .disable_discovery()
            .listener_port(0)
            .build(client);
        let transactions_manager_config = config.transactions_manager_config.clone();
        let (network_handle, network, mut transactions, _) = NetworkManager::new(config)
            .await
            .unwrap()
            .into_builder()
            .transactions(pool.clone(), transactions_manager_config)
            .split_with_handle();
        tokio::task::spawn(network);

        network_handle.update_sync_state(SyncState::Idle);

        assert!(!NetworkInfo::is_syncing(&network_handle));

        // wait for all initiator connections
        let mut established = listener0.take(2);
        while let Some(ev) = established.next().await {
            match ev {
                NetworkEvent::SessionEstablished {
                    peer_id,
                    remote_addr,
                    client_version,
                    capabilities,
                    messages,
                    status,
                    version,
                } => {
                    // to insert a new peer in transactions peerset
                    transactions.on_network_event(NetworkEvent::SessionEstablished {
                        peer_id,
                        remote_addr,
                        client_version,
                        capabilities,
                        messages,
                        status,
                        version,
                    })
                }
                NetworkEvent::PeerAdded(_peer_id) => continue,
                ev => {
                    panic!("unexpected event {ev:?}")
                }
            }
        }
        // random tx: <https://etherscan.io/getRawTx?tx=0x9448608d36e721ef403c53b00546068a6474d6cbab6816c3926de449898e7bce>
        let input = hex!("02f871018302a90f808504890aef60826b6c94ddf4c5025d1a5742cf12f74eec246d4432c295e487e09c3bbcc12b2b80c080a0f21a4eacd0bf8fea9c5105c543be5a1d8c796516875710fafafdf16d16d8ee23a001280915021bb446d1973501a67f93d2b38894a514b976e7b46dc2fe54598d76");
        let signed_tx = TransactionSigned::decode(&mut &input[..]).unwrap();
        transactions.on_network_tx_event(NetworkTransactionEvent::IncomingTransactions {
            peer_id: *handle1.peer_id(),
            msg: Transactions(vec![signed_tx.clone()]),
        });
        assert_eq!(
            *handle1.peer_id(),
            transactions.transactions_by_peers.get(&signed_tx.hash()).unwrap()[0]
        );

        // advance the transaction manager future
        poll_fn(|cx| {
            let _ = transactions.poll_unpin(cx);
            Poll::Ready(())
        })
        .await;

        assert!(!pool.is_empty());
        assert!(pool.get(&signed_tx.hash).is_some());
        handle.terminate().await;
    }

    #[tokio::test(flavor = "multi_thread")]
    async fn test_on_get_pooled_transactions_network() {
        reth_tracing::init_test_tracing();
        let net = Testnet::create(2).await;

        let mut handles = net.handles();
        let handle0 = handles.next().unwrap();
        let handle1 = handles.next().unwrap();

        drop(handles);
        let handle = net.spawn();

        let listener0 = handle0.event_listener();

        handle0.add_peer(*handle1.peer_id(), handle1.local_addr());
        let secret_key = SecretKey::new(&mut rand::thread_rng());

        let client = NoopProvider::default();
        let pool = testing_pool();
        let config = NetworkConfigBuilder::new(secret_key)
            .disable_discovery()
            .listener_port(0)
            .build(client);
        let transactions_manager_config = config.transactions_manager_config.clone();
        let (network_handle, network, mut transactions, _) = NetworkManager::new(config)
            .await
            .unwrap()
            .into_builder()
            .transactions(pool.clone(), transactions_manager_config)
            .split_with_handle();
        tokio::task::spawn(network);

        network_handle.update_sync_state(SyncState::Idle);

        assert!(!NetworkInfo::is_syncing(&network_handle));

        // wait for all initiator connections
        let mut established = listener0.take(2);
        while let Some(ev) = established.next().await {
            match ev {
                NetworkEvent::SessionEstablished {
                    peer_id,
                    remote_addr,
                    client_version,
                    capabilities,
                    messages,
                    status,
                    version,
                } => transactions.on_network_event(NetworkEvent::SessionEstablished {
                    peer_id,
                    remote_addr,
                    client_version,
                    capabilities,
                    messages,
                    status,
                    version,
                }),
                NetworkEvent::PeerAdded(_peer_id) => continue,
                ev => {
                    panic!("unexpected event {ev:?}")
                }
            }
        }
        handle.terminate().await;

        let tx = MockTransaction::eip1559();
        let _ = transactions
            .pool
            .add_transaction(reth_transaction_pool::TransactionOrigin::External, tx.clone())
            .await;

        let request = GetPooledTransactions(vec![tx.get_hash()]);

        let (send, receive) = oneshot::channel::<RequestResult<PooledTransactions>>();

        transactions.on_network_tx_event(NetworkTransactionEvent::GetPooledTransactions {
            peer_id: *handle1.peer_id(),
            request,
            response: send,
        });

        match receive.await.unwrap() {
            Ok(PooledTransactions(transactions)) => {
                assert_eq!(transactions.len(), 1);
            }
            Err(e) => {
                panic!("error: {:?}", e);
            }
        }
    }

    #[tokio::test]
    async fn test_max_retries_tx_request() {
        reth_tracing::init_test_tracing();

        let mut tx_manager = new_tx_manager().await;
        let tx_fetcher = &mut tx_manager.transaction_fetcher;

        let peer_id_1 = PeerId::new([1; 64]);
        let peer_id_2 = PeerId::new([2; 64]);
        let eth_version = EthVersion::Eth66;
        let seen_hashes = [B256::from_slice(&[1; 32]), B256::from_slice(&[2; 32])];

        let (mut peer_1, mut to_mock_session_rx) = new_mock_session(peer_id_1, eth_version);
        // mark hashes as seen by peer so it can fish them out from the cache for hashes pending
        // fetch
        peer_1.seen_transactions.insert(seen_hashes[0]);
        peer_1.seen_transactions.insert(seen_hashes[1]);
        tx_manager.peers.insert(peer_id_1, peer_1);

        // hashes are seen and currently not inflight, with one fallback peer, and are buffered
        // for first retry in reverse order to make index 0 lru
        let retries = 1;
        let mut backups = default_cache();
        backups.insert(peer_id_1);
        tx_fetcher
            .hashes_fetch_inflight_and_pending_fetch
            .insert(seen_hashes[1], TxFetchMetadata::new(retries, backups.clone(), None));
        tx_fetcher
            .hashes_fetch_inflight_and_pending_fetch
            .insert(seen_hashes[0], TxFetchMetadata::new(retries, backups, None));
        tx_fetcher.hashes_pending_fetch.insert(seen_hashes[1]);
        tx_fetcher.hashes_pending_fetch.insert(seen_hashes[0]);

        // peer_1 is idle
        assert!(tx_fetcher.is_idle(&peer_id_1));

        // sends request for buffered hashes to peer_1
        tx_fetcher.on_fetch_pending_hashes(&tx_manager.peers, |_| true, || ());

        let tx_fetcher = &mut tx_manager.transaction_fetcher;

        assert!(tx_fetcher.hashes_pending_fetch.is_empty());
        // as long as request is in inflight peer_1 is not idle
        assert!(!tx_fetcher.is_idle(&peer_id_1));

        // mock session of peer_1 receives request
        let req = to_mock_session_rx
            .recv()
            .await
            .expect("peer_1 session should receive request with buffered hashes");
        let PeerRequest::GetPooledTransactions { request, response } = req else { unreachable!() };
        let GetPooledTransactions(hashes) = request;

        assert_eq!(hashes, seen_hashes);

        // fail request to peer_1
        response
            .send(Err(RequestError::BadResponse))
            .expect("should send peer_1 response to tx manager");
        let Some(FetchEvent::FetchError { peer_id, .. }) = tx_fetcher.next().await else {
            unreachable!()
        };

        // request has resolved, peer_1 is idle again
        assert!(tx_fetcher.is_idle(&peer_id));
        // failing peer_1's request buffers requested hashes for retry
        assert_eq!(tx_fetcher.hashes_pending_fetch.len(), 2);

        let (peer_2, mut to_mock_session_rx) = new_mock_session(peer_id_2, eth_version);
        tx_manager.peers.insert(peer_id_2, peer_2);

        // peer_2 announces same hashes as peer_1
        let msg =
            NewPooledTransactionHashes::Eth66(NewPooledTransactionHashes66(seen_hashes.to_vec()));
        tx_manager.on_new_pooled_transaction_hashes(peer_id_2, msg);

        let tx_fetcher = &mut tx_manager.transaction_fetcher;

        // since hashes are already seen, no changes to length of unknown hashes
        assert_eq!(tx_fetcher.hashes_fetch_inflight_and_pending_fetch.len(), 2);
        // but hashes are taken out of buffer and packed into request to peer_2
        assert!(tx_fetcher.hashes_pending_fetch.is_empty());

        // mock session of peer_2 receives request
        let req = to_mock_session_rx
            .recv()
            .await
            .expect("peer_2 session should receive request with buffered hashes");
        let PeerRequest::GetPooledTransactions { response, .. } = req else { unreachable!() };

        // report failed request to tx manager
        response
            .send(Err(RequestError::BadResponse))
            .expect("should send peer_2 response to tx manager");
        let Some(FetchEvent::FetchError { .. }) = tx_fetcher.next().await else { unreachable!() };

        // `MAX_REQUEST_RETRIES_PER_TX_HASH`, 2, for hashes reached so this time won't be buffered
        // for retry
        assert!(tx_fetcher.hashes_pending_fetch.is_empty());
    }
}<|MERGE_RESOLUTION|>--- conflicted
+++ resolved
@@ -79,11 +79,7 @@
 pub use validation::*;
 
 pub use self::constants::{
-<<<<<<< HEAD
-    tx_fetcher::DEFAULT_SOFT_LIMIT_BYTE_SIZE_POOLED_TRANSACTIONS_RESPONSE_ON_PACK_GET_POOLED_TRANSACTIONS_REQUEST,
-=======
     tx_fetcher::DEFAULT_SOFT_LIMIT_BYTE_SIZE_POOLED_TRANSACTIONS_RESP_ON_PACK_GET_POOLED_TRANSACTIONS_REQ,
->>>>>>> a4c03490
     SOFT_LIMIT_BYTE_SIZE_POOLED_TRANSACTIONS_RESPONSE,
 };
 use self::constants::{tx_manager::*, DEFAULT_SOFT_LIMIT_BYTE_SIZE_TRANSACTIONS_BROADCAST_MESSAGE};
@@ -1009,11 +1005,7 @@
             self.report_peer_bad_transactions(peer_id)
         }
 
-<<<<<<< HEAD
-        if num_already_seen > 0 {
-=======
         if num_already_seen_by_peer > 0 {
->>>>>>> a4c03490
             self.report_already_seen(peer_id);
         }
     }
