--- conflicted
+++ resolved
@@ -573,11 +573,7 @@
     fn on_new_pooled_transaction_hashes(
         &mut self,
         peer_id: PeerId,
-<<<<<<< HEAD
-        msg: NewPooledTransactionHashes,
-=======
         mut msg: NewPooledTransactionHashes,
->>>>>>> 842c78d4
         cx: &mut Context<'_>,
     ) {
         // If the node is initially syncing, ignore transactions
