--- conflicted
+++ resolved
@@ -37,8 +37,9 @@
     duration_metered_exec,
     manager::NetworkEvent,
     message::{PeerRequest, PeerRequestSender},
+    metered_poll_nested_stream_with_yield_points,
     metrics::{TransactionsManagerMetrics, NETWORK_POOL_TRANSACTIONS_SCOPE},
-    metered_poll_nested_stream_with_yield_points, NetworkEvents, NetworkHandle,
+    NetworkEvents, NetworkHandle,
 };
 use futures::{stream::FuturesUnordered, Future, StreamExt};
 use reth_eth_wire::{
@@ -75,7 +76,6 @@
 use tokio_stream::wrappers::{ReceiverStream, UnboundedReceiverStream};
 use tracing::{debug, trace};
 
-<<<<<<< HEAD
 /// Aggregation on configurable parameters for [`TransactionsManager`].
 pub mod config;
 /// Default and spec'd bounds.
@@ -84,12 +84,6 @@
 pub mod fetcher;
 pub mod validation;
 pub use config::{TransactionFetcherConfig, TransactionsManagerConfig};
-=======
-/// Default and spec'd bounds.
-pub mod constants;
-mod fetcher;
-mod validation;
->>>>>>> c25ed0aa
 
 use constants::SOFT_LIMIT_COUNT_HASHES_IN_NEW_POOLED_TRANSACTIONS_BROADCAST_MESSAGE;
 pub(crate) use fetcher::{FetchEvent, TransactionFetcher};
@@ -265,7 +259,6 @@
     /// This will only receive commands if a user manually sends a command to the manager through
     /// the [TransactionsHandle] to interact with this type directly.
     command_rx: UnboundedReceiverStream<TransactionsCommand>,
-<<<<<<< HEAD
     /// A stream that yields new __pending__ transactions.
     ///
     /// A transaction is considered __pending__ if it is executable on the current state of the
@@ -275,10 +268,6 @@
     ///   - all dynamic fee requirements are (currently) met
     ///   - account has enough balance to cover the transaction's gas
     pending_transactions: ReceiverStream<TxHash>,
-=======
-    /// Streams transactions that have been successfully imported into the pool.
-    imported_transactions: ReceiverStream<TxHash>,
->>>>>>> c25ed0aa
     /// Incoming events from the [`NetworkManager`](crate::NetworkManager).
     transaction_events: UnboundedMeteredReceiver<NetworkTransactionEvent>,
     /// TransactionsManager metrics
@@ -303,18 +292,10 @@
             &transactions_manager_config.transaction_fetcher_config,
         );
 
-<<<<<<< HEAD
         // install a listener for new __pending__ transactions that are allowed to be propagated
         // over the network
         let pending = pool.pending_transactions_listener();
         let pending_pool_imports_info = PendingPoolImportsInfo::default();
-=======
-        // install a listener for new pending transactions that are allowed to be propagated over
-        // the network
-        let imported = pool.pending_transactions_listener();
-        let pending_pool_imports_info =
-            PendingPoolImportsInfo::new(DEFAULT_MAX_COUNT_PENDING_POOL_IMPORTS);
->>>>>>> c25ed0aa
 
         let metrics = TransactionsManagerMetrics::default();
         metrics
@@ -340,7 +321,7 @@
             peers: Default::default(),
             command_tx,
             command_rx: UnboundedReceiverStream::new(command_rx),
-            imported_transactions: ReceiverStream::new(imported),
+            pending_transactions: ReceiverStream::new(pending),
             transaction_events: UnboundedMeteredReceiver::new(
                 from_network,
                 NETWORK_POOL_TRANSACTIONS_SCOPE,
@@ -668,9 +649,6 @@
         if self.network.tx_gossip_disabled() {
             return
         }
-
-        // try to free up active peers
-        self.transaction_fetcher.try_drain_inflight_requests();
 
         // get handle to peer's session, if the session is still active
         let Some(peer) = self.peers.get_mut(&peer_id) else {
@@ -1222,45 +1200,6 @@
 
         let this = self.get_mut();
 
-<<<<<<< HEAD
-        // If the budget is exhausted we manually yield back control to tokio. See
-        // `NetworkManager` for more context on the design pattern.
-        let mut budget = 1024;
-
-        loop {
-            let mut some_ready = false;
-
-            let acc = &mut poll_durations.acc_network_events;
-            duration_metered_exec!(
-                {
-                    // advance network/peer related events
-                    if let Poll::Ready(Some(event)) = this.network_events.poll_next_unpin(cx) {
-                        this.on_network_event(event);
-                        some_ready = true;
-                    }
-                },
-                acc
-            );
-
-            let acc = &mut poll_durations.acc_pending_fetch;
-            duration_metered_exec!(
-                {
-                    if this.has_capacity_for_fetching_pending_hashes() {
-                        // try drain transaction hashes pending fetch
-                        let info = &this.pending_pool_imports_info;
-                        let max_pending_pool_imports = info.max_pending_pool_imports;
-                        let has_capacity_wrt_pending_pool_imports =
-                            |divisor| info.has_capacity(max_pending_pool_imports / divisor);
-
-                        let metrics = &this.metrics;
-                        let metrics_increment_egress_peer_channel_full =
-                            || metrics.egress_peer_channel_full.increment(1);
-
-                        this.transaction_fetcher.on_fetch_pending_hashes(
-                            &this.peers,
-                            has_capacity_wrt_pending_pool_imports,
-                            metrics_increment_egress_peer_channel_full,
-=======
         // All streams are polled until their corresponding budget is exhausted, then we manually
         // yield back control to tokio. See `NetworkManager` for more context on the design
         // pattern.
@@ -1280,13 +1219,13 @@
                             this.on_good_import(hash);
                         }
                         Err(err) => {
-                            // if we're _currently_ syncing and the transaction is
-                            // bad we ignore it, otherwise we penalize the peer
-                            // that sent the bad transaction with the assumption
-                            // that the peer should have known that this
-                            // transaction is bad. (e.g. consensus rules)
+                            // if we're _currently_ syncing and the transaction is bad we
+                            // ignore it, otherwise we penalize the peer that sent the bad
+                            // transaction with the assumption that the peer should have
+                            // known that this transaction is bad. (e.g. consensus
+                            // rules)
                             if err.is_bad_transaction() && !this.network.is_syncing() {
-                                debug!(target: "net::tx", ?err, "bad pool transaction import");
+                                debug!(target: "net::tx", %err, "bad pool transaction import");
                                 this.on_bad_import(err.hash);
                                 continue
                             }
@@ -1308,8 +1247,8 @@
             |event| this.on_network_event(event)
         );
 
-        // try drain successfully imported transactions to propagate (inform peers which txns
-        // we have seen)
+        // try drain transactions that were successfully inserted into pending set in pool (are
+        // valid), to propagate them (inform peers which txns we have seen)
         let mut new_txs = Vec::new();
         let acc = &mut poll_durations.acc_imported_txns;
         let maybe_more_pending_txns = metered_poll_nested_stream_with_yield_points!(
@@ -1317,11 +1256,11 @@
             "net::tx",
             "Pending transactions stream",
             DEFAULT_BUDGET_TRY_DRAIN_POOL_IMPORTS,
-            this.imported_transactions.poll_next_unpin(cx),
+            this.pending_transactions.poll_next_unpin(cx),
             |hash| new_txs.push(hash)
         );
         if !new_txs.is_empty() {
-            this.on_new_transactions(new_txs);
+            this.on_new_pending_transactions(new_txs);
         }
 
         // try drain fetching transaction events (flush transaction fetcher and queue for
@@ -1340,138 +1279,12 @@
                             peer_id,
                             transactions,
                             TransactionSource::Response,
->>>>>>> c25ed0aa
                         );
                     }
-                },
-                acc
-            );
-
-            let acc = &mut poll_durations.acc_cmds;
-            duration_metered_exec!(
-                {
-                    // advance commands
-                    if let Poll::Ready(Some(cmd)) = this.command_rx.poll_next_unpin(cx) {
-                        this.on_command(cmd);
-                        some_ready = true;
+                    FetchEvent::FetchError { peer_id, error } => {
+                        trace!(target: "net::tx", ?peer_id, %error, "requesting transactions from peer failed");
+                        this.on_request_error(peer_id, error);
                     }
-<<<<<<< HEAD
-                },
-                acc
-            );
-
-            let acc = &mut poll_durations.acc_tx_events;
-            duration_metered_exec!(
-                {
-                    // advance incoming transaction events
-                    if let Poll::Ready(Some(event)) = this.transaction_events.poll_next_unpin(cx) {
-                        this.on_network_tx_event(event);
-                        some_ready = true;
-                    }
-                },
-                acc
-            );
-
-            let acc = &mut poll_durations.acc_fetch_events;
-            duration_metered_exec!(
-                {
-                    this.update_fetch_metrics();
-
-                    // advance fetching transaction events
-                    if let Poll::Ready(Some(fetch_event)) =
-                        this.transaction_fetcher.poll_next_unpin(cx)
-                    {
-                        match fetch_event {
-                            FetchEvent::TransactionsFetched { peer_id, transactions } => {
-                                this.import_transactions(
-                                    peer_id,
-                                    transactions,
-                                    TransactionSource::Response,
-                                );
-                            }
-                            FetchEvent::FetchError { peer_id, error } => {
-                                trace!(target: "net::tx", ?peer_id, %error, "requesting transactions from peer failed");
-                                this.on_request_error(peer_id, error);
-                            }
-                        }
-                        some_ready = true;
-                    }
-
-                    this.update_fetch_metrics();
-                },
-                acc
-            );
-
-            let acc = &mut poll_durations.acc_pending_imports;
-            duration_metered_exec!(
-                {
-                    // Advance all imports
-                    if let Poll::Ready(Some(batch_import_res)) =
-                        this.pool_imports.poll_next_unpin(cx)
-                    {
-                        for res in batch_import_res {
-                            match res {
-                                Ok(hash) => {
-                                    this.on_good_import(hash);
-                                }
-                                Err(err) => {
-                                    // if we're _currently_ syncing and the transaction is bad we
-                                    // ignore it, otherwise we penalize the peer that sent the bad
-                                    // transaction with the assumption that the peer should have
-                                    // known that this transaction is bad. (e.g. consensus
-                                    // rules)
-                                    if err.is_bad_transaction() && !this.network.is_syncing() {
-                                        debug!(target: "net::tx", %err, "bad pool transaction import");
-                                        this.on_bad_import(err.hash);
-                                        continue
-                                    }
-                                    this.on_good_import(err.hash);
-                                }
-                            }
-                        }
-
-                        some_ready = true;
-                    }
-                },
-                acc
-            );
-
-            let acc = &mut poll_durations.acc_imported_txns;
-            duration_metered_exec!(
-                {
-                    // drain new __pending__ transactions handle and propagate transactions.
-                    // we drain this to batch the transactions in a single message.
-                    // we don't expect this buffer to be large, since only pending transactions are
-                    // emitted here.
-                    let mut new_txs = Vec::new();
-                    while let Poll::Ready(Some(hash)) =
-                        this.pending_transactions.poll_next_unpin(cx)
-                    {
-                        new_txs.push(hash);
-                    }
-                    if !new_txs.is_empty() {
-                        this.on_new_pending_transactions(new_txs);
-                    }
-                },
-                acc
-            );
-
-            // all channels are fully drained and import futures pending
-            if !some_ready {
-                break
-            }
-
-            budget -= 1;
-            if budget <= 0 {
-                // Make sure we're woken up again
-                cx.waker().wake_by_ref();
-                break
-            }
-        }
-
-        this.update_poll_metrics(start, poll_durations);
-
-=======
                 }
             }
         );
@@ -1484,29 +1297,36 @@
             "net::tx",
             "Commands channel",
             DEFAULT_BUDGET_TRY_DRAIN_NETWORK_TRANSACTION_EVENTS,
-            this.on_network_tx_event(event),
+            this.transaction_events.poll_next_unpin(cx),
             |event| this.on_network_tx_event(event),
         );
 
         // try drain hashes pending fetch if there is capacity (fetch txns)
         //
         // sends at most one request
-        if this.has_capacity_for_fetching_pending_hashes() {
-            let info = &this.pending_pool_imports_info;
-            let max_pending_pool_imports = info.max_pending_pool_imports;
-            let has_capacity_wrt_pending_pool_imports =
-                |divisor| info.has_capacity(max_pending_pool_imports / divisor);
-
-            let metrics = &this.metrics;
-            let metrics_increment_egress_peer_channel_full =
-                || metrics.egress_peer_channel_full.increment(1);
-
-            this.transaction_fetcher.on_fetch_pending_hashes(
-                &this.peers,
-                has_capacity_wrt_pending_pool_imports,
-                metrics_increment_egress_peer_channel_full,
-            );
-        }
+        let acc = &mut poll_durations.acc_pending_fetch;
+        duration_metered_exec!(
+            {
+                if this.has_capacity_for_fetching_pending_hashes() {
+                    // try drain transaction hashes pending fetch
+                    let info = &this.pending_pool_imports_info;
+                    let max_pending_pool_imports = info.max_pending_pool_imports;
+                    let has_capacity_wrt_pending_pool_imports =
+                        |divisor| info.has_capacity(max_pending_pool_imports / divisor);
+
+                    let metrics = &this.metrics;
+                    let metrics_increment_egress_peer_channel_full =
+                        || metrics.egress_peer_channel_full.increment(1);
+
+                    this.transaction_fetcher.on_fetch_pending_hashes(
+                        &this.peers,
+                        has_capacity_wrt_pending_pool_imports,
+                        metrics_increment_egress_peer_channel_full,
+                    );
+                }
+            },
+            acc
+        );
 
         // try drain commands (propagate/fetch/serve txns)
         let acc = &mut poll_durations.acc_cmds;
@@ -1534,7 +1354,8 @@
             return Poll::Pending
         }
 
->>>>>>> c25ed0aa
+        this.update_poll_metrics(start, poll_durations);
+
         Poll::Pending
     }
 }
