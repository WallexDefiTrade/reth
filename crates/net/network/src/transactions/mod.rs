//! Transactions management for the p2p network.
//!
//! `TransactionFetcher` is responsible for rate limiting and retry logic for fetching
//! transactions. Upon receiving an announcement, functionality of the `TransactionFetcher` is
//! used for filtering out hashes 1) for which the tx is already known and 2) unknown but the hash
//! is already seen in a previous announcement. The hashes that remain from an announcement are
//! then packed into a request with respect to the [`EthVersion`] of the announcement. Any hashes
//! that don't fit into the request, are buffered in the `TransactionFetcher`. If on the other
//! hand, space remains, hashes that the peer has previously announced are taken out of buffered
//! hashes to fill the request up. The [`GetPooledTransactions`] request is then sent to the
//! peer's session, this marks the peer as active with respect to
//! `MAX_CONCURRENT_TX_REQUESTS_PER_PEER`.
//!
//! When a peer buffers hashes in the `TransactionsManager::on_new_pooled_transaction_hashes`
//! pipeline, it is stored as fallback peer for those hashes. When [`TransactionsManager`] is
//! polled, it checks if any of fallback peer is idle. If so, it packs a request for that peer,
//! filling it from the buffered hashes. It does so until there are no more idle peers or until
//! the hashes buffer is empty.
//!
//! If a [`GetPooledTransactions`] request resolves with an error, the hashes in the request are
//! buffered with respect to `MAX_REQUEST_RETRIES_PER_TX_HASH`. So is the case if the request
//! resolves with partial success, that is some of the requested hashes are not in the response,
//! these are then buffered.
//!
//! Most healthy peers will send the same hashes in their announcements, as RLPx is a gossip
//! protocol. This means it's unlikely, that a valid hash, will be buffered for very long
//! before it's re-tried. Nonetheless, the capacity of the buffered hashes cache must be large
//! enough to buffer many hashes during network failure, to allow for recovery.

use crate::{
    cache::LruCache,
    manager::NetworkEvent,
    message::{PeerRequest, PeerRequestSender},
    metrics::{TransactionsManagerMetrics, NETWORK_POOL_TRANSACTIONS_SCOPE},
    NetworkEvents, NetworkHandle,
};
use futures::{stream::FuturesUnordered, Future, StreamExt};
use reth_eth_wire::{
    EthVersion, GetPooledTransactions, HandleAnnouncement, NewPooledTransactionHashes,
    NewPooledTransactionHashes66, NewPooledTransactionHashes68, PooledTransactions,
    RequestTxHashes, Transactions,
};
use reth_interfaces::{
    p2p::error::{RequestError, RequestResult},
    sync::SyncStateProvider,
};
use reth_metrics::common::mpsc::UnboundedMeteredReceiver;
use reth_network_api::{Peers, ReputationChangeKind};
use reth_primitives::{
    FromRecoveredPooledTransaction, PeerId, PooledTransactionsElement, TransactionSigned, TxHash,
    B256,
};
use reth_transaction_pool::{
    error::PoolResult, GetPooledTransactionLimit, PoolTransaction, PropagateKind,
    PropagatedTransactions, TransactionPool, ValidPoolTransaction,
};
use std::{
    cmp::max,
    collections::{hash_map::Entry, HashMap, HashSet},
    num::NonZeroUsize,
    pin::Pin,
    sync::{
        atomic::{AtomicUsize, Ordering},
        Arc,
    },
    task::{Context, Poll},
};
use tokio::sync::{mpsc, oneshot, oneshot::error::RecvError};
use tokio_stream::wrappers::{ReceiverStream, UnboundedReceiverStream};
use tracing::{debug, trace};

mod constants;
mod fetcher;
mod validation;

use constants::SOFT_LIMIT_COUNT_HASHES_IN_NEW_POOLED_TRANSACTIONS_BROADCAST_MESSAGE;
pub(crate) use fetcher::{FetchEvent, TransactionFetcher};
pub use validation::*;

use self::constants::{
    tx_manager::*, DEFAULT_SOFT_LIMIT_BYTE_SIZE_TRANSACTIONS_BROADCAST_MESSAGE,
    SOFT_LIMIT_BYTE_SIZE_POOLED_TRANSACTIONS_RESPONSE,
};

/// The future for inserting a function into the pool
pub type PoolImportFuture = Pin<Box<dyn Future<Output = Vec<PoolResult<TxHash>>> + Send + 'static>>;

/// Api to interact with [`TransactionsManager`] task.
#[derive(Debug, Clone)]
pub struct TransactionsHandle {
    /// Command channel to the [`TransactionsManager`]
    manager_tx: mpsc::UnboundedSender<TransactionsCommand>,
}

/// Implementation of the `TransactionsHandle` API.
impl TransactionsHandle {
    fn send(&self, cmd: TransactionsCommand) {
        let _ = self.manager_tx.send(cmd);
    }

    /// Fetch the [`PeerRequestSender`] for the given peer.
    async fn peer_handle(&self, peer_id: PeerId) -> Result<Option<PeerRequestSender>, RecvError> {
        let (tx, rx) = oneshot::channel();
        self.send(TransactionsCommand::GetPeerSender { peer_id, peer_request_sender: tx });
        rx.await
    }

    /// Requests the transactions directly from the given peer.
    ///
    /// Returns `None` if the peer is not connected.
    ///
    /// **Note**: this returns the response from the peer as received.
    pub async fn get_pooled_transactions_from(
        &self,
        peer_id: PeerId,
        hashes: Vec<B256>,
    ) -> Result<Option<Vec<PooledTransactionsElement>>, RequestError> {
        let Some(peer) = self.peer_handle(peer_id).await? else { return Ok(None) };

        let (tx, rx) = oneshot::channel();
        let request = PeerRequest::GetPooledTransactions { request: hashes.into(), response: tx };
        peer.try_send(request).ok();

        rx.await?.map(|res| Some(res.0))
    }

    /// Manually propagate the transaction that belongs to the hash.
    pub fn propagate(&self, hash: TxHash) {
        self.send(TransactionsCommand::PropagateHash(hash))
    }

    /// Manually propagate the transaction hash to a specific peer.
    ///
    /// Note: this only propagates if the pool contains the transaction.
    pub fn propagate_hash_to(&self, hash: TxHash, peer: PeerId) {
        self.propagate_hashes_to(Some(hash), peer)
    }

    /// Manually propagate the transaction hashes to a specific peer.
    ///
    /// Note: this only propagates the transactions that are known to the pool.
    pub fn propagate_hashes_to(&self, hash: impl IntoIterator<Item = TxHash>, peer: PeerId) {
        self.send(TransactionsCommand::PropagateHashesTo(hash.into_iter().collect(), peer))
    }

    /// Request the active peer IDs from the [`TransactionsManager`].
    pub async fn get_active_peers(&self) -> Result<HashSet<PeerId>, RecvError> {
        let (tx, rx) = oneshot::channel();
        self.send(TransactionsCommand::GetActivePeers(tx));
        rx.await
    }

    /// Manually propagate full transactions to a specific peer.
    pub fn propagate_transactions_to(&self, transactions: Vec<TxHash>, peer: PeerId) {
        self.send(TransactionsCommand::PropagateTransactionsTo(transactions, peer))
    }

    /// Request the transaction hashes known by specific peers.
    pub async fn get_transaction_hashes(
        &self,
        peers: Vec<PeerId>,
    ) -> Result<HashMap<PeerId, HashSet<TxHash>>, RecvError> {
        let (tx, rx) = oneshot::channel();
        self.send(TransactionsCommand::GetTransactionHashes { peers, tx });
        rx.await
    }

    /// Request the transaction hashes known by a specific peer.
    pub async fn get_peer_transaction_hashes(
        &self,
        peer: PeerId,
    ) -> Result<HashSet<TxHash>, RecvError> {
        let res = self.get_transaction_hashes(vec![peer]).await?;
        Ok(res.into_values().next().unwrap_or_default())
    }
}

/// Manages transactions on top of the p2p network.
///
/// This can be spawned to another task and is supposed to be run as background service while
/// [`TransactionsHandle`] is used as frontend to send commands to.
///
/// The [`TransactionsManager`] is responsible for:
///    - handling incoming eth messages for transactions.
///    - serving transaction requests.
///    - propagate transactions
///
/// This type communicates with the [`NetworkManager`](crate::NetworkManager) in both directions.
///   - receives incoming network messages.
///   - sends messages to dispatch (responses, propagate tx)
///
/// It is directly connected to the [`TransactionPool`] to retrieve requested transactions and
/// propagate new transactions over the network.
#[derive(Debug)]
#[must_use = "Manager does nothing unless polled."]
pub struct TransactionsManager<Pool> {
    /// Access to the transaction pool.
    pool: Pool,
    /// Network access.
    network: NetworkHandle,
    /// Subscriptions to all network related events.
    ///
    /// From which we get all new incoming transaction related messages.
    network_events: UnboundedReceiverStream<NetworkEvent>,
    /// Transaction fetcher to handle inflight and missing transaction requests.
    transaction_fetcher: TransactionFetcher,
    /// All currently pending transactions grouped by peers.
    ///
    /// This way we can track incoming transactions and prevent multiple pool imports for the same
    /// transaction
    transactions_by_peers: HashMap<TxHash, Vec<PeerId>>,
    /// Transactions that are currently imported into the `Pool`
    pool_imports: FuturesUnordered<PoolImportFuture>,
    /// Stats on pending pool imports that help the node self-monitor.
    pending_pool_imports_info: PendingPoolImportsInfo,
<<<<<<< HEAD
    /// Bad imports.
    bad_imports: LruCache<TxHash>,
=======
>>>>>>> 7c93d8ef
    /// All the connected peers.
    peers: HashMap<PeerId, Peer>,
    /// Send half for the command channel.
    command_tx: mpsc::UnboundedSender<TransactionsCommand>,
    /// Incoming commands from [`TransactionsHandle`].
    command_rx: UnboundedReceiverStream<TransactionsCommand>,
    /// Incoming commands from [`TransactionsHandle`].
    pending_transactions: ReceiverStream<TxHash>,
    /// Incoming events from the [`NetworkManager`](crate::NetworkManager).
    transaction_events: UnboundedMeteredReceiver<NetworkTransactionEvent>,
    /// TransactionsManager metrics
    metrics: TransactionsManagerMetrics,
}

impl<Pool: TransactionPool> TransactionsManager<Pool> {
    /// Sets up a new instance.
    ///
    /// Note: This expects an existing [`NetworkManager`](crate::NetworkManager) instance.
    pub fn new(
        network: NetworkHandle,
        pool: Pool,
        from_network: mpsc::UnboundedReceiver<NetworkTransactionEvent>,
    ) -> Self {
        let network_events = network.event_listener();
        let (command_tx, command_rx) = mpsc::unbounded_channel();

        let transaction_fetcher = TransactionFetcher::default();

        // install a listener for new pending transactions that are allowed to be propagated over
        // the network
        let pending = pool.pending_transactions_listener();
<<<<<<< HEAD
        let pending_pool_imports_info =
            PendingPoolImportsInfo::new(DEFAULT_MAX_COUNT_PENDING_POOL_IMPORTS);
=======
        let pending_pool_imports_info = PendingPoolImportsInfo::default();
>>>>>>> 7c93d8ef

        let metrics = TransactionsManagerMetrics::default();
        metrics
            .capacity_inflight_requests
            .increment(transaction_fetcher.info.max_inflight_requests as u64);
        metrics
            .capacity_pending_pool_imports
            .increment(pending_pool_imports_info.max_pending_pool_imports as u64);

        Self {
            pool,
            network,
            network_events,
            transaction_fetcher,
            transactions_by_peers: Default::default(),
            pool_imports: Default::default(),
            pending_pool_imports_info: PendingPoolImportsInfo::new(
                DEFAULT_MAX_COUNT_PENDING_POOL_IMPORTS,
            ),
            bad_imports: LruCache::new(
                NonZeroUsize::new(DEFAULT_CAPACITY_CACHE_BAD_IMPORTS).unwrap(),
            ),
            peers: Default::default(),
            command_tx,
            command_rx: UnboundedReceiverStream::new(command_rx),
            pending_transactions: ReceiverStream::new(pending),
            transaction_events: UnboundedMeteredReceiver::new(
                from_network,
                NETWORK_POOL_TRANSACTIONS_SCOPE,
            ),
            metrics,
            pending_pool_imports_info,
        }
    }
}

// === impl TransactionsManager ===

impl<Pool> TransactionsManager<Pool>
where
    Pool: TransactionPool,
{
    /// Returns a new handle that can send commands to this type.
    pub fn handle(&self) -> TransactionsHandle {
        TransactionsHandle { manager_tx: self.command_tx.clone() }
    }
}

impl<Pool> TransactionsManager<Pool>
where
    Pool: TransactionPool + 'static,
{
    #[inline]
    fn update_fetch_metrics(&self) {
        let tx_fetcher = &self.transaction_fetcher;

        self.metrics.inflight_transaction_requests.set(tx_fetcher.inflight_requests.len() as f64);

        let hashes_pending_fetch = tx_fetcher.hashes_pending_fetch.len() as f64;
        let total_hashes = tx_fetcher.hashes_fetch_inflight_and_pending_fetch.len() as f64;

        self.metrics.hashes_pending_fetch.set(hashes_pending_fetch);
        self.metrics.hashes_inflight_transaction_requests.set(total_hashes - hashes_pending_fetch);
    }

    /// Request handler for an incoming request for transactions
    fn on_get_pooled_transactions(
        &mut self,
        peer_id: PeerId,
        request: GetPooledTransactions,
        response: oneshot::Sender<RequestResult<PooledTransactions>>,
    ) {
        if let Some(peer) = self.peers.get_mut(&peer_id) {
            if self.network.tx_gossip_disabled() {
                let _ = response.send(Ok(PooledTransactions::default()));
                return
            }
            let transactions = self.pool.get_pooled_transaction_elements(
                request.0,
                GetPooledTransactionLimit::ResponseSizeSoftLimit(
                    SOFT_LIMIT_BYTE_SIZE_POOLED_TRANSACTIONS_RESPONSE,
                ),
            );

            // we sent a response at which point we assume that the peer is aware of the
            // transactions
            peer.seen_transactions
                .extend_seen_by_peer_and_in_pool(transactions.iter().map(|tx| *tx.hash()));

            let resp = PooledTransactions(transactions);
            let _ = response.send(Ok(resp));
        }
    }

    /// Invoked when a new transaction is pending in the local pool.
    ///
    /// When new transactions appear in the pool, we propagate them to the network using the
    /// `Transactions` and `NewPooledTransactionHashes` messages. The Transactions message relays
    /// complete transaction objects and is typically sent to a small, random fraction of connected
    /// peers.
    ///
    /// All other peers receive a notification of the transaction hash and can request the
    /// complete transaction object if it is unknown to them. The dissemination of complete
    /// transactions to a fraction of peers usually ensures that all nodes receive the transaction
    /// and won't need to request it.
    fn on_new_transactions(&mut self, hashes: Vec<TxHash>) {
        // Nothing to propagate while initially syncing
        if self.network.is_initially_syncing() {
            return
        }
        if self.network.tx_gossip_disabled() {
            return
        }

        trace!(target: "net::tx", num_hashes=?hashes.len(), "Start propagating transactions");

        // This fetches all transaction from the pool, including the blob transactions, which are
        // only ever sent as hashes.
        let propagated = self.propagate_transactions(
            self.pool.get_all(hashes).into_iter().map(PropagateTransaction::new).collect(),
        );

        // notify pool so events get fired
        self.pool.on_propagated(propagated);
    }

    /// Propagate the transactions to all connected peers either as full objects or hashes
    ///
    /// The message for new pooled hashes depends on the negotiated version of the stream.
    /// See [NewPooledTransactionHashes]
    ///
    /// Note: EIP-4844 are disallowed from being broadcast in full and are only ever sent as hashes, see also <https://eips.ethereum.org/EIPS/eip-4844#networking>.
    fn propagate_transactions(
        &mut self,
        to_propagate: Vec<PropagateTransaction>,
    ) -> PropagatedTransactions {
        let mut propagated = PropagatedTransactions::default();
        if self.network.tx_gossip_disabled() {
            return propagated
        }

        // send full transactions to a fraction fo the connected peers (square root of the total
        // number of connected peers)
        let max_num_full = (self.peers.len() as f64).sqrt() as usize + 1;

        // Note: Assuming ~random~ order due to random state of the peers map hasher
        for (peer_idx, (peer_id, peer)) in self.peers.iter_mut().enumerate() {
            // filter all transactions unknown to the peer
            let mut hashes = PooledTransactionsHashesBuilder::new(peer.version);
            let mut full_transactions = FullTransactionsBuilder::default();

            // Iterate through the transactions to propagate and fill the hashes and full
            // transaction lists, before deciding whether or not to send full transactions to the
            // peer.
            for tx in to_propagate.iter() {
                if !peer.seen_transactions.has_seen_transaction(&tx.hash()) {
                    peer.seen_transactions.seen_by_peer_and_in_pool(tx.hash());

                    hashes.push(tx);

                    // Do not send full 4844 transaction hashes to peers.
                    //
                    //  Nodes MUST NOT automatically broadcast blob transactions to their peers.
                    //  Instead, those transactions are only announced using
                    //  `NewPooledTransactionHashes` messages, and can then be manually requested
                    //  via `GetPooledTransactions`.
                    //
                    // From: <https://eips.ethereum.org/EIPS/eip-4844#networking>
                    if !tx.transaction.is_eip4844() {
                        full_transactions.push(tx);
                    }
                }
            }
            let mut new_pooled_hashes = hashes.build();

            if !new_pooled_hashes.is_empty() {
                // determine whether to send full tx objects or hashes. If there are no full
                // transactions, try to send hashes.
                if peer_idx > max_num_full || full_transactions.is_empty() {
                    // enforce tx soft limit per message for the (unlikely) event the number of
                    // hashes exceeds it
                    new_pooled_hashes.truncate(
                        SOFT_LIMIT_COUNT_HASHES_IN_NEW_POOLED_TRANSACTIONS_BROADCAST_MESSAGE,
                    );

                    for hash in new_pooled_hashes.iter_hashes().copied() {
                        propagated.0.entry(hash).or_default().push(PropagateKind::Hash(*peer_id));
                    }

                    trace!(target: "net::tx", ?peer_id, num_txs=?new_pooled_hashes.len(), "Propagating tx hashes to peer");

                    // send hashes of transactions
                    self.network.send_transactions_hashes(*peer_id, new_pooled_hashes);
                } else {
                    let new_full_transactions = full_transactions.build();

                    for tx in new_full_transactions.iter() {
                        propagated
                            .0
                            .entry(tx.hash())
                            .or_default()
                            .push(PropagateKind::Full(*peer_id));
                    }

                    trace!(target: "net::tx", ?peer_id, num_txs=?new_full_transactions.len(), "Propagating full transactions to peer");

                    // send full transactions
                    self.network.send_transactions(*peer_id, new_full_transactions);
                }
            }
        }

        // Update propagated transactions metrics
        self.metrics.propagated_transactions.increment(propagated.0.len() as u64);

        propagated
    }

    /// Propagate the full transactions to a specific peer
    ///
    /// Returns the propagated transactions
    fn propagate_full_transactions_to_peer(
        &mut self,
        txs: Vec<TxHash>,
        peer_id: PeerId,
    ) -> Option<PropagatedTransactions> {
        trace!(target: "net::tx", ?peer_id, "Propagating transactions to peer");

        let peer = self.peers.get_mut(&peer_id)?;
        let mut propagated = PropagatedTransactions::default();

        // filter all transactions unknown to the peer
        let mut full_transactions = FullTransactionsBuilder::default();

        let to_propagate = self
            .pool
            .get_all(txs)
            .into_iter()
            .filter(|tx| !tx.transaction.is_eip4844())
            .map(PropagateTransaction::new);

        // Iterate through the transactions to propagate and fill the hashes and full transaction
        for tx in to_propagate {
            if !peer.seen_transactions.has_seen_transaction(&tx.hash()) {
                peer.seen_transactions.seen_by_peer_and_in_pool(tx.hash());

                full_transactions.push(&tx);
            }
        }

        if full_transactions.transactions.is_empty() {
            // nothing to propagate
            return None
        }

        let new_full_transactions = full_transactions.build();
        for tx in new_full_transactions.iter() {
            propagated.0.entry(tx.hash()).or_default().push(PropagateKind::Full(peer_id));
        }
        // send full transactions
        self.network.send_transactions(peer_id, new_full_transactions);

        // Update propagated transactions metrics
        self.metrics.propagated_transactions.increment(propagated.0.len() as u64);

        Some(propagated)
    }

    /// Propagate the transaction hashes to the given peer
    ///
    /// Note: This will only send the hashes for transactions that exist in the pool.
    fn propagate_hashes_to(&mut self, hashes: Vec<TxHash>, peer_id: PeerId) {
        trace!(target: "net::tx", "Start propagating transactions as hashes");

        // This fetches a transactions from the pool, including the blob transactions, which are
        // only ever sent as hashes.
        let propagated = {
            let Some(peer) = self.peers.get_mut(&peer_id) else {
                // no such peer
                return
            };

            let to_propagate: Vec<PropagateTransaction> =
                self.pool.get_all(hashes).into_iter().map(PropagateTransaction::new).collect();

            let mut propagated = PropagatedTransactions::default();

            // check if transaction is known to peer
            let mut hashes = PooledTransactionsHashesBuilder::new(peer.version);

            for tx in to_propagate {
                if peer.seen_transactions.has_seen_transaction(&tx.hash()) {
                    peer.seen_transactions.seen_by_peer_and_in_pool(tx.hash());
                    hashes.push(&tx);
                }
            }

            let new_pooled_hashes = hashes.build();

            if new_pooled_hashes.is_empty() {
                // nothing to propagate
                return
            }

            for hash in new_pooled_hashes.iter_hashes().copied() {
                propagated.0.entry(hash).or_default().push(PropagateKind::Hash(peer_id));
            }

            // send hashes of transactions
            self.network.send_transactions_hashes(peer_id, new_pooled_hashes);

            // Update propagated transactions metrics
            self.metrics.propagated_transactions.increment(propagated.0.len() as u64);

            propagated
        };

        // notify pool so events get fired
        self.pool.on_propagated(propagated);
    }

    /// Request handler for an incoming `NewPooledTransactionHashes`
    fn on_new_pooled_transaction_hashes(
        &mut self,
        peer_id: PeerId,
        mut msg: NewPooledTransactionHashes,
    ) {
        // If the node is initially syncing, ignore transactions
        if self.network.is_initially_syncing() {
            return
        }
        if self.network.tx_gossip_disabled() {
            return
        }

        // get handle to peer's session, if the session is still active
        let Some(peer) = self.peers.get_mut(&peer_id) else {
            debug!(
                peer_id=format!("{peer_id:#}"),
                msg=?msg,
                "discarding announcement from inactive peer"
            );

            return
        };
        let client_version = peer.client_version.clone();

        // 1. filter out known hashes
        //
        // known txns have already been successfully fetched.
        //
        // most hashes will be filtered out here since this the mempool protocol is a gossip
        // protocol, healthy peers will send many of the same hashes.
        //
        let already_known_by_pool = self.pool.retain_unknown(&mut msg);

        // keep track of the transactions the peer knows
        let mut num_already_seen = 0;
        if let Some(pools_intersection) = already_known_by_pool {
            for tx in pools_intersection.into_hashes() {
                if peer.seen_transactions.has_seen_transaction(&tx) {
                    num_already_seen += 1;
                }
                peer.seen_transactions.seen_by_peer_and_in_pool(tx);
            }
        }
        for tx in msg.iter_hashes().copied() {
            if peer.seen_transactions.has_seen_transaction(&tx) {
                num_already_seen += 1;
            }
            peer.seen_transactions.seen_in_announcement(tx);
        }

        if msg.is_empty() {
            // nothing to request
            return
        }

        // 2. filter out invalid entries
        //
        // validates messages with respect to the given network, e.g. allowed tx types
        //
        let mut valid_announcement_data = match msg {
            NewPooledTransactionHashes::Eth68(eth68_msg) => {
                // validate eth68 announcement data
                let (outcome, valid_data) =
                    self.transaction_fetcher.filter_valid_hashes.filter_valid_entries_68(eth68_msg);

                if let FilterOutcome::ReportPeer = outcome {
                    self.report_peer(peer_id, ReputationChangeKind::BadAnnouncement);
                }

                valid_data
            }
            NewPooledTransactionHashes::Eth66(eth66_msg) => {
                // validate eth66 announcement data
                let (outcome, valid_data) =
                    self.transaction_fetcher.filter_valid_hashes.filter_valid_entries_66(eth66_msg);

                if let FilterOutcome::ReportPeer = outcome {
                    self.report_peer(peer_id, ReputationChangeKind::BadAnnouncement);
                }

                valid_data
            }
        };

        if valid_announcement_data.is_empty() {
            // no valid announcement data
            return
        }

        // 3. filter out already seen unknown hashes
        //
        // seen hashes are already in the tx fetcher, pending fetch.
        //
        // for any seen hashes add the peer as fallback. unseen hashes are loaded into the tx
        // fetcher, hence they should be valid at this point.
        let bad_imports = &self.bad_imports;
        self.transaction_fetcher.filter_unseen_and_pending_hashes(
            &mut valid_announcement_data,
<<<<<<< HEAD
            |hash| bad_imports.contains(hash),
=======
>>>>>>> 7c93d8ef
            &peer_id,
            |peer_id| self.peers.contains_key(&peer_id),
            &client_version,
        );

        if valid_announcement_data.is_empty() {
            // nothing to request
            return
        }

        trace!(target: "net::tx",
            peer_id=format!("{peer_id:#}"),
            hashes_len=valid_announcement_data.iter().count(),
            hashes=?valid_announcement_data.keys().collect::<Vec<_>>(),
            msg_version=%valid_announcement_data.msg_version(),
            client_version=%client_version,
            "received previously unseen and pending hashes in announcement from peer"
        );

        // only send request for hashes to idle peer, otherwise buffer hashes storing peer as
        // fallback
        if !self.transaction_fetcher.is_idle(&peer_id) {
            // load message version before announcement data is destructed in packing
            let msg_version = valid_announcement_data.msg_version();
            let (hashes, _version) = valid_announcement_data.into_request_hashes();

            trace!(target: "net::tx",
                peer_id=format!("{peer_id:#}"),
                hashes=?*hashes,
                msg_version=%msg_version,
                client_version=%client_version,
                "buffering hashes announced by busy peer"
            );

            self.transaction_fetcher.buffer_hashes(hashes, Some(peer_id));

            return
        }

        // load message version before announcement data is destructed in packing
        let msg_version = valid_announcement_data.msg_version();
        // demand recommended soft limit on response, however the peer may enforce an arbitrary
        // limit on the response (2MB)
        let mut hashes_to_request = RequestTxHashes::with_capacity(valid_announcement_data.len());
        let surplus_hashes =
            self.transaction_fetcher.pack_request(&mut hashes_to_request, valid_announcement_data);
        hashes_to_request.shrink_to_fit();

        if !surplus_hashes.is_empty() {
            trace!(target: "net::tx",
                peer_id=format!("{peer_id:#}"),
                surplus_hashes=?*surplus_hashes,
                msg_version=%msg_version,
                client_version=%client_version,
                "some hashes in announcement from peer didn't fit in `GetPooledTransactions` request, buffering surplus hashes"
            );

            self.transaction_fetcher.buffer_hashes(surplus_hashes, Some(peer_id));
        }

        trace!(target: "net::tx",
            peer_id=format!("{peer_id:#}"),
            hashes=?*hashes_to_request,
            msg_version=%msg_version,
            client_version=%client_version,
            "sending hashes in `GetPooledTransactions` request to peer's session"
        );

        // request the missing transactions
        //
        // get handle to peer's session again, at this point we know it exists
        let Some(peer) = self.peers.get_mut(&peer_id) else { return };
        let metrics = &self.metrics;
        if let Some(failed_to_request_hashes) =
            self.transaction_fetcher.request_transactions_from_peer(hashes_to_request, peer, || {
                metrics.egress_peer_channel_full.increment(1)
            })
        {
            let conn_eth_version = peer.version;

            debug!(target: "net::tx",
                peer_id=format!("{peer_id:#}"),
                failed_to_request_hashes=?*failed_to_request_hashes,
                conn_eth_version=%conn_eth_version,
                client_version=%client_version,
                "sending `GetPooledTransactions` request to peer's session failed, buffering hashes"
            );
            self.transaction_fetcher.buffer_hashes(failed_to_request_hashes, Some(peer_id));
            return
        }

        if num_already_seen > 0 {
            self.metrics.messages_with_already_seen_hashes.increment(1);
            trace!(target: "net::tx", num_hashes=%num_already_seen, ?peer_id, client=?client_version, "Peer sent already seen hashes");
            self.report_already_seen(peer_id);
        }
    }

    /// Handles dedicated transaction events related to the `eth` protocol.
    fn on_network_tx_event(&mut self, event: NetworkTransactionEvent) {
        match event {
            NetworkTransactionEvent::IncomingTransactions { peer_id, msg } => {
                // ensure we didn't receive any blob transactions as these are disallowed to be
                // broadcasted in full

                let has_blob_txs = msg.has_eip4844();

                let non_blob_txs = msg
                    .0
                    .into_iter()
                    .map(PooledTransactionsElement::try_from_broadcast)
                    .filter_map(Result::ok)
                    .collect::<Vec<_>>();

                // mark the transactions as received
                self.transaction_fetcher.remove_hashes_from_transaction_fetcher(
                    non_blob_txs.iter().map(|tx| *tx.hash()),
                );

                self.import_transactions(peer_id, non_blob_txs, TransactionSource::Broadcast);

                if has_blob_txs {
                    debug!(target: "net::tx", ?peer_id, "received bad full blob transaction broadcast");
                    self.report_peer_bad_transactions(peer_id);
                }
            }
            NetworkTransactionEvent::IncomingPooledTransactionHashes { peer_id, msg } => {
                self.on_new_pooled_transaction_hashes(peer_id, msg)
            }
            NetworkTransactionEvent::GetPooledTransactions { peer_id, request, response } => {
                self.on_get_pooled_transactions(peer_id, request, response)
            }
        }
    }

    /// Handles a command received from a detached [`TransactionsHandle`]
    fn on_command(&mut self, cmd: TransactionsCommand) {
        match cmd {
            TransactionsCommand::PropagateHash(hash) => self.on_new_transactions(vec![hash]),
            TransactionsCommand::PropagateHashesTo(hashes, peer) => {
                self.propagate_hashes_to(hashes, peer)
            }
            TransactionsCommand::GetActivePeers(tx) => {
                let peers = self.peers.keys().copied().collect::<HashSet<_>>();
                tx.send(peers).ok();
            }
            TransactionsCommand::PropagateTransactionsTo(_txs, _peer) => {
                if let Some(propagated) = self.propagate_full_transactions_to_peer(_txs, _peer) {
                    self.pool.on_propagated(propagated);
                }
            }
            TransactionsCommand::GetTransactionHashes { peers, tx } => {
                let mut res = HashMap::with_capacity(peers.len());
                for peer_id in peers {
                    let hashes = self
                        .peers
                        .get(&peer_id)
                        .map(|peer| {
                            peer.seen_transactions
                                .iter_transaction_hashes()
                                .copied()
                                .collect::<HashSet<_>>()
                        })
                        .unwrap_or_default();
                    res.insert(peer_id, hashes);
                }
                tx.send(res).ok();
            }
            TransactionsCommand::GetPeerSender { peer_id, peer_request_sender } => {
                let sender = self.peers.get(&peer_id).map(|peer| peer.request_tx.clone());
                peer_request_sender.send(sender).ok();
            }
        }
    }

    /// Handles a received event related to common network events.
    fn on_network_event(&mut self, event: NetworkEvent) {
        match event {
            NetworkEvent::SessionClosed { peer_id, .. } => {
                // remove the peer
                self.peers.remove(&peer_id);
            }
            NetworkEvent::SessionEstablished {
                peer_id, client_version, messages, version, ..
            } => {
                // insert a new peer into the peerset
                self.peers.insert(peer_id, Peer::new(messages, version, client_version));

                // Send a `NewPooledTransactionHashes` to the peer with up to
                // `NEW_POOLED_TRANSACTION_HASHES_SOFT_LIMIT` transactions in the
                // pool
                if !self.network.is_initially_syncing() {
                    if self.network.tx_gossip_disabled() {
                        return
                    }
                    let peer = self.peers.get_mut(&peer_id).expect("is present; qed");

                    let mut msg_builder = PooledTransactionsHashesBuilder::new(version);

                    let pooled_txs = self.pool.pooled_transactions_max(
                        SOFT_LIMIT_COUNT_HASHES_IN_NEW_POOLED_TRANSACTIONS_BROADCAST_MESSAGE,
                    );
                    if pooled_txs.is_empty() {
                        // do not send a message if there are no transactions in the pool
                        return
                    }

                    for pooled_tx in pooled_txs.into_iter() {
                        peer.seen_transactions.seen_by_peer_and_in_pool(*pooled_tx.hash());
                        msg_builder.push_pooled(pooled_tx);
                    }

                    let msg = msg_builder.build();
                    self.network.send_transactions_hashes(peer_id, msg);
                }
            }
            _ => {}
        }
    }

    /// Starts the import process for the given transactions.
    fn import_transactions(
        &mut self,
        peer_id: PeerId,
        transactions: Vec<PooledTransactionsElement>,
        source: TransactionSource,
    ) {
        // If the node is pipeline syncing, ignore transactions
        if self.network.is_initially_syncing() {
            return
        }
        if self.network.tx_gossip_disabled() {
            return
        }

        // tracks the quality of the given transactions
        let mut has_bad_transactions = false;
        let mut num_already_seen = 0;

        if let Some(peer) = self.peers.get_mut(&peer_id) {
            // pre-size to avoid reallocations, assuming ~50% of the transactions are new
            let mut new_txs = Vec::with_capacity(max(1, transactions.len() / 2));

            for tx in transactions {
                // recover transaction
                let tx = if let Ok(tx) = tx.try_into_ecrecovered() {
                    tx
                } else {
                    has_bad_transactions = true;
                    continue
                };

                // track that the peer knows this transaction, but only if this is a new broadcast.
                // If we received the transactions as the response to our GetPooledTransactions
                // requests (based on received `NewPooledTransactionHashes`) then we already
                // recorded the hashes in [`Self::on_new_pooled_transaction_hashes`] as  `peer.
                // seen_transactions.transactions_received_as_hash`. In that case, we don't move
                // hashes from `peer.seen_transactions.transactions_received_as_hash` to
                // `peer.seen_transactions.transactions_received_in_full_or_sent` here. The
                // division of the `seen_transactions` list, just serves as a hint for tx fetcher
                // of which hashes are missing. It's good enough without reallocating hashes.

                if source.is_broadcast() && peer.seen_transactions.has_seen_transaction(tx.hash()) {
                    num_already_seen += 1;
                }

                match self.transactions_by_peers.entry(*tx.hash()) {
                    Entry::Occupied(mut entry) => {
                        // transaction was already inserted
                        entry.get_mut().push(peer_id);
                    }
                    Entry::Vacant(entry) => {
                        if !self.bad_imports.contains(tx.hash()) {
                            // this is a new transaction that should be imported into the pool
                            let pool_transaction = <Pool::Transaction as FromRecoveredPooledTransaction>::from_recovered_pooled_transaction(tx);
                            new_txs.push(pool_transaction);

                            entry.insert(vec![peer_id]);
                        } else {
                            trace!(target: "net::tx",
                                peer_id=format!("{peer_id:#}"),
                                hash=%tx.hash(),
                                client_version=%peer.client_version,
                                "received an invalid transaction from peer"
                            );
                            self.metrics.bad_imports.increment(1);
                        }
                    }
                }
            }

            // import new transactions as a batch to minimize lock contention on the underlying pool
            if !new_txs.is_empty() {
                let pool = self.pool.clone();
                // update metrics
                let metric_pending_pool_imports = self.metrics.pending_pool_imports.clone();
                metric_pending_pool_imports.increment(new_txs.len() as f64);

                // update self-monitoring info
                self.pending_pool_imports_info
                    .pending_pool_imports
                    .fetch_add(new_txs.len(), Ordering::Relaxed);
                let tx_manager_info_pending_pool_imports =
                    self.pending_pool_imports_info.pending_pool_imports.clone();

                let import = Box::pin(async move {
                    let added = new_txs.len();
                    let res = pool.add_external_transactions(new_txs).await;

                    // update metrics
                    metric_pending_pool_imports.decrement(added as f64);
                    // update self-monitoring info
                    tx_manager_info_pending_pool_imports.fetch_sub(added, Ordering::Relaxed);

                    res
                });

                self.pool_imports.push(import);
            }

            if num_already_seen > 0 {
                self.metrics.messages_with_already_seen_transactions.increment(1);
                trace!(target: "net::tx", num_txs=%num_already_seen, ?peer_id, client=?peer.client_version, "Peer sent already seen transactions");
            }
        }

        if has_bad_transactions || num_already_seen > 0 {
            self.report_already_seen(peer_id);
        }
    }

    fn report_peer_bad_transactions(&self, peer_id: PeerId) {
        self.report_peer(peer_id, ReputationChangeKind::BadTransactions);
        self.metrics.reported_bad_transactions.increment(1);
    }

    fn report_peer(&self, peer_id: PeerId, kind: ReputationChangeKind) {
        trace!(target: "net::tx", ?peer_id, ?kind, "reporting reputation change");
        self.network.reputation_change(peer_id, kind);
    }

    fn on_request_error(&self, peer_id: PeerId, req_err: RequestError) {
        let kind = match req_err {
            RequestError::UnsupportedCapability => ReputationChangeKind::BadProtocol,
            RequestError::Timeout => ReputationChangeKind::Timeout,
            RequestError::ChannelClosed | RequestError::ConnectionDropped => {
                // peer is already disconnected
                return
            }
            RequestError::BadResponse => return self.report_peer_bad_transactions(peer_id),
        };
        self.report_peer(peer_id, kind);
    }

    fn report_already_seen(&self, peer_id: PeerId) {
        trace!(target: "net::tx", ?peer_id, "Penalizing peer for already seen transaction");
        self.network.reputation_change(peer_id, ReputationChangeKind::AlreadySeenTransaction);
    }

    /// Clear the transaction
    fn on_good_import(&mut self, hash: TxHash) {
        self.transactions_by_peers.remove(&hash);
    }

    /// Penalize the peers that sent the bad transaction and cache it to avoid fetching or
    /// importing it again.
    fn on_bad_import(&mut self, hash: TxHash) {
        if let Some(peers) = self.transactions_by_peers.remove(&hash) {
            for peer_id in peers {
                self.report_peer_bad_transactions(peer_id);
            }
        }
        self.transaction_fetcher.remove_hashes_from_transaction_fetcher([hash]);
        self.bad_imports.insert(hash);
    }

    /// Returns `true` if [`TransactionsManager`] has capacity to request pending hashes. Returns  
    /// `false` if [`TransactionsManager`] is operating close to full capacity.
    fn has_capacity_for_fetching_pending_hashes(&self) -> bool {
        self.pending_pool_imports_info
            .has_capacity(self.pending_pool_imports_info.max_pending_pool_imports) &&
            self.transaction_fetcher.has_capacity_for_fetching_pending_hashes()
    }

    /// Returns `true` if [`TransactionsManager`] has capacity to request pending hashes. Returns  
    /// `false` if [`TransactionsManager`] is operating close to full capacity.
    fn has_capacity_for_fetching_pending_hashes(&self) -> bool {
        self.pending_pool_imports_info
            .has_capacity(self.pending_pool_imports_info.max_pending_pool_imports) &&
            self.transaction_fetcher.has_capacity_for_fetching_pending_hashes()
    }
}

/// An endless future. Preemption ensure that future is non-blocking, nonetheless. See
/// [`crate::NetworkManager`] for more context on the design pattern.
///
/// This should be spawned or used as part of `tokio::select!`.
impl<Pool> Future for TransactionsManager<Pool>
where
    Pool: TransactionPool + Unpin + 'static,
{
    type Output = ();

    fn poll(self: Pin<&mut Self>, cx: &mut Context<'_>) -> Poll<Self::Output> {
        let this = self.get_mut();

        // If the budget is exhausted we manually yield back control to tokio. See
        // `NetworkManager` for more context on the design pattern.
        let mut budget = 1024;

        loop {
            let mut some_ready = false;

            // drain network/peer related events
            if let Poll::Ready(Some(event)) = this.network_events.poll_next_unpin(cx) {
                this.on_network_event(event);
                some_ready = true;
            }

            if this.has_capacity_for_fetching_pending_hashes() {
                // try drain buffered transactions.
                let info = &this.pending_pool_imports_info;
                let max_pending_pool_imports = info.max_pending_pool_imports;
                let has_capacity_wrt_pending_pool_imports =
                    |divisor| info.has_capacity(max_pending_pool_imports / divisor);

                let metrics = &this.metrics;
                let metrics_increment_egress_peer_channel_full =
                    || metrics.egress_peer_channel_full.increment(1);

                this.transaction_fetcher.on_fetch_pending_hashes(
                    &this.peers,
                    has_capacity_wrt_pending_pool_imports,
                    metrics_increment_egress_peer_channel_full,
                );
            }
            // drain commands
            if let Poll::Ready(Some(cmd)) = this.command_rx.poll_next_unpin(cx) {
                this.on_command(cmd);
                some_ready = true;
            }

            // drain incoming transaction events
            if let Poll::Ready(Some(event)) = this.transaction_events.poll_next_unpin(cx) {
                this.on_network_tx_event(event);
                some_ready = true;
            }

            this.update_fetch_metrics();

            // drain fetching transaction events
            if let Poll::Ready(Some(fetch_event)) = this.transaction_fetcher.poll_next_unpin(cx) {
                match fetch_event {
                    FetchEvent::TransactionsFetched { peer_id, transactions } => {
                        this.import_transactions(
                            peer_id,
                            transactions,
                            TransactionSource::Response,
                        );
                    }
                    FetchEvent::FetchError { peer_id, error } => {
                        trace!(target: "net::tx", ?peer_id, ?error, "requesting transactions from peer failed");
                        this.on_request_error(peer_id, error);
                    }
                }
                some_ready = true;
            }

            this.update_fetch_metrics();

            // Advance all imports
            if let Poll::Ready(Some(batch_import_res)) = this.pool_imports.poll_next_unpin(cx) {
                for res in batch_import_res {
                    match res {
                        Ok(hash) => {
                            this.on_good_import(hash);
                        }
                        Err(err) => {
                            // if we're _currently_ syncing and the transaction is bad we
                            // ignore it, otherwise we penalize the peer that sent the bad
                            // transaction with the assumption that the peer should have
                            // known that this transaction is bad. (e.g. consensus
                            // rules)
                            if err.is_bad_transaction() && !this.network.is_syncing() {
                                debug!(target: "net::tx", ?err, "bad pool transaction import");
                                this.on_bad_import(err.hash);
                                continue
                            }
                            this.on_good_import(err.hash);
                        }
                    }
                }

                some_ready = true;
            }

            // handle and propagate new transactions.
            //
            // higher priority! stream is drained
            //
            let mut new_txs = Vec::new();
            while let Poll::Ready(Some(hash)) = this.pending_transactions.poll_next_unpin(cx) {
                new_txs.push(hash);
                some_ready = true;
            }
            if !new_txs.is_empty() {
                this.on_new_transactions(new_txs);
            }

            // all channels are fully drained and import futures pending
            if !some_ready {
                return Poll::Pending
            }

            budget -= 1;
            if budget <= 0 {
                // Make sure we're woken up again
                cx.waker().wake_by_ref();
                return Poll::Pending
            }
        }
    }
}

/// A transaction that's about to be propagated to multiple peers.
struct PropagateTransaction {
    size: usize,
    transaction: Arc<TransactionSigned>,
}

// === impl PropagateTransaction ===

impl PropagateTransaction {
    fn hash(&self) -> TxHash {
        self.transaction.hash()
    }

    /// Create a new instance from a pooled transaction
    fn new<T: PoolTransaction>(tx: Arc<ValidPoolTransaction<T>>) -> Self {
        let size = tx.encoded_length();
        let transaction = Arc::new(tx.transaction.to_recovered_transaction().into_signed());
        Self { size, transaction }
    }
}

/// Helper type for constructing the full transaction message that enforces the
/// [`DEFAULT_SOFT_LIMIT_BYTE_SIZE_TRANSACTIONS_BROADCAST_MESSAGE`].
#[derive(Default)]
struct FullTransactionsBuilder {
    total_size: usize,
    transactions: Vec<Arc<TransactionSigned>>,
}

// === impl FullTransactionsBuilder ===

impl FullTransactionsBuilder {
    /// Append a transaction to the list if the total message bytes size doesn't exceed the soft
    /// maximum target byte size. The limit is soft, meaning if one single transaction goes over
    /// the limit, it will be broadcasted in its own [`Transactions`] message. The same pattern is
    /// followed in filling a [`GetPooledTransactions`] request in
    /// [`TransactionFetcher::fill_request_from_hashes_pending_fetch`].
    fn push(&mut self, transaction: &PropagateTransaction) {
        let new_size = self.total_size + transaction.size;
        if new_size > DEFAULT_SOFT_LIMIT_BYTE_SIZE_TRANSACTIONS_BROADCAST_MESSAGE &&
            self.total_size > 0
        {
            return
        }

        self.total_size = new_size;
        self.transactions.push(Arc::clone(&transaction.transaction));
    }

    /// Returns whether or not any transactions are in the [FullTransactionsBuilder].
    fn is_empty(&self) -> bool {
        self.transactions.is_empty()
    }

    /// returns the list of transactions.
    fn build(self) -> Vec<Arc<TransactionSigned>> {
        self.transactions
    }
}

/// A helper type to create the pooled transactions message based on the negotiated version of the
/// session with the peer
enum PooledTransactionsHashesBuilder {
    Eth66(NewPooledTransactionHashes66),
    Eth68(NewPooledTransactionHashes68),
}

// === impl PooledTransactionsHashesBuilder ===

impl PooledTransactionsHashesBuilder {
    /// Push a transaction from the pool to the list.
    fn push_pooled<T: PoolTransaction>(&mut self, pooled_tx: Arc<ValidPoolTransaction<T>>) {
        match self {
            PooledTransactionsHashesBuilder::Eth66(msg) => msg.0.push(*pooled_tx.hash()),
            PooledTransactionsHashesBuilder::Eth68(msg) => {
                msg.hashes.push(*pooled_tx.hash());
                msg.sizes.push(pooled_tx.encoded_length());
                msg.types.push(pooled_tx.transaction.tx_type());
            }
        }
    }

    fn push(&mut self, tx: &PropagateTransaction) {
        match self {
            PooledTransactionsHashesBuilder::Eth66(msg) => msg.0.push(tx.hash()),
            PooledTransactionsHashesBuilder::Eth68(msg) => {
                msg.hashes.push(tx.hash());
                msg.sizes.push(tx.size);
                msg.types.push(tx.transaction.tx_type().into());
            }
        }
    }

    /// Create a builder for the negotiated version of the peer's session
    fn new(version: EthVersion) -> Self {
        match version {
            EthVersion::Eth66 | EthVersion::Eth67 => {
                PooledTransactionsHashesBuilder::Eth66(Default::default())
            }
            EthVersion::Eth68 => PooledTransactionsHashesBuilder::Eth68(Default::default()),
        }
    }

    fn build(self) -> NewPooledTransactionHashes {
        match self {
            PooledTransactionsHashesBuilder::Eth66(msg) => msg.into(),
            PooledTransactionsHashesBuilder::Eth68(msg) => msg.into(),
        }
    }
}

/// How we received the transactions.
enum TransactionSource {
    /// Transactions were broadcast to us via [`Transactions`] message.
    Broadcast,
    /// Transactions were sent as the response of [`fetcher::GetPooledTxRequest`] issued by us.
    Response,
}

// === impl TransactionSource ===

impl TransactionSource {
    /// Whether the transaction were sent as broadcast.
    fn is_broadcast(&self) -> bool {
        matches!(self, TransactionSource::Broadcast)
    }
}

/// Tracks transactions a peer has seen.
#[derive(Debug)]
struct TransactionsSeenByPeer {
    /// Keeps track of transactions that we know the peer has seen because they were announced by
    /// the peer. It's possible that these transactions are pending fetch.
    transactions_received_as_hash: LruCache<B256>,
    /// Keeps track of transactions that we know the peer has seen because they were received in
    /// full from the peer or sent to the peer.
    transactions_received_in_full_or_sent: LruCache<B256>,
}

impl TransactionsSeenByPeer {
    /// Returns `true` if peer has seen transaction.
    fn has_seen_transaction(&self, hash: &TxHash) -> bool {
        self.transactions_received_in_full_or_sent.contains(hash) ||
            self.transactions_received_as_hash.contains(hash)
    }

    /// Inserts a transaction hash that has been seen in an announcement.
    fn seen_in_announcement(&mut self, hash: TxHash) {
        _ = self.transactions_received_as_hash.insert(hash);
    }

    /// Inserts a hash of a transaction that has either been sent to the peer, or has been
    /// received in full from the peer over broadcast.
    fn seen_by_peer_and_in_pool(&mut self, hash: TxHash) {
        _ = self.transactions_received_in_full_or_sent.insert(hash);
    }

    /// Inserts a list of transactions that have either been sent to the peer, or have been
    /// received in full from the peer over broadcast.
    fn extend_seen_by_peer_and_in_pool(&mut self, hashes: impl IntoIterator<Item = TxHash>) {
        self.transactions_received_in_full_or_sent.extend(hashes)
    }

    /// Returns an iterator over all transactions that the peer has seen.
    fn iter_transaction_hashes(&self) -> impl Iterator<Item = &TxHash> {
        self.transactions_received_as_hash
            .iter()
            .chain(self.transactions_received_in_full_or_sent.iter())
    }

    /// Returns an iterator over all transaction hashes that the peer has sent in an announcement.
    fn maybe_pending_transaction_hashes(&self) -> &LruCache<TxHash> {
        &self.transactions_received_as_hash
    }
}

impl Default for TransactionsSeenByPeer {
    fn default() -> Self {
        Self {
            transactions_received_as_hash: LruCache::new(
                NonZeroUsize::new(DEFAULT_CAPACITY_CACHE_SENT_BY_PEER_AND_MAYBE_IN_POOL).unwrap(),
            ),
            transactions_received_in_full_or_sent: LruCache::new(
                NonZeroUsize::new(DEFAULT_CAPACITY_CACHE_SEEN_BY_PEER_AND_IN_POOL).unwrap(),
            ),
        }
    }
}

/// Tracks a single peer
#[derive(Debug)]
struct Peer {
    /// Keeps track of transactions that we know the peer has seen.
    seen_transactions: TransactionsSeenByPeer,
    /// A communication channel directly to the peer's session task.
    request_tx: PeerRequestSender,
    /// negotiated version of the session.
    version: EthVersion,
    /// The peer's client version.
    client_version: Arc<str>,
}

impl Peer {
    fn new(request_tx: PeerRequestSender, version: EthVersion, client_version: Arc<str>) -> Self {
        Self {
            seen_transactions: TransactionsSeenByPeer::default(),
            request_tx,
            version,
            client_version,
        }
    }
}

/// Commands to send to the [`TransactionsManager`]
#[derive(Debug)]
enum TransactionsCommand {
    /// Propagate a transaction hash to the network.
    PropagateHash(B256),
    /// Propagate transaction hashes to a specific peer.
    PropagateHashesTo(Vec<B256>, PeerId),
    /// Request the list of active peer IDs from the [`TransactionsManager`].
    GetActivePeers(oneshot::Sender<HashSet<PeerId>>),
    /// Propagate a collection of full transactions to a specific peer.
    PropagateTransactionsTo(Vec<TxHash>, PeerId),
    /// Request transaction hashes known by specific peers from the [`TransactionsManager`].
    GetTransactionHashes {
        peers: Vec<PeerId>,
        tx: oneshot::Sender<HashMap<PeerId, HashSet<TxHash>>>,
    },
    /// Requests a clone of the sender sender channel to the peer.
    GetPeerSender {
        peer_id: PeerId,
        peer_request_sender: oneshot::Sender<Option<PeerRequestSender>>,
    },
}

/// All events related to transactions emitted by the network.
#[derive(Debug)]
pub enum NetworkTransactionEvent {
    /// Represents the event of receiving a list of transactions from a peer.
    ///
    /// This indicates transactions that were broadcasted to us from the peer.
    IncomingTransactions {
        /// The ID of the peer from which the transactions were received.
        peer_id: PeerId,
        /// The received transactions.
        msg: Transactions,
    },
    /// Represents the event of receiving a list of transaction hashes from a peer.
    IncomingPooledTransactionHashes {
        /// The ID of the peer from which the transaction hashes were received.
        peer_id: PeerId,
        /// The received new pooled transaction hashes.
        msg: NewPooledTransactionHashes,
    },
    /// Represents the event of receiving a `GetPooledTransactions` request from a peer.
    GetPooledTransactions {
        /// The ID of the peer from which the request was received.
        peer_id: PeerId,
        /// The received `GetPooledTransactions` request.
        request: GetPooledTransactions,
        /// The sender for responding to the request with a result of `PooledTransactions`.
        response: oneshot::Sender<RequestResult<PooledTransactions>>,
    },
}

/// Tracks stats about the [`TransactionsManager`].
#[derive(Debug)]
struct PendingPoolImportsInfo {
    /// Number of transactions about to be imported into the pool.
    pending_pool_imports: Arc<AtomicUsize>,
    /// Max number of transactions about to be imported into the pool.
    max_pending_pool_imports: usize,
}

impl PendingPoolImportsInfo {
<<<<<<< HEAD
    pub fn new(max_pending_pool_imports: usize) -> Self {
=======
    fn new(max_pending_pool_imports: usize) -> Self {
>>>>>>> 7c93d8ef
        Self { pending_pool_imports: Arc::new(AtomicUsize::default()), max_pending_pool_imports }
    }

    /// Returns `true` if the number of pool imports is under a given tolerated max.
<<<<<<< HEAD
    pub fn has_capacity(&self, max_pending_pool_imports: usize) -> bool {
=======
    fn has_capacity(&self, max_pending_pool_imports: usize) -> bool {
>>>>>>> 7c93d8ef
        self.pending_pool_imports.load(Ordering::Relaxed) < max_pending_pool_imports
    }
}

<<<<<<< HEAD
=======
impl Default for PendingPoolImportsInfo {
    fn default() -> Self {
        Self::new(DEFAULT_MAX_COUNT_PENDING_POOL_IMPORTS)
    }
}

>>>>>>> 7c93d8ef
#[cfg(test)]
mod tests {
    use constants::tx_fetcher::DEFAULT_MAX_COUNT_FALLBACK_PEERS;

    use super::*;
    use crate::{test_utils::Testnet, NetworkConfigBuilder, NetworkManager};
    use alloy_rlp::Decodable;
<<<<<<< HEAD
=======
    use constants::tx_fetcher::DEFAULT_MAX_COUNT_FALLBACK_PEERS;
>>>>>>> 7c93d8ef
    use futures::FutureExt;
    use reth_interfaces::sync::{NetworkSyncUpdater, SyncState};
    use reth_network_api::NetworkInfo;
    use reth_primitives::hex;
    use reth_provider::test_utils::NoopProvider;
    use reth_transaction_pool::test_utils::{testing_pool, MockTransaction};
    use secp256k1::SecretKey;
    use std::{future::poll_fn, hash};
    use tests::fetcher::TxFetchMetadata;

    async fn new_tx_manager() -> TransactionsManager<impl TransactionPool> {
        let secret_key = SecretKey::new(&mut rand::thread_rng());
        let client = NoopProvider::default();

        let config = NetworkConfigBuilder::new(secret_key)
            // let OS choose port
            .listener_port(0)
            .disable_discovery()
            .build(client);

        let pool = testing_pool();

        let (_network_handle, _network, transactions, _) = NetworkManager::new(config)
            .await
            .unwrap()
            .into_builder()
            .transactions(pool.clone())
            .split_with_handle();

        transactions
    }

    pub(super) fn default_cache<T: hash::Hash + Eq>() -> LruCache<T> {
        let limit = NonZeroUsize::new(DEFAULT_MAX_COUNT_FALLBACK_PEERS.into()).unwrap();
        LruCache::new(limit)
    }

    // Returns (peer, channel-to-send-get-pooled-tx-response-on).
    pub(super) fn new_mock_session(
        peer_id: PeerId,
        version: EthVersion,
    ) -> (Peer, mpsc::Receiver<PeerRequest>) {
        let (to_mock_session_tx, to_mock_session_rx) = mpsc::channel(1);

        (
            Peer::new(PeerRequestSender::new(peer_id, to_mock_session_tx), version, Arc::from("")),
            to_mock_session_rx,
        )
    }

    #[tokio::test(flavor = "multi_thread")]
    async fn test_ignored_tx_broadcasts_while_initially_syncing() {
        reth_tracing::init_test_tracing();
        let net = Testnet::create(3).await;

        let mut handles = net.handles();
        let handle0 = handles.next().unwrap();
        let handle1 = handles.next().unwrap();

        drop(handles);
        let handle = net.spawn();

        let listener0 = handle0.event_listener();
        handle0.add_peer(*handle1.peer_id(), handle1.local_addr());
        let secret_key = SecretKey::new(&mut rand::thread_rng());

        let client = NoopProvider::default();
        let pool = testing_pool();
        let config = NetworkConfigBuilder::new(secret_key)
            .disable_discovery()
            .listener_port(0)
            .build(client);
        let (network_handle, network, mut transactions, _) = NetworkManager::new(config)
            .await
            .unwrap()
            .into_builder()
            .transactions(pool.clone())
            .split_with_handle();

        tokio::task::spawn(network);

        // go to syncing (pipeline sync)
        network_handle.update_sync_state(SyncState::Syncing);
        assert!(NetworkInfo::is_syncing(&network_handle));
        assert!(NetworkInfo::is_initially_syncing(&network_handle));

        // wait for all initiator connections
        let mut established = listener0.take(2);
        while let Some(ev) = established.next().await {
            match ev {
                NetworkEvent::SessionEstablished {
                    peer_id,
                    remote_addr,
                    client_version,
                    capabilities,
                    messages,
                    status,
                    version,
                } => {
                    // to insert a new peer in transactions peerset
                    transactions.on_network_event(NetworkEvent::SessionEstablished {
                        peer_id,
                        remote_addr,
                        client_version,
                        capabilities,
                        messages,
                        status,
                        version,
                    })
                }
                NetworkEvent::PeerAdded(_peer_id) => continue,
                ev => {
                    panic!("unexpected event {ev:?}")
                }
            }
        }
        // random tx: <https://etherscan.io/getRawTx?tx=0x9448608d36e721ef403c53b00546068a6474d6cbab6816c3926de449898e7bce>
        let input = hex!("02f871018302a90f808504890aef60826b6c94ddf4c5025d1a5742cf12f74eec246d4432c295e487e09c3bbcc12b2b80c080a0f21a4eacd0bf8fea9c5105c543be5a1d8c796516875710fafafdf16d16d8ee23a001280915021bb446d1973501a67f93d2b38894a514b976e7b46dc2fe54598d76");
        let signed_tx = TransactionSigned::decode(&mut &input[..]).unwrap();
        transactions.on_network_tx_event(NetworkTransactionEvent::IncomingTransactions {
            peer_id: *handle1.peer_id(),
            msg: Transactions(vec![signed_tx.clone()]),
        });
        poll_fn(|cx| {
            let _ = transactions.poll_unpin(cx);
            Poll::Ready(())
        })
        .await;
        assert!(pool.is_empty());
        handle.terminate().await;
    }

    #[tokio::test(flavor = "multi_thread")]
    async fn test_tx_broadcasts_through_two_syncs() {
        reth_tracing::init_test_tracing();
        let net = Testnet::create(3).await;

        let mut handles = net.handles();
        let handle0 = handles.next().unwrap();
        let handle1 = handles.next().unwrap();

        drop(handles);
        let handle = net.spawn();

        let listener0 = handle0.event_listener();
        handle0.add_peer(*handle1.peer_id(), handle1.local_addr());
        let secret_key = SecretKey::new(&mut rand::thread_rng());

        let client = NoopProvider::default();
        let pool = testing_pool();
        let config = NetworkConfigBuilder::new(secret_key)
            .disable_discovery()
            .listener_port(0)
            .build(client);
        let (network_handle, network, mut transactions, _) = NetworkManager::new(config)
            .await
            .unwrap()
            .into_builder()
            .transactions(pool.clone())
            .split_with_handle();

        tokio::task::spawn(network);

        // go to syncing (pipeline sync) to idle and then to syncing (live)
        network_handle.update_sync_state(SyncState::Syncing);
        assert!(NetworkInfo::is_syncing(&network_handle));
        network_handle.update_sync_state(SyncState::Idle);
        assert!(!NetworkInfo::is_syncing(&network_handle));
        network_handle.update_sync_state(SyncState::Syncing);
        assert!(NetworkInfo::is_syncing(&network_handle));

        // wait for all initiator connections
        let mut established = listener0.take(2);
        while let Some(ev) = established.next().await {
            match ev {
                NetworkEvent::SessionEstablished {
                    peer_id,
                    remote_addr,
                    client_version,
                    capabilities,
                    messages,
                    status,
                    version,
                } => {
                    // to insert a new peer in transactions peerset
                    transactions.on_network_event(NetworkEvent::SessionEstablished {
                        peer_id,
                        remote_addr,
                        client_version,
                        capabilities,
                        messages,
                        status,
                        version,
                    })
                }
                NetworkEvent::PeerAdded(_peer_id) => continue,
                ev => {
                    panic!("unexpected event {ev:?}")
                }
            }
        }
        // random tx: <https://etherscan.io/getRawTx?tx=0x9448608d36e721ef403c53b00546068a6474d6cbab6816c3926de449898e7bce>
        let input = hex!("02f871018302a90f808504890aef60826b6c94ddf4c5025d1a5742cf12f74eec246d4432c295e487e09c3bbcc12b2b80c080a0f21a4eacd0bf8fea9c5105c543be5a1d8c796516875710fafafdf16d16d8ee23a001280915021bb446d1973501a67f93d2b38894a514b976e7b46dc2fe54598d76");
        let signed_tx = TransactionSigned::decode(&mut &input[..]).unwrap();
        transactions.on_network_tx_event(NetworkTransactionEvent::IncomingTransactions {
            peer_id: *handle1.peer_id(),
            msg: Transactions(vec![signed_tx.clone()]),
        });
        poll_fn(|cx| {
            let _ = transactions.poll_unpin(cx);
            Poll::Ready(())
        })
        .await;
        assert!(!NetworkInfo::is_initially_syncing(&network_handle));
        assert!(NetworkInfo::is_syncing(&network_handle));
        assert!(!pool.is_empty());
        handle.terminate().await;
    }

    #[tokio::test(flavor = "multi_thread")]
    async fn test_handle_incoming_transactions() {
        reth_tracing::init_test_tracing();
        let net = Testnet::create(3).await;

        let mut handles = net.handles();
        let handle0 = handles.next().unwrap();
        let handle1 = handles.next().unwrap();

        drop(handles);
        let handle = net.spawn();

        let listener0 = handle0.event_listener();

        handle0.add_peer(*handle1.peer_id(), handle1.local_addr());
        let secret_key = SecretKey::new(&mut rand::thread_rng());

        let client = NoopProvider::default();
        let pool = testing_pool();
        let config = NetworkConfigBuilder::new(secret_key)
            .disable_discovery()
            .listener_port(0)
            .build(client);
        let (network_handle, network, mut transactions, _) = NetworkManager::new(config)
            .await
            .unwrap()
            .into_builder()
            .transactions(pool.clone())
            .split_with_handle();
        tokio::task::spawn(network);

        network_handle.update_sync_state(SyncState::Idle);

        assert!(!NetworkInfo::is_syncing(&network_handle));

        // wait for all initiator connections
        let mut established = listener0.take(2);
        while let Some(ev) = established.next().await {
            match ev {
                NetworkEvent::SessionEstablished {
                    peer_id,
                    remote_addr,
                    client_version,
                    capabilities,
                    messages,
                    status,
                    version,
                } => {
                    // to insert a new peer in transactions peerset
                    transactions.on_network_event(NetworkEvent::SessionEstablished {
                        peer_id,
                        remote_addr,
                        client_version,
                        capabilities,
                        messages,
                        status,
                        version,
                    })
                }
                NetworkEvent::PeerAdded(_peer_id) => continue,
                ev => {
                    panic!("unexpected event {ev:?}")
                }
            }
        }
        // random tx: <https://etherscan.io/getRawTx?tx=0x9448608d36e721ef403c53b00546068a6474d6cbab6816c3926de449898e7bce>
        let input = hex!("02f871018302a90f808504890aef60826b6c94ddf4c5025d1a5742cf12f74eec246d4432c295e487e09c3bbcc12b2b80c080a0f21a4eacd0bf8fea9c5105c543be5a1d8c796516875710fafafdf16d16d8ee23a001280915021bb446d1973501a67f93d2b38894a514b976e7b46dc2fe54598d76");
        let signed_tx = TransactionSigned::decode(&mut &input[..]).unwrap();
        transactions.on_network_tx_event(NetworkTransactionEvent::IncomingTransactions {
            peer_id: *handle1.peer_id(),
            msg: Transactions(vec![signed_tx.clone()]),
        });
        assert_eq!(
            *handle1.peer_id(),
            transactions.transactions_by_peers.get(&signed_tx.hash()).unwrap()[0]
        );

        // advance the transaction manager future
        poll_fn(|cx| {
            let _ = transactions.poll_unpin(cx);
            Poll::Ready(())
        })
        .await;

        assert!(!pool.is_empty());
        assert!(pool.get(&signed_tx.hash).is_some());
        handle.terminate().await;
    }

    #[tokio::test(flavor = "multi_thread")]
    async fn test_on_get_pooled_transactions_network() {
        reth_tracing::init_test_tracing();
        let net = Testnet::create(2).await;

        let mut handles = net.handles();
        let handle0 = handles.next().unwrap();
        let handle1 = handles.next().unwrap();

        drop(handles);
        let handle = net.spawn();

        let listener0 = handle0.event_listener();

        handle0.add_peer(*handle1.peer_id(), handle1.local_addr());
        let secret_key = SecretKey::new(&mut rand::thread_rng());

        let client = NoopProvider::default();
        let pool = testing_pool();
        let config = NetworkConfigBuilder::new(secret_key)
            .disable_discovery()
            .listener_port(0)
            .build(client);
        let (network_handle, network, mut transactions, _) = NetworkManager::new(config)
            .await
            .unwrap()
            .into_builder()
            .transactions(pool.clone())
            .split_with_handle();
        tokio::task::spawn(network);

        network_handle.update_sync_state(SyncState::Idle);

        assert!(!NetworkInfo::is_syncing(&network_handle));

        // wait for all initiator connections
        let mut established = listener0.take(2);
        while let Some(ev) = established.next().await {
            match ev {
                NetworkEvent::SessionEstablished {
                    peer_id,
                    remote_addr,
                    client_version,
                    capabilities,
                    messages,
                    status,
                    version,
                } => transactions.on_network_event(NetworkEvent::SessionEstablished {
                    peer_id,
                    remote_addr,
                    client_version,
                    capabilities,
                    messages,
                    status,
                    version,
                }),
                NetworkEvent::PeerAdded(_peer_id) => continue,
                ev => {
                    panic!("unexpected event {ev:?}")
                }
            }
        }
        handle.terminate().await;

        let tx = MockTransaction::eip1559();
        let _ = transactions
            .pool
            .add_transaction(reth_transaction_pool::TransactionOrigin::External, tx.clone())
            .await;

        let request = GetPooledTransactions(vec![tx.get_hash()]);

        let (send, receive) = oneshot::channel::<RequestResult<PooledTransactions>>();

        transactions.on_network_tx_event(NetworkTransactionEvent::GetPooledTransactions {
            peer_id: *handle1.peer_id(),
            request,
            response: send,
        });

        match receive.await.unwrap() {
            Ok(PooledTransactions(transactions)) => {
                assert_eq!(transactions.len(), 1);
            }
            Err(e) => {
                panic!("error: {:?}", e);
            }
        }
    }

    #[tokio::test]
    async fn test_max_retries_tx_request() {
        reth_tracing::init_test_tracing();

        let mut tx_manager = new_tx_manager().await;
        let tx_fetcher = &mut tx_manager.transaction_fetcher;

        let peer_id_1 = PeerId::new([1; 64]);
        let peer_id_2 = PeerId::new([2; 64]);
        let eth_version = EthVersion::Eth66;
        let seen_hashes = [B256::from_slice(&[1; 32]), B256::from_slice(&[2; 32])];

        let (mut peer_1, mut to_mock_session_rx) = new_mock_session(peer_id_1, eth_version);
        // mark hashes as seen by peer so it can fish them out from the cache for hashes pending
        // fetch
        peer_1.seen_transactions.seen_in_announcement(seen_hashes[0]);
        peer_1.seen_transactions.seen_in_announcement(seen_hashes[1]);
        tx_manager.peers.insert(peer_id_1, peer_1);

        // hashes are seen and currently not inflight, with one fallback peer, and are buffered
        // for first retry in reverse order to make index 0 lru
        let retries = 1;
        let mut backups = default_cache();
        backups.insert(peer_id_1);
        tx_fetcher
            .hashes_fetch_inflight_and_pending_fetch
            .insert(seen_hashes[1], TxFetchMetadata::new(retries, backups.clone(), None));
        tx_fetcher
            .hashes_fetch_inflight_and_pending_fetch
            .insert(seen_hashes[0], TxFetchMetadata::new(retries, backups, None));
        tx_fetcher.hashes_pending_fetch.insert(seen_hashes[1]);
        tx_fetcher.hashes_pending_fetch.insert(seen_hashes[0]);

        // peer_1 is idle
        assert!(tx_fetcher.is_idle(&peer_id_1));

        // sends request for buffered hashes to peer_1
        tx_fetcher.on_fetch_pending_hashes(&tx_manager.peers, |_| true, || ());

        let tx_fetcher = &mut tx_manager.transaction_fetcher;

        assert!(tx_fetcher.hashes_pending_fetch.is_empty());
        // as long as request is in inflight peer_1 is not idle
        assert!(!tx_fetcher.is_idle(&peer_id_1));

        // mock session of peer_1 receives request
        let req = to_mock_session_rx
            .recv()
            .await
            .expect("peer_1 session should receive request with buffered hashes");
        let PeerRequest::GetPooledTransactions { request, response } = req else { unreachable!() };
        let GetPooledTransactions(hashes) = request;

        assert_eq!(hashes, seen_hashes);

        // fail request to peer_1
        response
            .send(Err(RequestError::BadResponse))
            .expect("should send peer_1 response to tx manager");
        let Some(FetchEvent::FetchError { peer_id, .. }) = tx_fetcher.next().await else {
            unreachable!()
        };

        // request has resolved, peer_1 is idle again
        assert!(tx_fetcher.is_idle(&peer_id));
        // failing peer_1's request buffers requested hashes for retry
        assert_eq!(tx_fetcher.hashes_pending_fetch.len(), 2);

        let (peer_2, mut to_mock_session_rx) = new_mock_session(peer_id_2, eth_version);
        tx_manager.peers.insert(peer_id_2, peer_2);

        // peer_2 announces same hashes as peer_1
        let msg =
            NewPooledTransactionHashes::Eth66(NewPooledTransactionHashes66(seen_hashes.to_vec()));
        tx_manager.on_new_pooled_transaction_hashes(peer_id_2, msg);

        let tx_fetcher = &mut tx_manager.transaction_fetcher;

        // since hashes are already seen, no changes to length of unknown hashes
        assert_eq!(tx_fetcher.hashes_fetch_inflight_and_pending_fetch.len(), 2);
        // but hashes are taken out of buffer and packed into request to peer_2
        assert!(tx_fetcher.hashes_pending_fetch.is_empty());

        // mock session of peer_2 receives request
        let req = to_mock_session_rx
            .recv()
            .await
            .expect("peer_2 session should receive request with buffered hashes");
        let PeerRequest::GetPooledTransactions { response, .. } = req else { unreachable!() };

        // report failed request to tx manager
        response
            .send(Err(RequestError::BadResponse))
            .expect("should send peer_2 response to tx manager");
        let Some(FetchEvent::FetchError { .. }) = tx_fetcher.next().await else { unreachable!() };

        // `MAX_REQUEST_RETRIES_PER_TX_HASH`, 2, for hashes reached so this time won't be buffered
        // for retry
        assert!(tx_fetcher.hashes_pending_fetch.is_empty());
    }
}<|MERGE_RESOLUTION|>--- conflicted
+++ resolved
@@ -213,11 +213,8 @@
     pool_imports: FuturesUnordered<PoolImportFuture>,
     /// Stats on pending pool imports that help the node self-monitor.
     pending_pool_imports_info: PendingPoolImportsInfo,
-<<<<<<< HEAD
     /// Bad imports.
     bad_imports: LruCache<TxHash>,
-=======
->>>>>>> 7c93d8ef
     /// All the connected peers.
     peers: HashMap<PeerId, Peer>,
     /// Send half for the command channel.
@@ -249,12 +246,7 @@
         // install a listener for new pending transactions that are allowed to be propagated over
         // the network
         let pending = pool.pending_transactions_listener();
-<<<<<<< HEAD
-        let pending_pool_imports_info =
-            PendingPoolImportsInfo::new(DEFAULT_MAX_COUNT_PENDING_POOL_IMPORTS);
-=======
         let pending_pool_imports_info = PendingPoolImportsInfo::default();
->>>>>>> 7c93d8ef
 
         let metrics = TransactionsManagerMetrics::default();
         metrics
@@ -676,10 +668,7 @@
         let bad_imports = &self.bad_imports;
         self.transaction_fetcher.filter_unseen_and_pending_hashes(
             &mut valid_announcement_data,
-<<<<<<< HEAD
             |hash| bad_imports.contains(hash),
-=======
->>>>>>> 7c93d8ef
             &peer_id,
             |peer_id| self.peers.contains_key(&peer_id),
             &client_version,
@@ -1480,33 +1469,22 @@
 }
 
 impl PendingPoolImportsInfo {
-<<<<<<< HEAD
     pub fn new(max_pending_pool_imports: usize) -> Self {
-=======
-    fn new(max_pending_pool_imports: usize) -> Self {
->>>>>>> 7c93d8ef
         Self { pending_pool_imports: Arc::new(AtomicUsize::default()), max_pending_pool_imports }
     }
 
     /// Returns `true` if the number of pool imports is under a given tolerated max.
-<<<<<<< HEAD
     pub fn has_capacity(&self, max_pending_pool_imports: usize) -> bool {
-=======
-    fn has_capacity(&self, max_pending_pool_imports: usize) -> bool {
->>>>>>> 7c93d8ef
         self.pending_pool_imports.load(Ordering::Relaxed) < max_pending_pool_imports
     }
 }
 
-<<<<<<< HEAD
-=======
 impl Default for PendingPoolImportsInfo {
     fn default() -> Self {
         Self::new(DEFAULT_MAX_COUNT_PENDING_POOL_IMPORTS)
     }
 }
 
->>>>>>> 7c93d8ef
 #[cfg(test)]
 mod tests {
     use constants::tx_fetcher::DEFAULT_MAX_COUNT_FALLBACK_PEERS;
@@ -1514,10 +1492,7 @@
     use super::*;
     use crate::{test_utils::Testnet, NetworkConfigBuilder, NetworkManager};
     use alloy_rlp::Decodable;
-<<<<<<< HEAD
-=======
     use constants::tx_fetcher::DEFAULT_MAX_COUNT_FALLBACK_PEERS;
->>>>>>> 7c93d8ef
     use futures::FutureExt;
     use reth_interfaces::sync::{NetworkSyncUpdater, SyncState};
     use reth_network_api::NetworkInfo;
