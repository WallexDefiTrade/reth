--- conflicted
+++ resolved
@@ -864,24 +864,12 @@
             NetworkEvent::SessionEstablished {
                 peer_id, client_version, messages, version, ..
             } => {
-<<<<<<< HEAD
-                // insert a new peer into the peerset
-                self.peers.insert(peer_id, PeerMetadata::new(messages, version, client_version));
-
-                // Send a `NewPooledTransactionHashes` to the peer with up to
-                // `NEW_POOLED_TRANSACTION_HASHES_SOFT_LIMIT` transactions in the
-                // pool
-                if !self.network.is_initially_syncing() {
-                    if self.network.tx_gossip_disabled() {
-                        return
-=======
                 // Insert a new peer into the peerset.
-                let peer = Peer::new(messages, version, client_version);
+                let peer = PeerMetadata::new(messages, version, client_version);
                 let peer = match self.peers.entry(peer_id) {
                     Entry::Occupied(mut entry) => {
                         entry.insert(peer);
                         entry.into_mut()
->>>>>>> 9ca813ae
                     }
                     Entry::Vacant(entry) => entry.insert(peer),
                 };
