--- conflicted
+++ resolved
@@ -276,12 +276,8 @@
         self
     }
 
-<<<<<<< HEAD
     /// Configures the transactions manager with the given config.
-    pub fn transactions_manager_config(mut self, config: TransactionsManagerConfig) -> Self {
-=======
     pub const fn transactions_manager_config(mut self, config: TransactionsManagerConfig) -> Self {
->>>>>>> 3d3f52b2
         self.transactions_manager_config = config;
         self
     }
