use reth_eth_wire::DisconnectReason;
use reth_metrics::{
    metrics::{Counter, Gauge},
    Metrics,
};

/// Scope for monitoring transactions sent from the manager to the tx manager
pub(crate) const NETWORK_POOL_TRANSACTIONS_SCOPE: &str = "network.pool.transactions";

/// Metrics for the entire network, handled by NetworkManager
#[derive(Metrics)]
#[metrics(scope = "network")]
pub struct NetworkMetrics {
    /// Number of currently connected peers
    pub(crate) connected_peers: Gauge,

    /// Number of currently backed off peers
    pub(crate) backed_off_peers: Gauge,

    /// Number of peers known to the node
    pub(crate) tracked_peers: Gauge,

    /// Cumulative number of failures of pending sessions
    pub(crate) pending_session_failures: Counter,

    /// Total number of sessions closed
    pub(crate) closed_sessions: Counter,

    /// Number of active incoming connections
    pub(crate) incoming_connections: Gauge,

    /// Number of active outgoing connections
    pub(crate) outgoing_connections: Gauge,

    /// Total Number of incoming connections handled
    pub(crate) total_incoming_connections: Counter,

    /// Total Number of outgoing connections established
    pub(crate) total_outgoing_connections: Counter,

    /// Number of invalid/malformed messages received from peers
    pub(crate) invalid_messages_received: Counter,

    /// Number of Eth Requests dropped due to channel being at full capacity
    pub(crate) total_dropped_eth_requests_at_full_capacity: Counter,
}

/// Metrics for SessionManager
#[derive(Metrics)]
#[metrics(scope = "network")]
pub struct SessionManagerMetrics {
    /// Number of dials that resulted in a peer being added to the peerset
    pub(crate) total_dial_successes: Counter,
}

/// Metrics for the [`TransactionsManager`].
#[derive(Metrics)]
#[metrics(scope = "network")]
pub struct TransactionsManagerMetrics {
    /// Total number of propagated transactions
    pub(crate) propagated_transactions: Counter,
    /// Total number of reported bad transactions
    pub(crate) reported_bad_transactions: Counter,
    /// Total number of messages with already seen hashes
    pub(crate) messages_with_already_seen_hashes: Counter,
    /// Total number of messages with already seen full transactions
    pub(crate) messages_with_already_seen_transactions: Counter,
    /// Number of transactions about to be imported into the pool.
    pub(crate) pending_pool_imports: Gauge,
<<<<<<< HEAD
    /// Total number of bad imports.
    pub(crate) bad_imports: Counter,
    /// Number of inflight requests at which the [`TransactionPool`] is considered to be at
=======
    /// Number of inflight requests at which the
    /// [`TransactionPool`](reth_transaction_pool::TransactionPool) is considered to be at
>>>>>>> f27d06ff
    /// capacity. Note, this is not a limit to the number of inflight requests, but a health
    /// measure.
    pub(crate) capacity_pending_pool_imports: Counter,
    /// Currently active outgoing [`GetPooledTransactions`](reth_eth_wire::GetPooledTransactions)
    /// requests.
    pub(crate) inflight_transaction_requests: Gauge,
    /// Number of inflight requests at which the
    /// [`TransactionFetcher`](crate::transactions::TransactionFetcher) is considered to be at
    /// capacity. Note, this is not a limit to the number of inflight requests, but a health
    /// measure.
    pub(crate) capacity_inflight_requests: Counter,
    /// Hashes in currently active outgoing
    /// [`GetPooledTransactions`](reth_eth_wire::GetPooledTransactions) requests.
    pub(crate) hashes_inflight_transaction_requests: Gauge,
    /// How often we failed to send a request to the peer because the channel was full.
    pub(crate) egress_peer_channel_full: Counter,
    /// Total number of hashes pending fetch.
    pub(crate) hashes_pending_fetch: Gauge,
}

/// Metrics for Disconnection types
///
/// These are just counters, and ideally we would implement these metrics on a peer-by-peer basis,
/// in that we do not double-count peers for `TooManyPeers` if we make an outgoing connection and
/// get disconnected twice
#[derive(Metrics)]
#[metrics(scope = "network")]
pub struct DisconnectMetrics {
    /// Number of peer disconnects due to DisconnectRequested (0x00)
    pub(crate) disconnect_requested: Counter,

    /// Number of peer disconnects due to TcpSubsystemError (0x01)
    pub(crate) tcp_subsystem_error: Counter,

    /// Number of peer disconnects due to ProtocolBreach (0x02)
    pub(crate) protocol_breach: Counter,

    /// Number of peer disconnects due to UselessPeer (0x03)
    pub(crate) useless_peer: Counter,

    /// Number of peer disconnects due to TooManyPeers (0x04)
    pub(crate) too_many_peers: Counter,

    /// Number of peer disconnects due to AlreadyConnected (0x05)
    pub(crate) already_connected: Counter,

    /// Number of peer disconnects due to IncompatibleP2PProtocolVersion (0x06)
    pub(crate) incompatible: Counter,

    /// Number of peer disconnects due to NullNodeIdentity (0x07)
    pub(crate) null_node_identity: Counter,

    /// Number of peer disconnects due to ClientQuitting (0x08)
    pub(crate) client_quitting: Counter,

    /// Number of peer disconnects due to UnexpectedHandshakeIdentity (0x09)
    pub(crate) unexpected_identity: Counter,

    /// Number of peer disconnects due to ConnectedToSelf (0x0a)
    pub(crate) connected_to_self: Counter,

    /// Number of peer disconnects due to PingTimeout (0x0b)
    pub(crate) ping_timeout: Counter,

    /// Number of peer disconnects due to SubprotocolSpecific (0x10)
    pub(crate) subprotocol_specific: Counter,
}

impl DisconnectMetrics {
    /// Increments the proper counter for the given disconnect reason
    pub(crate) fn increment(&self, reason: DisconnectReason) {
        match reason {
            DisconnectReason::DisconnectRequested => self.disconnect_requested.increment(1),
            DisconnectReason::TcpSubsystemError => self.tcp_subsystem_error.increment(1),
            DisconnectReason::ProtocolBreach => self.protocol_breach.increment(1),
            DisconnectReason::UselessPeer => self.useless_peer.increment(1),
            DisconnectReason::TooManyPeers => self.too_many_peers.increment(1),
            DisconnectReason::AlreadyConnected => self.already_connected.increment(1),
            DisconnectReason::IncompatibleP2PProtocolVersion => self.incompatible.increment(1),
            DisconnectReason::NullNodeIdentity => self.null_node_identity.increment(1),
            DisconnectReason::ClientQuitting => self.client_quitting.increment(1),
            DisconnectReason::UnexpectedHandshakeIdentity => self.unexpected_identity.increment(1),
            DisconnectReason::ConnectedToSelf => self.connected_to_self.increment(1),
            DisconnectReason::PingTimeout => self.ping_timeout.increment(1),
            DisconnectReason::SubprotocolSpecific => self.subprotocol_specific.increment(1),
        }
    }
}

/// Metrics for the EthRequestHandler
#[derive(Metrics)]
#[metrics(scope = "network")]
pub struct EthRequestHandlerMetrics {
    /// Number of received headers requests
    pub(crate) received_headers_requests: Counter,

    /// Number of received bodies requests
    pub(crate) received_bodies_requests: Counter,
}<|MERGE_RESOLUTION|>--- conflicted
+++ resolved
@@ -67,14 +67,10 @@
     pub(crate) messages_with_already_seen_transactions: Counter,
     /// Number of transactions about to be imported into the pool.
     pub(crate) pending_pool_imports: Gauge,
-<<<<<<< HEAD
     /// Total number of bad imports.
     pub(crate) bad_imports: Counter,
-    /// Number of inflight requests at which the [`TransactionPool`] is considered to be at
-=======
     /// Number of inflight requests at which the
     /// [`TransactionPool`](reth_transaction_pool::TransactionPool) is considered to be at
->>>>>>> f27d06ff
     /// capacity. Note, this is not a limit to the number of inflight requests, but a health
     /// measure.
     pub(crate) capacity_pending_pool_imports: Counter,
