use crate::{manager::NetworkEvent, peers::PeersHandle};
use parking_lot::Mutex;
<<<<<<< HEAD
use reth_eth_wire::{NewBlock, NewPooledTransactionHashes, Transactions};

use crate::message::PeerRequest;
use reth_primitives::H256;
=======
use reth_primitives::{PeerId, H256, U256};
>>>>>>> 92a78185
use std::{
    net::SocketAddr,
    sync::{atomic::AtomicUsize, Arc},
};
use tokio::sync::{mpsc, mpsc::UnboundedSender};

/// A _shareable_ network frontend. Used to interact with the network.
///
/// See also [`NetworkManager`](crate::NetworkManager).
#[derive(Clone)]
pub struct NetworkHandle {
    /// The Arc'ed delegate that contains the state.
    inner: Arc<NetworkInner>,
}

// === impl NetworkHandle ===

impl NetworkHandle {
    /// Creates a single new instance.
    pub(crate) fn new(
        num_active_peers: Arc<AtomicUsize>,
        listener_address: Arc<Mutex<SocketAddr>>,
        to_manager_tx: UnboundedSender<NetworkHandleMessage>,
        local_node_id: PeerId,
        peers: PeersHandle,
    ) -> Self {
        let inner = NetworkInner {
            num_active_peers,
            to_manager_tx,
            listener_address,
            local_node_id,
            peers,
        };
        Self { inner: Arc::new(inner) }
    }

    fn manager(&self) -> &UnboundedSender<NetworkHandleMessage> {
        &self.inner.to_manager_tx
    }

    /// Creates a new [`NetworkEvent`] listener channel.
    pub fn event_listener(&self) -> mpsc::UnboundedReceiver<NetworkEvent> {
        let (tx, rx) = mpsc::unbounded_channel();
        let _ = self.manager().send(NetworkHandleMessage::EventListener(tx));
        rx
    }

    /// Sends a [`NetworkHandleMessage`] to the manager
    fn send_message(&self, msg: NetworkHandleMessage) {
        let _ = self.inner.to_manager_tx.send(msg);
    }

    /// Sends a [`PeerRequest`] to the given peer's session.
    pub fn send_request(&mut self, peer_id: NodeId, request: PeerRequest) {
        self.send_message(NetworkHandleMessage::EthRequest { peer_id, request })
    }
}

struct NetworkInner {
    /// Number of active peer sessions the node's currently handling.
    num_active_peers: Arc<AtomicUsize>,
    /// Sender half of the message channel to the [`NetworkManager`].
    to_manager_tx: UnboundedSender<NetworkHandleMessage>,
    /// The local address that accepts incoming connections.
    listener_address: Arc<Mutex<SocketAddr>>,
    /// The identifier used by this node.
    local_node_id: PeerId,
    /// Access to the all the nodes
    peers: PeersHandle,
}

/// Internal messages that can be passed to the  [`NetworkManager`](crate::NetworkManager).
#[allow(missing_docs)]
pub(crate) enum NetworkHandleMessage {
    /// Add a new listener for [`NetworkEvent`].
    EventListener(UnboundedSender<NetworkEvent>),
    /// Broadcast event to announce a new block to all nodes.
    AnnounceBlock(NewBlock, H256),
    /// Sends the list of transactions to the given peer.
    SendTransaction { peer_id: NodeId, msg: Arc<Transactions> },
    /// Sends the list of transactions hashes to the given peer.
    SendPooledTransactionHashes { peer_id: NodeId, msg: Arc<NewPooledTransactionHashes> },
    /// Send an `eth` protocol request to the peer.
    EthRequest {
        /// The peer to send the request to.
        peer_id: NodeId,
        /// The request to send to the peer's sessions.
        request: PeerRequest,
    },
}<|MERGE_RESOLUTION|>--- conflicted
+++ resolved
@@ -1,13 +1,7 @@
-use crate::{manager::NetworkEvent, peers::PeersHandle};
+use crate::{manager::NetworkEvent, message::PeerRequest, peers::PeersHandle};
 use parking_lot::Mutex;
-<<<<<<< HEAD
 use reth_eth_wire::{NewBlock, NewPooledTransactionHashes, Transactions};
-
-use crate::message::PeerRequest;
-use reth_primitives::H256;
-=======
-use reth_primitives::{PeerId, H256, U256};
->>>>>>> 92a78185
+use reth_primitives::{PeerId, H256};
 use std::{
     net::SocketAddr,
     sync::{atomic::AtomicUsize, Arc},
@@ -61,7 +55,7 @@
     }
 
     /// Sends a [`PeerRequest`] to the given peer's session.
-    pub fn send_request(&mut self, peer_id: NodeId, request: PeerRequest) {
+    pub fn send_request(&mut self, peer_id: PeerId, request: PeerRequest) {
         self.send_message(NetworkHandleMessage::EthRequest { peer_id, request })
     }
 }
@@ -87,13 +81,13 @@
     /// Broadcast event to announce a new block to all nodes.
     AnnounceBlock(NewBlock, H256),
     /// Sends the list of transactions to the given peer.
-    SendTransaction { peer_id: NodeId, msg: Arc<Transactions> },
+    SendTransaction { peer_id: PeerId, msg: Arc<Transactions> },
     /// Sends the list of transactions hashes to the given peer.
-    SendPooledTransactionHashes { peer_id: NodeId, msg: Arc<NewPooledTransactionHashes> },
+    SendPooledTransactionHashes { peer_id: PeerId, msg: Arc<NewPooledTransactionHashes> },
     /// Send an `eth` protocol request to the peer.
     EthRequest {
         /// The peer to send the request to.
-        peer_id: NodeId,
+        peer_id: PeerId,
         /// The request to send to the peer's sessions.
         request: PeerRequest,
     },
