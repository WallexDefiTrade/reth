--- conflicted
+++ resolved
@@ -40,10 +40,7 @@
 pub use enr::enr_to_discv4_id;
 pub use error::Error;
 pub use filter::{FilterOutcome, MustNotIncludeKeys};
-<<<<<<< HEAD
-
-use metrics::Discv5Metrics;
-=======
+
 use metrics::{DiscoveredPeersMetrics, Discv5Metrics};
 
 /// Default number of times to do pulse lookup queries, at bootstrap (5 second intervals).
@@ -55,7 +52,6 @@
 ///
 /// Default is 5 seconds.
 pub const DEFAULT_SECONDS_PULSE_LOOKUP_INTERVAL: u64 = 5;
->>>>>>> 528f1e90
 
 /// The max log2 distance, is equivalent to the index of the last bit in a discv5 node id.
 const MAX_LOG2_DISTANCE: usize = 255;
