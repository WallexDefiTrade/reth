--- conflicted
+++ resolved
@@ -106,11 +106,7 @@
 
 impl Rate {
     /// Create a new [Rate] with the given `limit/duration` ratio.
-<<<<<<< HEAD
-    pub fn new(limit: u64, duration: Duration) -> Self {
-=======
     pub const fn new(limit: u64, duration: Duration) -> Self {
->>>>>>> 105570de
         Self { limit, duration }
     }
 
