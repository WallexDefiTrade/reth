#![allow(dead_code, unreachable_pub, missing_docs, unused_variables)]
use crate::{
    capability::{Capability, SharedCapability},
    errors::{P2PHandshakeError, P2PStreamError},
    pinger::{Pinger, PingerEvent},
    DisconnectReason, HelloMessage,
};
use bytes::{Buf, Bytes, BytesMut};
use futures::{Sink, SinkExt, StreamExt};
use metrics::counter;
use pin_project::pin_project;
use reth_codecs::derive_arbitrary;
use reth_rlp::{Decodable, DecodeError, Encodable, EMPTY_LIST_CODE};
use serde::{Deserialize, Serialize};
use std::{
    collections::{BTreeSet, HashMap, HashSet, VecDeque},
    io,
    pin::Pin,
    task::{ready, Context, Poll},
    time::Duration,
};
use tokio_stream::Stream;

/// [`MAX_PAYLOAD_SIZE`] is the maximum size of an uncompressed message payload.
/// This is defined in [EIP-706](https://eips.ethereum.org/EIPS/eip-706).
const MAX_PAYLOAD_SIZE: usize = 16 * 1024 * 1024;

/// [`MAX_RESERVED_MESSAGE_ID`] is the maximum message ID reserved for the `p2p` subprotocol. If
/// there are any incoming messages with an ID greater than this, they are subprotocol messages.
const MAX_RESERVED_MESSAGE_ID: u8 = 0x0f;

/// [`MAX_P2P_MESSAGE_ID`] is the maximum message ID in use for the `p2p` subprotocol.
const MAX_P2P_MESSAGE_ID: u8 = P2PMessageID::Pong as u8;

/// [`HANDSHAKE_TIMEOUT`] determines the amount of time to wait before determining that a `p2p`
/// handshake has timed out.
const HANDSHAKE_TIMEOUT: Duration = Duration::from_secs(10);

/// [`PING_TIMEOUT`] determines the amount of time to wait before determining that a `p2p` ping has
/// timed out.
const PING_TIMEOUT: Duration = Duration::from_secs(15);

/// [`PING_INTERVAL`] determines the amount of time to wait between sending `p2p` ping messages
/// when the peer is responsive.
const PING_INTERVAL: Duration = Duration::from_secs(60);

/// [`GRACE_PERIOD`] determines the amount of time to wait for a peer to disconnect after sending a
/// [`P2PMessage::Disconnect`] message.
const GRACE_PERIOD: Duration = Duration::from_secs(2);

/// [`MAX_P2P_CAPACITY`] is the maximum number of messages that can be buffered to be sent in the
/// `p2p` stream.
const MAX_P2P_CAPACITY: usize = 64;

/// An un-authenticated [`P2PStream`]. This is consumed and returns a [`P2PStream`] after the
/// `Hello` handshake is completed.
#[pin_project]
pub struct UnauthedP2PStream<S> {
    #[pin]
    inner: S,
}

impl<S> UnauthedP2PStream<S> {
    /// Create a new `UnauthedP2PStream` from a type `S` which implements `Stream` and `Sink`.
    pub fn new(inner: S) -> Self {
        Self { inner }
    }
}

impl<S> UnauthedP2PStream<S>
where
    S: Stream<Item = io::Result<BytesMut>> + Sink<Bytes, Error = io::Error> + Unpin,
{
    /// Consumes the `UnauthedP2PStream` and returns a `P2PStream` after the `Hello` handshake is
    /// completed successfully. This also returns the `Hello` message sent by the remote peer.
    pub async fn handshake(
        mut self,
        hello: HelloMessage,
    ) -> Result<(P2PStream<S>, HelloMessage), P2PStreamError> {
        tracing::trace!("sending p2p hello ...");

        // send our hello message with the Sink
        let mut raw_hello_bytes = BytesMut::new();
        P2PMessage::Hello(hello.clone()).encode(&mut raw_hello_bytes);
        self.inner.send(raw_hello_bytes.into()).await?;

        tracing::trace!("waiting for p2p hello from peer ...");

        let first_message_bytes = tokio::time::timeout(HANDSHAKE_TIMEOUT, self.inner.next())
            .await
            .or(Err(P2PStreamError::HandshakeError(P2PHandshakeError::Timeout)))?
            .ok_or(P2PStreamError::HandshakeError(P2PHandshakeError::NoResponse))??;

        // let's check the compressed length first, we will need to check again once confirming
        // that it contains snappy-compressed data (this will be the case for all non-p2p messages).
        if first_message_bytes.len() > MAX_PAYLOAD_SIZE {
            return Err(P2PStreamError::MessageTooBig {
                message_size: first_message_bytes.len(),
                max_size: MAX_PAYLOAD_SIZE,
            })
        }

        // The first message sent MUST be a hello OR disconnect message
        //
        // If the first message is a disconnect message, we should not decode using
        // Decodable::decode, because the first message (either Disconnect or Hello) is not snappy
        // compressed, and the Decodable implementation assumes that non-hello messages are snappy
        // compressed.
        let their_hello = match P2PMessage::decode(&mut &first_message_bytes[..]) {
            Ok(P2PMessage::Hello(hello)) => Ok(hello),
            Ok(P2PMessage::Disconnect(reason)) => {
                tracing::debug!("Disconnected by peer during handshake: {}", reason);
                counter!("p2pstream.disconnected_errors", 1);
                Err(P2PStreamError::HandshakeError(P2PHandshakeError::Disconnected(reason)))
            }
            Err(err) => {
                tracing::debug!(?err, msg=%hex::encode(&first_message_bytes), "Failed to decode first message from peer");
                Err(P2PStreamError::HandshakeError(err.into()))
            }
            Ok(msg) => {
                tracing::debug!("expected hello message but received: {:?}", msg);
                Err(P2PStreamError::HandshakeError(P2PHandshakeError::NonHelloMessageInHandshake))
            }
        }?;

        // TODO: explicitly document that we only support v5.
        if their_hello.protocol_version != ProtocolVersion::V5 {
            // TODO: do we want to send a `Disconnect` message here?
            return Err(P2PStreamError::MismatchedProtocolVersion {
                expected: ProtocolVersion::V5 as u8,
                got: their_hello.protocol_version as u8,
            })
        }

        // determine shared capabilities (currently returns only one capability)
        let capability =
            set_capability_offsets(hello.capabilities, their_hello.capabilities.clone())?;

        let stream = P2PStream::new(self.inner, capability);

        Ok((stream, their_hello))
    }
}

/// A P2PStream wraps over any `Stream` that yields bytes and makes it compatible with `p2p`
/// protocol messages.
#[pin_project]
#[derive(Debug)]
pub struct P2PStream<S> {
    #[pin]
    inner: S,

    /// The snappy encoder used for compressing outgoing messages
    encoder: snap::raw::Encoder,

    /// The snappy decoder used for decompressing incoming messages
    decoder: snap::raw::Decoder,

    /// The state machine used for keeping track of the peer's ping status.
    pinger: Pinger,

    /// The supported capability for this stream.
    shared_capability: SharedCapability,

    /// Outgoing messages buffered for sending to the underlying stream.
    outgoing_messages: VecDeque<Bytes>,

    /// Whether this stream is currently in the process of disconnecting by sending a disconnect
    /// message.
    disconnecting: bool,
}

impl<S> P2PStream<S> {
    /// Create a new [`P2PStream`] from the provided stream.
    /// New [`P2PStream`]s are assumed to have completed the `p2p` handshake successfully and are
    /// ready to send and receive subprotocol messages.
    pub fn new(inner: S, capability: SharedCapability) -> Self {
        Self {
            inner,
            encoder: snap::raw::Encoder::new(),
            decoder: snap::raw::Decoder::new(),
            pinger: Pinger::new(PING_INTERVAL, PING_TIMEOUT),
            shared_capability: capability,
            outgoing_messages: VecDeque::new(),
            disconnecting: false,
        }
    }

    /// Returns the shared capability for this stream.
    pub fn shared_capability(&self) -> &SharedCapability {
        &self.shared_capability
    }

    /// Returns `true` if the connection is about to disconnect.
    pub fn is_disconnecting(&self) -> bool {
        self.disconnecting
    }

    /// Queues in a _snappy_ encoded [`P2PMessage::Pong`] message.
    fn send_pong(&mut self) {
        let pong = P2PMessage::Pong;
        let mut pong_bytes = BytesMut::with_capacity(pong.length());
        pong.encode(&mut pong_bytes);
        self.outgoing_messages.push_back(pong_bytes.into());
    }

    /// Starts to gracefully disconnect the connection by sending a Disconnect message and stop
    /// reading new messages.
    ///
    /// Once disconnect process has started, the [`Stream`] will terminate immediately.
    ///
    /// # Errors
    ///
    /// Returns an error only if the message fails to compress.
    pub fn start_disconnect(&mut self, reason: DisconnectReason) -> Result<(), snap::Error> {
        // clear any buffered messages and queue in
        self.outgoing_messages.clear();
        let disconnect = P2PMessage::Disconnect(reason);
        let mut buf = BytesMut::with_capacity(disconnect.length());
        disconnect.encode(&mut buf);

        tracing::trace!(
            fromlen=%buf.len(),
            msg=%hex::encode(&buf),
            "Compressing disconnect message",
        );

        let mut compressed = BytesMut::zeroed(1 + snap::raw::max_compress_len(buf.len() - 1));
        let compressed_size = self.encoder.compress(&buf[1..], &mut compressed[1..])?;

        // truncate the compressed buffer to the actual compressed size (plus one for the message
        // id)
        compressed.truncate(compressed_size + 1);

        // we do not add the capability offset because the disconnect message is a `p2p` reserved
        // message
        compressed[0] = buf[0];

        tracing::trace!(
            tolen=%compressed.len(),
            compressed=%hex::encode(&compressed),
            "Compressed disconnect message",
        );

        self.outgoing_messages.push_back(compressed.freeze());
        self.disconnecting = true;
        Ok(())
    }
}

impl<S> P2PStream<S>
where
    S: Sink<Bytes, Error = io::Error> + Unpin,
{
    /// Disconnects the connection by sending a disconnect message.
    ///
    /// This future resolves once the disconnect message has been sent and the stream has been
    /// closed.
    pub async fn disconnect(mut self, reason: DisconnectReason) -> Result<(), P2PStreamError> {
        self.start_disconnect(reason)?;
        self.close().await
    }
}

// S must also be `Sink` because we need to be able to respond with ping messages to follow the
// protocol
impl<S> Stream for P2PStream<S>
where
    S: Stream<Item = io::Result<BytesMut>> + Sink<Bytes, Error = io::Error> + Unpin,
{
    type Item = Result<BytesMut, P2PStreamError>;

    fn poll_next(self: Pin<&mut Self>, cx: &mut Context<'_>) -> Poll<Option<Self::Item>> {
        let this = self.get_mut();

        if this.disconnecting {
            // if disconnecting, stop reading messages
            return Poll::Ready(None)
        }

        // poll the pinger to determine if we should send a ping
        match this.pinger.poll_ping(cx) {
            Poll::Pending => {}
            Poll::Ready(Ok(PingerEvent::Ping)) => {
                // encode the ping message
                let mut ping_bytes = BytesMut::new();
                P2PMessage::Ping.encode(&mut ping_bytes);

                // check if the buffer is full
                if this.outgoing_messages.len() >= MAX_P2P_CAPACITY {
                    return Poll::Ready(Some(Err(P2PStreamError::SendBufferFull)))
                }

                // if the sink is not ready, buffer the message
                this.outgoing_messages.push_back(ping_bytes.into());
            }
            _ => {
                // encode the disconnect message
                this.start_disconnect(DisconnectReason::PingTimeout)?;

                // End the stream after ping related error
                return Poll::Ready(None)
            }
        }

        // we should loop here to ensure we don't return Poll::Pending if we have a message to
        // return behind any pings we need to respond to
        while let Poll::Ready(res) = this.inner.poll_next_unpin(cx) {
            let bytes = match res {
                Some(Ok(bytes)) => bytes,
                Some(Err(err)) => return Poll::Ready(Some(Err(err.into()))),
                None => return Poll::Ready(None),
            };

            // first check that the compressed message length does not exceed the max
            // payload size
            let decompressed_len = snap::raw::decompress_len(&bytes[1..])?;
            if decompressed_len > MAX_PAYLOAD_SIZE {
                return Poll::Ready(Some(Err(P2PStreamError::MessageTooBig {
                    message_size: decompressed_len,
                    max_size: MAX_PAYLOAD_SIZE,
                })))
            }

            // create a buffer to hold the decompressed message, adding a byte to the length for
            // the message ID byte, which is the first byte in this buffer
            let mut decompress_buf = BytesMut::zeroed(decompressed_len + 1);

            tracing::trace!(
                fromlen=%bytes.len(),
                tolen=%decompress_buf.len(),
                msg=%hex::encode(&bytes),
                "Decompressing message",
            );

            // each message following a successful handshake is compressed with snappy, so we need
            // to decompress the message before we can decode it.
            this.decoder.decompress(&bytes[1..], &mut decompress_buf[1..])?;

            let id = *bytes.first().ok_or(P2PStreamError::EmptyProtocolMessage)?;
            match id {
                _ if id == P2PMessageID::Ping as u8 => {
                    if this.outgoing_messages.len() > MAX_P2P_CAPACITY {
                        return Poll::Ready(Some(Err(P2PStreamError::SendBufferFull)))
                    }

                    tracing::trace!("Received Ping, Sending Pong");
                    this.send_pong();
                }
                _ if id == P2PMessageID::Disconnect as u8 => {
                    let reason = DisconnectReason::decode(&mut &decompress_buf[1..]).map_err(|err| {
                        tracing::debug!(
                            ?err, msg=%hex::encode(&decompress_buf[1..]), "Failed to decode disconnect message from peer"
                        );
                        err
                    })?;
                    return Poll::Ready(Some(Err(P2PStreamError::Disconnected(reason))))
                }
                _ if id == P2PMessageID::Hello as u8 => {
                    // we have received a hello message outside of the handshake, so we will return
                    // an error
                    return Poll::Ready(Some(Err(P2PStreamError::HandshakeError(
                        P2PHandshakeError::HelloNotInHandshake,
                    ))))
                }
                _ if id == P2PMessageID::Pong as u8 => {
                    // if we were waiting for a pong, this will reset the pinger state
                    this.pinger.on_pong()?
                }
                _ if id > MAX_P2P_MESSAGE_ID && id <= MAX_RESERVED_MESSAGE_ID => {
                    // we have received an unknown reserved message
                    return Poll::Ready(Some(Err(P2PStreamError::UnknownReservedMessageId(id))))
                }
                _ => {
                    // we have received a message that is outside the `p2p` reserved message space,
                    // so it is a subprotocol message.

                    // Peers must be able to identify messages meant for different subprotocols
                    // using a single message ID byte, and those messages must be distinct from the
                    // lower-level `p2p` messages.
                    //
                    // To ensure that messages for subprotocols are distinct from messages meant
                    // for the `p2p` capability, message IDs 0x00 - 0x0f are reserved for `p2p`
                    // messages, so subprotocol messages must have an ID of 0x10 or higher.
                    //
                    // To ensure that messages for two different capabilities are distinct from
                    // each other, all shared capabilities are first ordered lexicographically.
                    // Message IDs are then reserved in this order, starting at 0x10, reserving a
                    // message ID for each message the capability supports.
                    //
                    // For example, if the shared capabilities are `eth/67` (containing 10
                    // messages), and "qrs/65" (containing 8 messages):
                    //
                    //  * The special case of `p2p`: `p2p` is reserved message IDs 0x00 - 0x0f.
                    //  * `eth/67` is reserved message IDs 0x10 - 0x19.
                    //  * `qrs/65` is reserved message IDs 0x1a - 0x21.
                    //
                    decompress_buf[0] = bytes[0] - this.shared_capability.offset();

                    return Poll::Ready(Some(Ok(decompress_buf)))
                }
            }
        }

        Poll::Pending
    }
}

impl<S> Sink<Bytes> for P2PStream<S>
where
    S: Sink<Bytes, Error = io::Error> + Unpin,
{
    type Error = P2PStreamError;

    fn poll_ready(mut self: Pin<&mut Self>, cx: &mut Context<'_>) -> Poll<Result<(), Self::Error>> {
        let mut this = self.as_mut();

        match this.inner.poll_ready_unpin(cx) {
            Poll::Pending => {}
            Poll::Ready(Err(err)) => return Poll::Ready(Err(P2PStreamError::Io(err))),
            Poll::Ready(Ok(())) => {
                let flushed = this.poll_flush(cx);
                if flushed.is_ready() {
                    return flushed
                }
            }
        }

        if self.outgoing_messages.len() < MAX_P2P_CAPACITY {
            // still has capacity
            Poll::Ready(Ok(()))
        } else {
            Poll::Pending
        }
    }

    fn start_send(self: Pin<&mut Self>, item: Bytes) -> Result<(), Self::Error> {
        let this = self.project();

        // ensure we have free capacity
        if this.outgoing_messages.len() >= MAX_P2P_CAPACITY {
            return Err(P2PStreamError::SendBufferFull)
        }

        tracing::trace!(
            fromlen=%item.len(),
            msg=%hex::encode(&item),
            "Compressing message",
        );

        let mut compressed = BytesMut::zeroed(1 + snap::raw::max_compress_len(item.len() - 1));
        let compressed_size = this.encoder.compress(&item[1..], &mut compressed[1..])?;

        // truncate the compressed buffer to the actual compressed size (plus one for the message
        // id)
        compressed.truncate(compressed_size + 1);

        // all messages sent in this stream are subprotocol messages, so we need to switch the
        // message id based on the offset
        compressed[0] = item[0] + this.shared_capability.offset();
        this.outgoing_messages.push_back(compressed.freeze());

        Ok(())
    }

    /// Returns Poll::Ready(Ok(())) when no buffered items remain and the sink has been successfully
    /// closed.
    fn poll_flush(self: Pin<&mut Self>, cx: &mut Context<'_>) -> Poll<Result<(), Self::Error>> {
        let mut this = self.project();
        loop {
            match ready!(this.inner.as_mut().poll_flush(cx)) {
                Err(err) => return Poll::Ready(Err(err.into())),
                Ok(()) => {
                    if let Some(message) = this.outgoing_messages.pop_front() {
                        if let Err(err) = this.inner.as_mut().start_send(message) {
                            return Poll::Ready(Err(err.into()))
                        }
                    } else {
                        return Poll::Ready(Ok(()))
                    }
                }
            }
        }
    }

    fn poll_close(mut self: Pin<&mut Self>, cx: &mut Context<'_>) -> Poll<Result<(), Self::Error>> {
        ready!(self.as_mut().poll_flush(cx))?;

        Poll::Ready(Ok(()))
    }
}

/// Determines the offsets for each shared capability between the input list of peer
/// capabilities and the input list of locally supported capabilities.
///
/// Currently only `eth` versions 66 and 67 are supported.
/// Additionally, the `p2p` capability version 5 is supported, but is
/// expected _not_ to be in neither `local_capabilities` or `peer_capabilities`.
pub fn set_capability_offsets(
    local_capabilities: Vec<Capability>,
    peer_capabilities: Vec<Capability>,
) -> Result<SharedCapability, P2PStreamError> {
    // find intersection of capabilities
    let our_capabilities = local_capabilities.into_iter().collect::<HashSet<_>>();

    // map of capability name to version
    let mut shared_capabilities = HashMap::new();

    // The `Ord` implementation for capability names should be equivalent to geth (and every other
    // client), since geth uses golang's default string comparison, which orders strings
    // lexicographically.
    // https://golang.org/pkg/strings/#Compare
    //
    // This is important because the capability name is used to determine the message id offset, so
    // if the sorting is not identical, offsets for connected peers could be inconsistent.
    // This would cause the peers to send messages with the wrong message id, which is usually a
    // protocol violation.
    //
    // The `Ord` implementation for `SmolStr` (used here) currently delegates to rust's `Ord`
    // implementation for `str`, which also orders strings lexicographically.
    let mut shared_capability_names = BTreeSet::new();

    // find highest shared version of each shared capability
    for peer_capability in peer_capabilities {
        // if this is Some, we share this capability
        if our_capabilities.contains(&peer_capability) {
            // If multiple versions are shared of the same (equal name) capability, the numerically
            // highest wins, others are ignored

            let version = shared_capabilities.get(&peer_capability.name);
            if version.is_none() ||
                (version.is_some() && peer_capability.version > *version.expect("is some; qed"))
            {
                shared_capabilities.insert(peer_capability.name.clone(), peer_capability.version);
                shared_capability_names.insert(peer_capability.name);
            }
        }
    }

    // disconnect if we don't share any capabilities
    if shared_capabilities.is_empty() {
        // TODO: send a disconnect message? if we want to do this, this will need to be a member
        // method of `UnauthedP2PStream` so it can access the inner stream
        return Err(P2PStreamError::HandshakeError(P2PHandshakeError::NoSharedCapabilities))
    }

    // order versions based on capability name (alphabetical) and select offsets based on
    // BASE_OFFSET + prev_total_message
    let mut shared_with_offsets = Vec::new();

    // Message IDs are assumed to be compact from ID 0x10 onwards (0x00-0x0f is reserved for the
    // "p2p" capability) and given to each shared (equal-version, equal-name) capability in
    // alphabetic order.
    let mut offset = MAX_RESERVED_MESSAGE_ID + 1;
    for name in shared_capability_names {
        let version = shared_capabilities.get(&name).unwrap();

        let shared_capability = SharedCapability::new(&name, *version as u8, offset)?;

        match shared_capability {
            SharedCapability::UnknownCapability { .. } => {
                // Capabilities which are not shared are ignored
                tracing::debug!("unknown capability: name={:?}, version={}", name, version,);
            }
            SharedCapability::Eth { .. } => {
                // increment the offset if the capability is known
                offset += shared_capability.num_messages()?;

                shared_with_offsets.push(shared_capability);
            }
        }
    }

    // TODO: support multiple capabilities - we would need a new Stream type to go on top of
    // `P2PStream` containing its capability. `P2PStream` would still send pings and handle
    // pongs, but instead contain a map of capabilities to their respective stream / channel.
    // Each channel would be responsible for containing the offset for that stream and would
    // only increment / decrement message IDs.
    // NOTE: since the `P2PStream` currently only supports one capability, we set the
    // capability with the lowest offset.
    Ok(shared_with_offsets
        .first()
        .ok_or(P2PStreamError::HandshakeError(P2PHandshakeError::NoSharedCapabilities))?
        .clone())
}

/// This represents only the reserved `p2p` subprotocol messages.
#[derive_arbitrary(rlp)]
#[derive(Debug, Clone, PartialEq, Eq, Serialize, Deserialize)]
pub enum P2PMessage {
    /// The first packet sent over the connection, and sent once by both sides.
    Hello(HelloMessage),

    /// Inform the peer that a disconnection is imminent; if received, a peer should disconnect
    /// immediately.
    Disconnect(DisconnectReason),

    /// Requests an immediate reply of [`Pong`] from the peer.
    Ping,

    /// Reply to the peer's [`Ping`] packet.
    Pong,
}

impl P2PMessage {
    /// Gets the [`P2PMessageID`] for the given message.
    pub fn message_id(&self) -> P2PMessageID {
        match self {
            P2PMessage::Hello(_) => P2PMessageID::Hello,
            P2PMessage::Disconnect(_) => P2PMessageID::Disconnect,
            P2PMessage::Ping => P2PMessageID::Ping,
            P2PMessage::Pong => P2PMessageID::Pong,
        }
    }
}

/// The [`Encodable`](reth_rlp::Encodable) implementation for [`P2PMessage::Ping`] and
/// [`P2PMessage::Pong`] encodes the message as RLP, and prepends a snappy header to the RLP bytes
/// for all variants except the [`P2PMessage::Hello`] variant, because the hello message is never
/// compressed in the `p2p` subprotocol.
impl Encodable for P2PMessage {
    fn encode(&self, out: &mut dyn bytes::BufMut) {
        (self.message_id() as u8).encode(out);
        match self {
            P2PMessage::Hello(msg) => msg.encode(out),
            P2PMessage::Disconnect(msg) => msg.encode(out),
            P2PMessage::Ping => {
                // Ping payload is _always_ snappy encoded
                out.put_u8(0x01);
                out.put_u8(0x00);
                out.put_u8(EMPTY_LIST_CODE);
            }
            P2PMessage::Pong => {
                // Pong payload is _always_ snappy encoded
                out.put_u8(0x01);
                out.put_u8(0x00);
                out.put_u8(EMPTY_LIST_CODE);
            }
        }
    }

    fn length(&self) -> usize {
        let payload_len = match self {
            P2PMessage::Hello(msg) => msg.length(),
            P2PMessage::Disconnect(msg) => msg.length(),
            // id + snappy encoded payload
            P2PMessage::Ping => 3, // len([0x01, 0x00, 0xc0]) = 3
            P2PMessage::Pong => 3, // len([0x01, 0x00, 0xc0]) = 3
        };
        payload_len + 1 // (1 for length of p2p message id)
    }
}

/// The [`Decodable`](reth_rlp::Decodable) implementation for [`P2PMessage`] assumes that each of
/// the message variants are snappy compressed, except for the [`P2PMessage::Hello`] variant since
/// the hello message is never compressed in the `p2p` subprotocol.
impl Decodable for P2PMessage {
    fn decode(buf: &mut &[u8]) -> Result<Self, DecodeError> {
        let message_id = u8::decode(&mut &buf[..])?;
        let id = P2PMessageID::try_from(message_id)
            .or(Err(DecodeError::Custom("unknown p2p message id")))?;
        buf.advance(1);
        match id {
            P2PMessageID::Hello => Ok(P2PMessage::Hello(HelloMessage::decode(buf)?)),
            P2PMessageID::Disconnect => Ok(P2PMessage::Disconnect(DisconnectReason::decode(buf)?)),
            P2PMessageID::Ping => {
                buf.advance(1);
                Ok(P2PMessage::Ping)
            }
            P2PMessageID::Pong => {
                buf.advance(1);
                Ok(P2PMessage::Pong)
            }
        }
    }
}

/// Message IDs for `p2p` subprotocol messages.
#[derive(Debug, Copy, Clone, Eq, PartialEq)]
pub enum P2PMessageID {
    /// Message ID for the [`P2PMessage::Hello`] message.
    Hello = 0x00,

    /// Message ID for the [`P2PMessage::Disconnect`] message.
    Disconnect = 0x01,

    /// Message ID for the [`P2PMessage::Ping`] message.
    Ping = 0x02,

    /// Message ID for the [`P2PMessage::Pong`] message.
    Pong = 0x03,
}

impl From<P2PMessage> for P2PMessageID {
    fn from(msg: P2PMessage) -> Self {
        match msg {
            P2PMessage::Hello(_) => P2PMessageID::Hello,
            P2PMessage::Disconnect(_) => P2PMessageID::Disconnect,
            P2PMessage::Ping => P2PMessageID::Ping,
            P2PMessage::Pong => P2PMessageID::Pong,
        }
    }
}

impl TryFrom<u8> for P2PMessageID {
    type Error = P2PStreamError;

    fn try_from(id: u8) -> Result<Self, Self::Error> {
        match id {
            0x00 => Ok(P2PMessageID::Hello),
            0x01 => Ok(P2PMessageID::Disconnect),
            0x02 => Ok(P2PMessageID::Ping),
            0x03 => Ok(P2PMessageID::Pong),
            _ => Err(P2PStreamError::UnknownReservedMessageId(id)),
        }
    }
}

/// RLPx `p2p` protocol version
<<<<<<< HEAD
#[derive_arbitrary(rlp)]
#[derive(Copy, Clone, Debug, PartialEq, Eq, Serialize, Deserialize, Default)]
=======
#[derive(Copy, Clone, Debug, Default, PartialEq, Eq, Serialize, Deserialize)]
>>>>>>> 75fab001
pub enum ProtocolVersion {
    /// `p2p` version 4
    V4 = 4,
    /// `p2p` version 5
    #[default]
    V5 = 5,
}

impl Encodable for ProtocolVersion {
    fn encode(&self, out: &mut dyn bytes::BufMut) {
        (*self as u8).encode(out)
    }
    fn length(&self) -> usize {
        // the version should be a single byte
        (*self as u8).length()
    }
}

impl Decodable for ProtocolVersion {
    fn decode(buf: &mut &[u8]) -> Result<Self, DecodeError> {
        let version = u8::decode(buf)?;
        match version {
            4 => Ok(ProtocolVersion::V4),
            5 => Ok(ProtocolVersion::V5),
            _ => Err(DecodeError::Custom("unknown p2p protocol version")),
        }
    }
}

#[cfg(test)]
mod tests {
    use super::*;
    use crate::{DisconnectReason, EthVersion};
    use reth_ecies::util::pk2id;
    use secp256k1::{SecretKey, SECP256K1};
    use tokio::net::{TcpListener, TcpStream};
    use tokio_util::codec::Decoder;

    /// Returns a testing `HelloMessage` and new secretkey
    fn eth_hello() -> (HelloMessage, SecretKey) {
        let server_key = SecretKey::new(&mut rand::thread_rng());
        let hello = HelloMessage {
            protocol_version: ProtocolVersion::V5,
            client_version: "bitcoind/1.0.0".to_string(),
            capabilities: vec![EthVersion::Eth67.into()],
            port: 30303,
            id: pk2id(&server_key.public_key(SECP256K1)),
        };
        (hello, server_key)
    }

    #[tokio::test]
    async fn test_can_disconnect() {
        reth_tracing::init_test_tracing();
        let listener = TcpListener::bind("127.0.0.1:0").await.unwrap();
        let local_addr = listener.local_addr().unwrap();

        let expected_disconnect = DisconnectReason::UselessPeer;

        let handle = tokio::spawn(async move {
            // roughly based off of the design of tokio::net::TcpListener
            let (incoming, _) = listener.accept().await.unwrap();
            let stream = crate::PassthroughCodec::default().framed(incoming);

            let (server_hello, _) = eth_hello();

            let (p2p_stream, _) =
                UnauthedP2PStream::new(stream).handshake(server_hello).await.unwrap();

            p2p_stream.disconnect(expected_disconnect).await.unwrap();
        });

        let outgoing = TcpStream::connect(local_addr).await.unwrap();
        let sink = crate::PassthroughCodec::default().framed(outgoing);

        let (client_hello, _) = eth_hello();

        let (mut p2p_stream, _) =
            UnauthedP2PStream::new(sink).handshake(client_hello).await.unwrap();

        let err = p2p_stream.next().await.unwrap().unwrap_err();
        match err {
            P2PStreamError::Disconnected(reason) => assert_eq!(reason, expected_disconnect),
            e => panic!("unexpected err: {e}"),
        }
    }

    #[tokio::test]
    async fn test_handshake_passthrough() {
        // create a p2p stream and server, then confirm that the two are authed
        // create tcpstream
        let listener = TcpListener::bind("127.0.0.1:0").await.unwrap();
        let local_addr = listener.local_addr().unwrap();

        let handle = tokio::spawn(async move {
            // roughly based off of the design of tokio::net::TcpListener
            let (incoming, _) = listener.accept().await.unwrap();
            let stream = crate::PassthroughCodec::default().framed(incoming);

            let (server_hello, _) = eth_hello();

            let unauthed_stream = UnauthedP2PStream::new(stream);
            let (p2p_stream, _) = unauthed_stream.handshake(server_hello).await.unwrap();

            // ensure that the two share a single capability, eth67
            assert_eq!(
                p2p_stream.shared_capability,
                SharedCapability::Eth {
                    version: EthVersion::Eth67,
                    offset: MAX_RESERVED_MESSAGE_ID + 1
                }
            );
        });

        let outgoing = TcpStream::connect(local_addr).await.unwrap();
        let sink = crate::PassthroughCodec::default().framed(outgoing);

        let (client_hello, _) = eth_hello();

        let unauthed_stream = UnauthedP2PStream::new(sink);
        let (p2p_stream, _) = unauthed_stream.handshake(client_hello).await.unwrap();

        // ensure that the two share a single capability, eth67
        assert_eq!(
            p2p_stream.shared_capability,
            SharedCapability::Eth {
                version: EthVersion::Eth67,
                offset: MAX_RESERVED_MESSAGE_ID + 1
            }
        );

        // make sure the server receives the message and asserts before ending the test
        handle.await.unwrap();
    }

    #[test]
    fn test_peer_lower_capability_version() {
        let local_capabilities: Vec<Capability> =
            vec![EthVersion::Eth66.into(), EthVersion::Eth67.into()];
        let peer_capabilities: Vec<Capability> = vec![EthVersion::Eth66.into()];

        let shared_capability =
            set_capability_offsets(local_capabilities, peer_capabilities).unwrap();

        assert_eq!(
            shared_capability,
            SharedCapability::Eth {
                version: EthVersion::Eth66,
                offset: MAX_RESERVED_MESSAGE_ID + 1
            }
        )
    }

    #[test]
    fn test_peer_capability_version_too_low() {
        let local_capabilities: Vec<Capability> = vec![EthVersion::Eth67.into()];
        let peer_capabilities: Vec<Capability> = vec![EthVersion::Eth66.into()];

        let shared_capability = set_capability_offsets(local_capabilities, peer_capabilities);

        assert!(matches!(
            shared_capability,
            Err(P2PStreamError::HandshakeError(P2PHandshakeError::NoSharedCapabilities))
        ))
    }

    #[test]
    fn test_peer_capability_version_too_high() {
        let local_capabilities: Vec<Capability> = vec![EthVersion::Eth66.into()];
        let peer_capabilities: Vec<Capability> = vec![EthVersion::Eth67.into()];

        let shared_capability = set_capability_offsets(local_capabilities, peer_capabilities);

        assert!(matches!(
            shared_capability,
            Err(P2PStreamError::HandshakeError(P2PHandshakeError::NoSharedCapabilities))
        ))
    }

    #[test]
    fn snappy_decode_encode_ping() {
        let snappy_ping = b"\x02\x01\0\xc0";
        let ping = P2PMessage::decode(&mut &snappy_ping[..]).unwrap();
        assert!(matches!(ping, P2PMessage::Ping));

        let mut buf = BytesMut::with_capacity(ping.length());
        ping.encode(&mut buf);
        assert_eq!(buf.as_ref(), &snappy_ping[..]);
    }

    #[test]
    fn snappy_decode_encode_pong() {
        let snappy_pong = b"\x03\x01\0\xc0";
        let pong = P2PMessage::decode(&mut &snappy_pong[..]).unwrap();
        assert!(matches!(pong, P2PMessage::Pong));

        let mut buf = BytesMut::with_capacity(pong.length());
        pong.encode(&mut buf);
        assert_eq!(buf.as_ref(), &snappy_pong[..]);
    }
}<|MERGE_RESOLUTION|>--- conflicted
+++ resolved
@@ -717,12 +717,8 @@
 }
 
 /// RLPx `p2p` protocol version
-<<<<<<< HEAD
 #[derive_arbitrary(rlp)]
-#[derive(Copy, Clone, Debug, PartialEq, Eq, Serialize, Deserialize, Default)]
-=======
 #[derive(Copy, Clone, Debug, Default, PartialEq, Eq, Serialize, Deserialize)]
->>>>>>> 75fab001
 pub enum ProtocolVersion {
     /// `p2p` version 4
     V4 = 4,
