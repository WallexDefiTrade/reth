--- conflicted
+++ resolved
@@ -6,16 +6,11 @@
 };
 use futures::{ready, Sink, SinkExt, StreamExt};
 use pin_project::pin_project;
-<<<<<<< HEAD
-use reth_primitives::ForkFilter;
-use reth_rlp::Encodable;
-=======
 use reth_primitives::{
     bytes::{Bytes, BytesMut},
     ForkFilter,
 };
-use reth_rlp::{Decodable, Encodable};
->>>>>>> 5c2f96ed
+use reth_rlp::Encodable;
 use std::{
     pin::Pin,
     task::{Context, Poll},
