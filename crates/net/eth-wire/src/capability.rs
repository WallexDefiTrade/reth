--- conflicted
+++ resolved
@@ -63,15 +63,7 @@
 
     /// Returns the corresponding eth capability for the given version.
     pub const fn eth(version: EthVersion) -> Self {
-<<<<<<< HEAD
-        match version {
-            EthVersion::Eth66 => Self::eth_66(),
-            EthVersion::Eth67 => Self::eth_67(),
-            EthVersion::Eth68 => Self::eth_68(),
-        }
-=======
         Self::new_static("eth", version as usize)
->>>>>>> e26bc175
     }
 
     /// Returns the [EthVersion::Eth66] capability.
@@ -115,10 +107,7 @@
 }
 
 impl From<EthVersion> for Capability {
-<<<<<<< HEAD
-=======
-    #[inline]
->>>>>>> e26bc175
+    #[inline]
     fn from(value: EthVersion) -> Self {
         Capability::eth(value)
     }
