use crate::{EthVersion, StatusBuilder};

use ethers_core::utils::Genesis;
use reth_codecs::derive_arbitrary;
use reth_primitives::{Chain, ChainSpec, ForkId, Hardfork, Head, H256, MAINNET, U256};
use reth_rlp::{RlpDecodable, RlpEncodable};
use std::fmt::{Debug, Display};

#[cfg(feature = "serde")]
use serde::{Deserialize, Serialize};

/// The status message is used in the eth protocol handshake to ensure that peers are on the same
/// network and are following the same fork.
///
/// When performing a handshake, the total difficulty is not guaranteed to correspond to the block
/// hash. This information should be treated as untrusted.
#[derive_arbitrary(rlp)]
#[derive(Copy, Clone, PartialEq, Eq, RlpEncodable, RlpDecodable)]
#[cfg_attr(feature = "serde", derive(Serialize, Deserialize))]
pub struct Status {
    /// The current protocol version. For example, peers running `eth/66` would have a version of
    /// 66.
    pub version: u8,

    /// The chain id, as introduced in
    /// [EIP155](https://eips.ethereum.org/EIPS/eip-155#list-of-chain-ids).
    pub chain: Chain,

    /// Total difficulty of the best chain.
    pub total_difficulty: U256,

    /// The highest difficulty block hash the peer has seen
    pub blockhash: H256,

    /// The genesis hash of the peer's chain.
    pub genesis: H256,

    /// The fork identifier, a [CRC32
    /// checksum](https://en.wikipedia.org/wiki/Cyclic_redundancy_check#CRC-32_algorithm) for
    /// identifying the peer's fork as defined by
    /// [EIP-2124](https://github.com/ethereum/EIPs/blob/master/EIPS/eip-2124.md).
    /// This was added in [`eth/64`](https://eips.ethereum.org/EIPS/eip-2364)
    pub forkid: ForkId,
}

impl From<Genesis> for Status {
    fn from(genesis: Genesis) -> Status {
        let chain = genesis.config.chain_id;
        let total_difficulty = genesis.difficulty.into();
<<<<<<< HEAD
        let mut chainspec = ChainSpec::from(genesis);
        let mut header = Header::from(chainspec.genesis().clone());

        let hardforks = chainspec.hardforks();

        // set initial base fee depending on eip-1559
        if Some(&0u64) == hardforks.get(&Hardfork::London) {
            header.base_fee_per_gas = Some(EIP1559_INITIAL_BASE_FEE);
        }

        // calculate the hash
        let header_hash = header.hash_slow();

        // set the new genesis hash after modifying the base fee
        chainspec.genesis_hash = header_hash;

        // we need to calculate the fork id AFTER re-setting the genesis hash
        let forkid = chainspec.fork_id(0);
=======
        let chainspec = ChainSpec::from(genesis);
>>>>>>> e833c861

        Status {
            version: EthVersion::Eth67 as u8,
            chain: Chain::Id(chain),
            total_difficulty,
<<<<<<< HEAD
            blockhash: header_hash,
            genesis: header_hash,
            forkid,
=======
            blockhash: chainspec.genesis_hash(),
            genesis: chainspec.genesis_hash(),
            forkid: chainspec.fork_id(&Head::default()),
>>>>>>> e833c861
        }
    }
}

impl Status {
    /// Helper for returning a builder for the status message.
    pub fn builder() -> StatusBuilder {
        Default::default()
    }

    /// Create a [`StatusBuilder`] from the given [`ChainSpec`](reth_primitives::ChainSpec) and
    /// head block.
    ///
    /// Sets the `chain` and `genesis`, `blockhash`, and `forkid` fields based on the [`ChainSpec`]
    /// and head.
    pub fn spec_builder(spec: &ChainSpec, head: &Head) -> StatusBuilder {
        Self::builder()
            .chain(spec.chain)
            .genesis(spec.genesis_hash())
            .blockhash(head.hash)
            .forkid(spec.fork_id(head))
    }
}

impl Display for Status {
    fn fmt(&self, f: &mut std::fmt::Formatter<'_>) -> std::fmt::Result {
        let hexed_blockhash = hex::encode(self.blockhash);
        let hexed_genesis = hex::encode(self.genesis);
        write!(
            f,
            "Status {{ version: {}, chain: {}, total_difficulty: {}, blockhash: {}, genesis: {}, forkid: {:X?} }}",
            self.version,
            self.chain,
            self.total_difficulty,
            hexed_blockhash,
            hexed_genesis,
            self.forkid
        )
    }
}

impl Debug for Status {
    fn fmt(&self, f: &mut std::fmt::Formatter<'_>) -> std::fmt::Result {
        let hexed_blockhash = hex::encode(self.blockhash);
        let hexed_genesis = hex::encode(self.genesis);
        if f.alternate() {
            write!(
                f,
                "Status {{\n\tversion: {:?},\n\tchain: {:?},\n\ttotal_difficulty: {:?},\n\tblockhash: {},\n\tgenesis: {},\n\tforkid: {:X?}\n}}",
                self.version,
                self.chain,
                self.total_difficulty,
                hexed_blockhash,
                hexed_genesis,
                self.forkid
            )
        } else {
            write!(
                f,
                "Status {{ version: {:?}, chain: {:?}, total_difficulty: {:?}, blockhash: {}, genesis: {}, forkid: {:X?} }}",
                self.version,
                self.chain,
                self.total_difficulty,
                hexed_blockhash,
                hexed_genesis,
                self.forkid
            )
        }
    }
}

// <https://etherscan.io/block/0>
impl Default for Status {
    fn default() -> Self {
        Status {
            version: EthVersion::Eth67 as u8,
            chain: Chain::Named(ethers_core::types::Chain::Mainnet),
            total_difficulty: U256::from(17_179_869_184u64),
            blockhash: MAINNET.genesis_hash(),
            genesis: MAINNET.genesis_hash(),
            forkid: Hardfork::Frontier
                .fork_id(&MAINNET)
                .expect("The Frontier hardfork should always exist"),
        }
    }
}

#[cfg(test)]
mod tests {
    use ethers_core::types::Chain as NamedChain;
    use hex_literal::hex;
    use reth_primitives::{Chain, ForkHash, ForkId, H256, U256};
    use reth_rlp::{Decodable, Encodable};
    use std::str::FromStr;

    use crate::types::{EthVersion, Status};

    #[test]
    fn encode_eth_status_message() {
        let expected = hex!("f85643018a07aac59dabcdd74bc567a0feb27336ca7923f8fab3bd617fcb6e75841538f71c1bcfc267d7838489d9e13da0d4e56740f876aef8c010b86a40d5f56745a118d0906a34e69aec8c0db1cb8fa3c684b715077d80");
        let status = Status {
            version: EthVersion::Eth67 as u8,
            chain: Chain::Named(NamedChain::Mainnet),
            total_difficulty: U256::from(36206751599115524359527u128),
            blockhash: H256::from_str(
                "feb27336ca7923f8fab3bd617fcb6e75841538f71c1bcfc267d7838489d9e13d",
            )
            .unwrap(),
            genesis: H256::from_str(
                "d4e56740f876aef8c010b86a40d5f56745a118d0906a34e69aec8c0db1cb8fa3",
            )
            .unwrap(),
            forkid: ForkId { hash: ForkHash([0xb7, 0x15, 0x07, 0x7d]), next: 0 },
        };

        let mut rlp_status = vec![];
        status.encode(&mut rlp_status);
        assert_eq!(rlp_status, expected);
    }

    #[test]
    fn decode_eth_status_message() {
        let data = hex!("f85643018a07aac59dabcdd74bc567a0feb27336ca7923f8fab3bd617fcb6e75841538f71c1bcfc267d7838489d9e13da0d4e56740f876aef8c010b86a40d5f56745a118d0906a34e69aec8c0db1cb8fa3c684b715077d80");
        let expected = Status {
            version: EthVersion::Eth67 as u8,
            chain: Chain::Named(NamedChain::Mainnet),
            total_difficulty: U256::from(36206751599115524359527u128),
            blockhash: H256::from_str(
                "feb27336ca7923f8fab3bd617fcb6e75841538f71c1bcfc267d7838489d9e13d",
            )
            .unwrap(),
            genesis: H256::from_str(
                "d4e56740f876aef8c010b86a40d5f56745a118d0906a34e69aec8c0db1cb8fa3",
            )
            .unwrap(),
            forkid: ForkId { hash: ForkHash([0xb7, 0x15, 0x07, 0x7d]), next: 0 },
        };
        let status = Status::decode(&mut &data[..]).unwrap();
        assert_eq!(status, expected);
    }

    #[test]
    fn encode_network_status_message() {
        let expected = hex!("f850423884024190faa0f8514c4680ef27700751b08f37645309ce65a449616a3ea966bf39dd935bb27ba00d21840abff46b96c84b2ac9e10e4f5cdaeb5693cb665db62a2f3b02d2d57b5bc6845d43d2fd80");
        let status = Status {
            version: EthVersion::Eth66 as u8,
            chain: Chain::Named(NamedChain::BinanceSmartChain),
            total_difficulty: U256::from(37851386u64),
            blockhash: H256::from_str(
                "f8514c4680ef27700751b08f37645309ce65a449616a3ea966bf39dd935bb27b",
            )
            .unwrap(),
            genesis: H256::from_str(
                "0d21840abff46b96c84b2ac9e10e4f5cdaeb5693cb665db62a2f3b02d2d57b5b",
            )
            .unwrap(),
            forkid: ForkId { hash: ForkHash([0x5d, 0x43, 0xd2, 0xfd]), next: 0 },
        };

        let mut rlp_status = vec![];
        status.encode(&mut rlp_status);
        assert_eq!(rlp_status, expected);
    }

    #[test]
    fn decode_network_status_message() {
        let data = hex!("f850423884024190faa0f8514c4680ef27700751b08f37645309ce65a449616a3ea966bf39dd935bb27ba00d21840abff46b96c84b2ac9e10e4f5cdaeb5693cb665db62a2f3b02d2d57b5bc6845d43d2fd80");
        let expected = Status {
            version: EthVersion::Eth66 as u8,
            chain: Chain::Named(NamedChain::BinanceSmartChain),
            total_difficulty: U256::from(37851386u64),
            blockhash: H256::from_str(
                "f8514c4680ef27700751b08f37645309ce65a449616a3ea966bf39dd935bb27b",
            )
            .unwrap(),
            genesis: H256::from_str(
                "0d21840abff46b96c84b2ac9e10e4f5cdaeb5693cb665db62a2f3b02d2d57b5b",
            )
            .unwrap(),
            forkid: ForkId { hash: ForkHash([0x5d, 0x43, 0xd2, 0xfd]), next: 0 },
        };
        let status = Status::decode(&mut &data[..]).unwrap();
        assert_eq!(status, expected);
    }

    #[test]
    fn decode_another_network_status_message() {
        let data = hex!("f86142820834936d68fcffffffffffffffffffffffffdeab81b8a0523e8163a6d620a4cc152c547a05f28a03fec91a2a615194cb86df9731372c0ca06499dccdc7c7def3ebb1ce4c6ee27ec6bd02aee570625ca391919faf77ef27bdc6841a67ccd880");
        let expected = Status {
            version: EthVersion::Eth66 as u8,
            chain: Chain::Id(2100),
            total_difficulty: U256::from_str(
                "0x000000000000000000000000006d68fcffffffffffffffffffffffffdeab81b8",
            )
            .unwrap(),
            blockhash: H256::from_str(
                "523e8163a6d620a4cc152c547a05f28a03fec91a2a615194cb86df9731372c0c",
            )
            .unwrap(),
            genesis: H256::from_str(
                "6499dccdc7c7def3ebb1ce4c6ee27ec6bd02aee570625ca391919faf77ef27bd",
            )
            .unwrap(),
            forkid: ForkId { hash: ForkHash([0x1a, 0x67, 0xcc, 0xd8]), next: 0 },
        };
        let status = Status::decode(&mut &data[..]).unwrap();
        assert_eq!(status, expected);
    }
}<|MERGE_RESOLUTION|>--- conflicted
+++ resolved
@@ -47,42 +47,15 @@
     fn from(genesis: Genesis) -> Status {
         let chain = genesis.config.chain_id;
         let total_difficulty = genesis.difficulty.into();
-<<<<<<< HEAD
-        let mut chainspec = ChainSpec::from(genesis);
-        let mut header = Header::from(chainspec.genesis().clone());
-
-        let hardforks = chainspec.hardforks();
-
-        // set initial base fee depending on eip-1559
-        if Some(&0u64) == hardforks.get(&Hardfork::London) {
-            header.base_fee_per_gas = Some(EIP1559_INITIAL_BASE_FEE);
-        }
-
-        // calculate the hash
-        let header_hash = header.hash_slow();
-
-        // set the new genesis hash after modifying the base fee
-        chainspec.genesis_hash = header_hash;
-
-        // we need to calculate the fork id AFTER re-setting the genesis hash
-        let forkid = chainspec.fork_id(0);
-=======
         let chainspec = ChainSpec::from(genesis);
->>>>>>> e833c861
 
         Status {
             version: EthVersion::Eth67 as u8,
             chain: Chain::Id(chain),
             total_difficulty,
-<<<<<<< HEAD
-            blockhash: header_hash,
-            genesis: header_hash,
-            forkid,
-=======
             blockhash: chainspec.genesis_hash(),
             genesis: chainspec.genesis_hash(),
             forkid: chainspec.fork_id(&Head::default()),
->>>>>>> e833c861
         }
     }
 }
