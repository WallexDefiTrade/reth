use crate::{
    engine_api::EngineApiTestContext, network::NetworkTestContext, payload::PayloadTestContext,
    rpc::RpcTestContext, traits::PayloadEnvelopeExt,
};

use alloy_rpc_types::BlockNumberOrTag;
use eyre::Ok;
<<<<<<< HEAD
=======

>>>>>>> 4f81f3ac
use futures_util::Future;
use reth::{
    api::{BuiltPayload, EngineTypes, FullNodeComponents, PayloadBuilderAttributes},
    builder::FullNode,
    providers::{BlockReader, BlockReaderIdExt, CanonStateSubscriptions, StageCheckpointReader},
<<<<<<< HEAD
    rpc::{
        eth::{error::EthResult, EthTransactions},
        types::engine::PayloadStatusEnum,
    },
};
=======
    rpc::types::engine::PayloadStatusEnum,
};
use reth_node_builder::NodeTypes;
>>>>>>> 4f81f3ac
use reth_primitives::{stage::StageId, BlockHash, BlockNumber, Bytes, B256};
use std::{marker::PhantomData, pin::Pin};
use tokio_stream::StreamExt;

/// An helper struct to handle node actions
pub struct NodeTestContext<Node>
where
    Node: FullNodeComponents,
{
    pub inner: FullNode<Node>,
<<<<<<< HEAD
    pub payload: PayloadHelper<Node::Engine>,
    pub network: NetworkHelper,
    pub engine_api: EngineApiHelper<Node::Engine>,
=======
    pub payload: PayloadTestContext<Node::Engine>,
    pub network: NetworkTestContext,
    pub engine_api: EngineApiTestContext<Node::Engine>,
    pub rpc: RpcTestContext<Node>,
>>>>>>> 4f81f3ac
}

impl<Node> NodeTestContext<Node>
where
    Node: FullNodeComponents,
{
    /// Creates a new test node
    pub async fn new(node: FullNode<Node>) -> eyre::Result<Self> {
        let builder = node.payload_builder.clone();

        Ok(Self {
            inner: node.clone(),
            payload: PayloadTestContext::new(builder).await?,
            network: NetworkTestContext::new(node.network.clone()),
            engine_api: EngineApiTestContext {
                engine_api_client: node.auth_server_handle().http_client(),
                canonical_stream: node.provider.canonical_state_stream(),
                _marker: PhantomData::<Node::Engine>,
            },
            rpc: RpcTestContext { inner: node.rpc_registry },
        })
    }

<<<<<<< HEAD
    pub async fn connect(&mut self, node: &mut NodeHelper<Node>) {
=======
    pub async fn connect(&mut self, node: &mut NodeTestContext<Node>) {
>>>>>>> 4f81f3ac
        self.network.add_peer(node.network.record()).await;
        node.network.add_peer(self.network.record()).await;
        node.network.expect_session().await;
        self.network.expect_session().await;
    }

    /// Advances the chain `length` blocks.
    ///
    /// Returns the added chain as a Vec of block hashes.
    pub async fn advance(
        &mut self,
        length: u64,
<<<<<<< HEAD
        tx_generator: impl Fn() -> Pin<Box<dyn Future<Output = Bytes>>>,
=======
        tx_generator: impl Fn(u64) -> Pin<Box<dyn Future<Output = Bytes>>>,
>>>>>>> 4f81f3ac
        attributes_generator: impl Fn(u64) -> <Node::Engine as EngineTypes>::PayloadBuilderAttributes
            + Copy,
    ) -> eyre::Result<
        Vec<(
            <Node::Engine as EngineTypes>::BuiltPayload,
            <Node::Engine as EngineTypes>::PayloadBuilderAttributes,
        )>,
    >
<<<<<<< HEAD
    where
        <Node::Engine as EngineTypes>::ExecutionPayloadV3:
            From<<Node::Engine as EngineTypes>::BuiltPayload> + PayloadEnvelopeExt,
    {
        let mut chain = Vec::with_capacity(length as usize);
        for _ in 0..length {
            let (payload, _) =
                self.advance_block(tx_generator().await, attributes_generator).await?;
            chain.push(payload);
        }
        Ok(chain)
    }

    /// Advances the node forward one block
    pub async fn advance_block(
        &mut self,
        raw_tx: Bytes,
        attributes_generator: impl Fn(u64) -> <Node::Engine as EngineTypes>::PayloadBuilderAttributes,
    ) -> eyre::Result<(
        (
            <Node::Engine as EngineTypes>::BuiltPayload,
            <Node::Engine as EngineTypes>::PayloadBuilderAttributes,
        ),
        B256,
    )>
=======
>>>>>>> 4f81f3ac
    where
        <Node::Engine as EngineTypes>::ExecutionPayloadV3:
            From<<Node::Engine as EngineTypes>::BuiltPayload> + PayloadEnvelopeExt,
    {
        let mut chain = Vec::with_capacity(length as usize);
        for i in 0..length {
            let raw_tx = tx_generator(i).await;
            let tx_hash = self.rpc.inject_tx(raw_tx).await?;
            let (payload, eth_attr) = self.advance_block(vec![], attributes_generator).await?;
            let block_hash = payload.block().hash();
            let block_number = payload.block().number;
            self.assert_new_block(tx_hash, block_hash, block_number).await?;
            chain.push((payload, eth_attr));
        }
        Ok(chain)
    }

    /// Creates a new payload from given attributes generator
    /// expects a payload attribute event and waits until the payload is built.
    ///
    /// It triggers the resolve payload via engine api and expects the built payload event.
    pub async fn new_payload(
        &mut self,
        attributes_generator: impl Fn(u64) -> <Node::Engine as EngineTypes>::PayloadBuilderAttributes,
    ) -> eyre::Result<(
        <<Node as NodeTypes>::Engine as EngineTypes>::BuiltPayload,
        <<Node as NodeTypes>::Engine as EngineTypes>::PayloadBuilderAttributes,
    )>
    where
        <Node::Engine as EngineTypes>::ExecutionPayloadV3:
            From<<Node::Engine as EngineTypes>::BuiltPayload> + PayloadEnvelopeExt,
    {
        // trigger new payload building draining the pool
        let eth_attr = self.payload.new_payload(attributes_generator).await.unwrap();
        // first event is the payload attributes
        self.payload.expect_attr_event(eth_attr.clone()).await?;
        // wait for the payload builder to have finished building
        self.payload.wait_for_built_payload(eth_attr.payload_id()).await;
        // trigger resolve payload via engine api
        self.engine_api.get_payload_v3(eth_attr.payload_id()).await?;
        // ensure we're also receiving the built payload as event
        Ok((self.payload.expect_built_payload().await?, eth_attr))
    }

<<<<<<< HEAD
        // submit payload via engine api
        let block_hash = self
            .engine_api
            .submit_payload(payload.clone(), eth_attr.clone(), PayloadStatusEnum::Valid)
=======
    /// Advances the node forward one block
    pub async fn advance_block(
        &mut self,
        versioned_hashes: Vec<B256>,
        attributes_generator: impl Fn(u64) -> <Node::Engine as EngineTypes>::PayloadBuilderAttributes,
    ) -> eyre::Result<(
        <Node::Engine as EngineTypes>::BuiltPayload,
        <<Node as NodeTypes>::Engine as EngineTypes>::PayloadBuilderAttributes,
    )>
    where
        <Node::Engine as EngineTypes>::ExecutionPayloadV3:
            From<<Node::Engine as EngineTypes>::BuiltPayload> + PayloadEnvelopeExt,
    {
        let (payload, eth_attr) = self.new_payload(attributes_generator).await?;

        let block_hash = self
            .engine_api
            .submit_payload(
                payload.clone(),
                eth_attr.clone(),
                PayloadStatusEnum::Valid,
                versioned_hashes,
            )
>>>>>>> 4f81f3ac
            .await?;

        // trigger forkchoice update via engine api to commit the block to the blockchain
        self.engine_api.update_forkchoice(block_hash, block_hash).await?;

<<<<<<< HEAD
        // assert the block has been committed to the blockchain
        self.assert_new_block(tx_hash, block_hash, payload.block().number).await?;
        Ok(((payload, eth_attr), tx_hash))
    }

    /// Waits for block to be available on node.
    pub async fn wait_block(
        &self,
        number: BlockNumber,
        expected_block_hash: BlockHash,
        wait_finish_checkpoint: bool,
    ) -> eyre::Result<()> {
        let mut check = !wait_finish_checkpoint;
        loop {
            tokio::time::sleep(std::time::Duration::from_millis(20)).await;

            if !check && wait_finish_checkpoint {
                if let Some(checkpoint) =
                    self.inner.provider.get_stage_checkpoint(StageId::Finish)?
                {
                    if checkpoint.block_number >= number {
                        check = true
                    }
                }
            }

            if check {
                if let Some(latest_block) = self.inner.provider.block_by_number(number)? {
                    if latest_block.hash_slow() != expected_block_hash {
                        // TODO: only if its awaiting a reorg
                        continue
                    }
                    break
                }
                if wait_finish_checkpoint {
                    panic!("Finish checkpoint matches, but could not fetch block.");
                }
            }
        }
        Ok(())
=======
        Ok((payload, eth_attr))
>>>>>>> 4f81f3ac
    }

    /// Waits for block to be available on node.
    pub async fn wait_block(
        &self,
        number: BlockNumber,
        expected_block_hash: BlockHash,
        wait_finish_checkpoint: bool,
    ) -> eyre::Result<()> {
        let mut check = !wait_finish_checkpoint;
        loop {
            tokio::time::sleep(std::time::Duration::from_millis(20)).await;

            if !check && wait_finish_checkpoint {
                if let Some(checkpoint) =
                    self.inner.provider.get_stage_checkpoint(StageId::Finish)?
                {
                    if checkpoint.block_number >= number {
                        check = true
                    }
                }
            }

            if check {
                if let Some(latest_block) = self.inner.provider.block_by_number(number)? {
                    if latest_block.hash_slow() != expected_block_hash {
                        // TODO: only if its awaiting a reorg
                        continue
                    }
                    break
                }
                if wait_finish_checkpoint {
                    panic!("Finish checkpoint matches, but could not fetch block.");
                }
            }
        }
        Ok(())
    }

    /// Asserts that a new block has been added to the blockchain
    /// and the tx has been included in the block
    pub async fn assert_new_block(
        &mut self,
        tip_tx_hash: B256,
        block_hash: B256,
        block_number: BlockNumber,
    ) -> eyre::Result<()> {
        // get head block from notifications stream and verify the tx has been pushed to the
        // pool is actually present in the canonical block
        let head = self.engine_api.canonical_stream.next().await.unwrap();
        let tx = head.tip().transactions().next();
        assert_eq!(tx.unwrap().hash().as_slice(), tip_tx_hash.as_slice());

        loop {
            // wait for the block to commit
            tokio::time::sleep(std::time::Duration::from_millis(20)).await;
            if let Some(latest_block) =
                self.inner.provider.block_by_number_or_tag(BlockNumberOrTag::Latest)?
            {
                if latest_block.number == block_number {
                    // make sure the block hash we submitted via FCU engine api is the new latest
                    // block using an RPC call
                    assert_eq!(latest_block.hash_slow(), block_hash);
                    break
                }
            }
        }
        Ok(())
    }
}<|MERGE_RESOLUTION|>--- conflicted
+++ resolved
@@ -5,26 +5,14 @@
 
 use alloy_rpc_types::BlockNumberOrTag;
 use eyre::Ok;
-<<<<<<< HEAD
-=======
-
->>>>>>> 4f81f3ac
 use futures_util::Future;
 use reth::{
     api::{BuiltPayload, EngineTypes, FullNodeComponents, PayloadBuilderAttributes},
     builder::FullNode,
     providers::{BlockReader, BlockReaderIdExt, CanonStateSubscriptions, StageCheckpointReader},
-<<<<<<< HEAD
-    rpc::{
-        eth::{error::EthResult, EthTransactions},
-        types::engine::PayloadStatusEnum,
-    },
-};
-=======
     rpc::types::engine::PayloadStatusEnum,
 };
 use reth_node_builder::NodeTypes;
->>>>>>> 4f81f3ac
 use reth_primitives::{stage::StageId, BlockHash, BlockNumber, Bytes, B256};
 use std::{marker::PhantomData, pin::Pin};
 use tokio_stream::StreamExt;
@@ -35,16 +23,10 @@
     Node: FullNodeComponents,
 {
     pub inner: FullNode<Node>,
-<<<<<<< HEAD
-    pub payload: PayloadHelper<Node::Engine>,
-    pub network: NetworkHelper,
-    pub engine_api: EngineApiHelper<Node::Engine>,
-=======
     pub payload: PayloadTestContext<Node::Engine>,
     pub network: NetworkTestContext,
     pub engine_api: EngineApiTestContext<Node::Engine>,
     pub rpc: RpcTestContext<Node>,
->>>>>>> 4f81f3ac
 }
 
 impl<Node> NodeTestContext<Node>
@@ -68,11 +50,7 @@
         })
     }
 
-<<<<<<< HEAD
-    pub async fn connect(&mut self, node: &mut NodeHelper<Node>) {
-=======
     pub async fn connect(&mut self, node: &mut NodeTestContext<Node>) {
->>>>>>> 4f81f3ac
         self.network.add_peer(node.network.record()).await;
         node.network.add_peer(self.network.record()).await;
         node.network.expect_session().await;
@@ -85,11 +63,7 @@
     pub async fn advance(
         &mut self,
         length: u64,
-<<<<<<< HEAD
-        tx_generator: impl Fn() -> Pin<Box<dyn Future<Output = Bytes>>>,
-=======
         tx_generator: impl Fn(u64) -> Pin<Box<dyn Future<Output = Bytes>>>,
->>>>>>> 4f81f3ac
         attributes_generator: impl Fn(u64) -> <Node::Engine as EngineTypes>::PayloadBuilderAttributes
             + Copy,
     ) -> eyre::Result<
@@ -98,34 +72,6 @@
             <Node::Engine as EngineTypes>::PayloadBuilderAttributes,
         )>,
     >
-<<<<<<< HEAD
-    where
-        <Node::Engine as EngineTypes>::ExecutionPayloadV3:
-            From<<Node::Engine as EngineTypes>::BuiltPayload> + PayloadEnvelopeExt,
-    {
-        let mut chain = Vec::with_capacity(length as usize);
-        for _ in 0..length {
-            let (payload, _) =
-                self.advance_block(tx_generator().await, attributes_generator).await?;
-            chain.push(payload);
-        }
-        Ok(chain)
-    }
-
-    /// Advances the node forward one block
-    pub async fn advance_block(
-        &mut self,
-        raw_tx: Bytes,
-        attributes_generator: impl Fn(u64) -> <Node::Engine as EngineTypes>::PayloadBuilderAttributes,
-    ) -> eyre::Result<(
-        (
-            <Node::Engine as EngineTypes>::BuiltPayload,
-            <Node::Engine as EngineTypes>::PayloadBuilderAttributes,
-        ),
-        B256,
-    )>
-=======
->>>>>>> 4f81f3ac
     where
         <Node::Engine as EngineTypes>::ExecutionPayloadV3:
             From<<Node::Engine as EngineTypes>::BuiltPayload> + PayloadEnvelopeExt,
@@ -170,12 +116,6 @@
         Ok((self.payload.expect_built_payload().await?, eth_attr))
     }
 
-<<<<<<< HEAD
-        // submit payload via engine api
-        let block_hash = self
-            .engine_api
-            .submit_payload(payload.clone(), eth_attr.clone(), PayloadStatusEnum::Valid)
-=======
     /// Advances the node forward one block
     pub async fn advance_block(
         &mut self,
@@ -199,16 +139,12 @@
                 PayloadStatusEnum::Valid,
                 versioned_hashes,
             )
->>>>>>> 4f81f3ac
             .await?;
 
         // trigger forkchoice update via engine api to commit the block to the blockchain
         self.engine_api.update_forkchoice(block_hash, block_hash).await?;
 
-<<<<<<< HEAD
-        // assert the block has been committed to the blockchain
-        self.assert_new_block(tx_hash, block_hash, payload.block().number).await?;
-        Ok(((payload, eth_attr), tx_hash))
+        Ok((payload, eth_attr))
     }
 
     /// Waits for block to be available on node.
@@ -246,50 +182,12 @@
             }
         }
         Ok(())
-=======
-        Ok((payload, eth_attr))
->>>>>>> 4f81f3ac
-    }
-
-    /// Waits for block to be available on node.
-    pub async fn wait_block(
-        &self,
-        number: BlockNumber,
-        expected_block_hash: BlockHash,
-        wait_finish_checkpoint: bool,
-    ) -> eyre::Result<()> {
-        let mut check = !wait_finish_checkpoint;
-        loop {
-            tokio::time::sleep(std::time::Duration::from_millis(20)).await;
-
-            if !check && wait_finish_checkpoint {
-                if let Some(checkpoint) =
-                    self.inner.provider.get_stage_checkpoint(StageId::Finish)?
-                {
-                    if checkpoint.block_number >= number {
-                        check = true
-                    }
-                }
-            }
-
-            if check {
-                if let Some(latest_block) = self.inner.provider.block_by_number(number)? {
-                    if latest_block.hash_slow() != expected_block_hash {
-                        // TODO: only if its awaiting a reorg
-                        continue
-                    }
-                    break
-                }
-                if wait_finish_checkpoint {
-                    panic!("Finish checkpoint matches, but could not fetch block.");
-                }
-            }
-        }
-        Ok(())
     }
 
     /// Asserts that a new block has been added to the blockchain
-    /// and the tx has been included in the block
+    /// and the tx has been included in the block.
+    /// 
+    /// Does NOT work for for pipeline since there's no stream notification!
     pub async fn assert_new_block(
         &mut self,
         tip_tx_hash: B256,
