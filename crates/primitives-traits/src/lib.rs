--- conflicted
+++ resolved
@@ -21,16 +21,14 @@
 pub mod account;
 pub use account::Account;
 
-<<<<<<< HEAD
+mod integer_list;
+pub use integer_list::IntegerList;
+
 pub mod request;
 pub use request::Requests;
 
 mod withdrawal;
 pub use withdrawal::{Withdrawal, Withdrawals};
-=======
-mod integer_list;
-pub use integer_list::IntegerList;
->>>>>>> 590356b3
 
 /// Common header types
 pub mod header;
