--- conflicted
+++ resolved
@@ -22,12 +22,7 @@
 # ethereum
 alloy-primitives = { workspace = true, features = ["rand", "rlp"] }
 alloy-rlp = { workspace = true, features = ["arrayvec"] }
-<<<<<<< HEAD
-alloy-trie = { version = "0.1", features = ["serde"] }
-alloy-chains = { workspace = true, features = ["serde"] }
-=======
 alloy-trie = { workspace = true, features = ["serde"] }
->>>>>>> 49621631
 ethers-core = { workspace = true, default-features = false, optional = true }
 nybbles = { version = "0.1.2", features = ["serde", "rlp"] }
 
