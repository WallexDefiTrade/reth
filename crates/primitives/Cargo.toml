--- conflicted
+++ resolved
@@ -31,13 +31,9 @@
 tracing.workspace = true
 
 # misc
-<<<<<<< HEAD
 smallvec = { version = "1.11", features = ["arbitrary", "serde", "union", "const_new"] }
 bytes.workspace = true
-=======
->>>>>>> a53e2c06
 byteorder = "1"
-bytes.workspace = true
 clap = { workspace = true, features = ["derive"], optional = true }
 derive_more = "0.99"
 itertools = "0.11"
@@ -87,24 +83,20 @@
 [features]
 default = ["c-kzg"]
 arbitrary = [
-<<<<<<< HEAD
     "revm-primitives/arbitrary",
     "reth-rpc-types/arbitrary",
     "dep:arbitrary",
     "dep:proptest",
     "dep:proptest-derive",
-=======
-  "revm-primitives/arbitrary",
-  "reth-rpc-types/arbitrary",
-  "reth-ethereum-forks/arbitrary",
-  "dep:arbitrary",
-  "dep:proptest",
-  "dep:proptest-derive",
->>>>>>> a53e2c06
 ]
 c-kzg = ["dep:c-kzg", "revm/c-kzg", "revm-primitives/c-kzg"]
 clap = ["dep:clap"]
-optimism = ["reth-codecs/optimism", "revm-primitives/optimism", "reth-ethereum-forks/optimism", "revm/optimism"]
+optimism = [
+    "reth-codecs/optimism",
+    "revm-primitives/optimism",
+    "reth-ethereum-forks/optimism",
+    "revm/optimism",
+]
 test-utils = ["dep:plain_hasher", "dep:hash-db", "dep:ethers-core"]
 
 [[bench]]
