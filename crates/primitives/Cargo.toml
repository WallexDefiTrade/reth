--- conflicted
+++ resolved
@@ -42,14 +42,11 @@
 hex-literal = "0.3"
 derive_more = "0.99"
 
-<<<<<<< HEAD
-=======
 # proof related
 triehash = "0.8"
 # See to replace hashers to simplify libraries
 plain_hasher = "0.2"
 hash-db = "0.15"
->>>>>>> b60ced1d
 
 [dev-dependencies]
 arbitrary = { version = "1.1.7", features = ["derive"] }
