[package]
name = "reth-primitives"
version = "0.1.0"
edition = "2021"
license = "MIT OR Apache-2.0"
repository = "https://github.com/paradigmxyz/reth"
readme = "README.md"
description = "Commonly used types in reth."

[dependencies]
# reth
reth-rlp = { path = "../common/rlp", features = [
    "std",
    "derive",
    "ethereum-types",
] }
reth-rlp-derive = { path = "../common/rlp-derive" }
reth-codecs = { version = "0.1.0", path = "../storage/codecs" }

revm-interpreter = { git = "https://github.com/joshieDo/revm", rev = "1495332a48b2f8e56620269229f6110ec8787c03", features = ["with-serde"] }

# ethereum
ethers-core = { git = "https://github.com/gakonst/ethers-rs", default-features = false }
parity-scale-codec = { version = "3.2.1", features = ["derive", "bytes"] }
tiny-keccak = { version = "2.0", features = ["keccak"] }
ethbloom = { version = "0.13", features = ["codec"] }

# crypto
secp256k1 = { version = "0.24.2", default-features = false, features = [
    "global-context",
    "alloc",
    "recovery",
] }

# used for forkid
crc = "1"

# misc
bytes = "1.2"
serde = "1.0"
serde_with = "2.1.0"
thiserror = "1"
sucds = "0.5.0"
arbitrary = { version = "1.1.7", features = ["derive"], optional = true }
hex = "0.4"
hex-literal = "0.3"
modular-bitfield = "0.11.2"
derive_more = "0.99"
url = "2.3"

# proof related
triehash = "0.8"
# See to replace hashers to simplify libraries
plain_hasher = "0.2"
hash-db = "0.15"

[dev-dependencies]
arbitrary = { version = "1.1.7", features = ["derive"] }
serde_json = "1.0"
hex-literal = "0.3"
test-fuzz = "3.0.4"
<<<<<<< HEAD
revm-interpreter = { git = "https://github.com/joshieDo/revm", rev = "1495332a48b2f8e56620269229f6110ec8787c03", features = ["with-serde", "arbitrary"] }

=======
rand = "0.8"
>>>>>>> cb6ddfcc

# necessary so we don't hit a "undeclared 'std'": 
# https://github.com/paradigmxyz/reth/pull/177#discussion_r1021172198 
secp256k1 = "0.24.2"<|MERGE_RESOLUTION|>--- conflicted
+++ resolved
@@ -59,12 +59,9 @@
 serde_json = "1.0"
 hex-literal = "0.3"
 test-fuzz = "3.0.4"
-<<<<<<< HEAD
+rand = "0.8"
 revm-interpreter = { git = "https://github.com/joshieDo/revm", rev = "1495332a48b2f8e56620269229f6110ec8787c03", features = ["with-serde", "arbitrary"] }
 
-=======
-rand = "0.8"
->>>>>>> cb6ddfcc
 
 # necessary so we don't hit a "undeclared 'std'": 
 # https://github.com/paradigmxyz/reth/pull/177#discussion_r1021172198 
