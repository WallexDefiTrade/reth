--- conflicted
+++ resolved
@@ -10,22 +10,17 @@
 [dependencies]
 ethers-core = { git = "https://github.com/gakonst/ethers-rs", default-features = false }
 bytes = "1.2"
-<<<<<<< HEAD
 
-# codecs
-serde = { version = "1.0.*", default-features = false }
+serde = "1.0"
+thiserror = "1"
+
+reth-rlp = { path = "../common/rlp", features = ["derive"]}
 parity-scale-codec = { version = "3.2.1", features = ["derive", "bytes"] }
 reth-codecs = { version = "0.1.0", path = "../codecs" }
-
-=======
-serde = "1.0"
-thiserror = "1"
-reth-rlp = { path = "../common/rlp", features = ["derive"]}
 
 #used for forkid
 crc = "1"
 maplit = "1"
->>>>>>> 8009d997
 
 [dev-dependencies]
 serde_json = "1.0"
