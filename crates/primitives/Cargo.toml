--- conflicted
+++ resolved
@@ -13,14 +13,9 @@
 
 serde = "1.0"
 thiserror = "1"
-<<<<<<< HEAD
 reth-rlp = { path = "../common/rlp", features = ["std", "derive", "ethereum-types"]}
-=======
-
-reth-rlp = { path = "../common/rlp", features = ["derive"]}
 parity-scale-codec = { version = "3.2.1", features = ["derive", "bytes"] }
 reth-codecs = { version = "0.1.0", path = "../codecs" }
->>>>>>> 063b4447
 
 #used for forkid
 crc = "1"
