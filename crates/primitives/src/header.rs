<<<<<<< HEAD
use crate::{BlockHash, BlockNumber, Bloom, H160, H256, U256};
use bytes::{Buf, BufMut, BytesMut};
=======
use crate::{
    proofs::{EMPTY_LIST_HASH, EMPTY_ROOT},
    BlockHash, BlockNumber, Bloom, H160, H256, U256,
};
use bytes::{BufMut, BytesMut};
>>>>>>> b4098b95
use ethers_core::{types::H64, utils::keccak256};
use modular_bitfield::prelude::*;
use reth_codecs::{use_compact, Compact};
use reth_rlp::{length_of_length, Decodable, Encodable};
use std::ops::Deref;

/// Block header
<<<<<<< HEAD
#[use_compact]
#[derive(Debug, Clone, PartialEq, Eq, Default, Hash)]
=======
#[main_codec]
#[derive(Debug, Clone, PartialEq, Eq, Hash)]
>>>>>>> b4098b95
pub struct Header {
    /// The Keccak 256-bit hash of the parent
    /// block’s header, in its entirety; formally Hp.
    pub parent_hash: H256,
    /// The Keccak 256-bit hash of the ommers list portion of this block; formally Ho.
    pub ommers_hash: H256,
    /// The 160-bit address to which all fees collected from the successful mining of this block
    /// be transferred; formally Hc.
    pub beneficiary: H160,
    /// The Keccak 256-bit hash of the root node of the state trie, after all transactions are
    /// executed and finalisations applied; formally Hr.
    pub state_root: H256,
    /// The Keccak 256-bit hash of the root node of the trie structure populated with each
    /// transaction in the transactions list portion of the
    /// block; formally Ht.
    pub transactions_root: H256,
    /// The Keccak 256-bit hash of the root
    /// node of the trie structure populated with the receipts of each transaction in the
    /// transactions list portion of the block; formally He.
    pub receipts_root: H256,
    /// The Bloom filter composed from indexable information (logger address and log topics)
    /// contained in each log entry from the receipt of each transaction in the transactions list;
    /// formally Hb.
    pub logs_bloom: Bloom,
    /// A scalar value corresponding to the difficulty level of this block. This can be calculated
    /// from the previous block’s difficulty level and the timestamp; formally Hd.
    pub difficulty: U256,
    /// A scalar value equal to the number of ancestor blocks. The genesis block has a number of
    /// zero; formally Hi.
    pub number: BlockNumber,
    /// A scalar value equal to the current limit of gas expenditure per block; formally Hl.
    pub gas_limit: u64,
    /// A scalar value equal to the total gas used in transactions in this block; formally Hg.
    pub gas_used: u64,
    /// A scalar value equal to the reasonable output of Unix’s time() at this block’s inception;
    /// formally Hs.
    pub timestamp: u64,
    /// A 256-bit hash which, combined with the
    /// nonce, proves that a sufficient amount of computation has been carried out on this block;
    /// formally Hm.
    pub mix_hash: H256,
    /// A 64-bit value which, combined with the mixhash, proves that a sufficient amount of
    /// computation has been carried out on this block; formally Hn.
    pub nonce: u64,
    /// A scalar representing EIP1559 base fee which can move up or down each block according
    /// to a formula which is a function of gas used in parent block and gas target
    /// (block gas limit divided by elasticity multiplier) of parent block.
    /// The algorithm results in the base fee per gas increasing when blocks are
    /// above the gas target, and decreasing when blocks are below the gas target. The base fee per
    /// gas is burned.
    pub base_fee_per_gas: Option<u64>,
    /// An arbitrary byte array containing data relevant to this block. This must be 32 bytes or
    /// fewer; formally Hx.
    pub extra_data: bytes::Bytes,
}

impl Default for Header {
    fn default() -> Self {
        Header {
            parent_hash: Default::default(),
            ommers_hash: EMPTY_LIST_HASH,
            beneficiary: Default::default(),
            state_root: EMPTY_ROOT,
            transactions_root: EMPTY_ROOT,
            receipts_root: EMPTY_ROOT,
            logs_bloom: Default::default(),
            difficulty: Default::default(),
            number: 0,
            gas_limit: 0,
            gas_used: 0,
            timestamp: 0,
            extra_data: Default::default(),
            mix_hash: Default::default(),
            nonce: 0,
            base_fee_per_gas: None,
        }
    }
}

impl Header {
    /// Heavy function that will calculate hash of data and will *not* save the change to metadata.
    /// Use [`Header::seal`], [`SealedHeader`] and unlock if you need hash to be persistent.
    pub fn hash_slow(&self) -> H256 {
        let mut out = BytesMut::new();
        self.encode(&mut out);
        H256::from_slice(keccak256(&out).as_slice())
    }

    /// Calculate hash and seal the Header so that it can't be changed.
    pub fn seal(self) -> SealedHeader {
        let hash = self.hash_slow();
        SealedHeader { header: self, hash }
    }

    fn header_payload_length(&self) -> usize {
        let mut length = 0;
        length += self.parent_hash.length();
        length += self.ommers_hash.length();
        length += self.beneficiary.length();
        length += self.state_root.length();
        length += self.transactions_root.length();
        length += self.receipts_root.length();
        length += self.logs_bloom.length();
        length += self.difficulty.length();
        length += U256::from(self.number).length();
        length += U256::from(self.gas_limit).length();
        length += U256::from(self.gas_used).length();
        length += self.timestamp.length();
        length += self.extra_data.length();
        length += self.mix_hash.length();
        length += H64::from_low_u64_be(self.nonce).length();
        length += self.base_fee_per_gas.map(|fee| U256::from(fee).length()).unwrap_or_default();
        length
    }
}

impl Encodable for Header {
    fn encode(&self, out: &mut dyn BufMut) {
        let list_header =
            reth_rlp::Header { list: true, payload_length: self.header_payload_length() };
        list_header.encode(out);
        self.parent_hash.encode(out);
        self.ommers_hash.encode(out);
        self.beneficiary.encode(out);
        self.state_root.encode(out);
        self.transactions_root.encode(out);
        self.receipts_root.encode(out);
        self.logs_bloom.encode(out);
        self.difficulty.encode(out);
        U256::from(self.number).encode(out);
        U256::from(self.gas_limit).encode(out);
        U256::from(self.gas_used).encode(out);
        self.timestamp.encode(out);
        self.extra_data.encode(out);
        self.mix_hash.encode(out);
        H64::from_low_u64_be(self.nonce).encode(out);
        if let Some(ref base_fee) = self.base_fee_per_gas {
            U256::from(*base_fee).encode(out);
        }
    }

    fn length(&self) -> usize {
        let mut length = 0;
        length += self.header_payload_length();
        length += length_of_length(length);
        length
    }
}

impl Decodable for Header {
    fn decode(buf: &mut &[u8]) -> Result<Self, reth_rlp::DecodeError> {
        let rlp_head = reth_rlp::Header::decode(buf)?;
        if !rlp_head.list {
            return Err(reth_rlp::DecodeError::UnexpectedString)
        }
        let started_len = buf.len();
        let mut this = Self {
            parent_hash: Decodable::decode(buf)?,
            ommers_hash: Decodable::decode(buf)?,
            beneficiary: Decodable::decode(buf)?,
            state_root: Decodable::decode(buf)?,
            transactions_root: Decodable::decode(buf)?,
            receipts_root: Decodable::decode(buf)?,
            logs_bloom: Decodable::decode(buf)?,
            difficulty: Decodable::decode(buf)?,
            number: U256::decode(buf)?.as_u64(),
            gas_limit: U256::decode(buf)?.as_u64(),
            gas_used: U256::decode(buf)?.as_u64(),
            timestamp: Decodable::decode(buf)?,
            extra_data: Decodable::decode(buf)?,
            mix_hash: Decodable::decode(buf)?,
            nonce: H64::decode(buf)?.to_low_u64_be(),
            base_fee_per_gas: None,
        };
        let consumed = started_len - buf.len();
        if consumed < rlp_head.payload_length {
            this.base_fee_per_gas = Some(U256::decode(buf)?.as_u64());
        }
        let consumed = started_len - buf.len();
        if consumed != rlp_head.payload_length {
            return Err(reth_rlp::DecodeError::ListLengthMismatch {
                expected: rlp_head.payload_length,
                got: consumed,
            })
        }
        Ok(this)
    }
}

/// A [`Header`] that is sealed at a precalculated hash, use [`SealedHeader::unseal()`] if you want
/// to modify header.
#[derive(Debug, Clone, PartialEq, Eq, Default, Hash)]
pub struct SealedHeader {
    /// Locked Header fields.
    header: Header,
    /// Locked Header hash.
    hash: BlockHash,
}

impl AsRef<Header> for SealedHeader {
    fn as_ref(&self) -> &Header {
        &self.header
    }
}

impl Deref for SealedHeader {
    type Target = Header;

    fn deref(&self) -> &Self::Target {
        &self.header
    }
}

impl SealedHeader {
    /// Construct a new sealed header.
    ///
    /// Applicable when hash is known from the database provided it's not corrupted.
    pub fn new(header: Header, hash: H256) -> Self {
        Self { header, hash }
    }

    /// Extract raw header that can be modified.
    pub fn unseal(self) -> Header {
        self.header
    }

    /// Return header/block hash.
    pub fn hash(&self) -> BlockHash {
        self.hash
    }
}

#[cfg(test)]
mod tests {
    use super::{Decodable, Encodable, Header, H256};
    use crate::Address;
    use ethers_core::{
        types::Bytes,
        utils::hex::{self, FromHex},
    };

    use std::str::FromStr;

    #[test]
    // Test vector from: https://eips.ethereum.org/EIPS/eip-2481
    fn test_encode_block_header() {
        let expected = hex::decode("f901f9a00000000000000000000000000000000000000000000000000000000000000000a00000000000000000000000000000000000000000000000000000000000000000940000000000000000000000000000000000000000a00000000000000000000000000000000000000000000000000000000000000000a00000000000000000000000000000000000000000000000000000000000000000a00000000000000000000000000000000000000000000000000000000000000000b90100000000000000000000000000000000000000000000000000000000000000000000000000000000000000000000000000000000000000000000000000000000000000000000000000000000000000000000000000000000000000000000000000000000000000000000000000000000000000000000000000000000000000000000000000000000000000000000000000000000000000000000000000000000000000000000000000000000000000000000000000000000000000000000000000000000000000000000000000000000000000000000000000000000000000000000000000000000000000000000000000000000000000000000000000000000008208ae820d0582115c8215b3821a0a827788a00000000000000000000000000000000000000000000000000000000000000000880000000000000000").unwrap();
        let header = Header {
            difficulty: 0x8ae_u64.into(),
            number: 0xd05_u64,
            gas_limit: 0x115c_u64,
            gas_used: 0x15b3_u64,
            timestamp: 0x1a0a_u64,
            extra_data: Bytes::from_str("7788").unwrap().0,
            ommers_hash: H256::zero(),
            state_root: H256::zero(),
            transactions_root: H256::zero(),
            receipts_root: H256::zero(),
            ..Default::default()
        };
        let mut data = vec![];
        header.encode(&mut data);
        assert_eq!(hex::encode(&data), hex::encode(expected));
        assert_eq!(header.length(), data.len());
    }

    #[test]
    // Test vector from: https://github.com/ethereum/tests/blob/f47bbef4da376a49c8fc3166f09ab8a6d182f765/BlockchainTests/ValidBlocks/bcEIP1559/baseFee.json#L15-L36
    fn test_eip1559_block_header_hash() {
        let expected_hash =
            H256::from_str("6a251c7c3c5dca7b42407a3752ff48f3bbca1fab7f9868371d9918daf1988d1f")
                .unwrap();
        let header = Header {
            parent_hash: H256::from_str("e0a94a7a3c9617401586b1a27025d2d9671332d22d540e0af72b069170380f2a").unwrap(),
            ommers_hash: H256::from_str("1dcc4de8dec75d7aab85b567b6ccd41ad312451b948a7413f0a142fd40d49347").unwrap(),
            beneficiary: Address::from_str("ba5e000000000000000000000000000000000000").unwrap(),
            state_root: H256::from_str("ec3c94b18b8a1cff7d60f8d258ec723312932928626b4c9355eb4ab3568ec7f7").unwrap(),
            transactions_root: H256::from_str("50f738580ed699f0469702c7ccc63ed2e51bc034be9479b7bff4e68dee84accf").unwrap(),
            receipts_root: H256::from_str("29b0562f7140574dd0d50dee8a271b22e1a0a7b78fca58f7c60370d8317ba2a9").unwrap(),
            logs_bloom: <[u8; 256]>::from_hex("00000000000000000000000000000000000000000000000000000000000000000000000000000000000000000000000000000000000000000000000000000000000000000000000000000000000000000000000000000000000000000000000000000000000000000000000000000000000000000000000000000000000000000000000000000000000000000000000000000000000000000000000000000000000000000000000000000000000000000000000000000000000000000000000000000000000000000000000000000000000000000000000000000000000000000000000000000000000000000000000000000000000000000000000000000000").unwrap().into(),
            difficulty: 0x020000.into(),
            number: 0x01_u64,
            gas_limit: 0x016345785d8a0000_u64,
            gas_used: 0x015534_u64,
            timestamp: 0x079e,
            extra_data: Bytes::from_str("42").unwrap().0,
            mix_hash: H256::from_str("0000000000000000000000000000000000000000000000000000000000000000").unwrap(),
            nonce: 0,
            base_fee_per_gas: Some(0x036b_u64),
        };
        assert_eq!(header.hash_slow(), expected_hash);
    }

    #[test]
    // Test vector from: https://eips.ethereum.org/EIPS/eip-2481
    fn test_decode_block_header() {
        let data = hex::decode("f901f9a00000000000000000000000000000000000000000000000000000000000000000a00000000000000000000000000000000000000000000000000000000000000000940000000000000000000000000000000000000000a00000000000000000000000000000000000000000000000000000000000000000a00000000000000000000000000000000000000000000000000000000000000000a00000000000000000000000000000000000000000000000000000000000000000b90100000000000000000000000000000000000000000000000000000000000000000000000000000000000000000000000000000000000000000000000000000000000000000000000000000000000000000000000000000000000000000000000000000000000000000000000000000000000000000000000000000000000000000000000000000000000000000000000000000000000000000000000000000000000000000000000000000000000000000000000000000000000000000000000000000000000000000000000000000000000000000000000000000000000000000000000000000000000000000000000000000000000000000000000000000000008208ae820d0582115c8215b3821a0a827788a00000000000000000000000000000000000000000000000000000000000000000880000000000000000").unwrap();
        let expected = Header {
            difficulty: 0x8aeu64.into(),
            number: 0xd05u64,
            gas_limit: 0x115cu64,
            gas_used: 0x15b3u64,
            timestamp: 0x1a0au64,
            extra_data: Bytes::from_str("7788").unwrap().0,
            ommers_hash: H256::zero(),
            state_root: H256::zero(),
            transactions_root: H256::zero(),
            receipts_root: H256::zero(),
            ..Default::default()
        };
        let header = <Header as Decodable>::decode(&mut data.as_slice()).unwrap();
        assert_eq!(header, expected);
    }
}<|MERGE_RESOLUTION|>--- conflicted
+++ resolved
@@ -1,13 +1,8 @@
-<<<<<<< HEAD
-use crate::{BlockHash, BlockNumber, Bloom, H160, H256, U256};
-use bytes::{Buf, BufMut, BytesMut};
-=======
 use crate::{
     proofs::{EMPTY_LIST_HASH, EMPTY_ROOT},
     BlockHash, BlockNumber, Bloom, H160, H256, U256,
 };
-use bytes::{BufMut, BytesMut};
->>>>>>> b4098b95
+use bytes::{Buf, BufMut, BytesMut};
 use ethers_core::{types::H64, utils::keccak256};
 use modular_bitfield::prelude::*;
 use reth_codecs::{use_compact, Compact};
@@ -15,13 +10,8 @@
 use std::ops::Deref;
 
 /// Block header
-<<<<<<< HEAD
 #[use_compact]
-#[derive(Debug, Clone, PartialEq, Eq, Default, Hash)]
-=======
-#[main_codec]
 #[derive(Debug, Clone, PartialEq, Eq, Hash)]
->>>>>>> b4098b95
 pub struct Header {
     /// The Keccak 256-bit hash of the parent
     /// block’s header, in its entirety; formally Hp.
