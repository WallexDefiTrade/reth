--- conflicted
+++ resolved
@@ -39,41 +39,4 @@
         let (value, out) = U256::from_compact(&buf[32..], len - 32);
         (Self { key, value }, out)
     }
-<<<<<<< HEAD
-}
-
-/// Account storage trie node.
-#[derive_arbitrary(compact)]
-#[derive(Debug, Default, Clone, PartialEq, Eq, Serialize)]
-pub struct StorageTrieEntry {
-    /// Hashed storage key.
-    pub hash: H256,
-    /// Encoded node.
-    pub node: Vec<u8>,
-}
-
-// NOTE: Removing main_codec and manually encode subkey
-// and compress second part of the value. If we have compression
-// over whole value (Even SubKey) that would mess up fetching of values with seek_by_key_subkey
-impl Compact for StorageTrieEntry {
-    fn to_compact<B>(self, buf: &mut B) -> usize
-    where
-        B: bytes::BufMut + AsMut<[u8]>,
-    {
-        // for now put full bytes and later compress it.
-        buf.put_slice(&self.hash.to_fixed_bytes()[..]);
-        buf.put_slice(&self.node[..]);
-        self.node.len() + 32
-    }
-
-    fn from_compact(buf: &[u8], len: usize) -> (Self, &[u8])
-    where
-        Self: Sized,
-    {
-        let key = H256::from_slice(&buf[..32]);
-        let node = Vec::from(&buf[32..len]);
-        (Self { hash: key, node }, &buf[len..])
-    }
-=======
->>>>>>> 703f0fdf
 }