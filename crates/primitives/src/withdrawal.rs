//! [EIP-4895](https://eips.ethereum.org/EIPS/eip-4895) Withdrawal types.

use alloy_rlp::{RlpDecodableWrapper, RlpEncodableWrapper};
use derive_more::{AsRef, Deref, DerefMut, From, IntoIterator};
use reth_codecs::{main_codec, Compact};
<<<<<<< HEAD
#[cfg(feature = "std")]
use std::vec;

#[cfg(not(feature = "std"))]
use alloc::{vec, vec::Vec};

use core::{
    mem,
    ops::{Deref, DerefMut},
    slice,
};
=======
>>>>>>> c6944336

/// Re-export from `alloy_eips`.
#[doc(inline)]
pub use alloy_eips::eip4895::Withdrawal;

/// Represents a collection of Withdrawals.
#[main_codec]
#[derive(
    Debug,
    Clone,
    PartialEq,
    Eq,
    Default,
    Hash,
    From,
    AsRef,
    Deref,
    DerefMut,
    IntoIterator,
    RlpEncodableWrapper,
    RlpDecodableWrapper,
)]
#[as_ref(forward)]
pub struct Withdrawals(Vec<Withdrawal>);

impl Withdrawals {
    /// Create a new Withdrawals instance.
    pub const fn new(withdrawals: Vec<Withdrawal>) -> Self {
        Self(withdrawals)
    }

    /// Calculate the total size, including capacity, of the Withdrawals.
    #[inline]
    pub fn total_size(&self) -> usize {
        self.capacity() * mem::size_of::<Withdrawal>()
    }

    /// Calculate a heuristic for the in-memory size of the [Withdrawals].
    #[inline]
    pub fn size(&self) -> usize {
        self.len() * mem::size_of::<Withdrawal>()
    }

    /// Get an iterator over the Withdrawals.
    pub fn iter(&self) -> slice::Iter<'_, Withdrawal> {
        self.0.iter()
    }

    /// Get a mutable iterator over the Withdrawals.
    pub fn iter_mut(&mut self) -> slice::IterMut<'_, Withdrawal> {
        self.0.iter_mut()
    }

    /// Convert [Self] into raw vec of withdrawals.
    pub fn into_inner(self) -> Vec<Withdrawal> {
        self.0
    }
}

<<<<<<< HEAD
impl IntoIterator for Withdrawals {
    type Item = Withdrawal;
    type IntoIter = vec::IntoIter<Withdrawal>;

    fn into_iter(self) -> Self::IntoIter {
        self.0.into_iter()
    }
}

impl AsRef<[Withdrawal]> for Withdrawals {
    fn as_ref(&self) -> &[Withdrawal] {
        &self.0
    }
}

impl Deref for Withdrawals {
    type Target = Vec<Withdrawal>;

    fn deref(&self) -> &Self::Target {
        &self.0
    }
}

impl DerefMut for Withdrawals {
    fn deref_mut(&mut self) -> &mut Self::Target {
        &mut self.0
    }
}

impl From<Vec<Withdrawal>> for Withdrawals {
    fn from(withdrawals: Vec<Withdrawal>) -> Self {
        Self(withdrawals)
    }
}

=======
>>>>>>> c6944336
#[cfg(test)]
mod tests {
    use super::*;
    use crate::Address;
    use alloy_rlp::{RlpDecodable, RlpEncodable};
    use proptest::proptest;

    /// This type is kept for compatibility tests after the codec support was added to alloy-eips
    /// Withdrawal type natively
    #[main_codec]
    #[derive(Debug, Clone, PartialEq, Eq, Default, Hash, RlpEncodable, RlpDecodable)]
    struct RethWithdrawal {
        /// Monotonically increasing identifier issued by consensus layer.
        index: u64,
        /// Index of validator associated with withdrawal.
        validator_index: u64,
        /// Target address for withdrawn ether.
        address: Address,
        /// Value of the withdrawal in gwei.
        amount: u64,
    }

    impl PartialEq<Withdrawal> for RethWithdrawal {
        fn eq(&self, other: &Withdrawal) -> bool {
            self.index == other.index &&
                self.validator_index == other.validator_index &&
                self.address == other.address &&
                self.amount == other.amount
        }
    }

    // <https://github.com/paradigmxyz/reth/issues/1614>
    #[test]
    fn test_withdrawal_serde_roundtrip() {
        let input = r#"[{"index":"0x0","validatorIndex":"0x0","address":"0x0000000000000000000000000000000000001000","amount":"0x1"},{"index":"0x1","validatorIndex":"0x1","address":"0x0000000000000000000000000000000000001001","amount":"0x1"},{"index":"0x2","validatorIndex":"0x2","address":"0x0000000000000000000000000000000000001002","amount":"0x1"},{"index":"0x3","validatorIndex":"0x3","address":"0x0000000000000000000000000000000000001003","amount":"0x1"},{"index":"0x4","validatorIndex":"0x4","address":"0x0000000000000000000000000000000000001004","amount":"0x1"},{"index":"0x5","validatorIndex":"0x5","address":"0x0000000000000000000000000000000000001005","amount":"0x1"},{"index":"0x6","validatorIndex":"0x6","address":"0x0000000000000000000000000000000000001006","amount":"0x1"},{"index":"0x7","validatorIndex":"0x7","address":"0x0000000000000000000000000000000000001007","amount":"0x1"},{"index":"0x8","validatorIndex":"0x8","address":"0x0000000000000000000000000000000000001008","amount":"0x1"},{"index":"0x9","validatorIndex":"0x9","address":"0x0000000000000000000000000000000000001009","amount":"0x1"},{"index":"0xa","validatorIndex":"0xa","address":"0x000000000000000000000000000000000000100a","amount":"0x1"},{"index":"0xb","validatorIndex":"0xb","address":"0x000000000000000000000000000000000000100b","amount":"0x1"},{"index":"0xc","validatorIndex":"0xc","address":"0x000000000000000000000000000000000000100c","amount":"0x1"},{"index":"0xd","validatorIndex":"0xd","address":"0x000000000000000000000000000000000000100d","amount":"0x1"},{"index":"0xe","validatorIndex":"0xe","address":"0x000000000000000000000000000000000000100e","amount":"0x1"},{"index":"0xf","validatorIndex":"0xf","address":"0x000000000000000000000000000000000000100f","amount":"0x1"}]"#;

        let withdrawals: Vec<Withdrawal> = serde_json::from_str(input).unwrap();
        let s = serde_json::to_string(&withdrawals).unwrap();
        assert_eq!(input, s);
    }

    proptest!(
        #[test]
        fn test_roundtrip_withdrawal_compat(withdrawal: RethWithdrawal) {
            // Convert to buffer and then create alloy_access_list from buffer and
            // compare
            let mut compacted_reth_withdrawal = Vec::<u8>::new();
            let len = withdrawal.clone().to_compact(&mut compacted_reth_withdrawal);

            // decode the compacted buffer to AccessList
            let alloy_withdrawal = Withdrawal::from_compact(&compacted_reth_withdrawal, len).0;
            assert_eq!(withdrawal, alloy_withdrawal);

            let mut compacted_alloy_withdrawal = Vec::<u8>::new();
            let alloy_len = alloy_withdrawal.to_compact(&mut compacted_alloy_withdrawal);
            assert_eq!(len, alloy_len);
            assert_eq!(compacted_reth_withdrawal, compacted_alloy_withdrawal);
        }
    );
}<|MERGE_RESOLUTION|>--- conflicted
+++ resolved
@@ -3,7 +3,6 @@
 use alloy_rlp::{RlpDecodableWrapper, RlpEncodableWrapper};
 use derive_more::{AsRef, Deref, DerefMut, From, IntoIterator};
 use reth_codecs::{main_codec, Compact};
-<<<<<<< HEAD
 #[cfg(feature = "std")]
 use std::vec;
 
@@ -15,8 +14,6 @@
     ops::{Deref, DerefMut},
     slice,
 };
-=======
->>>>>>> c6944336
 
 /// Re-export from `alloy_eips`.
 #[doc(inline)]
@@ -76,44 +73,6 @@
     }
 }
 
-<<<<<<< HEAD
-impl IntoIterator for Withdrawals {
-    type Item = Withdrawal;
-    type IntoIter = vec::IntoIter<Withdrawal>;
-
-    fn into_iter(self) -> Self::IntoIter {
-        self.0.into_iter()
-    }
-}
-
-impl AsRef<[Withdrawal]> for Withdrawals {
-    fn as_ref(&self) -> &[Withdrawal] {
-        &self.0
-    }
-}
-
-impl Deref for Withdrawals {
-    type Target = Vec<Withdrawal>;
-
-    fn deref(&self) -> &Self::Target {
-        &self.0
-    }
-}
-
-impl DerefMut for Withdrawals {
-    fn deref_mut(&mut self) -> &mut Self::Target {
-        &mut self.0
-    }
-}
-
-impl From<Vec<Withdrawal>> for Withdrawals {
-    fn from(withdrawals: Vec<Withdrawal>) -> Self {
-        Self(withdrawals)
-    }
-}
-
-=======
->>>>>>> c6944336
 #[cfg(test)]
 mod tests {
     use super::*;
