--- conflicted
+++ resolved
@@ -163,15 +163,9 @@
         chain: Chain::holesky(),
         genesis: serde_json::from_str(include_str!("../../res/genesis/holesky.json"))
             .expect("Can't deserialize Holesky genesis json"),
-<<<<<<< HEAD
         genesis_hash: Some(b256!(
-            "fd91bb7c01ae3f608b4d176078ca72bc7846791fdc02324481ca315ede4c9246"
+            "b5f7f912443c940f21fd611f12828d75b534364ed9e95ca4e307729a4661bde4"
         )),
-=======
-        genesis_hash: Some(H256(hex!(
-            "b5f7f912443c940f21fd611f12828d75b534364ed9e95ca4e307729a4661bde4"
-        ))),
->>>>>>> 7024e9a8
         paris_block_and_final_difficulty: Some((0, U256::from(1))),
         fork_timestamps: ForkTimestamps::default().shanghai(1696000704),
         hardforks: BTreeMap::from([
