--- conflicted
+++ resolved
@@ -3,25 +3,17 @@
     forkid::ForkFilterKey,
     header::Head,
     proofs::genesis_state_root,
-<<<<<<< HEAD
-    BlockNumber, Chain, ForkFilter, ForkHash, ForkId, Genesis, Hardfork, Header, H256, U256,
-=======
     BlockNumber, Chain, ForkFilter, ForkHash, ForkId, Genesis, GenesisAccount, Hardfork, Header,
     SealedHeader, H160, H256, U256,
->>>>>>> 81963a17
 };
+use ethers_core::utils::Genesis as EthersGenesis;
 use hex_literal::hex;
 use once_cell::sync::Lazy;
-
 use serde::{Deserialize, Serialize};
-<<<<<<< HEAD
-use std::collections::BTreeMap;
-=======
 use std::{
     collections::{BTreeMap, HashMap},
     sync::Arc,
 };
->>>>>>> 81963a17
 
 /// The Ethereum mainnet spec
 pub static MAINNET: Lazy<Arc<ChainSpec>> = Lazy::new(|| {
@@ -324,8 +316,25 @@
     }
 }
 
-impl From<Genesis> for ChainSpec {
-    fn from(genesis: Genesis) -> Self {
+impl From<EthersGenesis> for ChainSpec {
+    fn from(genesis: EthersGenesis) -> Self {
+        let alloc = genesis
+            .alloc
+            .iter()
+            .map(|(addr, account)| (addr.0.into(), account.clone().into()))
+            .collect::<HashMap<H160, GenesisAccount>>();
+
+        let genesis_block = Genesis {
+            nonce: genesis.nonce.as_u64(),
+            timestamp: genesis.timestamp.as_u64(),
+            gas_limit: genesis.gas_limit.as_u64(),
+            difficulty: genesis.difficulty.into(),
+            mix_hash: genesis.mix_hash.0.into(),
+            coinbase: genesis.coinbase.0.into(),
+            extra_data: genesis.extra_data.0.into(),
+            alloc,
+        };
+
         // Block-based hardforks
         let hardfork_opts = vec![
             (Hardfork::Homestead, genesis.config.homestead_block),
@@ -368,9 +377,6 @@
 
         hardforks.extend(time_hardforks);
 
-<<<<<<< HEAD
-        Self { chain: genesis.config.chain_id.into(), genesis, genesis_hash: None, hardforks }
-=======
         Self {
             chain: genesis.config.chain_id.into(),
             genesis: genesis_block,
@@ -379,7 +385,6 @@
             hardforks,
             paris_block_and_final_difficulty: None,
         }
->>>>>>> 81963a17
     }
 }
 
@@ -417,16 +422,21 @@
     Reth(ChainSpec),
 }
 
-impl From<Genesis> for AllGenesisFormats {
+impl From<EthersGenesis> for AllGenesisFormats {
     fn from(genesis: Genesis) -> Self {
         Self::Geth(genesis)
     }
 }
 
+impl From<ChainSpec> for AllGenesisFormats {
+    fn from(genesis: ChainSpec) -> Self {
+        Self::Reth(genesis)
+    }
+}
+
 impl From<Arc<ChainSpec>> for AllGenesisFormats {
-    fn from(mut genesis: Arc<ChainSpec>) -> Self {
-        let cloned_genesis = Arc::make_mut(&mut genesis).clone();
-        Self::Reth(cloned_genesis)
+    fn from(genesis: Arc<ChainSpec>) -> Self {
+        Arc::try_unwrap(genesis).unwrap_or_else(|arc| (*arc).clone()).into()
     }
 }
 
@@ -434,7 +444,7 @@
     fn from(genesis: AllGenesisFormats) -> Self {
         match genesis {
             AllGenesisFormats::Geth(genesis) => genesis.into(),
-            AllGenesisFormats::Reth(chainspec) => chainspec,
+            AllGenesisFormats::Reth(genesis) => genesis,
         }
     }
 }
@@ -1190,7 +1200,7 @@
         }
         "#;
 
-        let genesis: Genesis = serde_json::from_str(geth_genesis).unwrap();
+        let genesis: ethers_core::utils::Genesis = serde_json::from_str(geth_genesis).unwrap();
         let chainspec = ChainSpec::from(genesis);
 
         // assert a bunch of hardforks that should be set
