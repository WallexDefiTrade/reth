use crate::{
    compression::{RECEIPT_COMPRESSOR, RECEIPT_DECOMPRESSOR},
<<<<<<< HEAD
    logs_bloom, Bloom, Log, TxType,
=======
    proofs::calculate_receipt_root_ref,
    Bloom, Log, PrunePartError, TxType, H256,
>>>>>>> 50175f8c
};
use alloy_rlp::{length_of_length, Decodable, Encodable};
use bytes::{Buf, BufMut, BytesMut};
use reth_codecs::{main_codec, Compact, CompactZstd};
<<<<<<< HEAD
use std::cmp::Ordering;
=======
use reth_rlp::{length_of_length, Decodable, Encodable};
use std::{
    cmp::Ordering,
    ops::{Deref, DerefMut},
};
>>>>>>> 50175f8c

/// Receipt containing result of transaction execution.
#[main_codec(zstd)]
#[derive(Clone, Debug, PartialEq, Eq, Default)]
pub struct Receipt {
    /// Receipt type.
    pub tx_type: TxType,
    /// If transaction is executed successfully.
    ///
    /// This is the `statusCode`
    pub success: bool,
    /// Gas used
    pub cumulative_gas_used: u64,
    /// Log send from contracts.
    #[cfg_attr(
        any(test, feature = "arbitrary"),
        proptest(
            strategy = "proptest::collection::vec(proptest::arbitrary::any::<Log>(), 0..=20)"
        )
    )]
    pub logs: Vec<Log>,
}

impl Receipt {
    /// Calculates [`Log`]'s bloom filter. this is slow operation and [ReceiptWithBloom] can
    /// be used to cache this value.
    pub fn bloom_slow(&self) -> Bloom {
        logs_bloom(self.logs.iter())
    }

    /// Calculates the bloom filter for the receipt and returns the [ReceiptWithBloom] container
    /// type.
    pub fn with_bloom(self) -> ReceiptWithBloom {
        self.into()
    }
}

/// A collection of receipts organized as a two-dimensional vector.
#[derive(Clone, Debug, PartialEq, Eq, Default)]
pub struct Receipts {
    /// A two-dimensional vector of optional `Receipt` instances.
    pub receipt_vec: Vec<Vec<Option<Receipt>>>,
}

impl Receipts {
    /// Create a new `Receipts` instance with an empty vector.
    pub fn new() -> Self {
        Self { receipt_vec: vec![] }
    }

    /// Create a new `Receipts` instance from an existing vector.
    pub fn from_vec(vec: Vec<Vec<Option<Receipt>>>) -> Self {
        Self { receipt_vec: vec }
    }

    /// Returns the length of the `Receipts` vector.
    pub fn len(&self) -> usize {
        self.receipt_vec.len()
    }

    /// Returns `true` if the `Receipts` vector is empty.
    pub fn is_empty(&self) -> bool {
        self.receipt_vec.is_empty()
    }

    /// Push a new vector of receipts into the `Receipts` collection.
    pub fn push(&mut self, receipts: Vec<Option<Receipt>>) {
        self.receipt_vec.push(receipts);
    }

    /// Retrieves the receipt root for all recorded receipts from index.
    pub fn root_slow(&self, index: usize) -> Option<H256> {
        Some(calculate_receipt_root_ref(
            &self.receipt_vec[index].iter().map(Option::as_ref).collect::<Option<Vec<_>>>()?,
        ))
    }

    /// Retrieves gas spent by transactions as a vector of tuples (transaction index, gas used).
    pub fn gas_spent_by_tx(&self) -> Result<Vec<(u64, u64)>, PrunePartError> {
        self.last()
            .map(|block_r| {
                block_r
                    .iter()
                    .enumerate()
                    .map(|(id, tx_r)| {
                        if let Some(receipt) = tx_r.as_ref() {
                            Ok((id as u64, receipt.cumulative_gas_used))
                        } else {
                            Err(PrunePartError::ReceiptsPruned)
                        }
                    })
                    .collect::<Result<Vec<_>, PrunePartError>>()
            })
            .unwrap_or(Ok(vec![]))
    }
}

impl Deref for Receipts {
    type Target = Vec<Vec<Option<Receipt>>>;

    fn deref(&self) -> &Self::Target {
        &self.receipt_vec
    }
}

impl DerefMut for Receipts {
    fn deref_mut(&mut self) -> &mut Self::Target {
        &mut self.receipt_vec
    }
}

impl IntoIterator for Receipts {
    type Item = Vec<Option<Receipt>>;
    type IntoIter = std::vec::IntoIter<Self::Item>;

    fn into_iter(self) -> Self::IntoIter {
        self.receipt_vec.into_iter()
    }
}

impl FromIterator<Vec<Option<Receipt>>> for Receipts {
    fn from_iter<I: IntoIterator<Item = Vec<Option<Receipt>>>>(iter: I) -> Self {
        Self::from_vec(iter.into_iter().collect())
    }
}

impl From<Receipt> for ReceiptWithBloom {
    fn from(receipt: Receipt) -> Self {
        let bloom = receipt.bloom_slow();
        ReceiptWithBloom { receipt, bloom }
    }
}

/// [`Receipt`] with calculated bloom filter.
#[main_codec]
#[derive(Clone, Debug, PartialEq, Eq, Default)]
pub struct ReceiptWithBloom {
    /// Bloom filter build from logs.
    pub bloom: Bloom,
    /// Main receipt body
    pub receipt: Receipt,
}

impl ReceiptWithBloom {
    /// Create new [ReceiptWithBloom]
    pub fn new(receipt: Receipt, bloom: Bloom) -> Self {
        Self { receipt, bloom }
    }

    /// Consume the structure, returning only the receipt
    pub fn into_receipt(self) -> Receipt {
        self.receipt
    }

    /// Consume the structure, returning the receipt and the bloom filter
    pub fn into_components(self) -> (Receipt, Bloom) {
        (self.receipt, self.bloom)
    }

    #[inline]
    fn as_encoder(&self) -> ReceiptWithBloomEncoder<'_> {
        ReceiptWithBloomEncoder { receipt: &self.receipt, bloom: &self.bloom }
    }
}

impl ReceiptWithBloom {
    /// Encode receipt with or without the header data.
    pub fn encode_inner(&self, out: &mut dyn BufMut, with_header: bool) {
        self.as_encoder().encode_inner(out, with_header)
    }

    /// Decodes the receipt payload
    fn decode_receipt(buf: &mut &[u8], tx_type: TxType) -> alloy_rlp::Result<Self> {
        let b = &mut &**buf;
        let rlp_head = alloy_rlp::Header::decode(b)?;
        if !rlp_head.list {
            return Err(alloy_rlp::Error::UnexpectedString)
        }
        let started_len = b.len();

        let success = alloy_rlp::Decodable::decode(b)?;
        let cumulative_gas_used = alloy_rlp::Decodable::decode(b)?;
        let bloom = Decodable::decode(b)?;
        let logs = alloy_rlp::Decodable::decode(b)?;

        let this = Self { receipt: Receipt { tx_type, success, cumulative_gas_used, logs }, bloom };
        let consumed = started_len - b.len();
        if consumed != rlp_head.payload_length {
            return Err(alloy_rlp::Error::ListLengthMismatch {
                expected: rlp_head.payload_length,
                got: consumed,
            })
        }
        *buf = *b;
        Ok(this)
    }
}

impl Encodable for ReceiptWithBloom {
    fn encode(&self, out: &mut dyn BufMut) {
        self.encode_inner(out, true)
    }
    fn length(&self) -> usize {
        self.as_encoder().length()
    }
}

impl Decodable for ReceiptWithBloom {
    fn decode(buf: &mut &[u8]) -> alloy_rlp::Result<Self> {
        // a receipt is either encoded as a string (non legacy) or a list (legacy).
        // We should not consume the buffer if we are decoding a legacy receipt, so let's
        // check if the first byte is between 0x80 and 0xbf.
        let rlp_type = *buf
            .first()
            .ok_or(alloy_rlp::Error::Custom("cannot decode a receipt from empty bytes"))?;

        match rlp_type.cmp(&alloy_rlp::EMPTY_LIST_CODE) {
            Ordering::Less => {
                // strip out the string header
                let _header = alloy_rlp::Header::decode(buf)?;
                let receipt_type = *buf.first().ok_or(alloy_rlp::Error::Custom(
                    "typed receipt cannot be decoded from an empty slice",
                ))?;
                if receipt_type == 0x01 {
                    buf.advance(1);
                    Self::decode_receipt(buf, TxType::EIP2930)
                } else if receipt_type == 0x02 {
                    buf.advance(1);
                    Self::decode_receipt(buf, TxType::EIP1559)
                } else if receipt_type == 0x03 {
                    buf.advance(1);
                    Self::decode_receipt(buf, TxType::EIP4844)
                } else {
                    Err(alloy_rlp::Error::Custom("invalid receipt type"))
                }
            }
            Ordering::Equal => {
                Err(alloy_rlp::Error::Custom("an empty list is not a valid receipt encoding"))
            }
            Ordering::Greater => Self::decode_receipt(buf, TxType::Legacy),
        }
    }
}

/// [`Receipt`] reference type with calculated bloom filter.
#[derive(Clone, Debug, PartialEq, Eq)]
pub struct ReceiptWithBloomRef<'a> {
    /// Bloom filter build from logs.
    pub bloom: Bloom,
    /// Main receipt body
    pub receipt: &'a Receipt,
}

impl<'a> ReceiptWithBloomRef<'a> {
    /// Create new [ReceiptWithBloomRef]
    pub fn new(receipt: &'a Receipt, bloom: Bloom) -> Self {
        Self { receipt, bloom }
    }

    /// Encode receipt with or without the header data.
    pub fn encode_inner(&self, out: &mut dyn BufMut, with_header: bool) {
        self.as_encoder().encode_inner(out, with_header)
    }

    #[inline]
    fn as_encoder(&self) -> ReceiptWithBloomEncoder<'_> {
        ReceiptWithBloomEncoder { receipt: self.receipt, bloom: &self.bloom }
    }
}

impl<'a> Encodable for ReceiptWithBloomRef<'a> {
    fn encode(&self, out: &mut dyn BufMut) {
        self.as_encoder().encode_inner(out, true)
    }
    fn length(&self) -> usize {
        self.as_encoder().length()
    }
}

impl<'a> From<&'a Receipt> for ReceiptWithBloomRef<'a> {
    fn from(receipt: &'a Receipt) -> Self {
        let bloom = receipt.bloom_slow();
        ReceiptWithBloomRef { receipt, bloom }
    }
}

struct ReceiptWithBloomEncoder<'a> {
    bloom: &'a Bloom,
    receipt: &'a Receipt,
}

impl<'a> ReceiptWithBloomEncoder<'a> {
    /// Returns the rlp header for the receipt payload.
    fn receipt_rlp_header(&self) -> alloy_rlp::Header {
        let mut rlp_head = alloy_rlp::Header { list: true, payload_length: 0 };

        rlp_head.payload_length += self.receipt.success.length();
        rlp_head.payload_length += self.receipt.cumulative_gas_used.length();
        rlp_head.payload_length += self.bloom.length();
        rlp_head.payload_length += self.receipt.logs.length();

        rlp_head
    }

    /// Encodes the receipt data.
    fn encode_fields(&self, out: &mut dyn BufMut) {
        self.receipt_rlp_header().encode(out);
        self.receipt.success.encode(out);
        self.receipt.cumulative_gas_used.encode(out);
        self.bloom.encode(out);
        self.receipt.logs.encode(out);
    }

    /// Encode receipt with or without the header data.
    fn encode_inner(&self, out: &mut dyn BufMut, with_header: bool) {
        if matches!(self.receipt.tx_type, TxType::Legacy) {
            self.encode_fields(out);
            return
        }

        let mut payload = BytesMut::new();
        self.encode_fields(&mut payload);

        if with_header {
            let payload_length = payload.len() + 1;
            let header = alloy_rlp::Header { list: false, payload_length };
            header.encode(out);
        }

        match self.receipt.tx_type {
            TxType::EIP2930 => {
                out.put_u8(0x01);
            }
            TxType::EIP1559 => {
                out.put_u8(0x02);
            }
            TxType::EIP4844 => {
                out.put_u8(0x03);
            }
            _ => unreachable!("legacy handled; qed."),
        }
        out.put_slice(payload.as_ref());
    }

    /// Returns the length of the receipt data.
    fn receipt_length(&self) -> usize {
        let rlp_head = self.receipt_rlp_header();
        length_of_length(rlp_head.payload_length) + rlp_head.payload_length
    }
}

impl<'a> Encodable for ReceiptWithBloomEncoder<'a> {
    fn encode(&self, out: &mut dyn BufMut) {
        self.encode_inner(out, true)
    }
    fn length(&self) -> usize {
        let mut payload_len = self.receipt_length();
        // account for eip-2718 type prefix and set the list
        if matches!(self.receipt.tx_type, TxType::EIP1559 | TxType::EIP2930 | TxType::EIP4844) {
            payload_len += 1;
            // we include a string header for typed receipts, so include the length here
            payload_len += length_of_length(payload_len);
        }

        payload_len
    }
}

#[cfg(test)]
mod tests {
    use super::*;
    use crate::hex_literal::hex;
    use alloy_primitives::{address, b256, bytes, Bytes};
    use alloy_rlp::{Decodable, Encodable};

    // Test vector from: https://eips.ethereum.org/EIPS/eip-2481
    #[test]
    fn encode_legacy_receipt() {
        let expected = hex!("f901668001b9010000000000000000000000000000000000000000000000000000000000000000000000000000000000000000000000000000000000000000000000000000000000000000000000000000000000000000000000000000000000000000000000000000000000000000000000000000000000000000000000000000000000000000000000000000000000000000000000000000000000000000000000000000000000000000000000000000000000000000000000000000000000000000000000000000000000000000000000000000000000000000000000000000000000000000000000000000000000000000000000000000000000000000000000000000000000f85ff85d940000000000000000000000000000000000000011f842a0000000000000000000000000000000000000000000000000000000000000deada0000000000000000000000000000000000000000000000000000000000000beef830100ff");

        let mut data = vec![];
        let receipt = ReceiptWithBloom {
            receipt: Receipt {
                tx_type: TxType::Legacy,
                cumulative_gas_used: 0x1u64,
                logs: vec![Log {
                    address: address!("0000000000000000000000000000000000000011"),
                    topics: vec![
                        b256!("000000000000000000000000000000000000000000000000000000000000dead"),
                        b256!("000000000000000000000000000000000000000000000000000000000000beef"),
                    ],
                    data: bytes!("0100ff"),
                }],
                success: false,
            },
            bloom: [0; 256].into(),
        };

        receipt.encode(&mut data);

        // check that the rlp length equals the length of the expected rlp
        assert_eq!(receipt.length(), expected.len());
        assert_eq!(data, expected);
    }

    // Test vector from: https://eips.ethereum.org/EIPS/eip-2481
    #[test]
    fn decode_legacy_receipt() {
        let data = hex!("f901668001b9010000000000000000000000000000000000000000000000000000000000000000000000000000000000000000000000000000000000000000000000000000000000000000000000000000000000000000000000000000000000000000000000000000000000000000000000000000000000000000000000000000000000000000000000000000000000000000000000000000000000000000000000000000000000000000000000000000000000000000000000000000000000000000000000000000000000000000000000000000000000000000000000000000000000000000000000000000000000000000000000000000000000000000000000000000000000f85ff85d940000000000000000000000000000000000000011f842a0000000000000000000000000000000000000000000000000000000000000deada0000000000000000000000000000000000000000000000000000000000000beef830100ff");

        // EIP658Receipt
        let expected = ReceiptWithBloom {
            receipt: Receipt {
                tx_type: TxType::Legacy,
                cumulative_gas_used: 0x1u64,
                logs: vec![Log {
                    address: address!("0000000000000000000000000000000000000011"),
                    topics: vec![
                        b256!("000000000000000000000000000000000000000000000000000000000000dead"),
                        b256!("000000000000000000000000000000000000000000000000000000000000beef"),
                    ],
                    data: bytes!("0100ff"),
                }],
                success: false,
            },
            bloom: [0; 256].into(),
        };

        let receipt = ReceiptWithBloom::decode(&mut &data[..]).unwrap();
        assert_eq!(receipt, expected);
    }

    #[test]
    fn gigantic_receipt() {
        let receipt = Receipt {
            cumulative_gas_used: 16747627,
            success: true,
            tx_type: TxType::Legacy,
            logs: vec![
                Log {
                    address: address!("4bf56695415f725e43c3e04354b604bcfb6dfb6e"),
                    topics: vec![b256!(
                        "c69dc3d7ebff79e41f525be431d5cd3cc08f80eaf0f7819054a726eeb7086eb9"
                    )],
                    data: Bytes::from(vec![1; 0xffffff]),
                },
                Log {
                    address: address!("faca325c86bf9c2d5b413cd7b90b209be92229c2"),
                    topics: vec![b256!(
                        "8cca58667b1e9ffa004720ac99a3d61a138181963b294d270d91c53d36402ae2"
                    )],
                    data: Bytes::from(vec![1; 0xffffff]),
                },
            ],
        };

        let mut data = vec![];
        receipt.clone().to_compact(&mut data);
        let (decoded, _) = Receipt::from_compact(&data[..], data.len());
        assert_eq!(decoded, receipt);
    }
}<|MERGE_RESOLUTION|>--- conflicted
+++ resolved
@@ -1,24 +1,16 @@
 use crate::{
     compression::{RECEIPT_COMPRESSOR, RECEIPT_DECOMPRESSOR},
-<<<<<<< HEAD
-    logs_bloom, Bloom, Log, TxType,
-=======
+    logs_bloom,
     proofs::calculate_receipt_root_ref,
-    Bloom, Log, PrunePartError, TxType, H256,
->>>>>>> 50175f8c
+    Bloom, Log, PrunePartError, TxType, B256,
 };
 use alloy_rlp::{length_of_length, Decodable, Encodable};
 use bytes::{Buf, BufMut, BytesMut};
 use reth_codecs::{main_codec, Compact, CompactZstd};
-<<<<<<< HEAD
-use std::cmp::Ordering;
-=======
-use reth_rlp::{length_of_length, Decodable, Encodable};
 use std::{
     cmp::Ordering,
     ops::{Deref, DerefMut},
 };
->>>>>>> 50175f8c
 
 /// Receipt containing result of transaction execution.
 #[main_codec(zstd)]
@@ -90,7 +82,7 @@
     }
 
     /// Retrieves the receipt root for all recorded receipts from index.
-    pub fn root_slow(&self, index: usize) -> Option<H256> {
+    pub fn root_slow(&self, index: usize) -> Option<B256> {
         Some(calculate_receipt_root_ref(
             &self.receipt_vec[index].iter().map(Option::as_ref).collect::<Option<Vec<_>>>()?,
         ))
