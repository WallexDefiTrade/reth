--- conflicted
+++ resolved
@@ -166,7 +166,6 @@
                 let receipt_type = *buf.first().ok_or(reth_rlp::DecodeError::Custom(
                     "typed receipt cannot be decoded from an empty slice",
                 ))?;
-<<<<<<< HEAD
                 match receipt_type {
                     0x01 => {
                         buf.advance(1);
@@ -176,25 +175,16 @@
                         buf.advance(1);
                         Self::decode_receipt(buf, TxType::EIP1559)
                     }
+                    0x03 => {
+                        buf.advance(1);
+                        Self::decode_receipt(buf, TxType::EIP4844)
+                    }
                     #[cfg(feature = "optimism")]
                     0x7E => {
                         buf.advance(1);
                         Self::decode_receipt(buf, TxType::DEPOSIT)
                     }
                     _ => Err(reth_rlp::DecodeError::Custom("invalid receipt type")),
-=======
-                if receipt_type == 0x01 {
-                    buf.advance(1);
-                    Self::decode_receipt(buf, TxType::EIP2930)
-                } else if receipt_type == 0x02 {
-                    buf.advance(1);
-                    Self::decode_receipt(buf, TxType::EIP1559)
-                } else if receipt_type == 0x03 {
-                    buf.advance(1);
-                    Self::decode_receipt(buf, TxType::EIP4844)
-                } else {
-                    Err(reth_rlp::DecodeError::Custom("invalid receipt type"))
->>>>>>> dee14c7b
                 }
             }
             Ordering::Equal => {
