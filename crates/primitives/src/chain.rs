--- conflicted
+++ resolved
@@ -320,15 +320,15 @@
     }
 
     #[test]
-<<<<<<< HEAD
-    fn arbitrary() {
-        proptest::proptest!(|(_chain: Chain)| {
-        });
-=======
     fn test_dns_network() {
         let s = "enrtree://AKA3AM6LPBYEUDMVNU3BSVQJ5AD45Y7YPOHJLEF6W26QOE4VTUDPE@all.mainnet.ethdisco.net";
         let chain: Chain = ethers_core::types::Chain::Mainnet.into();
         assert_eq!(s, chain.public_dns_network_protocol().unwrap().as_str());
->>>>>>> ba3048ce
+    }
+
+    #[test]
+    fn arbitrary() {
+        proptest::proptest!(|(_chain: Chain)| {
+        });
     }
 }