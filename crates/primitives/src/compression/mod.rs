--- conflicted
+++ resolved
@@ -16,19 +16,9 @@
     );
 
     /// Thread Transaction decompressor.
-<<<<<<< HEAD
-    pub static TRANSACTION_DECOMPRESSOR: RefCell<(Decompressor<'static>, Vec<u8>)> = RefCell::new(
-        (
-                Decompressor::with_dictionary(&TRANSACTION_DICTIONARY).expect("Failed to initialize decompressor."),
-                Vec::with_capacity(4096)
-        )
+    pub static TRANSACTION_DECOMPRESSOR: RefCell<ReusableDecompressor> = RefCell::new(
+                ReusableDecompressor::new(Decompressor::with_dictionary(TRANSACTION_DICTIONARY).expect("Failed to initialize decompressor."))
    );
-=======
-    pub static TRANSACTION_DECOMPRESSOR: RefCell<Decompressor<'static>> = RefCell::new(
-        Decompressor::with_dictionary(TRANSACTION_DICTIONARY)
-            .expect("Failed to initialize decompressor."),
-    );
->>>>>>> 1eaa3ed5
 
     /// Thread receipt compressor.
     pub static RECEIPT_COMPRESSOR: RefCell<Compressor<'static>> = RefCell::new(
@@ -37,17 +27,38 @@
     );
 
     /// Thread receipt decompressor.
-<<<<<<< HEAD
-    pub static RECEIPT_DECOMPRESSOR: RefCell<(Decompressor<'static>, Vec<u8>)> = RefCell::new(
-        (
-                Decompressor::with_dictionary(&RECEIPT_DICTIONARY).expect("Failed to initialize decompressor."),
-                Vec::with_capacity(4096)
-        )
+    pub static RECEIPT_DECOMPRESSOR: RefCell<ReusableDecompressor> = RefCell::new(
+                        ReusableDecompressor::new(Decompressor::with_dictionary(RECEIPT_DICTIONARY).expect("Failed to initialize decompressor."))
 );
-=======
-    pub static RECEIPT_DECOMPRESSOR: RefCell<Decompressor<'static>> = RefCell::new(
-        Decompressor::with_dictionary(RECEIPT_DICTIONARY)
-            .expect("Failed to initialize decompressor."),
-    );
->>>>>>> 1eaa3ed5
+}
+
+/// Reusable decompressor that uses its own internal buffer.
+#[allow(missing_debug_implementations)]
+pub struct ReusableDecompressor {
+    /// zstd decompressor
+    decompressor: Decompressor<'static>,
+    /// buffer to decompress to.
+    buf: Vec<u8>,
+}
+
+impl ReusableDecompressor {
+    fn new(decompressor: Decompressor<'static>) -> Self {
+        Self { decompressor, buf: Vec::with_capacity(4096) }
+    }
+
+    /// Decompresses `src` reusing the decompressor and its internal buffer.
+    pub fn decompress(&mut self, src: &[u8]) -> &[u8] {
+        // `decompress_to_buffer` will return an error if the output buffer doesn't have
+        // enough capacity. However we don't actually have information on the required
+        // length. So we hope for the best, and keep trying again with a fairly bigger size
+        // if it fails.
+        while let Err(err) = self.decompressor.decompress_to_buffer(src, &mut self.buf) {
+            let err = err.to_string();
+            if !err.contains("Destination buffer is too small") {
+                panic!("Failed to decompress: {}", err);
+            }
+            self.buf.reserve(self.buf.capacity() + 24_000);
+        }
+        &self.buf
+    }
 }