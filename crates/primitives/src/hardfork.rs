--- conflicted
+++ resolved
@@ -3,11 +3,9 @@
 use std::{fmt::Display, str::FromStr};
 
 #[allow(missing_docs)]
-<<<<<<< HEAD
-#[derive(Debug, Copy, Clone, Eq, PartialEq, PartialOrd, Ord, Hash, Serialize, Deserialize)]
-=======
-#[derive(Debug, Default, Copy, Clone, Eq, PartialEq)]
->>>>>>> 75fab001
+#[derive(
+    Debug, Default, Copy, Clone, Eq, PartialEq, PartialOrd, Ord, Hash, Serialize, Deserialize,
+)]
 pub enum Hardfork {
     Frontier,
     Homestead,
@@ -23,11 +21,8 @@
     London,
     ArrowGlacier,
     GrayGlacier,
-<<<<<<< HEAD
     Shanghai,
-=======
     #[default]
->>>>>>> 75fab001
     Latest,
 }
 
@@ -79,84 +74,8 @@
     }
 }
 
-<<<<<<< HEAD
-impl Default for Hardfork {
-    fn default() -> Self {
-        Hardfork::Latest
-    }
-}
-
 impl Display for Hardfork {
     fn fmt(&self, f: &mut std::fmt::Formatter<'_>) -> std::fmt::Result {
         write!(f, "{self:?}")
-=======
-impl From<BlockNumber> for Hardfork {
-    fn from(num: BlockNumber) -> Hardfork {
-        match num {
-            _i if num < 1_150_000 => Hardfork::Frontier,
-            _i if num < 1_920_000 => Hardfork::Dao,
-            _i if num < 2_463_000 => Hardfork::Homestead,
-            _i if num < 2_675_000 => Hardfork::Tangerine,
-            _i if num < 4_370_000 => Hardfork::SpuriousDragon,
-            _i if num < 7_280_000 => Hardfork::Byzantium,
-            _i if num < 9_069_000 => Hardfork::Constantinople,
-            _i if num < 9_200_000 => Hardfork::Istanbul,
-            _i if num < 12_244_000 => Hardfork::Muirglacier,
-            _i if num < 12_965_000 => Hardfork::Berlin,
-            _i if num < 13_773_000 => Hardfork::London,
-            _i if num < 15_050_000 => Hardfork::ArrowGlacier,
-
-            _ => Hardfork::Latest,
-        }
-    }
-}
-
-impl From<Hardfork> for BlockNumber {
-    fn from(value: Hardfork) -> Self {
-        value.fork_block()
-    }
-}
-
-#[cfg(test)]
-mod tests {
-    use crate::{forkid::ForkHash, hardfork::Hardfork};
-    use crc::crc32;
-
-    #[test]
-    fn test_hardfork_blocks() {
-        let hf: Hardfork = 12_965_000u64.into();
-        assert_eq!(hf, Hardfork::London);
-
-        let hf: Hardfork = 4370000u64.into();
-        assert_eq!(hf, Hardfork::Byzantium);
-
-        let hf: Hardfork = 12244000u64.into();
-        assert_eq!(hf, Hardfork::Berlin);
-    }
-
-    #[test]
-    // this test checks that the fork hash assigned to forks accurately map to the fork_id method
-    fn test_forkhash_from_fork_blocks() {
-        // set the genesis hash
-        let genesis =
-            hex::decode("d4e56740f876aef8c010b86a40d5f56745a118d0906a34e69aec8c0db1cb8fa3")
-                .unwrap();
-
-        // set the frontier forkhash
-        let mut curr_forkhash = ForkHash(crc32::checksum_ieee(&genesis[..]).to_be_bytes());
-
-        // now we go through enum members
-        let frontier_forkid = Hardfork::Frontier.fork_id();
-        assert_eq!(curr_forkhash, frontier_forkid.hash);
-
-        // list of the above hardforks
-        let hardforks = Hardfork::all_forks();
-
-        // check that the curr_forkhash we compute matches the output of each fork_id returned
-        for hardfork in hardforks {
-            curr_forkhash += hardfork.fork_block();
-            assert_eq!(curr_forkhash, hardfork.fork_id().hash);
-        }
->>>>>>> 75fab001
     }
 }