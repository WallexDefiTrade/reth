--- conflicted
+++ resolved
@@ -1,22 +1,15 @@
 use bytes::BufMut;
-<<<<<<< HEAD
-use core::{fmt, ops::Deref};
-=======
 use derive_more::Deref;
->>>>>>> c6944336
 use roaring::RoaringTreemap;
 use serde::{
     de::{SeqAccess, Unexpected, Visitor},
     ser::SerializeSeq,
     Deserialize, Deserializer, Serialize, Serializer,
 };
-<<<<<<< HEAD
+use std::fmt;
 
 #[cfg(not(feature = "std"))]
 use alloc::vec::Vec;
-=======
-use std::fmt;
->>>>>>> c6944336
 
 /// Uses Roaring Bitmaps to hold a list of integers. It provides really good compression with the
 /// capability to access its elements without decoding it.
