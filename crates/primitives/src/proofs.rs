--- conflicted
+++ resolved
@@ -1,23 +1,14 @@
 //! Helper function for calculating Merkle proofs and hashes.
 
 use crate::{
-    keccak256,
+    b256, keccak256,
     trie::{HashBuilder, Nibbles},
     Address, GenesisAccount, Header, Log, ReceiptWithBloom, ReceiptWithBloomRef, TransactionSigned,
     Withdrawal, H256,
 };
 use alloy_rlp::Encodable;
 use bytes::{BufMut, BytesMut};
-<<<<<<< HEAD
-use hash_db::Hasher;
 use itertools::Itertools;
-use plain_hasher::PlainHasher;
-use revm_primitives::b256;
-=======
-use hex_literal::hex;
-use itertools::Itertools;
-use reth_rlp::Encodable;
->>>>>>> 1b16d804
 use std::collections::HashMap;
 
 /// Keccak-256 hash of the RLP of an empty list, KEC("\xc0").
