use std::collections::HashMap;

use crate::{
<<<<<<< HEAD
    keccak256, Address, GenesisAccount, Header, HexBytes, Log, Receipt, TransactionSigned, H256,
=======
    keccak256, Address, Bytes, GenesisAccount, Header, Log, Receipt, TransactionSigned, Withdrawal,
    H256,
>>>>>>> 804d8bf1
};
use bytes::BytesMut;
use hash_db::Hasher;
use hex_literal::hex;
use plain_hasher::PlainHasher;
use reth_rlp::Encodable;
use triehash::{ordered_trie_root, sec_trie_root};

/// Keccak-256 hash of the RLP of an empty list, KEC("\xc0").
pub const EMPTY_LIST_HASH: H256 =
    H256(hex!("1dcc4de8dec75d7aab85b567b6ccd41ad312451b948a7413f0a142fd40d49347"));

/// Root hash of an empty trie.
pub const EMPTY_ROOT: H256 =
    H256(hex!("56e81f171bcc55a6ff8345e692c0f86e5b48e01b996cadc001622fb5e363b421"));

/// A [Hasher] that calculates a keccak256 hash of the given data.
#[derive(Default, Debug, Clone, PartialEq, Eq)]
pub struct KeccakHasher;

impl Hasher for KeccakHasher {
    type Out = H256;
    type StdHasher = PlainHasher;

    const LENGTH: usize = 32;

    fn hash(x: &[u8]) -> Self::Out {
        keccak256(x)
    }
}

/// Calculate a transaction root.
///
/// Iterates over the given transactions and the merkle merkle trie root of
/// `(rlp(index), encoded(tx))` pairs.
pub fn calculate_transaction_root<'a>(
    transactions: impl IntoIterator<Item = &'a TransactionSigned>,
) -> H256 {
    ordered_trie_root::<KeccakHasher, _>(transactions.into_iter().map(|tx| {
        let mut tx_rlp = Vec::new();
        tx.encode_inner(&mut tx_rlp, false);
        tx_rlp
    }))
}

/// Calculates the root hash of the withdrawals.
pub fn calculate_withdrawals_root<'a>(
    withdrawals: impl IntoIterator<Item = &'a Withdrawal>,
) -> H256 {
    ordered_trie_root::<KeccakHasher, _>(withdrawals.into_iter().map(|withdrawal| {
        let mut withdrawal_rlp = Vec::new();
        withdrawal.encode(&mut withdrawal_rlp);
        withdrawal_rlp
    }))
}

/// Calculates the receipt root for a header.
pub fn calculate_receipt_root<'a>(receipts: impl Iterator<Item = &'a Receipt>) -> H256 {
    ordered_trie_root::<KeccakHasher, _>(receipts.into_iter().map(|receipt| {
        let mut receipt_rlp = Vec::new();
        receipt.encode_inner(&mut receipt_rlp, false);
        receipt_rlp
    }))
}

/// Calculates the log root for headers.
pub fn calculate_log_root<'a>(logs: impl Iterator<Item = &'a Log> + Clone) -> H256 {
    //https://github.com/ethereum/go-ethereum/blob/356bbe343a30789e77bb38f25983c8f2f2bfbb47/cmd/evm/internal/t8ntool/execution.go#L255
    let mut logs_rlp = Vec::new();
    reth_rlp::encode_iter(logs, &mut logs_rlp);
    keccak256(logs_rlp)
}

/// Calculates the root hash for ommer/uncle headers.
pub fn calculate_ommers_root<'a>(ommers: impl Iterator<Item = &'a Header> + Clone) -> H256 {
    // RLP Encode
    let mut ommers_rlp = Vec::new();
    reth_rlp::encode_iter(ommers, &mut ommers_rlp);
    keccak256(ommers_rlp)
}

/// Calculates the root hash for the state, this corresponds to [geth's
/// `deriveHash`](https://github.com/ethereum/go-ethereum/blob/6c149fd4ad063f7c24d726a73bc0546badd1bc73/core/genesis.go#L119).
pub fn genesis_state_root(genesis_alloc: &HashMap<Address, GenesisAccount>) -> H256 {
    let encoded_accounts = genesis_alloc.iter().map(|(address, account)| {
        let mut acc_rlp = BytesMut::new();
        account.encode(&mut acc_rlp);
        (address, HexBytes::from(acc_rlp.freeze()))
    });

    H256(sec_trie_root::<KeccakHasher, _, _, _>(encoded_accounts).0)
}

#[cfg(test)]
mod tests {

    use std::{collections::HashMap, str::FromStr};

    use crate::{
        hex_literal::hex,
        proofs::{calculate_receipt_root, calculate_transaction_root, genesis_state_root},
        Address, Block, Bloom, GenesisAccount, Log, Receipt, TxType, H160, H256, U256,
    };
    use reth_rlp::Decodable;

    use super::{calculate_withdrawals_root, EMPTY_ROOT};

    #[test]
    fn check_transaction_root() {
        let data = &hex!("f90262f901f9a092230ce5476ae868e98c7979cfc165a93f8b6ad1922acf2df62e340916efd49da01dcc4de8dec75d7aab85b567b6ccd41ad312451b948a7413f0a142fd40d49347942adc25665018aa1fe0e6bc666dac8fc2697ff9baa02307107a867056ca33b5087e77c4174f47625e48fb49f1c70ced34890ddd88f3a08151d548273f6683169524b66ca9fe338b9ce42bc3540046c828fd939ae23bcba0c598f69a5674cae9337261b669970e24abc0b46e6d284372a239ec8ccbf20b0ab901000000000000000000000000000000000000000000000000000000000000000000000000000000000000000000000000000000000000000000000000000000000000000000000000000000000000000000000000000000000000000000000000000000000000000000000000000000000000000000000000000000000000000000000000000000000000000000000000000000000000000000000000000000000000000000000000000000000000000000000000000000000000000000000000000000000000000000000000000000000000000000000000000000000000000000000000000000000000000000000000000000000000000000000000000000000083020000018502540be40082a8618203e800a00000000000000000000000000000000000000000000000000000000000000000880000000000000000f863f861800a8405f5e10094100000000000000000000000000000000000000080801ba07e09e26678ed4fac08a249ebe8ed680bf9051a5e14ad223e4b2b9d26e0208f37a05f6e3f188e3e6eab7d7d3b6568f5eac7d687b08d307d3154ccd8c87b4630509bc0");
        let block_rlp = &mut data.as_slice();
        let block: Block = Block::decode(block_rlp).unwrap();

        let tx_root = calculate_transaction_root(block.body.iter());
        assert_eq!(block.transactions_root, tx_root, "Must be the same");
    }

    #[test]
    fn check_receipt_root() {
        let logs = vec![Log { address: H160::zero(), topics: vec![], data: Default::default() }];
        let bloom =  Bloom(hex!("00000000000000000000000000000000000000000000000000000000000000000000000000000000000000000000000000000000000000000000000000000000000000000000000000000000000000000000000000000000000000000000000000000000000000000000000000000000000000000000000000000000000000000000000000000000000000000000000000000000000000000000000000000000000000000000000000000000000000000000000000000000000000000000000000000000000000000000000000000000000000000000000000000000000000000000000000000000000000000000000000000000000000000000000000000001"));
        let receipt = Receipt {
            tx_type: TxType::EIP2930,
            success: true,
            cumulative_gas_used: 102068,
            bloom,
            logs,
        };
        let receipt = vec![receipt];
        let root = calculate_receipt_root(receipt.iter());
        assert_eq!(
            root,
            H256(hex!("fe70ae4a136d98944951b2123859698d59ad251a381abc9960fa81cae3d0d4a0"))
        );
    }

    #[test]
    fn check_withdrawals_root() {
        // Single withdrawal, amount 0
        // https://github.com/ethereum/tests/blob/9760400e667eba241265016b02644ef62ab55de2/BlockchainTests/EIPTests/bc4895-withdrawals/amountIs0.json
        let data = &hex!("f90238f90219a0151934ad9b654c50197f37018ee5ee9bb922dec0a1b5e24a6d679cb111cdb107a01dcc4de8dec75d7aab85b567b6ccd41ad312451b948a7413f0a142fd40d49347942adc25665018aa1fe0e6bc666dac8fc2697ff9baa0046119afb1ab36aaa8f66088677ed96cd62762f6d3e65642898e189fbe702d51a056e81f171bcc55a6ff8345e692c0f86e5b48e01b996cadc001622fb5e363b421a056e81f171bcc55a6ff8345e692c0f86e5b48e01b996cadc001622fb5e363b421b90100000000000000000000000000000000000000000000000000000000000000000000000000000000000000000000000000000000000000000000000000000000000000000000000000000000000000000000000000000000000000000000000000000000000000000000000000000000000000000000000000000000000000000000000000000000000000000000000000000000000000000000000000000000000000000000000000000000000000000000000000000000000000000000000000000000000000000000000000000000000000000000000000000000000000000000000000000000000000000000000000000000000000000000000000000000008001887fffffffffffffff8082079e42a056e81f171bcc55a6ff8345e692c0f86e5b48e01b996cadc001622fb5e363b42188000000000000000009a048a703da164234812273ea083e4ec3d09d028300cd325b46a6a75402e5a7ab95c0c0d9d8808094c94f5374fce5edbc8e2a8697c15331677e6ebf0b80");
        let block: Block = Block::decode(&mut data.as_slice()).unwrap();
        assert!(block.withdrawals.is_some());
        let withdrawals = block.withdrawals.as_ref().unwrap();
        assert_eq!(withdrawals.len(), 1);
        let withdrawals_root = calculate_withdrawals_root(withdrawals.iter());
        assert_eq!(block.withdrawals_root, Some(withdrawals_root));

        // 4 withdrawals, identical indices
        // https://github.com/ethereum/tests/blob/9760400e667eba241265016b02644ef62ab55de2/BlockchainTests/EIPTests/bc4895-withdrawals/twoIdenticalIndex.json
        let data = &hex!("f9028cf90219a0151934ad9b654c50197f37018ee5ee9bb922dec0a1b5e24a6d679cb111cdb107a01dcc4de8dec75d7aab85b567b6ccd41ad312451b948a7413f0a142fd40d49347942adc25665018aa1fe0e6bc666dac8fc2697ff9baa0ccf7b62d616c2ad7af862d67b9dcd2119a90cebbff8c3cd1e5d7fc99f8755774a056e81f171bcc55a6ff8345e692c0f86e5b48e01b996cadc001622fb5e363b421a056e81f171bcc55a6ff8345e692c0f86e5b48e01b996cadc001622fb5e363b421b90100000000000000000000000000000000000000000000000000000000000000000000000000000000000000000000000000000000000000000000000000000000000000000000000000000000000000000000000000000000000000000000000000000000000000000000000000000000000000000000000000000000000000000000000000000000000000000000000000000000000000000000000000000000000000000000000000000000000000000000000000000000000000000000000000000000000000000000000000000000000000000000000000000000000000000000000000000000000000000000000000000000000000000000000000000000008001887fffffffffffffff8082079e42a056e81f171bcc55a6ff8345e692c0f86e5b48e01b996cadc001622fb5e363b42188000000000000000009a0a95b9a7b58a6b3cb4001eb0be67951c5517141cb0183a255b5cae027a7b10b36c0c0f86cda808094c94f5374fce5edbc8e2a8697c15331677e6ebf0b822710da028094c94f5374fce5edbc8e2a8697c15331677e6ebf0b822710da018094c94f5374fce5edbc8e2a8697c15331677e6ebf0b822710da028094c94f5374fce5edbc8e2a8697c15331677e6ebf0b822710");
        let block: Block = Block::decode(&mut data.as_slice()).unwrap();
        assert!(block.withdrawals.is_some());
        let withdrawals = block.withdrawals.as_ref().unwrap();
        assert_eq!(withdrawals.len(), 4);
        let withdrawals_root = calculate_withdrawals_root(withdrawals.iter());
        assert_eq!(block.withdrawals_root, Some(withdrawals_root));
    }

    #[test]
    fn check_empty_state_root() {
        let genesis_alloc = HashMap::new();
        let root = genesis_state_root(&genesis_alloc);
        assert_eq!(root, EMPTY_ROOT);
    }

    #[test]
    fn test_simple_account_state_root() {
        // each fixture specifies an address and expected root hash - the address is initialized
        // with a maximum balance, and is the only account in the state.
        // these test cases are generated by using geth with a custom genesis.json (with a single
        // account that has max balance)
        let fixtures: Vec<(Address, H256)> = vec![
            (
                hex!("9fe4abd71ad081f091bd06dd1c16f7e92927561e").into(),
                hex!("4b35be4231841d212ce2fa43aedbddeadd6eb7d420195664f9f0d55629db8c32").into(),
            ),
            (
                hex!("c2ba9d87f8be0ade00c60d3656c1188e008fbfa2").into(),
                hex!("e1389256c47d63df8856d7729dec9dc2dae074a7f0cbc49acad1cf7b29f7fe94").into(),
            ),
        ];

        for (test_addr, expected_root) in fixtures {
            let mut genesis_alloc = HashMap::new();
            genesis_alloc.insert(
                test_addr,
                GenesisAccount { nonce: None, balance: U256::MAX, code: None, storage: None },
            );
            let root = genesis_state_root(&genesis_alloc);

            assert_eq!(root, expected_root);
        }
    }

    #[test]
    fn test_sepolia_state_root() {
        let expected_root =
            hex!("5eb6e371a698b8d68f665192350ffcecbbbf322916f4b51bd79bb6887da3f494").into();
        let alloc = HashMap::from([
            (
                hex!("a2A6d93439144FFE4D27c9E088dCD8b783946263").into(),
                GenesisAccount {
                    balance: U256::from_str("1000000000000000000000000").unwrap(),
                    ..Default::default()
                },
            ),
            (
                hex!("Bc11295936Aa79d594139de1B2e12629414F3BDB").into(),
                GenesisAccount {
                    balance: U256::from_str("1000000000000000000000000").unwrap(),
                    ..Default::default()
                },
            ),
            (
                hex!("7cF5b79bfe291A67AB02b393E456cCc4c266F753").into(),
                GenesisAccount {
                    balance: U256::from_str("1000000000000000000000000").unwrap(),
                    ..Default::default()
                },
            ),
            (
                hex!("aaec86394441f915bce3e6ab399977e9906f3b69").into(),
                GenesisAccount {
                    balance: U256::from_str("1000000000000000000000000").unwrap(),
                    ..Default::default()
                },
            ),
            (
                hex!("F47CaE1CF79ca6758Bfc787dbD21E6bdBe7112B8").into(),
                GenesisAccount {
                    balance: U256::from_str("1000000000000000000000000").unwrap(),
                    ..Default::default()
                },
            ),
            (
                hex!("d7eDDB78ED295B3C9629240E8924fb8D8874ddD8").into(),
                GenesisAccount {
                    balance: U256::from_str("1000000000000000000000000").unwrap(),
                    ..Default::default()
                },
            ),
            (
                hex!("8b7F0977Bb4f0fBE7076FA22bC24acA043583F5e").into(),
                GenesisAccount {
                    balance: U256::from_str("1000000000000000000000000").unwrap(),
                    ..Default::default()
                },
            ),
            (
                hex!("e2e2659028143784d557bcec6ff3a0721048880a").into(),
                GenesisAccount {
                    balance: U256::from_str("1000000000000000000000000").unwrap(),
                    ..Default::default()
                },
            ),
            (
                hex!("d9a5179f091d85051d3c982785efd1455cec8699").into(),
                GenesisAccount {
                    balance: U256::from_str("1000000000000000000000000").unwrap(),
                    ..Default::default()
                },
            ),
            (
                hex!("beef32ca5b9a198d27B4e02F4c70439fE60356Cf").into(),
                GenesisAccount {
                    balance: U256::from_str("1000000000000000000000000").unwrap(),
                    ..Default::default()
                },
            ),
            (
                hex!("0000006916a87b82333f4245046623b23794c65c").into(),
                GenesisAccount {
                    balance: U256::from_str("10000000000000000000000000").unwrap(),
                    ..Default::default()
                },
            ),
            (
                hex!("b21c33de1fab3fa15499c62b59fe0cc3250020d1").into(),
                GenesisAccount {
                    balance: U256::from_str("100000000000000000000000000").unwrap(),
                    ..Default::default()
                },
            ),
            (
                hex!("10F5d45854e038071485AC9e402308cF80D2d2fE").into(),
                GenesisAccount {
                    balance: U256::from_str("100000000000000000000000000").unwrap(),
                    ..Default::default()
                },
            ),
            (
                hex!("d7d76c58b3a519e9fA6Cc4D22dC017259BC49F1E").into(),
                GenesisAccount {
                    balance: U256::from_str("100000000000000000000000000").unwrap(),
                    ..Default::default()
                },
            ),
            (
                hex!("799D329e5f583419167cD722962485926E338F4a").into(),
                GenesisAccount {
                    balance: U256::from_str("1000000000000000000").unwrap(),
                    ..Default::default()
                },
            ),
        ]);

        let root = genesis_state_root(&alloc);

        assert_eq!(root, expected_root);
    }
}<|MERGE_RESOLUTION|>--- conflicted
+++ resolved
@@ -1,12 +1,8 @@
 use std::collections::HashMap;
 
 use crate::{
-<<<<<<< HEAD
-    keccak256, Address, GenesisAccount, Header, HexBytes, Log, Receipt, TransactionSigned, H256,
-=======
-    keccak256, Address, Bytes, GenesisAccount, Header, Log, Receipt, TransactionSigned, Withdrawal,
-    H256,
->>>>>>> 804d8bf1
+    keccak256, Address, GenesisAccount, Header, HexBytes, Log, Receipt, TransactionSigned,
+    Withdrawal, H256,
 };
 use bytes::BytesMut;
 use hash_db::Hasher;
