--- conflicted
+++ resolved
@@ -4,12 +4,9 @@
     chain::DepositContract,
     revm_primitives::{address, b256},
 };
-<<<<<<< HEAD
-use core::time::Duration;
-=======
 
 pub use reth_primitives_traits::constants::*;
->>>>>>> c6944336
+use core::time::Duration;
 
 #[cfg(feature = "optimism")]
 use crate::chain::BaseFeeParams;
