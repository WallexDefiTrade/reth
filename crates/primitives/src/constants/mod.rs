//! Ethereum protocol-related constants

use crate::{
    chain::DepositContract,
    revm_primitives::{address, b256},
};

pub use reth_primitives_traits::constants::*;

<<<<<<< HEAD
=======
#[cfg(feature = "optimism")]
use crate::chain::BaseFeeParams;

/// Gas units, for example [`GIGAGAS`](gas_units::GIGAGAS).
pub mod gas_units;

>>>>>>> d1315403
/// [EIP-4844](https://eips.ethereum.org/EIPS/eip-4844#parameters) constants.
pub mod eip4844;

/// Deposit contract address: `0x00000000219ab540356cbb839cbe05303d7705fa`
pub const MAINNET_DEPOSIT_CONTRACT: DepositContract = DepositContract::new(
    address!("00000000219ab540356cbb839cbe05303d7705fa"),
    11052984,
    b256!("649bbc62d0e31342afea4e5cd82d4049e7e1ee912fc0889aa790803be39038c5"),
);

<<<<<<< HEAD
/// From address from Optimism system txs.
pub const OP_SYSTEM_TX_FROM_ADDR: crate::Address =
    address!("deaddeaddeaddeaddeaddeaddeaddeaddead0001");

/// Base fee max change denominator for Optimism Mainnet as defined in the Optimism
/// [transaction costs](https://community.optimism.io/docs/developers/build/differences/#transaction-costs) doc.
#[cfg(feature = "optimism")]
pub const OP_MAINNET_EIP1559_DEFAULT_BASE_FEE_MAX_CHANGE_DENOMINATOR: u128 = 50;

/// Base fee max change denominator for Optimism Mainnet as defined in the Optimism Canyon
/// hardfork.
=======
/// Get the base fee parameters for Base Sepolia.
>>>>>>> d1315403
#[cfg(feature = "optimism")]
pub const BASE_SEPOLIA_BASE_FEE_PARAMS: BaseFeeParams = BaseFeeParams {
    max_change_denominator: OP_SEPOLIA_EIP1559_DEFAULT_BASE_FEE_MAX_CHANGE_DENOMINATOR,
    elasticity_multiplier: BASE_SEPOLIA_EIP1559_DEFAULT_ELASTICITY_MULTIPLIER,
};

/// Get the base fee parameters for Base Sepolia (post Canyon).
#[cfg(feature = "optimism")]
pub const BASE_SEPOLIA_CANYON_BASE_FEE_PARAMS: BaseFeeParams = BaseFeeParams {
    max_change_denominator: OP_SEPOLIA_EIP1559_BASE_FEE_MAX_CHANGE_DENOMINATOR_CANYON,
    elasticity_multiplier: BASE_SEPOLIA_EIP1559_DEFAULT_ELASTICITY_MULTIPLIER,
};

/// Get the base fee parameters for Optimism Sepolia.
#[cfg(feature = "optimism")]
pub const OP_SEPOLIA_BASE_FEE_PARAMS: crate::BaseFeeParams = crate::BaseFeeParams {
    max_change_denominator: OP_SEPOLIA_EIP1559_DEFAULT_BASE_FEE_MAX_CHANGE_DENOMINATOR,
    elasticity_multiplier: OP_SEPOLIA_EIP1559_DEFAULT_ELASTICITY_MULTIPLIER,
};

/// Get the base fee parameters for Optimism Sepolia (post Canyon).
#[cfg(feature = "optimism")]
pub const OP_SEPOLIA_CANYON_BASE_FEE_PARAMS: crate::BaseFeeParams = crate::BaseFeeParams {
    max_change_denominator: OP_SEPOLIA_EIP1559_BASE_FEE_MAX_CHANGE_DENOMINATOR_CANYON,
    elasticity_multiplier: OP_SEPOLIA_EIP1559_DEFAULT_ELASTICITY_MULTIPLIER,
};

/// Get the base fee parameters for Optimism Mainnet.
#[cfg(feature = "optimism")]
pub const OP_BASE_FEE_PARAMS: crate::BaseFeeParams = crate::BaseFeeParams {
    max_change_denominator: OP_MAINNET_EIP1559_DEFAULT_BASE_FEE_MAX_CHANGE_DENOMINATOR,
    elasticity_multiplier: OP_MAINNET_EIP1559_DEFAULT_ELASTICITY_MULTIPLIER,
};

/// Get the base fee parameters for Optimism Mainnet (post Canyon).
#[cfg(feature = "optimism")]
pub const OP_CANYON_BASE_FEE_PARAMS: crate::BaseFeeParams = crate::BaseFeeParams {
    max_change_denominator: OP_MAINNET_EIP1559_BASE_FEE_MAX_CHANGE_DENOMINATOR_CANYON,
    elasticity_multiplier: OP_MAINNET_EIP1559_DEFAULT_ELASTICITY_MULTIPLIER,
};

#[cfg(test)]
mod tests {
    use super::*;

    #[test]
    fn min_protocol_sanity() {
        assert_eq!(MIN_PROTOCOL_BASE_FEE_U256.to::<u64>(), MIN_PROTOCOL_BASE_FEE);
    }
}<|MERGE_RESOLUTION|>--- conflicted
+++ resolved
@@ -7,15 +7,12 @@
 
 pub use reth_primitives_traits::constants::*;
 
-<<<<<<< HEAD
-=======
 #[cfg(feature = "optimism")]
 use crate::chain::BaseFeeParams;
 
 /// Gas units, for example [`GIGAGAS`](gas_units::GIGAGAS).
 pub mod gas_units;
 
->>>>>>> d1315403
 /// [EIP-4844](https://eips.ethereum.org/EIPS/eip-4844#parameters) constants.
 pub mod eip4844;
 
@@ -26,21 +23,11 @@
     b256!("649bbc62d0e31342afea4e5cd82d4049e7e1ee912fc0889aa790803be39038c5"),
 );
 
-<<<<<<< HEAD
-/// From address from Optimism system txs.
+/// From address from Optimism system txs: `0xdeaddeaddeaddeaddeaddeaddeaddeaddead0001`
 pub const OP_SYSTEM_TX_FROM_ADDR: crate::Address =
     address!("deaddeaddeaddeaddeaddeaddeaddeaddead0001");
 
-/// Base fee max change denominator for Optimism Mainnet as defined in the Optimism
-/// [transaction costs](https://community.optimism.io/docs/developers/build/differences/#transaction-costs) doc.
-#[cfg(feature = "optimism")]
-pub const OP_MAINNET_EIP1559_DEFAULT_BASE_FEE_MAX_CHANGE_DENOMINATOR: u128 = 50;
-
-/// Base fee max change denominator for Optimism Mainnet as defined in the Optimism Canyon
-/// hardfork.
-=======
 /// Get the base fee parameters for Base Sepolia.
->>>>>>> d1315403
 #[cfg(feature = "optimism")]
 pub const BASE_SEPOLIA_BASE_FEE_PARAMS: BaseFeeParams = BaseFeeParams {
     max_change_denominator: OP_SEPOLIA_EIP1559_DEFAULT_BASE_FEE_MAX_CHANGE_DENOMINATOR,
@@ -56,28 +43,28 @@
 
 /// Get the base fee parameters for Optimism Sepolia.
 #[cfg(feature = "optimism")]
-pub const OP_SEPOLIA_BASE_FEE_PARAMS: crate::BaseFeeParams = crate::BaseFeeParams {
+pub const OP_SEPOLIA_BASE_FEE_PARAMS: BaseFeeParams = BaseFeeParams {
     max_change_denominator: OP_SEPOLIA_EIP1559_DEFAULT_BASE_FEE_MAX_CHANGE_DENOMINATOR,
     elasticity_multiplier: OP_SEPOLIA_EIP1559_DEFAULT_ELASTICITY_MULTIPLIER,
 };
 
 /// Get the base fee parameters for Optimism Sepolia (post Canyon).
 #[cfg(feature = "optimism")]
-pub const OP_SEPOLIA_CANYON_BASE_FEE_PARAMS: crate::BaseFeeParams = crate::BaseFeeParams {
+pub const OP_SEPOLIA_CANYON_BASE_FEE_PARAMS: BaseFeeParams = BaseFeeParams {
     max_change_denominator: OP_SEPOLIA_EIP1559_BASE_FEE_MAX_CHANGE_DENOMINATOR_CANYON,
     elasticity_multiplier: OP_SEPOLIA_EIP1559_DEFAULT_ELASTICITY_MULTIPLIER,
 };
 
 /// Get the base fee parameters for Optimism Mainnet.
 #[cfg(feature = "optimism")]
-pub const OP_BASE_FEE_PARAMS: crate::BaseFeeParams = crate::BaseFeeParams {
+pub const OP_BASE_FEE_PARAMS: BaseFeeParams = BaseFeeParams {
     max_change_denominator: OP_MAINNET_EIP1559_DEFAULT_BASE_FEE_MAX_CHANGE_DENOMINATOR,
     elasticity_multiplier: OP_MAINNET_EIP1559_DEFAULT_ELASTICITY_MULTIPLIER,
 };
 
 /// Get the base fee parameters for Optimism Mainnet (post Canyon).
 #[cfg(feature = "optimism")]
-pub const OP_CANYON_BASE_FEE_PARAMS: crate::BaseFeeParams = crate::BaseFeeParams {
+pub const OP_CANYON_BASE_FEE_PARAMS: BaseFeeParams = BaseFeeParams {
     max_change_denominator: OP_MAINNET_EIP1559_BASE_FEE_MAX_CHANGE_DENOMINATOR_CANYON,
     elasticity_multiplier: OP_MAINNET_EIP1559_DEFAULT_ELASTICITY_MULTIPLIER,
 };
