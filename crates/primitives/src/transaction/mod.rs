use crate::{
    compression::{TRANSACTION_COMPRESSOR, TRANSACTION_DECOMPRESSOR},
    keccak256, Address, Bytes, TxHash, H256,
};
pub use access_list::{AccessList, AccessListItem, AccessListWithGasUsed};
use bytes::{Buf, BytesMut};
use derive_more::{AsRef, Deref};
pub use error::InvalidTransactionError;
pub use meta::TransactionMeta;
use once_cell::sync::Lazy;
use rayon::prelude::{IntoParallelIterator, ParallelIterator};
use reth_codecs::{add_arbitrary_tests, derive_arbitrary, Compact};
<<<<<<< HEAD
use reth_rlp::{
    length_of_length, Decodable, DecodeError, Encodable, Header, EMPTY_LIST_CODE, EMPTY_STRING_CODE,
};
use revm_primitives::U256;
=======
use reth_rlp::{Decodable, DecodeError, Encodable, Header, EMPTY_LIST_CODE, EMPTY_STRING_CODE};
>>>>>>> 2abfe231
use serde::{Deserialize, Serialize};
pub use signature::Signature;
use std::mem;
pub use tx_type::{
    TxType, EIP1559_TX_TYPE_ID, EIP2930_TX_TYPE_ID, EIP4844_TX_TYPE_ID, LEGACY_TX_TYPE_ID,
};

pub use eip1559::TxEip1559;
pub use eip2930::TxEip2930;
pub use eip4844::{BlobTransaction, BlobTransactionSidecar, TxEip4844};
pub use legacy::TxLegacy;
pub use pooled::{PooledTransactionsElement, PooledTransactionsElementEcRecovered};

mod access_list;
mod eip1559;
mod eip2930;
mod eip4844;
mod error;
mod legacy;
mod meta;
mod pooled;
mod signature;
mod tx_type;
pub(crate) mod util;

#[cfg(feature = "optimism")]
mod optimism;
#[cfg(feature = "optimism")]
pub use optimism::TxDeposit;
#[cfg(feature = "optimism")]
pub use tx_type::DEPOSIT_TX_TYPE_ID;

// Expected number of transactions where we can expect a speed-up by recovering the senders in
// parallel.
pub(crate) static PARALLEL_SENDER_RECOVERY_THRESHOLD: Lazy<usize> =
    Lazy::new(|| match rayon::current_num_threads() {
        0..=1 => usize::MAX,
        2..=8 => 10,
        _ => 5,
    });

/// A raw transaction.
///
/// Transaction types were introduced in [EIP-2718](https://eips.ethereum.org/EIPS/eip-2718).
#[derive_arbitrary(compact)]
#[derive(Debug, Clone, PartialEq, Eq, Hash, Serialize, Deserialize)]
pub enum Transaction {
    /// Legacy transaction (type `0x0`).
    ///
    /// Traditional Ethereum transactions, containing parameters `nonce`, `gasPrice`, `gasLimit`,
    /// `to`, `value`, `data`, `v`, `r`, and `s`.
    ///
    /// These transactions do not utilize access lists nor do they incorporate EIP-1559 fee market
    /// changes.
    Legacy(TxLegacy),
    /// Transaction with an [`AccessList`] ([EIP-2930](https://eips.ethereum.org/EIPS/eip-2930)), type `0x1`.
    ///
    /// The `accessList` specifies an array of addresses and storage keys that the transaction
    /// plans to access, enabling gas savings on cross-contract calls by pre-declaring the accessed
    /// contract and storage slots.
    Eip2930(TxEip2930),
    /// A transaction with a priority fee ([EIP-1559](https://eips.ethereum.org/EIPS/eip-1559)), type `0x2`.
    ///
    /// Unlike traditional transactions, EIP-1559 transactions use an in-protocol, dynamically
    /// changing base fee per gas, adjusted at each block to manage network congestion.
    ///
    /// - `maxPriorityFeePerGas`, specifying the maximum fee above the base fee the sender is
    ///   willing to pay
    /// - `maxFeePerGas`, setting the maximum total fee the sender is willing to pay.
    ///
    /// The base fee is burned, while the priority fee is paid to the miner who includes the
    /// transaction, incentivizing miners to include transactions with higher priority fees per
    /// gas.
    Eip1559(TxEip1559),
    /// Shard Blob Transactions ([EIP-4844](https://eips.ethereum.org/EIPS/eip-4844)), type `0x3`.
    ///
    /// Shard Blob Transactions introduce a new transaction type called a blob-carrying transaction
    /// to reduce gas costs. These transactions are similar to regular Ethereum transactions but
    /// include additional data called a blob.
    ///
    /// Blobs are larger (~125 kB) and cheaper than the current calldata, providing an immutable
    /// and read-only memory for storing transaction data.
    ///
    /// EIP-4844, also known as proto-danksharding, implements the framework and logic of
    /// danksharding, introducing new transaction formats and verification rules.
    Eip4844(TxEip4844),
    /// Optimism deposit transaction.
    #[cfg(feature = "optimism")]
    Deposit(TxDeposit),
}

// === impl Transaction ===

impl Transaction {
    /// Heavy operation that return signature hash over rlp encoded transaction.
    /// It is only for signature signing or signer recovery.
    pub fn signature_hash(&self) -> H256 {
        match self {
            Transaction::Legacy(tx) => tx.signature_hash(),
            Transaction::Eip2930(tx) => tx.signature_hash(),
            Transaction::Eip1559(tx) => tx.signature_hash(),
            Transaction::Eip4844(tx) => tx.signature_hash(),
        }
    }

    /// Get chain_id.
    pub fn chain_id(&self) -> Option<u64> {
        match self {
            Transaction::Legacy(TxLegacy { chain_id, .. }) => *chain_id,
            Transaction::Eip2930(TxEip2930 { chain_id, .. }) => Some(*chain_id),
            Transaction::Eip1559(TxEip1559 { chain_id, .. }) => Some(*chain_id),
            Transaction::Eip4844(TxEip4844 { chain_id, .. }) => Some(*chain_id),
            #[cfg(feature = "optimism")]
            Transaction::Deposit(_) => None,
        }
    }

    /// Sets the transaction's chain id to the provided value.
    pub fn set_chain_id(&mut self, chain_id: u64) {
        match self {
            Transaction::Legacy(TxLegacy { chain_id: ref mut c, .. }) => *c = Some(chain_id),
            Transaction::Eip2930(TxEip2930 { chain_id: ref mut c, .. }) => *c = chain_id,
            Transaction::Eip1559(TxEip1559 { chain_id: ref mut c, .. }) => *c = chain_id,
            Transaction::Eip4844(TxEip4844 { chain_id: ref mut c, .. }) => *c = chain_id,
            #[cfg(feature = "optimism")]
            Transaction::Deposit(_) => { /* noop */ }
        }
    }

    /// Gets the transaction's [`TransactionKind`], which is the address of the recipient or
    /// [`TransactionKind::Create`] if the transaction is a contract creation.
    pub fn kind(&self) -> &TransactionKind {
        match self {
            Transaction::Legacy(TxLegacy { to, .. }) |
            Transaction::Eip2930(TxEip2930 { to, .. }) |
            Transaction::Eip1559(TxEip1559 { to, .. }) |
            Transaction::Eip4844(TxEip4844 { to, .. }) => to,
            #[cfg(feature = "optimism")]
            Transaction::Deposit(TxDeposit { to, .. }) => to,
        }
    }

    /// Get the transaction's nonce.
    pub fn to(&self) -> Option<Address> {
        self.kind().to()
    }

    /// Get transaction type
    pub fn tx_type(&self) -> TxType {
        match self {
            Transaction::Legacy(legacy_tx) => legacy_tx.tx_type(),
            Transaction::Eip2930(access_list_tx) => access_list_tx.tx_type(),
            Transaction::Eip1559(dynamic_fee_tx) => dynamic_fee_tx.tx_type(),
            Transaction::Eip4844(blob_tx) => blob_tx.tx_type(),
            #[cfg(feature = "optimism")]
            Transaction::Deposit(deposit_tx) => deposit_tx.tx_type(),
        }
    }

    /// Gets the transaction's value field.
    pub fn value(&self) -> u128 {
        *match self {
            Transaction::Legacy(TxLegacy { value, .. }) => value,
            Transaction::Eip2930(TxEip2930 { value, .. }) => value,
            Transaction::Eip1559(TxEip1559 { value, .. }) => value,
            Transaction::Eip4844(TxEip4844 { value, .. }) => value,
            #[cfg(feature = "optimism")]
            Transaction::Deposit(TxDeposit { value, .. }) => value,
        }
    }

    /// Get the transaction's nonce.
    pub fn nonce(&self) -> u64 {
        match self {
            Transaction::Legacy(TxLegacy { nonce, .. }) => *nonce,
            Transaction::Eip2930(TxEip2930 { nonce, .. }) => *nonce,
            Transaction::Eip1559(TxEip1559 { nonce, .. }) => *nonce,
            Transaction::Eip4844(TxEip4844 { nonce, .. }) => *nonce,
            // Deposit transactions do not have nonces.
            #[cfg(feature = "optimism")]
            Transaction::Deposit(_) => 0,
        }
    }

    /// Get the gas limit of the transaction.
    pub fn gas_limit(&self) -> u64 {
        match self {
            Transaction::Legacy(TxLegacy { gas_limit, .. }) |
            Transaction::Eip2930(TxEip2930 { gas_limit, .. }) |
            Transaction::Eip1559(TxEip1559 { gas_limit, .. }) |
            Transaction::Eip4844(TxEip4844 { gas_limit, .. }) => *gas_limit,
            #[cfg(feature = "optimism")]
            Transaction::Deposit(TxDeposit { gas_limit, .. }) => *gas_limit,
        }
    }

    /// Returns true if the tx supports dynamic fees
    pub fn is_dynamic_fee(&self) -> bool {
        match self {
            Transaction::Legacy(_) | Transaction::Eip2930(_) => false,
            Transaction::Eip1559(_) | Transaction::Eip4844(_) => true,
            #[cfg(feature = "optimism")]
            Transaction::Deposit(_) => false,
        }
    }

    /// Max fee per gas for eip1559 transaction, for legacy transactions this is gas_price.
    ///
    /// This is also commonly referred to as the "Gas Fee Cap" (`GasFeeCap`).
    pub fn max_fee_per_gas(&self) -> u128 {
        match self {
            Transaction::Legacy(TxLegacy { gas_price, .. }) |
            Transaction::Eip2930(TxEip2930 { gas_price, .. }) => *gas_price,
            Transaction::Eip1559(TxEip1559 { max_fee_per_gas, .. }) |
            Transaction::Eip4844(TxEip4844 { max_fee_per_gas, .. }) => *max_fee_per_gas,
            // Deposit transactions buy their L2 gas on L1 and, as such, the L2 gas is not
            // refundable.
            #[cfg(feature = "optimism")]
            Transaction::Deposit(_) => 0,
        }
    }

    /// Max priority fee per gas for eip1559 transaction, for legacy and eip2930 transactions this
    /// is `None`
    ///
    /// This is also commonly referred to as the "Gas Tip Cap" (`GasTipCap`).
    pub fn max_priority_fee_per_gas(&self) -> Option<u128> {
        match self {
            Transaction::Legacy(_) => None,
            Transaction::Eip2930(_) => None,
            Transaction::Eip1559(TxEip1559 { max_priority_fee_per_gas, .. }) |
            Transaction::Eip4844(TxEip4844 { max_priority_fee_per_gas, .. }) => {
                Some(*max_priority_fee_per_gas)
            }
            #[cfg(feature = "optimism")]
            Transaction::Deposit(_) => None,
        }
    }

    /// Max fee per blob gas for eip4844 transaction [TxEip4844].
    ///
    /// Returns `None` for non-eip4844 transactions.
    ///
    /// This is also commonly referred to as the "Blob Gas Fee Cap" (`BlobGasFeeCap`).
    pub fn max_fee_per_blob_gas(&self) -> Option<u128> {
        match self {
            Transaction::Eip4844(TxEip4844 { max_fee_per_blob_gas, .. }) => {
                Some(*max_fee_per_blob_gas)
            }
            _ => None,
        }
    }

    /// Return the max priority fee per gas if the transaction is an EIP-1559 transaction, and
    /// otherwise return the gas price.
    ///
    /// # Warning
    ///
    /// This is different than the `max_priority_fee_per_gas` method, which returns `None` for
    /// non-EIP-1559 transactions.
    pub fn priority_fee_or_price(&self) -> u128 {
        match self {
            Transaction::Legacy(TxLegacy { gas_price, .. }) |
            Transaction::Eip2930(TxEip2930 { gas_price, .. }) => *gas_price,
            Transaction::Eip1559(TxEip1559 { max_priority_fee_per_gas, .. }) |
            Transaction::Eip4844(TxEip4844 { max_priority_fee_per_gas, .. }) => {
                *max_priority_fee_per_gas
            }
            #[cfg(feature = "optimism")]
            Transaction::Deposit(_) => 0,
        }
    }

    /// Returns the effective gas price for the given base fee.
    ///
    /// If the transaction is a legacy or EIP2930 transaction, the gas price is returned.
    pub fn effective_gas_price(&self, base_fee: Option<u64>) -> u128 {
        match self {
            Transaction::Legacy(tx) => tx.gas_price,
            Transaction::Eip2930(tx) => tx.gas_price,
            Transaction::Eip1559(dynamic_tx) => dynamic_tx.effective_gas_price(base_fee),
            Transaction::Eip4844(dynamic_tx) => dynamic_tx.effective_gas_price(base_fee),
            #[cfg(feature = "optimism")]
            Transaction::Deposit(_) => 0,
        }
    }

    // TODO: dedup with effective_tip_per_gas
    /// Determine the effective gas limit for the given transaction and base fee.
    /// If the base fee is `None`, the `max_priority_fee_per_gas`, or gas price for non-EIP1559
    /// transactions is returned.
    ///
    /// If the `max_fee_per_gas` is less than the base fee, `None` returned.
    pub fn effective_gas_tip(&self, base_fee: Option<u64>) -> Option<u128> {
        if let Some(base_fee) = base_fee {
            let max_fee_per_gas = self.max_fee_per_gas();

            if max_fee_per_gas < base_fee as u128 {
                None
            } else {
                let effective_max_fee = max_fee_per_gas - base_fee as u128;
                Some(std::cmp::min(effective_max_fee, self.priority_fee_or_price()))
            }
        } else {
            Some(self.priority_fee_or_price())
        }
    }

    /// Returns the effective miner gas tip cap (`gasTipCap`) for the given base fee:
    /// `min(maxFeePerGas - baseFee, maxPriorityFeePerGas)`
    ///
    /// Returns `None` if the basefee is higher than the [Transaction::max_fee_per_gas].
    pub fn effective_tip_per_gas(&self, base_fee: u64) -> Option<u128> {
        let base_fee = base_fee as u128;
        let max_fee_per_gas = self.max_fee_per_gas();

        if max_fee_per_gas < base_fee {
            return None
        }

        // the miner tip is the difference between the max fee and the base fee or the
        // max_priority_fee_per_gas, whatever is lower

        // SAFETY: max_fee_per_gas >= base_fee
        let fee = max_fee_per_gas - base_fee;

        if let Some(priority_fee) = self.max_priority_fee_per_gas() {
            return Some(fee.min(priority_fee))
        }

        Some(fee)
    }

    /// Get the transaction's input field.
    pub fn input(&self) -> &Bytes {
        match self {
            Transaction::Legacy(TxLegacy { input, .. }) => input,
            Transaction::Eip2930(TxEip2930 { input, .. }) => input,
            Transaction::Eip1559(TxEip1559 { input, .. }) => input,
            Transaction::Eip4844(TxEip4844 { input, .. }) => input,
            #[cfg(feature = "optimism")]
            Transaction::Deposit(TxDeposit { input, .. }) => input,
        }
    }

    /// Returns the source hash of the transaction, which uniquely identifies its source.
    /// If the transaction is not a deposit transaction, this will always return `H256::zero()`.
    #[cfg(feature = "optimism")]
    pub fn source_hash(&self) -> H256 {
        match self {
            Transaction::Deposit(TxDeposit { source_hash, .. }) => *source_hash,
            _ => H256::zero(),
        }
    }

<<<<<<< HEAD
    /// Returns the amount of ETH locked up on L1 that will be minted on L2. If the transaction
    /// is not a deposit transaction, this will always return `None`.
    #[cfg(feature = "optimism")]
    pub fn mint(&self) -> Option<u128> {
        match self {
            Transaction::Deposit(TxDeposit { mint, .. }) => *mint,
            _ => None,
        }
    }

    /// Returns whether or not the transaction is a system transaction. If the transaction
    /// is not a deposit transaction, this will always return `false`.
    #[cfg(feature = "optimism")]
    pub fn is_system_transaction(&self) -> bool {
        match self {
            Transaction::Deposit(TxDeposit { is_system_transaction, .. }) => *is_system_transaction,
            _ => false,
        }
    }

    /// Returns whether or not the transaction is an Optimism Deposited transaction.
    #[cfg(feature = "optimism")]
    pub fn is_deposit(&self) -> bool {
        matches!(self, Transaction::Deposit(_))
    }

    /// Encodes EIP-155 arguments into the desired buffer. Only encodes values for legacy
    /// transactions.
    pub(crate) fn encode_eip155_fields(&self, out: &mut dyn bytes::BufMut) {
        // if this is a legacy transaction without a chain ID, it must be pre-EIP-155
        // and does not need to encode the chain ID for the signature hash encoding
        if let Transaction::Legacy(TxLegacy { chain_id: Some(id), .. }) = self {
            // EIP-155 encodes the chain ID and two zeroes
            id.encode(out);
            0x00u8.encode(out);
            0x00u8.encode(out);
        }
    }

    /// Outputs the length of EIP-155 fields. Only outputs a non-zero value for EIP-155 legacy
    /// transactions.
    pub(crate) fn eip155_fields_len(&self) -> usize {
        if let Transaction::Legacy(TxLegacy { chain_id: Some(id), .. }) = self {
            // EIP-155 encodes the chain ID and two zeroes, so we add 2 to the length of the chain
            // ID to get the length of all 3 fields
            // len(chain_id) + (0x00) + (0x00)
            id.length() + 2
        } else {
            // this is either a pre-EIP-155 legacy transaction or a typed transaction
            0
        }
    }

    /// Outputs the length of the transaction's fields, without a RLP header or length of the
    /// eip155 fields.
    pub(crate) fn fields_len(&self) -> usize {
        match self {
            Transaction::Legacy(legacy_tx) => legacy_tx.fields_len(),
            Transaction::Eip2930(access_list_tx) => access_list_tx.fields_len(),
            Transaction::Eip1559(dynamic_fee_tx) => dynamic_fee_tx.fields_len(),
            Transaction::Eip4844(blob_tx) => blob_tx.fields_len(),
            #[cfg(feature = "optimism")]
            Transaction::Deposit(deposit) => deposit.fields_len(),
        }
    }

    /// Encodes only the transaction's fields into the desired buffer, without a RLP header.
    pub(crate) fn encode_fields(&self, out: &mut dyn bytes::BufMut) {
        match self {
            Transaction::Legacy(legacy_tx) => legacy_tx.encode_fields(out),
            Transaction::Eip2930(access_list_tx) => access_list_tx.encode_fields(out),
            Transaction::Eip1559(dynamic_fee_tx) => dynamic_fee_tx.encode_fields(out),
            Transaction::Eip4844(blob_tx) => blob_tx.encode_fields(out),
            #[cfg(feature = "optimism")]
            Transaction::Deposit(deposit) => deposit.encode_fields(out),
        }
    }

=======
>>>>>>> 2abfe231
    /// This encodes the transaction _without_ the signature, and is only suitable for creating a
    /// hash intended for signing.
    pub fn encode_without_signature(&self, out: &mut dyn bytes::BufMut) {
        Encodable::encode(self, out);
    }

    /// Inner encoding function that is used for both rlp [`Encodable`] trait and for calculating
    /// hash that for eip2718 does not require rlp header
    pub fn encode_with_signature(
        &self,
        signature: &Signature,
        out: &mut dyn bytes::BufMut,
        with_header: bool,
    ) {
        match self {
            Transaction::Legacy(legacy_tx) => {
                // do nothing w/ with_header
                legacy_tx.encode_with_signature(signature, out)
            }
            Transaction::Eip2930(access_list_tx) => {
                access_list_tx.encode_with_signature(signature, out, with_header)
            }
            Transaction::Eip1559(dynamic_fee_tx) => {
                dynamic_fee_tx.encode_with_signature(signature, out, with_header)
            }
            Transaction::Eip4844(blob_tx) => {
                blob_tx.encode_with_signature(signature, out, with_header)
            }
            #[cfg(feature = "optimism")]
            Transaction::Deposit(deposit_tx) => {
                deposit_tx.encode_with_signature(signature, out, with_header)
            }
        }
    }

    /// This sets the transaction's nonce.
    pub fn set_nonce(&mut self, nonce: u64) {
        match self {
            Transaction::Legacy(tx) => tx.nonce = nonce,
            Transaction::Eip2930(tx) => tx.nonce = nonce,
            Transaction::Eip1559(tx) => tx.nonce = nonce,
            Transaction::Eip4844(tx) => tx.nonce = nonce,
            #[cfg(feature = "optimism")]
            Transaction::Deposit(_) => { /* noop */ }
        }
    }

    /// This sets the transaction's value.
    pub fn set_value(&mut self, value: u128) {
        match self {
            Transaction::Legacy(tx) => tx.value = value,
            Transaction::Eip2930(tx) => tx.value = value,
            Transaction::Eip1559(tx) => tx.value = value,
            Transaction::Eip4844(tx) => tx.value = value,
            #[cfg(feature = "optimism")]
            Transaction::Deposit(tx) => tx.value = value,
        }
    }

    /// This sets the transaction's input field.
    pub fn set_input(&mut self, input: Bytes) {
        match self {
            Transaction::Legacy(tx) => tx.input = input,
            Transaction::Eip2930(tx) => tx.input = input,
            Transaction::Eip1559(tx) => tx.input = input,
            Transaction::Eip4844(tx) => tx.input = input,
            #[cfg(feature = "optimism")]
            Transaction::Deposit(tx) => tx.input = input,
        }
    }

    /// Calculates a heuristic for the in-memory size of the [Transaction].
    #[inline]
    fn size(&self) -> usize {
        match self {
            Transaction::Legacy(tx) => tx.size(),
            Transaction::Eip2930(tx) => tx.size(),
            Transaction::Eip1559(tx) => tx.size(),
            Transaction::Eip4844(tx) => tx.size(),
            #[cfg(feature = "optimism")]
            Transaction::Deposit(tx) => tx.size(),
        }
    }
}

impl Compact for Transaction {
    // Serializes the TxType to the buffer if necessary, returning 2 bits of the type as an
    // identifier instead of the length.
    fn to_compact<B>(self, buf: &mut B) -> usize
    where
        B: bytes::BufMut + AsMut<[u8]>,
    {
        let identifier = self.tx_type().to_compact(buf);
        match self {
            Transaction::Legacy(tx) => {
                tx.to_compact(buf);
            }
            Transaction::Eip2930(tx) => {
                tx.to_compact(buf);
            }
            Transaction::Eip1559(tx) => {
                tx.to_compact(buf);
            }
            Transaction::Eip4844(tx) => {
                tx.to_compact(buf);
            }
            #[cfg(feature = "optimism")]
            Transaction::Deposit(deposit) => {
                deposit.to_compact(buf);
            }
        }
        identifier
    }

    // For backwards compatibility purposes, only 2 bits of the type are encoded in the identifier
    // parameter. In the case of a 3, the full transaction type is read from the buffer as a
    // single byte.
    fn from_compact(mut buf: &[u8], identifier: usize) -> (Self, &[u8]) {
        match identifier {
            0 => {
                let (tx, buf) = TxLegacy::from_compact(buf, buf.len());
                (Transaction::Legacy(tx), buf)
            }
            1 => {
                let (tx, buf) = TxEip2930::from_compact(buf, buf.len());
                (Transaction::Eip2930(tx), buf)
            }
            2 => {
                let (tx, buf) = TxEip1559::from_compact(buf, buf.len());
                (Transaction::Eip1559(tx), buf)
            }
            3 => {
                let identifier = buf.get_u8() as usize;
                match identifier {
                    3 => {
                        let (tx, buf) = TxEip4844::from_compact(buf, buf.len());
                        (Transaction::Eip4844(tx), buf)
                    }
                    #[cfg(feature = "optimism")]
                    126 => {
                        let (tx, buf) = TxDeposit::from_compact(buf, buf.len());
                        (Transaction::Deposit(tx), buf)
                    }
                    _ => unreachable!("Junk data in database: unknown Transaction variant"),
                }
            }
            _ => unreachable!("Junk data in database: unknown Transaction variant"),
        }
    }
}

impl Default for Transaction {
    fn default() -> Self {
        Self::Legacy(TxLegacy::default())
    }
}

/// This encodes the transaction _without_ the signature, and is only suitable for creating a hash
/// intended for signing.
impl Encodable for Transaction {
    fn encode(&self, out: &mut dyn bytes::BufMut) {
        match self {
            Transaction::Legacy(legacy_tx) => {
                legacy_tx.encode_for_signing(out);
            }
            Transaction::Eip2930(access_list_tx) => {
                access_list_tx.encode_for_signing(out);
            }
            Transaction::Eip1559(dynamic_fee_tx) => {
                dynamic_fee_tx.encode_for_signing(out);
            }
            Transaction::Eip4844(blob_tx) => {
                blob_tx.encode_for_signing(out);
            }
        }
    }

    fn length(&self) -> usize {
        match self {
            Transaction::Legacy(legacy_tx) => legacy_tx.payload_len_for_signature(),
            Transaction::Eip2930(access_list_tx) => access_list_tx.payload_len_for_signature(),
            Transaction::Eip1559(dynamic_fee_tx) => dynamic_fee_tx.payload_len_for_signature(),
            Transaction::Eip4844(blob_tx) => blob_tx.payload_len_for_signature(),
        }
    }
}

/// Whether or not the transaction is a contract creation.
#[derive_arbitrary(compact, rlp)]
#[derive(Debug, Clone, Copy, PartialEq, Eq, Hash, Default, Serialize, Deserialize)]
pub enum TransactionKind {
    /// A transaction that creates a contract.
    #[default]
    Create,
    /// A transaction that calls a contract or transfer.
    Call(Address),
}

impl TransactionKind {
    /// Returns the address of the contract that will be called or will receive the transfer.
    pub fn to(self) -> Option<Address> {
        match self {
            TransactionKind::Create => None,
            TransactionKind::Call(to) => Some(to),
        }
    }

    /// Calculates a heuristic for the in-memory size of the [TransactionKind].
    #[inline]
    fn size(self) -> usize {
        mem::size_of::<Self>()
    }
}

impl Compact for TransactionKind {
    fn to_compact<B>(self, buf: &mut B) -> usize
    where
        B: bytes::BufMut + AsMut<[u8]>,
    {
        match self {
            TransactionKind::Create => 0,
            TransactionKind::Call(address) => {
                address.to_compact(buf);
                1
            }
        }
    }

    fn from_compact(buf: &[u8], identifier: usize) -> (Self, &[u8]) {
        match identifier {
            0 => (TransactionKind::Create, buf),
            1 => {
                let (addr, buf) = Address::from_compact(buf, buf.len());
                (TransactionKind::Call(addr), buf)
            }
            _ => unreachable!("Junk data in database: unknown TransactionKind variant"),
        }
    }
}

impl Encodable for TransactionKind {
    fn encode(&self, out: &mut dyn reth_rlp::BufMut) {
        match self {
            TransactionKind::Call(to) => to.encode(out),
            TransactionKind::Create => out.put_u8(EMPTY_STRING_CODE),
        }
    }
    fn length(&self) -> usize {
        match self {
            TransactionKind::Call(to) => to.length(),
            TransactionKind::Create => 1, // EMPTY_STRING_CODE is a single byte
        }
    }
}

impl Decodable for TransactionKind {
    fn decode(buf: &mut &[u8]) -> Result<Self, DecodeError> {
        if let Some(&first) = buf.first() {
            if first == EMPTY_STRING_CODE {
                buf.advance(1);
                Ok(TransactionKind::Create)
            } else {
                let addr = <Address as Decodable>::decode(buf)?;
                Ok(TransactionKind::Call(addr))
            }
        } else {
            Err(DecodeError::InputTooShort)
        }
    }
}

/// Signed transaction without its Hash. Used type for inserting into the DB.
///
/// This can by converted to [`TransactionSigned`] by calling [`TransactionSignedNoHash::hash`].
#[derive_arbitrary(compact)]
#[derive(Debug, Clone, PartialEq, Eq, Hash, AsRef, Deref, Default, Serialize, Deserialize)]
pub struct TransactionSignedNoHash {
    /// The transaction signature values
    pub signature: Signature,
    /// Raw transaction info
    #[deref]
    #[as_ref]
    pub transaction: Transaction,
}

impl TransactionSignedNoHash {
    /// Calculates the transaction hash. If used more than once, it's better to convert it to
    /// [`TransactionSigned`] first.
    pub fn hash(&self) -> H256 {
        let mut buf = Vec::new();
        self.transaction.encode_with_signature(&self.signature, &mut buf, false);
        keccak256(&buf)
    }

    /// Recover signer from signature and hash.
    ///
    /// Returns `None` if the transaction's signature is invalid, see also [Self::recover_signer].
    pub fn recover_signer(&self) -> Option<Address> {
        let signature_hash = self.signature_hash();
        self.signature.recover_signer(signature_hash)
    }

    /// Converts into a transaction type with its hash: [`TransactionSigned`].
    pub fn with_hash(self) -> TransactionSigned {
        self.into()
    }
}

impl Compact for TransactionSignedNoHash {
    fn to_compact<B>(self, buf: &mut B) -> usize
    where
        B: bytes::BufMut + AsMut<[u8]>,
    {
        let start = buf.as_mut().len();

        // Placeholder for bitflags.
        // The first byte uses 4 bits as flags: IsCompressed[1bit], TxType[2bits], Signature[1bit]
        buf.put_u8(0);

        let sig_bit = self.signature.to_compact(buf) as u8;
        let zstd_bit = self.transaction.input().len() >= 32;

        let tx_bits = if zstd_bit {
            TRANSACTION_COMPRESSOR.with(|compressor| {
                let mut compressor = compressor.borrow_mut();
                let mut tmp = bytes::BytesMut::with_capacity(200);
                let tx_bits = self.transaction.to_compact(&mut tmp);

                buf.put_slice(&compressor.compress(&tmp).expect("Failed to compress"));
                tx_bits as u8
            })
        } else {
            self.transaction.to_compact(buf) as u8
        };

        // Replace bitflags with the actual values
        buf.as_mut()[start] = sig_bit | (tx_bits << 1) | ((zstd_bit as u8) << 3);

        buf.as_mut().len() - start
    }

    fn from_compact(mut buf: &[u8], _len: usize) -> (Self, &[u8]) {
        // The first byte uses 4 bits as flags: IsCompressed[1], TxType[2], Signature[1]
        let bitflags = buf.get_u8() as usize;

        let sig_bit = bitflags & 1;
        let (signature, buf) = Signature::from_compact(buf, sig_bit);

        let zstd_bit = bitflags >> 3;
        let (transaction, buf) = if zstd_bit != 0 {
            TRANSACTION_DECOMPRESSOR.with(|decompressor| {
                let mut decompressor = decompressor.borrow_mut();
                let mut tmp: Vec<u8> = Vec::with_capacity(200);

                // `decompress_to_buffer` will return an error if the output buffer doesn't have
                // enough capacity. However we don't actually have information on the required
                // length. So we hope for the best, and keep trying again with a fairly bigger size
                // if it fails.
                while let Err(err) = decompressor.decompress_to_buffer(buf, &mut tmp) {
                    let err = err.to_string();
                    if !err.contains("Destination buffer is too small") {
                        panic!("Failed to decompress: {}", err);
                    }
                    tmp.reserve(tmp.capacity() + 24_000);
                }

                // TODO: enforce that zstd is only present at a "top" level type

                let transaction_type = (bitflags & 0b110) >> 1;
                let (transaction, _) = Transaction::from_compact(tmp.as_slice(), transaction_type);

                (transaction, buf)
            })
        } else {
            let transaction_type = bitflags >> 1;
            Transaction::from_compact(buf, transaction_type)
        };

        (TransactionSignedNoHash { signature, transaction }, buf)
    }
}

impl From<TransactionSignedNoHash> for TransactionSigned {
    fn from(tx: TransactionSignedNoHash) -> Self {
        TransactionSigned::from_transaction_and_signature(tx.transaction, tx.signature)
    }
}

impl From<TransactionSigned> for TransactionSignedNoHash {
    fn from(tx: TransactionSigned) -> Self {
        TransactionSignedNoHash { signature: tx.signature, transaction: tx.transaction }
    }
}

/// Signed transaction.
#[add_arbitrary_tests(rlp)]
#[derive(Debug, Clone, PartialEq, Eq, Hash, AsRef, Deref, Default, Serialize, Deserialize)]
pub struct TransactionSigned {
    /// Transaction hash
    pub hash: TxHash,
    /// The transaction signature values
    pub signature: Signature,
    /// Raw transaction info
    #[deref]
    #[as_ref]
    pub transaction: Transaction,
}

impl AsRef<Self> for TransactionSigned {
    fn as_ref(&self) -> &Self {
        self
    }
}

// === impl TransactionSigned ===

impl TransactionSigned {
    /// Transaction signature.
    pub fn signature(&self) -> &Signature {
        &self.signature
    }

    /// Transaction hash. Used to identify transaction.
    pub fn hash(&self) -> TxHash {
        self.hash
    }

    /// Reference to transaction hash. Used to identify transaction.
    pub fn hash_ref(&self) -> &TxHash {
        &self.hash
    }

    /// Recover signer from signature and hash.
    ///
    /// Returns `None` if the transaction's signature is invalid, see also [Self::recover_signer].
    pub fn recover_signer(&self) -> Option<Address> {
        // Optimism's Deposit transaction does not have a signature. Directly return the
        // `from` address.
        #[cfg(feature = "optimism")]
        if let Transaction::Deposit(TxDeposit { from, .. }) = self.transaction {
            return Some(from)
        }
        let signature_hash = self.signature_hash();
        self.signature.recover_signer(signature_hash)
    }

    /// Recovers a list of signers from a transaction list iterator
    ///
    /// Returns `None`, if some transaction's signature is invalid, see also
    /// [Self::recover_signer].
    pub fn recover_signers<'a, T>(txes: T, num_txes: usize) -> Option<Vec<Address>>
    where
        T: IntoParallelIterator<Item = &'a Self> + IntoIterator<Item = &'a Self> + Send,
    {
        if num_txes < *PARALLEL_SENDER_RECOVERY_THRESHOLD {
            txes.into_iter().map(|tx| tx.recover_signer()).collect()
        } else {
            txes.into_par_iter().map(|tx| tx.recover_signer()).collect()
        }
    }

    /// Consumes the type, recover signer and return [`TransactionSignedEcRecovered`]
    ///
    /// Returns `None` if the transaction's signature is invalid, see also [Self::recover_signer].
    pub fn into_ecrecovered(self) -> Option<TransactionSignedEcRecovered> {
        let signer = self.recover_signer()?;
        Some(TransactionSignedEcRecovered { signed_transaction: self, signer })
    }

    /// Tries to recover signer and return [`TransactionSignedEcRecovered`] by cloning the type.
    pub fn try_ecrecovered(&self) -> Option<TransactionSignedEcRecovered> {
        let signer = self.recover_signer()?;
        Some(TransactionSignedEcRecovered { signed_transaction: self.clone(), signer })
    }

    /// Tries to recover signer and return [`TransactionSignedEcRecovered`].
    ///
    /// Returns `Err(Self)` if the transaction's signature is invalid, see also
    /// [Self::recover_signer].
    pub fn try_into_ecrecovered(self) -> Result<TransactionSignedEcRecovered, Self> {
        match self.recover_signer() {
            None => Err(self),
            Some(signer) => Ok(TransactionSignedEcRecovered { signed_transaction: self, signer }),
        }
    }

    /// Returns the enveloped encoded transactions.
    ///
    /// See also [TransactionSigned::encode_enveloped]
    pub fn envelope_encoded(&self) -> bytes::Bytes {
        let mut buf = BytesMut::new();
        self.encode_enveloped(&mut buf);
        buf.freeze()
    }

    /// Encodes the transaction into the "raw" format (e.g. `eth_sendRawTransaction`).
    /// This format is also referred to as "binary" encoding.
    ///
    /// For legacy transactions, it encodes the RLP of the transaction into the buffer: `rlp(tx)`
    /// For EIP-2718 typed it encodes the type of the transaction followed by the rlp of the
    /// transaction: `type` + `rlp(tx)`
    pub fn encode_enveloped(&self, out: &mut dyn bytes::BufMut) {
        self.encode_inner(out, false)
    }

    /// Inner encoding function that is used for both rlp [`Encodable`] trait and for calculating
    /// hash that for eip2718 does not require rlp header
    pub(crate) fn encode_inner(&self, out: &mut dyn bytes::BufMut, with_header: bool) {
        self.transaction.encode_with_signature(&self.signature, out, with_header);
    }

    /// Output the length of the encode_inner(out, true). Note to assume that `with_header` is only
    /// `true`.
    pub(crate) fn payload_len_inner(&self) -> usize {
        match &self.transaction {
            Transaction::Legacy(legacy_tx) => legacy_tx.payload_len_with_signature(&self.signature),
            Transaction::Eip2930(access_list_tx) => {
                access_list_tx.payload_len_with_signature(&self.signature)
            }
            Transaction::Eip1559(dynamic_fee_tx) => {
                dynamic_fee_tx.payload_len_with_signature(&self.signature)
            }
            Transaction::Eip4844(blob_tx) => blob_tx.payload_len_with_signature(&self.signature),
            #[cfg(feature = "optimism")]
            Transaction::Deposit(deposit_tx) => {
                deposit_tx.payload_len_with_signature(&self.signature)
            }
        }
    }

    /// Calculate transaction hash, eip2728 transaction does not contain rlp header and start with
    /// tx type.
    pub fn recalculate_hash(&self) -> H256 {
        let mut buf = Vec::new();
        self.encode_inner(&mut buf, false);
        keccak256(&buf)
    }

    /// Create a new signed transaction from a transaction and its signature.
    /// This will also calculate the transaction hash using its encoding.
    pub fn from_transaction_and_signature(transaction: Transaction, signature: Signature) -> Self {
        let mut initial_tx = Self { transaction, hash: Default::default(), signature };
        initial_tx.hash = initial_tx.recalculate_hash();
        initial_tx
    }

    /// Calculate a heuristic for the in-memory size of the [TransactionSigned].
    #[inline]
    pub fn size(&self) -> usize {
        mem::size_of::<TxHash>() + self.transaction.size() + self.signature.size()
    }

    /// Decodes legacy transaction from the data buffer into a tuple.
    ///
    /// This expects `rlp(legacy_tx)`
    // TODO: make buf advancement semantics consistent with `decode_enveloped_typed_transaction`,
    // so decoding methods do not need to manually advance the buffer
    pub(crate) fn decode_rlp_legacy_transaction_tuple(
        data: &mut &[u8],
    ) -> Result<(TxLegacy, TxHash, Signature), DecodeError> {
        // keep this around, so we can use it to calculate the hash
        let original_encoding = *data;

        let header = Header::decode(data)?;

        let mut transaction = TxLegacy {
            nonce: Decodable::decode(data)?,
            gas_price: Decodable::decode(data)?,
            gas_limit: Decodable::decode(data)?,
            to: Decodable::decode(data)?,
            value: Decodable::decode(data)?,
            input: Bytes(Decodable::decode(data)?),
            chain_id: None,
        };
        let (signature, extracted_id) = Signature::decode_with_eip155_chain_id(data)?;
        transaction.chain_id = extracted_id;

        let tx_length = header.payload_length + header.length();
        let hash = keccak256(&original_encoding[..tx_length]);
        Ok((transaction, hash, signature))
    }

    /// Decodes legacy transaction from the data buffer.
    ///
    /// This expects `rlp(legacy_tx)`
    // TODO: make buf advancement semantics consistent with `decode_enveloped_typed_transaction`,
    // so decoding methods do not need to manually advance the buffer
    pub fn decode_rlp_legacy_transaction(
        data: &mut &[u8],
    ) -> Result<TransactionSigned, DecodeError> {
        let (transaction, hash, signature) =
            TransactionSigned::decode_rlp_legacy_transaction_tuple(data)?;
        let signed =
            TransactionSigned { transaction: Transaction::Legacy(transaction), hash, signature };
        Ok(signed)
    }

    /// Decodes en enveloped EIP-2718 typed transaction.
    ///
    /// CAUTION: this expects that `data` is `[id, rlp(tx)]`
    pub fn decode_enveloped_typed_transaction(
        data: &mut &[u8],
    ) -> Result<TransactionSigned, DecodeError> {
        // keep this around so we can use it to calculate the hash
        let original_encoding = *data;

        let tx_type = *data.first().ok_or(DecodeError::InputTooShort)?;
        data.advance(1);

        // decode the list header for the rest of the transaction
        let header = Header::decode(data)?;
        if !header.list {
            return Err(DecodeError::Custom("typed tx fields must be encoded as a list"))
        }

        // length of tx encoding = tx type byte (size = 1) + length of header + payload length
        let tx_length = 1 + header.length() + header.payload_length;

        // decode common fields
        let transaction = match tx_type {
            1 => Transaction::Eip2930(TxEip2930::decode_inner(data)?),
            2 => Transaction::Eip1559(TxEip1559::decode_inner(data)?),
            3 => Transaction::Eip4844(TxEip4844::decode_inner(data)?),
            #[cfg(feature = "optimism")]
            DEPOSIT_TX_TYPE_ID => Transaction::Deposit(TxDeposit::decode_inner(data)?),
            _ => return Err(DecodeError::Custom("unsupported typed transaction type")),
        };

        #[cfg(not(feature = "optimism"))]
        let signature = Signature::decode(data)?;

        #[cfg(feature = "optimism")]
        let signature = if tx_type == DEPOSIT_TX_TYPE_ID {
            Signature { r: U256::ZERO, s: U256::ZERO, odd_y_parity: false }
        } else {
            Signature::decode(data)?
        };

        let hash = keccak256(&original_encoding[..tx_length]);
        let signed = TransactionSigned { transaction, hash, signature };
        Ok(signed)
    }

    /// Decodes the "raw" format of transaction (e.g. `eth_sendRawTransaction`).
    ///
    /// The raw transaction is either a legacy transaction or EIP-2718 typed transaction
    /// For legacy transactions, the format is encoded as: `rlp(tx)`
    /// For EIP-2718 typed transaction, the format is encoded as the type of the transaction
    /// followed by the rlp of the transaction: `type` + `rlp(tx)`
    pub fn decode_enveloped(tx: Bytes) -> Result<Self, DecodeError> {
        let mut data = tx.as_ref();

        if data.is_empty() {
            return Err(DecodeError::InputTooShort)
        }

        // Check if the tx is a list
        if data[0] >= EMPTY_LIST_CODE {
            // decode as legacy transaction
            TransactionSigned::decode_rlp_legacy_transaction(&mut data)
        } else {
            TransactionSigned::decode_enveloped_typed_transaction(&mut data)
        }
    }
}

impl From<TransactionSignedEcRecovered> for TransactionSigned {
    fn from(recovered: TransactionSignedEcRecovered) -> Self {
        recovered.signed_transaction
    }
}

impl Encodable for TransactionSigned {
    fn encode(&self, out: &mut dyn bytes::BufMut) {
        self.encode_inner(out, true);
    }

    fn length(&self) -> usize {
        self.payload_len_inner()
    }
}

/// This `Decodable` implementation only supports decoding rlp encoded transactions as it's used by
/// p2p.
///
/// CAUTION: this expects that the given buf contains rlp
impl Decodable for TransactionSigned {
    fn decode(buf: &mut &[u8]) -> Result<Self, DecodeError> {
        // decode header
        let mut original_encoding = *buf;
        let header = Header::decode(buf)?;

        // if the transaction is encoded as a string then it is a typed transaction
        if !header.list {
            TransactionSigned::decode_enveloped_typed_transaction(buf)
        } else {
            let tx = TransactionSigned::decode_rlp_legacy_transaction(&mut original_encoding)?;

            // advance the buffer based on how far `decode_rlp_legacy_transaction` advanced the
            // buffer
            *buf = original_encoding;
            Ok(tx)
        }
    }
}

#[cfg(any(test, feature = "arbitrary"))]
impl proptest::arbitrary::Arbitrary for TransactionSigned {
    type Parameters = ();
    fn arbitrary_with(_: Self::Parameters) -> Self::Strategy {
        use proptest::prelude::{any, Strategy};

        any::<(Transaction, Signature)>()
            .prop_map(move |(mut transaction, sig)| {
                if let Some(chain_id) = transaction.chain_id() {
                    // Otherwise we might overflow when calculating `v` on `recalculate_hash`
                    transaction.set_chain_id(chain_id % (u64::MAX / 2 - 36));
                }

                #[cfg(feature = "optimism")]
                let sig = if transaction.is_deposit() {
                    Signature { r: U256::ZERO, s: U256::ZERO, odd_y_parity: false }
                } else {
                    sig
                };

                let mut tx =
                    TransactionSigned { hash: Default::default(), signature: sig, transaction };
                tx.hash = tx.recalculate_hash();
                tx
            })
            .boxed()
    }

    type Strategy = proptest::strategy::BoxedStrategy<TransactionSigned>;
}

#[cfg(any(test, feature = "arbitrary"))]
impl<'a> arbitrary::Arbitrary<'a> for TransactionSigned {
    fn arbitrary(u: &mut arbitrary::Unstructured<'a>) -> arbitrary::Result<Self> {
        let mut transaction = Transaction::arbitrary(u)?;
        if let Some(chain_id) = transaction.chain_id() {
            // Otherwise we might overflow when calculating `v` on `recalculate_hash`
            transaction.set_chain_id(chain_id % (u64::MAX / 2 - 36));
        }

        let signature = Signature::arbitrary(u)?;

        #[cfg(feature = "optimism")]
        let signature = if transaction.is_deposit() {
            Signature { r: U256::ZERO, s: U256::ZERO, odd_y_parity: false }
        } else {
            signature
        };

        let mut tx = TransactionSigned { hash: Default::default(), signature, transaction };
        tx.hash = tx.recalculate_hash();

        Ok(tx)
    }
}

/// Signed transaction with recovered signer.
#[derive(Debug, Clone, PartialEq, Eq, Hash, AsRef, Deref, Default)]
pub struct TransactionSignedEcRecovered {
    /// Signer of the transaction
    signer: Address,
    /// Signed transaction
    #[deref]
    #[as_ref]
    signed_transaction: TransactionSigned,
}

// === impl TransactionSignedEcRecovered ===

impl TransactionSignedEcRecovered {
    /// Signer of transaction recovered from signature
    pub fn signer(&self) -> Address {
        self.signer
    }

    /// Transform back to [`TransactionSigned`]
    pub fn into_signed(self) -> TransactionSigned {
        self.signed_transaction
    }

    /// Desolve Self to its component
    pub fn to_components(self) -> (TransactionSigned, Address) {
        (self.signed_transaction, self.signer)
    }

    /// Create [`TransactionSignedEcRecovered`] from [`TransactionSigned`] and [`Address`] of the
    /// signer.
    pub fn from_signed_transaction(signed_transaction: TransactionSigned, signer: Address) -> Self {
        Self { signed_transaction, signer }
    }
}

impl Encodable for TransactionSignedEcRecovered {
    fn encode(&self, out: &mut dyn bytes::BufMut) {
        self.signed_transaction.encode(out)
    }

    fn length(&self) -> usize {
        self.signed_transaction.length()
    }
}

impl Decodable for TransactionSignedEcRecovered {
    fn decode(buf: &mut &[u8]) -> Result<Self, DecodeError> {
        let signed_transaction = TransactionSigned::decode(buf)?;
        let signer = signed_transaction
            .recover_signer()
            .ok_or(DecodeError::Custom("Unable to recover decoded transaction signer."))?;
        Ok(TransactionSignedEcRecovered { signer, signed_transaction })
    }
}

/// A transaction type that can be created from a [`TransactionSignedEcRecovered`] transaction.
///
/// This is a conversion trait that'll ensure transactions received via P2P can be converted to the
/// transaction type that the transaction pool uses.
pub trait FromRecoveredTransaction {
    /// Converts to this type from the given [`TransactionSignedEcRecovered`].
    fn from_recovered_transaction(tx: TransactionSignedEcRecovered) -> Self;
}

// Noop conversion
impl FromRecoveredTransaction for TransactionSignedEcRecovered {
    #[inline]
    fn from_recovered_transaction(tx: TransactionSignedEcRecovered) -> Self {
        tx
    }
}

/// The inverse of [`FromRecoveredTransaction`] that ensure the transaction can be sent over the
/// network
pub trait IntoRecoveredTransaction {
    /// Converts to this type into a [`TransactionSignedEcRecovered`].
    ///
    /// Note: this takes `&self` since indented usage is via `Arc<Self>`.
    fn to_recovered_transaction(&self) -> TransactionSignedEcRecovered;
}

impl IntoRecoveredTransaction for TransactionSignedEcRecovered {
    #[inline]
    fn to_recovered_transaction(&self) -> TransactionSignedEcRecovered {
        self.clone()
    }
}

#[cfg(test)]
mod tests {
    use crate::{
        sign_message,
        transaction::{
            signature::Signature, TransactionKind, TxEip1559, TxLegacy,
            PARALLEL_SENDER_RECOVERY_THRESHOLD,
        },
        Address, Bytes, Transaction, TransactionSigned, TransactionSignedEcRecovered, H256, U256,
    };
    use bytes::BytesMut;
    use ethers_core::utils::hex;
    use reth_rlp::{Decodable, DecodeError, Encodable};
    use secp256k1::{KeyPair, Secp256k1};
    use std::str::FromStr;

    #[test]
    fn test_decode_empty_typed_tx() {
        let input = [0x80u8];
        let res = TransactionSigned::decode(&mut &input[..]).unwrap_err();
        assert_eq!(DecodeError::InputTooShort, res);
    }

    #[test]
    fn test_decode_create_goerli() {
        // test that an example create tx from goerli decodes properly
        let tx_bytes =
              hex::decode("b901f202f901ee05228459682f008459682f11830209bf8080b90195608060405234801561001057600080fd5b50610175806100206000396000f3fe608060405234801561001057600080fd5b506004361061002b5760003560e01c80630c49c36c14610030575b600080fd5b61003861004e565b604051610045919061011d565b60405180910390f35b60606020600052600f6020527f68656c6c6f2073746174656d696e64000000000000000000000000000000000060405260406000f35b600081519050919050565b600082825260208201905092915050565b60005b838110156100be5780820151818401526020810190506100a3565b838111156100cd576000848401525b50505050565b6000601f19601f8301169050919050565b60006100ef82610084565b6100f9818561008f565b93506101098185602086016100a0565b610112816100d3565b840191505092915050565b6000602082019050818103600083015261013781846100e4565b90509291505056fea264697066735822122051449585839a4ea5ac23cae4552ef8a96b64ff59d0668f76bfac3796b2bdbb3664736f6c63430008090033c080a0136ebffaa8fc8b9fda9124de9ccb0b1f64e90fbd44251b4c4ac2501e60b104f9a07eb2999eec6d185ef57e91ed099afb0a926c5b536f0155dd67e537c7476e1471")
                  .unwrap();

        let decoded = TransactionSigned::decode(&mut &tx_bytes[..]).unwrap();
        assert_eq!(tx_bytes.len(), decoded.length());

        let mut encoded = BytesMut::new();
        decoded.encode(&mut encoded);

        assert_eq!(tx_bytes, encoded);
    }

    #[test]
    fn decode_transaction_consumes_buffer() {
        let bytes = &mut &hex::decode("b87502f872041a8459682f008459682f0d8252089461815774383099e24810ab832a5b2a5425c154d58829a2241af62c000080c001a059e6b67f48fb32e7e570dfb11e042b5ad2e55e3ce3ce9cd989c7e06e07feeafda0016b83f4f980694ed2eee4d10667242b1f40dc406901b34125b008d334d47469").unwrap()[..];
        let _transaction_res = TransactionSigned::decode(bytes).unwrap();
        assert_eq!(
            bytes.len(),
            0,
            "did not consume all bytes in the buffer, {:?} remaining",
            bytes.len()
        );
    }

    #[test]
    fn decode_multiple_network_txs() {
        let bytes = hex::decode("f86b02843b9aca00830186a094d3e8763675e4c425df46cc3b5c0f6cbdac39604687038d7ea4c68000802ba00eb96ca19e8a77102767a41fc85a36afd5c61ccb09911cec5d3e86e193d9c5aea03a456401896b1b6055311536bf00a718568c744d8c1f9df59879e8350220ca18").unwrap();
        let transaction = Transaction::Legacy(TxLegacy {
            chain_id: Some(4u64),
            nonce: 2,
            gas_price: 1000000000,
            gas_limit: 100000,
            to: TransactionKind::Call(
                Address::from_str("d3e8763675e4c425df46cc3b5c0f6cbdac396046").unwrap(),
            ),
            value: 1000000000000000,
            input: Bytes::default(),
        });
        let signature = Signature {
            odd_y_parity: false,
            r: U256::from_str("0xeb96ca19e8a77102767a41fc85a36afd5c61ccb09911cec5d3e86e193d9c5ae")
                .unwrap(),
            s: U256::from_str("0x3a456401896b1b6055311536bf00a718568c744d8c1f9df59879e8350220ca18")
                .unwrap(),
        };
        let hash =
            H256::from_str("0xa517b206d2223278f860ea017d3626cacad4f52ff51030dc9a96b432f17f8d34")
                .ok();
        test_decode_and_encode(bytes, transaction, signature, hash);

        let bytes = hex::decode("f86b01843b9aca00830186a094d3e8763675e4c425df46cc3b5c0f6cbdac3960468702769bb01b2a00802ba0e24d8bd32ad906d6f8b8d7741e08d1959df021698b19ee232feba15361587d0aa05406ad177223213df262cb66ccbb2f46bfdccfdfbbb5ffdda9e2c02d977631da").unwrap();
        let transaction = Transaction::Legacy(TxLegacy {
            chain_id: Some(4),
            nonce: 1u64,
            gas_price: 1000000000,
            gas_limit: 100000u64,
            to: TransactionKind::Call(Address::from_slice(
                &hex::decode("d3e8763675e4c425df46cc3b5c0f6cbdac396046").unwrap()[..],
            )),
            value: 693361000000000u64.into(),
            input: Default::default(),
        });
        let signature = Signature {
            odd_y_parity: false,
            r: U256::from_str("0xe24d8bd32ad906d6f8b8d7741e08d1959df021698b19ee232feba15361587d0a")
                .unwrap(),
            s: U256::from_str("0x5406ad177223213df262cb66ccbb2f46bfdccfdfbbb5ffdda9e2c02d977631da")
                .unwrap(),
        };
        test_decode_and_encode(bytes, transaction, signature, None);

        let bytes = hex::decode("f86b0384773594008398968094d3e8763675e4c425df46cc3b5c0f6cbdac39604687038d7ea4c68000802ba0ce6834447c0a4193c40382e6c57ae33b241379c5418caac9cdc18d786fd12071a03ca3ae86580e94550d7c071e3a02eadb5a77830947c9225165cf9100901bee88").unwrap();
        let transaction = Transaction::Legacy(TxLegacy {
            chain_id: Some(4),
            nonce: 3,
            gas_price: 2000000000,
            gas_limit: 10000000,
            to: TransactionKind::Call(Address::from_slice(
                &hex::decode("d3e8763675e4c425df46cc3b5c0f6cbdac396046").unwrap()[..],
            )),
            value: 1000000000000000u64.into(),
            input: Bytes::default(),
        });
        let signature = Signature {
            odd_y_parity: false,
            r: U256::from_str("0xce6834447c0a4193c40382e6c57ae33b241379c5418caac9cdc18d786fd12071")
                .unwrap(),
            s: U256::from_str("0x3ca3ae86580e94550d7c071e3a02eadb5a77830947c9225165cf9100901bee88")
                .unwrap(),
        };
        test_decode_and_encode(bytes, transaction, signature, None);

        let bytes = hex::decode("b87502f872041a8459682f008459682f0d8252089461815774383099e24810ab832a5b2a5425c154d58829a2241af62c000080c001a059e6b67f48fb32e7e570dfb11e042b5ad2e55e3ce3ce9cd989c7e06e07feeafda0016b83f4f980694ed2eee4d10667242b1f40dc406901b34125b008d334d47469").unwrap();
        let transaction = Transaction::Eip1559(TxEip1559 {
            chain_id: 4,
            nonce: 26,
            max_priority_fee_per_gas: 1500000000,
            max_fee_per_gas: 1500000013,
            gas_limit: 21000,
            to: TransactionKind::Call(Address::from_slice(
                &hex::decode("61815774383099e24810ab832a5b2a5425c154d5").unwrap()[..],
            )),
            value: 3000000000000000000u64.into(),
            input: Default::default(),
            access_list: Default::default(),
        });
        let signature = Signature {
            odd_y_parity: true,
            r: U256::from_str("0x59e6b67f48fb32e7e570dfb11e042b5ad2e55e3ce3ce9cd989c7e06e07feeafd")
                .unwrap(),
            s: U256::from_str("0x016b83f4f980694ed2eee4d10667242b1f40dc406901b34125b008d334d47469")
                .unwrap(),
        };
        test_decode_and_encode(bytes, transaction, signature, None);

        let bytes = hex::decode("f8650f84832156008287fb94cf7f9e66af820a19257a2108375b180b0ec491678204d2802ca035b7bfeb9ad9ece2cbafaaf8e202e706b4cfaeb233f46198f00b44d4a566a981a0612638fb29427ca33b9a3be2a0a561beecfe0269655be160d35e72d366a6a860").unwrap();
        let transaction = Transaction::Legacy(TxLegacy {
            chain_id: Some(4),
            nonce: 15,
            gas_price: 2200000000,
            gas_limit: 34811,
            to: TransactionKind::Call(Address::from_slice(
                &hex::decode("cf7f9e66af820a19257a2108375b180b0ec49167").unwrap()[..],
            )),
            value: 1234u64.into(),
            input: Bytes::default(),
        });
        let signature = Signature {
            odd_y_parity: true,
            r: U256::from_str("0x35b7bfeb9ad9ece2cbafaaf8e202e706b4cfaeb233f46198f00b44d4a566a981")
                .unwrap(),
            s: U256::from_str("0x612638fb29427ca33b9a3be2a0a561beecfe0269655be160d35e72d366a6a860")
                .unwrap(),
        };
        test_decode_and_encode(bytes, transaction, signature, None);
    }

    fn test_decode_and_encode(
        bytes: Vec<u8>,
        transaction: Transaction,
        signature: Signature,
        hash: Option<H256>,
    ) {
        let expected = TransactionSigned::from_transaction_and_signature(transaction, signature);
        if let Some(hash) = hash {
            assert_eq!(hash, expected.hash);
        }
        assert_eq!(bytes.len(), expected.length());

        let decoded = TransactionSigned::decode(&mut &bytes[..]).unwrap();
        assert_eq!(expected, decoded);

        let mut encoded = BytesMut::new();
        expected.encode(&mut encoded);
        assert_eq!(bytes, encoded);
    }

    #[test]
    fn decode_raw_tx_and_recover_signer() {
        use crate::hex_literal::hex;
        // transaction is from ropsten

        let hash: H256 =
            hex!("559fb34c4a7f115db26cbf8505389475caaab3df45f5c7a0faa4abfa3835306c").into();
        let signer: Address = hex!("641c5d790f862a58ec7abcfd644c0442e9c201b3").into();
        let raw =hex!("f88b8212b085028fa6ae00830f424094aad593da0c8116ef7d2d594dd6a63241bccfc26c80a48318b64b000000000000000000000000641c5d790f862a58ec7abcfd644c0442e9c201b32aa0a6ef9e170bca5ffb7ac05433b13b7043de667fbb0b4a5e45d3b54fb2d6efcc63a0037ec2c05c3d60c5f5f78244ce0a3859e3a18a36c61efb061b383507d3ce19d2");

        let mut pointer = raw.as_ref();
        let tx = TransactionSigned::decode(&mut pointer).unwrap();
        assert_eq!(tx.hash(), hash, "Expected same hash");
        assert_eq!(tx.recover_signer(), Some(signer), "Recovering signer should pass.");
    }

    #[test]
    fn test_envelop_encode() {
        // random tx: <https://etherscan.io/getRawTx?tx=0x9448608d36e721ef403c53b00546068a6474d6cbab6816c3926de449898e7bce>
        let input = hex::decode("02f871018302a90f808504890aef60826b6c94ddf4c5025d1a5742cf12f74eec246d4432c295e487e09c3bbcc12b2b80c080a0f21a4eacd0bf8fea9c5105c543be5a1d8c796516875710fafafdf16d16d8ee23a001280915021bb446d1973501a67f93d2b38894a514b976e7b46dc2fe54598d76").unwrap();
        let decoded = TransactionSigned::decode(&mut &input[..]).unwrap();

        let encoded = decoded.envelope_encoded();
        assert_eq!(encoded, input);
    }

    #[test]
    fn test_envelop_decode() {
        // random tx: <https://etherscan.io/getRawTx?tx=0x9448608d36e721ef403c53b00546068a6474d6cbab6816c3926de449898e7bce>
        let input = &hex::decode("02f871018302a90f808504890aef60826b6c94ddf4c5025d1a5742cf12f74eec246d4432c295e487e09c3bbcc12b2b80c080a0f21a4eacd0bf8fea9c5105c543be5a1d8c796516875710fafafdf16d16d8ee23a001280915021bb446d1973501a67f93d2b38894a514b976e7b46dc2fe54598d76").unwrap()[..];
        let decoded = TransactionSigned::decode_enveloped(input.into()).unwrap();

        let encoded = decoded.envelope_encoded();
        assert_eq!(encoded, input);
    }

    #[test]
    fn test_decode_signed_ec_recovered_transaction() {
        // random tx: <https://etherscan.io/getRawTx?tx=0x9448608d36e721ef403c53b00546068a6474d6cbab6816c3926de449898e7bce>
        let input = hex::decode("02f871018302a90f808504890aef60826b6c94ddf4c5025d1a5742cf12f74eec246d4432c295e487e09c3bbcc12b2b80c080a0f21a4eacd0bf8fea9c5105c543be5a1d8c796516875710fafafdf16d16d8ee23a001280915021bb446d1973501a67f93d2b38894a514b976e7b46dc2fe54598d76").unwrap();
        let tx = TransactionSigned::decode(&mut &input[..]).unwrap();
        let recovered = tx.into_ecrecovered().unwrap();

        let mut encoded = BytesMut::new();
        recovered.encode(&mut encoded);

        let decoded = TransactionSignedEcRecovered::decode(&mut &encoded[..]).unwrap();
        assert_eq!(recovered, decoded)
    }

    #[test]
    fn test_decode_tx() {
        // some random transactions pulled from hive tests
        let s = "b86f02f86c0705843b9aca008506fc23ac00830124f89400000000000000000000000000000000000003160180c001a00293c713e2f1eab91c366621ff2f867e05ad7e99d4aa5d069aafeb9e1e8c9b6aa05ec6c0605ff20b57c90a6484ec3b0509e5923733d06f9b69bee9a2dabe4f1352";
        let tx = TransactionSigned::decode(&mut &hex::decode(s).unwrap()[..]).unwrap();
        let mut b = Vec::new();
        tx.encode(&mut b);
        assert_eq!(s, hex::encode(&b));

        let s = "f865048506fc23ac00830124f8940000000000000000000000000000000000000316018032a06b8fdfdcb84790816b7af85b19305f493665fe8b4e7c51ffdd7cc144cd776a60a028a09ab55def7b8d6602ba1c97a0ebbafe64ffc9c8e89520cec97a8edfb2ebe9";
        let tx = TransactionSigned::decode(&mut &hex::decode(s).unwrap()[..]).unwrap();
        let mut b = Vec::new();
        tx.encode(&mut b);
        assert_eq!(s, hex::encode(&b));
    }

    proptest::proptest! {
        #![proptest_config(proptest::prelude::ProptestConfig::with_cases(1))]

        #[test]
        fn test_parallel_recovery_order(txes in proptest::collection::vec(proptest::prelude::any::<Transaction>(), *PARALLEL_SENDER_RECOVERY_THRESHOLD * 5)) {
            let mut rng =rand::thread_rng();
            let secp = Secp256k1::new();
            let txes: Vec<TransactionSigned> = txes.into_iter().map(|mut tx| {
                 if let Some(chain_id) = tx.chain_id() {
                    // Otherwise we might overflow when calculating `v` on `recalculate_hash`
                    tx.set_chain_id(chain_id % (u64::MAX / 2 - 36));
                }

                let key_pair = KeyPair::new(&secp, &mut rng);

                let signature =
                    sign_message(H256::from_slice(&key_pair.secret_bytes()[..]), tx.signature_hash()).unwrap();

                TransactionSigned::from_transaction_and_signature(tx, signature)
            }).collect();

            let parallel_senders = TransactionSigned::recover_signers(&txes, txes.len()).unwrap();
            let seq_senders = txes.iter().map(|tx| tx.recover_signer()).collect::<Option<Vec<_>>>().unwrap();

            assert_eq!(parallel_senders, seq_senders);
        }
    }
}<|MERGE_RESOLUTION|>--- conflicted
+++ resolved
@@ -10,14 +10,7 @@
 use once_cell::sync::Lazy;
 use rayon::prelude::{IntoParallelIterator, ParallelIterator};
 use reth_codecs::{add_arbitrary_tests, derive_arbitrary, Compact};
-<<<<<<< HEAD
-use reth_rlp::{
-    length_of_length, Decodable, DecodeError, Encodable, Header, EMPTY_LIST_CODE, EMPTY_STRING_CODE,
-};
-use revm_primitives::U256;
-=======
 use reth_rlp::{Decodable, DecodeError, Encodable, Header, EMPTY_LIST_CODE, EMPTY_STRING_CODE};
->>>>>>> 2abfe231
 use serde::{Deserialize, Serialize};
 pub use signature::Signature;
 use std::mem;
@@ -151,10 +144,10 @@
     /// [`TransactionKind::Create`] if the transaction is a contract creation.
     pub fn kind(&self) -> &TransactionKind {
         match self {
-            Transaction::Legacy(TxLegacy { to, .. }) |
-            Transaction::Eip2930(TxEip2930 { to, .. }) |
-            Transaction::Eip1559(TxEip1559 { to, .. }) |
-            Transaction::Eip4844(TxEip4844 { to, .. }) => to,
+            Transaction::Legacy(TxLegacy { to, .. })
+            | Transaction::Eip2930(TxEip2930 { to, .. })
+            | Transaction::Eip1559(TxEip1559 { to, .. })
+            | Transaction::Eip4844(TxEip4844 { to, .. }) => to,
             #[cfg(feature = "optimism")]
             Transaction::Deposit(TxDeposit { to, .. }) => to,
         }
@@ -205,10 +198,10 @@
     /// Get the gas limit of the transaction.
     pub fn gas_limit(&self) -> u64 {
         match self {
-            Transaction::Legacy(TxLegacy { gas_limit, .. }) |
-            Transaction::Eip2930(TxEip2930 { gas_limit, .. }) |
-            Transaction::Eip1559(TxEip1559 { gas_limit, .. }) |
-            Transaction::Eip4844(TxEip4844 { gas_limit, .. }) => *gas_limit,
+            Transaction::Legacy(TxLegacy { gas_limit, .. })
+            | Transaction::Eip2930(TxEip2930 { gas_limit, .. })
+            | Transaction::Eip1559(TxEip1559 { gas_limit, .. })
+            | Transaction::Eip4844(TxEip4844 { gas_limit, .. }) => *gas_limit,
             #[cfg(feature = "optimism")]
             Transaction::Deposit(TxDeposit { gas_limit, .. }) => *gas_limit,
         }
@@ -229,10 +222,10 @@
     /// This is also commonly referred to as the "Gas Fee Cap" (`GasFeeCap`).
     pub fn max_fee_per_gas(&self) -> u128 {
         match self {
-            Transaction::Legacy(TxLegacy { gas_price, .. }) |
-            Transaction::Eip2930(TxEip2930 { gas_price, .. }) => *gas_price,
-            Transaction::Eip1559(TxEip1559 { max_fee_per_gas, .. }) |
-            Transaction::Eip4844(TxEip4844 { max_fee_per_gas, .. }) => *max_fee_per_gas,
+            Transaction::Legacy(TxLegacy { gas_price, .. })
+            | Transaction::Eip2930(TxEip2930 { gas_price, .. }) => *gas_price,
+            Transaction::Eip1559(TxEip1559 { max_fee_per_gas, .. })
+            | Transaction::Eip4844(TxEip4844 { max_fee_per_gas, .. }) => *max_fee_per_gas,
             // Deposit transactions buy their L2 gas on L1 and, as such, the L2 gas is not
             // refundable.
             #[cfg(feature = "optimism")]
@@ -248,8 +241,8 @@
         match self {
             Transaction::Legacy(_) => None,
             Transaction::Eip2930(_) => None,
-            Transaction::Eip1559(TxEip1559 { max_priority_fee_per_gas, .. }) |
-            Transaction::Eip4844(TxEip4844 { max_priority_fee_per_gas, .. }) => {
+            Transaction::Eip1559(TxEip1559 { max_priority_fee_per_gas, .. })
+            | Transaction::Eip4844(TxEip4844 { max_priority_fee_per_gas, .. }) => {
                 Some(*max_priority_fee_per_gas)
             }
             #[cfg(feature = "optimism")]
@@ -280,10 +273,10 @@
     /// non-EIP-1559 transactions.
     pub fn priority_fee_or_price(&self) -> u128 {
         match self {
-            Transaction::Legacy(TxLegacy { gas_price, .. }) |
-            Transaction::Eip2930(TxEip2930 { gas_price, .. }) => *gas_price,
-            Transaction::Eip1559(TxEip1559 { max_priority_fee_per_gas, .. }) |
-            Transaction::Eip4844(TxEip4844 { max_priority_fee_per_gas, .. }) => {
+            Transaction::Legacy(TxLegacy { gas_price, .. })
+            | Transaction::Eip2930(TxEip2930 { gas_price, .. }) => *gas_price,
+            Transaction::Eip1559(TxEip1559 { max_priority_fee_per_gas, .. })
+            | Transaction::Eip4844(TxEip4844 { max_priority_fee_per_gas, .. }) => {
                 *max_priority_fee_per_gas
             }
             #[cfg(feature = "optimism")]
@@ -335,7 +328,7 @@
         let max_fee_per_gas = self.max_fee_per_gas();
 
         if max_fee_per_gas < base_fee {
-            return None
+            return None;
         }
 
         // the miner tip is the difference between the max fee and the base fee or the
@@ -345,7 +338,7 @@
         let fee = max_fee_per_gas - base_fee;
 
         if let Some(priority_fee) = self.max_priority_fee_per_gas() {
-            return Some(fee.min(priority_fee))
+            return Some(fee.min(priority_fee));
         }
 
         Some(fee)
@@ -373,7 +366,6 @@
         }
     }
 
-<<<<<<< HEAD
     /// Returns the amount of ETH locked up on L1 that will be minted on L2. If the transaction
     /// is not a deposit transaction, this will always return `None`.
     #[cfg(feature = "optimism")]
@@ -452,8 +444,6 @@
         }
     }
 
-=======
->>>>>>> 2abfe231
     /// This encodes the transaction _without_ the signature, and is only suitable for creating a
     /// hash intended for signing.
     pub fn encode_without_signature(&self, out: &mut dyn bytes::BufMut) {
@@ -894,7 +884,7 @@
         // `from` address.
         #[cfg(feature = "optimism")]
         if let Transaction::Deposit(TxDeposit { from, .. }) = self.transaction {
-            return Some(from)
+            return Some(from);
         }
         let signature_hash = self.signature_hash();
         self.signature.recover_signer(signature_hash)
@@ -1066,7 +1056,7 @@
         // decode the list header for the rest of the transaction
         let header = Header::decode(data)?;
         if !header.list {
-            return Err(DecodeError::Custom("typed tx fields must be encoded as a list"))
+            return Err(DecodeError::Custom("typed tx fields must be encoded as a list"));
         }
 
         // length of tx encoding = tx type byte (size = 1) + length of header + payload length
@@ -1107,7 +1097,7 @@
         let mut data = tx.as_ref();
 
         if data.is_empty() {
-            return Err(DecodeError::InputTooShort)
+            return Err(DecodeError::InputTooShort);
         }
 
         // Check if the tx is a list
