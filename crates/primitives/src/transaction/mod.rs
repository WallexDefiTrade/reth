use crate::{
    compression::{TRANSACTION_COMPRESSOR, TRANSACTION_DECOMPRESSOR},
    keccak256, Address, Bytes, TxHash, B256,
};
use alloy_rlp::{
    Decodable, Encodable, Error as RlpError, Header, EMPTY_LIST_CODE, EMPTY_STRING_CODE,
};
use bytes::{Buf, BytesMut};
use derive_more::{AsRef, Deref};
use once_cell::sync::Lazy;
use rayon::prelude::{IntoParallelIterator, ParallelIterator};
use reth_codecs::{add_arbitrary_tests, derive_arbitrary, Compact};
use serde::{Deserialize, Serialize};
use std::mem;

pub use access_list::{AccessList, AccessListItem, AccessListWithGasUsed};
pub use eip1559::TxEip1559;
pub use eip2930::TxEip2930;
pub use eip4844::{
    BlobTransaction, BlobTransactionSidecar, BlobTransactionValidationError, TxEip4844,
};
pub use error::InvalidTransactionError;
pub use legacy::TxLegacy;
pub use meta::TransactionMeta;
pub use pooled::{PooledTransactionsElement, PooledTransactionsElementEcRecovered};
pub use signature::Signature;
pub use tx_type::{
    TxType, EIP1559_TX_TYPE_ID, EIP2930_TX_TYPE_ID, EIP4844_TX_TYPE_ID, LEGACY_TX_TYPE_ID,
};
pub use tx_value::TxValue;

mod access_list;
mod eip1559;
mod eip2930;
mod eip4844;
mod error;
mod legacy;
mod meta;
mod pooled;
mod signature;
mod tx_type;
mod tx_value;
pub(crate) mod util;

#[cfg(feature = "optimism")]
mod optimism;
#[cfg(feature = "optimism")]
pub use optimism::TxDeposit;
#[cfg(feature = "optimism")]
use revm_primitives::U256;
#[cfg(feature = "optimism")]
pub use tx_type::DEPOSIT_TX_TYPE_ID;

// Expected number of transactions where we can expect a speed-up by recovering the senders in
// parallel.
pub(crate) static PARALLEL_SENDER_RECOVERY_THRESHOLD: Lazy<usize> =
    Lazy::new(|| match rayon::current_num_threads() {
        0..=1 => usize::MAX,
        2..=8 => 10,
        _ => 5,
    });

/// A raw transaction.
///
/// Transaction types were introduced in [EIP-2718](https://eips.ethereum.org/EIPS/eip-2718).
#[derive_arbitrary(compact)]
#[derive(Debug, Clone, PartialEq, Eq, Hash, Serialize, Deserialize)]
pub enum Transaction {
    /// Legacy transaction (type `0x0`).
    ///
    /// Traditional Ethereum transactions, containing parameters `nonce`, `gasPrice`, `gasLimit`,
    /// `to`, `value`, `data`, `v`, `r`, and `s`.
    ///
    /// These transactions do not utilize access lists nor do they incorporate EIP-1559 fee market
    /// changes.
    Legacy(TxLegacy),
    /// Transaction with an [`AccessList`] ([EIP-2930](https://eips.ethereum.org/EIPS/eip-2930)), type `0x1`.
    ///
    /// The `accessList` specifies an array of addresses and storage keys that the transaction
    /// plans to access, enabling gas savings on cross-contract calls by pre-declaring the accessed
    /// contract and storage slots.
    Eip2930(TxEip2930),
    /// A transaction with a priority fee ([EIP-1559](https://eips.ethereum.org/EIPS/eip-1559)), type `0x2`.
    ///
    /// Unlike traditional transactions, EIP-1559 transactions use an in-protocol, dynamically
    /// changing base fee per gas, adjusted at each block to manage network congestion.
    ///
    /// - `maxPriorityFeePerGas`, specifying the maximum fee above the base fee the sender is
    ///   willing to pay
    /// - `maxFeePerGas`, setting the maximum total fee the sender is willing to pay.
    ///
    /// The base fee is burned, while the priority fee is paid to the miner who includes the
    /// transaction, incentivizing miners to include transactions with higher priority fees per
    /// gas.
    Eip1559(TxEip1559),
    /// Shard Blob Transactions ([EIP-4844](https://eips.ethereum.org/EIPS/eip-4844)), type `0x3`.
    ///
    /// Shard Blob Transactions introduce a new transaction type called a blob-carrying transaction
    /// to reduce gas costs. These transactions are similar to regular Ethereum transactions but
    /// include additional data called a blob.
    ///
    /// Blobs are larger (~125 kB) and cheaper than the current calldata, providing an immutable
    /// and read-only memory for storing transaction data.
    ///
    /// EIP-4844, also known as proto-danksharding, implements the framework and logic of
    /// danksharding, introducing new transaction formats and verification rules.
    Eip4844(TxEip4844),
    /// Optimism deposit transaction.
    #[cfg(feature = "optimism")]
    Deposit(TxDeposit),
}

// === impl Transaction ===

impl Transaction {
    /// Heavy operation that return signature hash over rlp encoded transaction.
    /// It is only for signature signing or signer recovery.
    pub fn signature_hash(&self) -> B256 {
        match self {
            Transaction::Legacy(tx) => tx.signature_hash(),
            Transaction::Eip2930(tx) => tx.signature_hash(),
            Transaction::Eip1559(tx) => tx.signature_hash(),
            Transaction::Eip4844(tx) => tx.signature_hash(),
            #[cfg(feature = "optimism")]
            Transaction::Deposit(_) => H256::zero(),
        }
    }

    /// Get chain_id.
    pub fn chain_id(&self) -> Option<u64> {
        match self {
            Transaction::Legacy(TxLegacy { chain_id, .. }) => *chain_id,
            Transaction::Eip2930(TxEip2930 { chain_id, .. }) => Some(*chain_id),
            Transaction::Eip1559(TxEip1559 { chain_id, .. }) => Some(*chain_id),
            Transaction::Eip4844(TxEip4844 { chain_id, .. }) => Some(*chain_id),
            #[cfg(feature = "optimism")]
            Transaction::Deposit(_) => None,
        }
    }

    /// Sets the transaction's chain id to the provided value.
    pub fn set_chain_id(&mut self, chain_id: u64) {
        match self {
            Transaction::Legacy(TxLegacy { chain_id: ref mut c, .. }) => *c = Some(chain_id),
            Transaction::Eip2930(TxEip2930 { chain_id: ref mut c, .. }) => *c = chain_id,
            Transaction::Eip1559(TxEip1559 { chain_id: ref mut c, .. }) => *c = chain_id,
            Transaction::Eip4844(TxEip4844 { chain_id: ref mut c, .. }) => *c = chain_id,
            #[cfg(feature = "optimism")]
            Transaction::Deposit(_) => { /* noop */ }
        }
    }

    /// Gets the transaction's [`TransactionKind`], which is the address of the recipient or
    /// [`TransactionKind::Create`] if the transaction is a contract creation.
    pub fn kind(&self) -> &TransactionKind {
        match self {
            Transaction::Legacy(TxLegacy { to, .. }) |
            Transaction::Eip2930(TxEip2930 { to, .. }) |
            Transaction::Eip1559(TxEip1559 { to, .. }) |
            Transaction::Eip4844(TxEip4844 { to, .. }) => to,
            #[cfg(feature = "optimism")]
            Transaction::Deposit(TxDeposit { to, .. }) => to,
        }
    }

    /// Get the transaction's nonce.
    pub fn to(&self) -> Option<Address> {
        self.kind().to()
    }

    /// Get transaction type
    pub fn tx_type(&self) -> TxType {
        match self {
            Transaction::Legacy(legacy_tx) => legacy_tx.tx_type(),
            Transaction::Eip2930(access_list_tx) => access_list_tx.tx_type(),
            Transaction::Eip1559(dynamic_fee_tx) => dynamic_fee_tx.tx_type(),
            Transaction::Eip4844(blob_tx) => blob_tx.tx_type(),
            #[cfg(feature = "optimism")]
            Transaction::Deposit(deposit_tx) => deposit_tx.tx_type(),
        }
    }

    /// Gets the transaction's value field.
    pub fn value(&self) -> TxValue {
        *match self {
            Transaction::Legacy(TxLegacy { value, .. }) => value,
            Transaction::Eip2930(TxEip2930 { value, .. }) => value,
            Transaction::Eip1559(TxEip1559 { value, .. }) => value,
            Transaction::Eip4844(TxEip4844 { value, .. }) => value,
            #[cfg(feature = "optimism")]
            Transaction::Deposit(TxDeposit { value, .. }) => value,
        }
    }

    /// Get the transaction's nonce.
    pub fn nonce(&self) -> u64 {
        match self {
            Transaction::Legacy(TxLegacy { nonce, .. }) => *nonce,
            Transaction::Eip2930(TxEip2930 { nonce, .. }) => *nonce,
            Transaction::Eip1559(TxEip1559 { nonce, .. }) => *nonce,
            Transaction::Eip4844(TxEip4844 { nonce, .. }) => *nonce,
            // Deposit transactions do not have nonces.
            #[cfg(feature = "optimism")]
            Transaction::Deposit(_) => 0,
        }
    }

    /// Returns the [AccessList] of the transaction.
    ///
    /// Returns `None` for legacy transactions.
    pub fn access_list(&self) -> Option<&AccessList> {
        match self {
            Transaction::Legacy(_) => None,
            Transaction::Eip2930(tx) => Some(&tx.access_list),
            Transaction::Eip1559(tx) => Some(&tx.access_list),
            Transaction::Eip4844(tx) => Some(&tx.access_list),
        }
    }

    /// Get the gas limit of the transaction.
    pub fn gas_limit(&self) -> u64 {
        match self {
            Transaction::Legacy(TxLegacy { gas_limit, .. }) |
            Transaction::Eip2930(TxEip2930 { gas_limit, .. }) |
            Transaction::Eip1559(TxEip1559 { gas_limit, .. }) |
            Transaction::Eip4844(TxEip4844 { gas_limit, .. }) => *gas_limit,
            #[cfg(feature = "optimism")]
            Transaction::Deposit(TxDeposit { gas_limit, .. }) => *gas_limit,
        }
    }

    /// Returns true if the tx supports dynamic fees
    pub fn is_dynamic_fee(&self) -> bool {
        match self {
            Transaction::Legacy(_) | Transaction::Eip2930(_) => false,
            Transaction::Eip1559(_) | Transaction::Eip4844(_) => true,
            #[cfg(feature = "optimism")]
            Transaction::Deposit(_) => false,
        }
    }

    /// Max fee per gas for eip1559 transaction, for legacy transactions this is gas_price.
    ///
    /// This is also commonly referred to as the "Gas Fee Cap" (`GasFeeCap`).
    pub fn max_fee_per_gas(&self) -> u128 {
        match self {
            Transaction::Legacy(TxLegacy { gas_price, .. }) |
            Transaction::Eip2930(TxEip2930 { gas_price, .. }) => *gas_price,
            Transaction::Eip1559(TxEip1559 { max_fee_per_gas, .. }) |
            Transaction::Eip4844(TxEip4844 { max_fee_per_gas, .. }) => *max_fee_per_gas,
            // Deposit transactions buy their L2 gas on L1 and, as such, the L2 gas is not
            // refundable.
            #[cfg(feature = "optimism")]
            Transaction::Deposit(_) => 0,
        }
    }

    /// Max priority fee per gas for eip1559 transaction, for legacy and eip2930 transactions this
    /// is `None`
    ///
    /// This is also commonly referred to as the "Gas Tip Cap" (`GasTipCap`).
    pub fn max_priority_fee_per_gas(&self) -> Option<u128> {
        match self {
            Transaction::Legacy(_) => None,
            Transaction::Eip2930(_) => None,
            Transaction::Eip1559(TxEip1559 { max_priority_fee_per_gas, .. }) |
            Transaction::Eip4844(TxEip4844 { max_priority_fee_per_gas, .. }) => {
                Some(*max_priority_fee_per_gas)
            }
            #[cfg(feature = "optimism")]
            Transaction::Deposit(_) => None,
        }
    }

    /// Max fee per blob gas for eip4844 transaction [TxEip4844].
    ///
    /// Returns `None` for non-eip4844 transactions.
    ///
    /// This is also commonly referred to as the "Blob Gas Fee Cap" (`BlobGasFeeCap`).
    pub fn max_fee_per_blob_gas(&self) -> Option<u128> {
        match self {
            Transaction::Eip4844(TxEip4844 { max_fee_per_blob_gas, .. }) => {
                Some(*max_fee_per_blob_gas)
            }
            _ => None,
        }
    }

    /// Returns the blob gas used for all blobs of the EIP-4844 transaction if it is an EIP-4844
    /// transaction.
    ///
    /// This is the number of blobs times the
    /// [DATA_GAS_PER_BLOB](crate::constants::eip4844::DATA_GAS_PER_BLOB) a single blob consumes.
    pub fn blob_gas_used(&self) -> Option<u64> {
        self.as_eip4844().map(TxEip4844::blob_gas)
    }

    /// Return the max priority fee per gas if the transaction is an EIP-1559 transaction, and
    /// otherwise return the gas price.
    ///
    /// # Warning
    ///
    /// This is different than the `max_priority_fee_per_gas` method, which returns `None` for
    /// non-EIP-1559 transactions.
    pub fn priority_fee_or_price(&self) -> u128 {
        match self {
            Transaction::Legacy(TxLegacy { gas_price, .. }) |
            Transaction::Eip2930(TxEip2930 { gas_price, .. }) => *gas_price,
            Transaction::Eip1559(TxEip1559 { max_priority_fee_per_gas, .. }) |
            Transaction::Eip4844(TxEip4844 { max_priority_fee_per_gas, .. }) => {
                *max_priority_fee_per_gas
            }
            #[cfg(feature = "optimism")]
            Transaction::Deposit(_) => 0,
        }
    }

    /// Returns the effective gas price for the given base fee.
    ///
    /// If the transaction is a legacy or EIP2930 transaction, the gas price is returned.
    pub fn effective_gas_price(&self, base_fee: Option<u64>) -> u128 {
        match self {
            Transaction::Legacy(tx) => tx.gas_price,
            Transaction::Eip2930(tx) => tx.gas_price,
            Transaction::Eip1559(dynamic_tx) => dynamic_tx.effective_gas_price(base_fee),
            Transaction::Eip4844(dynamic_tx) => dynamic_tx.effective_gas_price(base_fee),
            #[cfg(feature = "optimism")]
            Transaction::Deposit(_) => 0,
        }
    }

    // TODO: dedup with effective_tip_per_gas
    /// Determine the effective gas limit for the given transaction and base fee.
    /// If the base fee is `None`, the `max_priority_fee_per_gas`, or gas price for non-EIP1559
    /// transactions is returned.
    ///
    /// If the `max_fee_per_gas` is less than the base fee, `None` returned.
    pub fn effective_gas_tip(&self, base_fee: Option<u64>) -> Option<u128> {
        if let Some(base_fee) = base_fee {
            let max_fee_per_gas = self.max_fee_per_gas();

            if max_fee_per_gas < base_fee as u128 {
                None
            } else {
                let effective_max_fee = max_fee_per_gas - base_fee as u128;
                Some(std::cmp::min(effective_max_fee, self.priority_fee_or_price()))
            }
        } else {
            Some(self.priority_fee_or_price())
        }
    }

    /// Returns the effective miner gas tip cap (`gasTipCap`) for the given base fee:
    /// `min(maxFeePerGas - baseFee, maxPriorityFeePerGas)`
    ///
    /// Returns `None` if the basefee is higher than the [Transaction::max_fee_per_gas].
    pub fn effective_tip_per_gas(&self, base_fee: u64) -> Option<u128> {
        let base_fee = base_fee as u128;
        let max_fee_per_gas = self.max_fee_per_gas();

        if max_fee_per_gas < base_fee {
            return None
        }

        // the miner tip is the difference between the max fee and the base fee or the
        // max_priority_fee_per_gas, whatever is lower

        // SAFETY: max_fee_per_gas >= base_fee
        let fee = max_fee_per_gas - base_fee;

        if let Some(priority_fee) = self.max_priority_fee_per_gas() {
            return Some(fee.min(priority_fee))
        }

        Some(fee)
    }

    /// Get the transaction's input field.
    pub fn input(&self) -> &Bytes {
        match self {
            Transaction::Legacy(TxLegacy { input, .. }) => input,
            Transaction::Eip2930(TxEip2930 { input, .. }) => input,
            Transaction::Eip1559(TxEip1559 { input, .. }) => input,
            Transaction::Eip4844(TxEip4844 { input, .. }) => input,
            #[cfg(feature = "optimism")]
            Transaction::Deposit(TxDeposit { input, .. }) => input,
        }
    }

    /// Returns the source hash of the transaction, which uniquely identifies its source.
    /// If the transaction is not a deposit transaction, this will always return `H256::zero()`.
    #[cfg(feature = "optimism")]
    pub fn source_hash(&self) -> H256 {
        match self {
            Transaction::Deposit(TxDeposit { source_hash, .. }) => *source_hash,
            _ => H256::zero(),
        }
    }

    /// Returns the amount of ETH locked up on L1 that will be minted on L2. If the transaction
    /// is not a deposit transaction, this will always return `None`.
    #[cfg(feature = "optimism")]
    pub fn mint(&self) -> Option<u128> {
        match self {
            Transaction::Deposit(TxDeposit { mint, .. }) => *mint,
            _ => None,
        }
    }

    /// Returns whether or not the transaction is a system transaction. If the transaction
    /// is not a deposit transaction, this will always return `false`.
    #[cfg(feature = "optimism")]
    pub fn is_system_transaction(&self) -> bool {
        match self {
            Transaction::Deposit(TxDeposit { is_system_transaction, .. }) => *is_system_transaction,
            _ => false,
        }
    }

    /// Returns whether or not the transaction is an Optimism Deposited transaction.
    #[cfg(feature = "optimism")]
    pub fn is_deposit(&self) -> bool {
        matches!(self, Transaction::Deposit(_))
    }

    /// This encodes the transaction _without_ the signature, and is only suitable for creating a
    /// hash intended for signing.
    pub fn encode_without_signature(&self, out: &mut dyn bytes::BufMut) {
        Encodable::encode(self, out);
    }

    /// Inner encoding function that is used for both rlp [`Encodable`] trait and for calculating
    /// hash that for eip2718 does not require rlp header
    pub fn encode_with_signature(
        &self,
        signature: &Signature,
        out: &mut dyn bytes::BufMut,
        with_header: bool,
    ) {
        match self {
            Transaction::Legacy(legacy_tx) => {
                // do nothing w/ with_header
                legacy_tx.encode_with_signature(signature, out)
            }
            Transaction::Eip2930(access_list_tx) => {
                access_list_tx.encode_with_signature(signature, out, with_header)
            }
            Transaction::Eip1559(dynamic_fee_tx) => {
                dynamic_fee_tx.encode_with_signature(signature, out, with_header)
            }
            Transaction::Eip4844(blob_tx) => {
                blob_tx.encode_with_signature(signature, out, with_header)
            }
            #[cfg(feature = "optimism")]
            Transaction::Deposit(deposit_tx) => deposit_tx.encode(out, with_header),
        }
    }

    /// This sets the transaction's nonce.
    pub fn set_nonce(&mut self, nonce: u64) {
        match self {
            Transaction::Legacy(tx) => tx.nonce = nonce,
            Transaction::Eip2930(tx) => tx.nonce = nonce,
            Transaction::Eip1559(tx) => tx.nonce = nonce,
            Transaction::Eip4844(tx) => tx.nonce = nonce,
            #[cfg(feature = "optimism")]
            Transaction::Deposit(_) => { /* noop */ }
        }
    }

    /// This sets the transaction's value.
    pub fn set_value(&mut self, value: TxValue) {
        match self {
            Transaction::Legacy(tx) => tx.value = value,
            Transaction::Eip2930(tx) => tx.value = value,
            Transaction::Eip1559(tx) => tx.value = value,
            Transaction::Eip4844(tx) => tx.value = value,
            #[cfg(feature = "optimism")]
            Transaction::Deposit(tx) => tx.value = value,
        }
    }

    /// This sets the transaction's input field.
    pub fn set_input(&mut self, input: Bytes) {
        match self {
            Transaction::Legacy(tx) => tx.input = input,
            Transaction::Eip2930(tx) => tx.input = input,
            Transaction::Eip1559(tx) => tx.input = input,
            Transaction::Eip4844(tx) => tx.input = input,
            #[cfg(feature = "optimism")]
            Transaction::Deposit(tx) => tx.input = input,
        }
    }

    /// Calculates a heuristic for the in-memory size of the [Transaction].
    #[inline]
    fn size(&self) -> usize {
        match self {
            Transaction::Legacy(tx) => tx.size(),
            Transaction::Eip2930(tx) => tx.size(),
            Transaction::Eip1559(tx) => tx.size(),
            Transaction::Eip4844(tx) => tx.size(),
            #[cfg(feature = "optimism")]
            Transaction::Deposit(tx) => tx.size(),
        }
    }

    /// Returns true if the transaction is a legacy transaction.
    #[inline]
    pub fn is_legacy(&self) -> bool {
        matches!(self, Transaction::Legacy(_))
    }

    /// Returns true if the transaction is an EIP-2930 transaction.
    #[inline]
    pub fn is_eip2930(&self) -> bool {
        matches!(self, Transaction::Eip2930(_))
    }

    /// Returns true if the transaction is an EIP-1559 transaction.
    #[inline]
    pub fn is_eip1559(&self) -> bool {
        matches!(self, Transaction::Eip1559(_))
    }

    /// Returns true if the transaction is an EIP-4844 transaction.
    #[inline]
    pub fn is_eip4844(&self) -> bool {
        matches!(self, Transaction::Eip4844(_))
    }

    /// Returns the [TxLegacy] variant if the transaction is a legacy transaction.
    pub fn as_legacy(&self) -> Option<&TxLegacy> {
        match self {
            Transaction::Legacy(tx) => Some(tx),
            _ => None,
        }
    }

    /// Returns the [TxEip2930] variant if the transaction is an EIP-2930 transaction.
    pub fn as_eip2930(&self) -> Option<&TxEip2930> {
        match self {
            Transaction::Eip2930(tx) => Some(tx),
            _ => None,
        }
    }

    /// Returns the [TxEip1559] variant if the transaction is an EIP-1559 transaction.
    pub fn as_eip1559(&self) -> Option<&TxEip1559> {
        match self {
            Transaction::Eip1559(tx) => Some(tx),
            _ => None,
        }
    }

    /// Returns the [TxEip4844] variant if the transaction is an EIP-4844 transaction.
    pub fn as_eip4844(&self) -> Option<&TxEip4844> {
        match self {
            Transaction::Eip4844(tx) => Some(tx),
            _ => None,
        }
    }
}

impl Compact for Transaction {
    // Serializes the TxType to the buffer if necessary, returning 2 bits of the type as an
    // identifier instead of the length.
    fn to_compact<B>(self, buf: &mut B) -> usize
    where
        B: bytes::BufMut + AsMut<[u8]>,
    {
        let identifier = self.tx_type().to_compact(buf);
        match self {
            Transaction::Legacy(tx) => {
                tx.to_compact(buf);
            }
            Transaction::Eip2930(tx) => {
                tx.to_compact(buf);
            }
            Transaction::Eip1559(tx) => {
                tx.to_compact(buf);
            }
            Transaction::Eip4844(tx) => {
                tx.to_compact(buf);
            }
            #[cfg(feature = "optimism")]
            Transaction::Deposit(deposit) => {
                deposit.to_compact(buf);
            }
        }
        identifier
    }

    // For backwards compatibility purposes, only 2 bits of the type are encoded in the identifier
    // parameter. In the case of a 3, the full transaction type is read from the buffer as a
    // single byte.
    fn from_compact(mut buf: &[u8], identifier: usize) -> (Self, &[u8]) {
        match identifier {
            0 => {
                let (tx, buf) = TxLegacy::from_compact(buf, buf.len());
                (Transaction::Legacy(tx), buf)
            }
            1 => {
                let (tx, buf) = TxEip2930::from_compact(buf, buf.len());
                (Transaction::Eip2930(tx), buf)
            }
            2 => {
                let (tx, buf) = TxEip1559::from_compact(buf, buf.len());
                (Transaction::Eip1559(tx), buf)
            }
            3 => {
                // An identifier of 3 indicates that the transaction type did not fit into
                // the backwards compatible 2 bit identifier, their transaction types are
                // larger than 2 bits (eg. 4844 and Deposit Transactions). In this case,
                // we need to read the concrete transaction type from the buffer by
                // reading the full 8 bits (single byte) and match on this transaction type.
                let identifier = buf.get_u8() as usize;
                match identifier {
                    3 => {
                        let (tx, buf) = TxEip4844::from_compact(buf, buf.len());
                        (Transaction::Eip4844(tx), buf)
                    }
                    #[cfg(feature = "optimism")]
                    126 => {
                        let (tx, buf) = TxDeposit::from_compact(buf, buf.len());
                        (Transaction::Deposit(tx), buf)
                    }
                    _ => unreachable!("Junk data in database: unknown Transaction variant"),
                }
            }
            _ => unreachable!("Junk data in database: unknown Transaction variant"),
        }
    }
}

impl Default for Transaction {
    fn default() -> Self {
        Self::Legacy(TxLegacy::default())
    }
}

/// This encodes the transaction _without_ the signature, and is only suitable for creating a hash
/// intended for signing.
impl Encodable for Transaction {
    fn encode(&self, out: &mut dyn bytes::BufMut) {
        match self {
            Transaction::Legacy(legacy_tx) => {
                legacy_tx.encode_for_signing(out);
            }
            Transaction::Eip2930(access_list_tx) => {
                access_list_tx.encode_for_signing(out);
            }
            Transaction::Eip1559(dynamic_fee_tx) => {
                dynamic_fee_tx.encode_for_signing(out);
            }
            Transaction::Eip4844(blob_tx) => {
                blob_tx.encode_for_signing(out);
            }
            #[cfg(feature = "optimism")]
            Transaction::Deposit(deposit_tx) => {
                deposit_tx.encode(out, true);
            }
        }
    }

    fn length(&self) -> usize {
        match self {
            Transaction::Legacy(legacy_tx) => legacy_tx.payload_len_for_signature(),
            Transaction::Eip2930(access_list_tx) => access_list_tx.payload_len_for_signature(),
            Transaction::Eip1559(dynamic_fee_tx) => dynamic_fee_tx.payload_len_for_signature(),
            Transaction::Eip4844(blob_tx) => blob_tx.payload_len_for_signature(),
            #[cfg(feature = "optimism")]
            Transaction::Deposit(deposit_tx) => deposit_tx.payload_len(),
        }
    }
}

/// Whether or not the transaction is a contract creation.
#[derive_arbitrary(compact, rlp)]
#[derive(Debug, Clone, Copy, PartialEq, Eq, Hash, Default, Serialize, Deserialize)]
pub enum TransactionKind {
    /// A transaction that creates a contract.
    #[default]
    Create,
    /// A transaction that calls a contract or transfer.
    Call(Address),
}

impl TransactionKind {
    /// Returns the address of the contract that will be called or will receive the transfer.
    pub fn to(self) -> Option<Address> {
        match self {
            TransactionKind::Create => None,
            TransactionKind::Call(to) => Some(to),
        }
    }

    /// Returns true if the transaction is a contract creation.
    #[inline]
    pub fn is_create(self) -> bool {
        matches!(self, TransactionKind::Create)
    }

    /// Returns true if the transaction is a contract call.
    #[inline]
    pub fn is_call(self) -> bool {
        matches!(self, TransactionKind::Call(_))
    }

    /// Calculates a heuristic for the in-memory size of the [TransactionKind].
    #[inline]
    fn size(self) -> usize {
        mem::size_of::<Self>()
    }
}

impl Compact for TransactionKind {
    fn to_compact<B>(self, buf: &mut B) -> usize
    where
        B: bytes::BufMut + AsMut<[u8]>,
    {
        match self {
            TransactionKind::Create => 0,
            TransactionKind::Call(address) => {
                address.to_compact(buf);
                1
            }
        }
    }

    fn from_compact(buf: &[u8], identifier: usize) -> (Self, &[u8]) {
        match identifier {
            0 => (TransactionKind::Create, buf),
            1 => {
                let (addr, buf) = Address::from_compact(buf, buf.len());
                (TransactionKind::Call(addr), buf)
            }
            _ => unreachable!("Junk data in database: unknown TransactionKind variant"),
        }
    }
}

impl Encodable for TransactionKind {
    fn encode(&self, out: &mut dyn alloy_rlp::BufMut) {
        match self {
            TransactionKind::Call(to) => to.encode(out),
            TransactionKind::Create => out.put_u8(EMPTY_STRING_CODE),
        }
    }
    fn length(&self) -> usize {
        match self {
            TransactionKind::Call(to) => to.length(),
            TransactionKind::Create => 1, // EMPTY_STRING_CODE is a single byte
        }
    }
}

impl Decodable for TransactionKind {
    fn decode(buf: &mut &[u8]) -> alloy_rlp::Result<Self> {
        if let Some(&first) = buf.first() {
            if first == EMPTY_STRING_CODE {
                buf.advance(1);
                Ok(TransactionKind::Create)
            } else {
                let addr = <Address as Decodable>::decode(buf)?;
                Ok(TransactionKind::Call(addr))
            }
        } else {
            Err(RlpError::InputTooShort)
        }
    }
}

/// Signed transaction without its Hash. Used type for inserting into the DB.
///
/// This can by converted to [`TransactionSigned`] by calling [`TransactionSignedNoHash::hash`].
#[derive_arbitrary(compact)]
#[derive(Debug, Clone, PartialEq, Eq, Hash, AsRef, Deref, Default, Serialize, Deserialize)]
pub struct TransactionSignedNoHash {
    /// The transaction signature values
    pub signature: Signature,
    /// Raw transaction info
    #[deref]
    #[as_ref]
    pub transaction: Transaction,
}

impl TransactionSignedNoHash {
    /// Calculates the transaction hash. If used more than once, it's better to convert it to
    /// [`TransactionSigned`] first.
    pub fn hash(&self) -> B256 {
        let mut buf = Vec::new();
        self.transaction.encode_with_signature(&self.signature, &mut buf, false);
        keccak256(&buf)
    }

    /// Recover signer from signature and hash.
    ///
    /// Returns `None` if the transaction's signature is invalid, see also [Self::recover_signer].
    pub fn recover_signer(&self) -> Option<Address> {
        let signature_hash = self.signature_hash();
        self.signature.recover_signer(signature_hash)
    }

    /// Converts into a transaction type with its hash: [`TransactionSigned`].
    pub fn with_hash(self) -> TransactionSigned {
        self.into()
    }
}

impl Compact for TransactionSignedNoHash {
    fn to_compact<B>(self, buf: &mut B) -> usize
    where
        B: bytes::BufMut + AsMut<[u8]>,
    {
        let start = buf.as_mut().len();

        // Placeholder for bitflags.
        // The first byte uses 4 bits as flags: IsCompressed[1bit], TxType[2bits], Signature[1bit]
        buf.put_u8(0);

        let sig_bit = self.signature.to_compact(buf) as u8;
        let zstd_bit = self.transaction.input().len() >= 32;

        let tx_bits = if zstd_bit {
            TRANSACTION_COMPRESSOR.with(|compressor| {
                let mut compressor = compressor.borrow_mut();
                let mut tmp = bytes::BytesMut::with_capacity(200);
                let tx_bits = self.transaction.to_compact(&mut tmp);

                buf.put_slice(&compressor.compress(&tmp).expect("Failed to compress"));
                tx_bits as u8
            })
        } else {
            self.transaction.to_compact(buf) as u8
        };

        // Replace bitflags with the actual values
        buf.as_mut()[start] = sig_bit | (tx_bits << 1) | ((zstd_bit as u8) << 3);

        buf.as_mut().len() - start
    }

    fn from_compact(mut buf: &[u8], _len: usize) -> (Self, &[u8]) {
        // The first byte uses 4 bits as flags: IsCompressed[1], TxType[2], Signature[1]
        let bitflags = buf.get_u8() as usize;

        let sig_bit = bitflags & 1;
        let (signature, buf) = Signature::from_compact(buf, sig_bit);

        let zstd_bit = bitflags >> 3;
        let (transaction, buf) = if zstd_bit != 0 {
            TRANSACTION_DECOMPRESSOR.with(|decompressor| {
                let mut decompressor = decompressor.borrow_mut();
                let mut tmp: Vec<u8> = Vec::with_capacity(200);

                // `decompress_to_buffer` will return an error if the output buffer doesn't have
                // enough capacity. However we don't actually have information on the required
                // length. So we hope for the best, and keep trying again with a fairly bigger size
                // if it fails.
                while let Err(err) = decompressor.decompress_to_buffer(buf, &mut tmp) {
                    let err = err.to_string();
                    if !err.contains("Destination buffer is too small") {
                        panic!("Failed to decompress: {}", err);
                    }
                    tmp.reserve(tmp.capacity() + 24_000);
                }

                // TODO: enforce that zstd is only present at a "top" level type

                let transaction_type = (bitflags & 0b110) >> 1;
                let (transaction, _) = Transaction::from_compact(tmp.as_slice(), transaction_type);

                (transaction, buf)
            })
        } else {
            let transaction_type = bitflags >> 1;
            Transaction::from_compact(buf, transaction_type)
        };

        (TransactionSignedNoHash { signature, transaction }, buf)
    }
}

impl From<TransactionSignedNoHash> for TransactionSigned {
    fn from(tx: TransactionSignedNoHash) -> Self {
        TransactionSigned::from_transaction_and_signature(tx.transaction, tx.signature)
    }
}

impl From<TransactionSigned> for TransactionSignedNoHash {
    fn from(tx: TransactionSigned) -> Self {
        TransactionSignedNoHash { signature: tx.signature, transaction: tx.transaction }
    }
}

/// Signed transaction.
#[add_arbitrary_tests(rlp)]
#[derive(Debug, Clone, PartialEq, Eq, Hash, AsRef, Deref, Default, Serialize, Deserialize)]
pub struct TransactionSigned {
    /// Transaction hash
    pub hash: TxHash,
    /// The transaction signature values
    pub signature: Signature,
    /// Raw transaction info
    #[deref]
    #[as_ref]
    pub transaction: Transaction,
}

impl AsRef<Self> for TransactionSigned {
    fn as_ref(&self) -> &Self {
        self
    }
}

// === impl TransactionSigned ===

impl TransactionSigned {
    /// Transaction signature.
    pub fn signature(&self) -> &Signature {
        &self.signature
    }

    /// Transaction hash. Used to identify transaction.
    pub fn hash(&self) -> TxHash {
        self.hash
    }

    /// Reference to transaction hash. Used to identify transaction.
    pub fn hash_ref(&self) -> &TxHash {
        &self.hash
    }

    /// Recover signer from signature and hash.
    ///
    /// Returns `None` if the transaction's signature is invalid, see also [Self::recover_signer].
    pub fn recover_signer(&self) -> Option<Address> {
        // Optimism's Deposit transaction does not have a signature. Directly return the
        // `from` address.
        #[cfg(feature = "optimism")]
        if let Transaction::Deposit(TxDeposit { from, .. }) = self.transaction {
            return Some(from)
        }
        let signature_hash = self.signature_hash();
        self.signature.recover_signer(signature_hash)
    }

    /// Recovers a list of signers from a transaction list iterator
    ///
    /// Returns `None`, if some transaction's signature is invalid, see also
    /// [Self::recover_signer].
    pub fn recover_signers<'a, T>(txes: T, num_txes: usize) -> Option<Vec<Address>>
    where
        T: IntoParallelIterator<Item = &'a Self> + IntoIterator<Item = &'a Self> + Send,
    {
        if num_txes < *PARALLEL_SENDER_RECOVERY_THRESHOLD {
            txes.into_iter().map(|tx| tx.recover_signer()).collect()
        } else {
            txes.into_par_iter().map(|tx| tx.recover_signer()).collect()
        }
    }

    /// Consumes the type, recover signer and return [`TransactionSignedEcRecovered`]
    ///
    /// Returns `None` if the transaction's signature is invalid, see also [Self::recover_signer].
    pub fn into_ecrecovered(self) -> Option<TransactionSignedEcRecovered> {
        let signer = self.recover_signer()?;
        Some(TransactionSignedEcRecovered { signed_transaction: self, signer })
    }

    /// Tries to recover signer and return [`TransactionSignedEcRecovered`] by cloning the type.
    pub fn try_ecrecovered(&self) -> Option<TransactionSignedEcRecovered> {
        let signer = self.recover_signer()?;
        Some(TransactionSignedEcRecovered { signed_transaction: self.clone(), signer })
    }

    /// Tries to recover signer and return [`TransactionSignedEcRecovered`].
    ///
    /// Returns `Err(Self)` if the transaction's signature is invalid, see also
    /// [Self::recover_signer].
    pub fn try_into_ecrecovered(self) -> Result<TransactionSignedEcRecovered, Self> {
        match self.recover_signer() {
            None => Err(self),
            Some(signer) => Ok(TransactionSignedEcRecovered { signed_transaction: self, signer }),
        }
    }

    /// Returns the enveloped encoded transactions.
    ///
    /// See also [TransactionSigned::encode_enveloped]
    pub fn envelope_encoded(&self) -> Bytes {
        let mut buf = BytesMut::new();
        self.encode_enveloped(&mut buf);
        buf.freeze().into()
    }

    /// Encodes the transaction into the "raw" format (e.g. `eth_sendRawTransaction`).
    /// This format is also referred to as "binary" encoding.
    ///
    /// For legacy transactions, it encodes the RLP of the transaction into the buffer: `rlp(tx)`
    /// For EIP-2718 typed it encodes the type of the transaction followed by the rlp of the
    /// transaction: `type || rlp(tx)`
    pub fn encode_enveloped(&self, out: &mut dyn bytes::BufMut) {
        self.encode_inner(out, false)
    }

    /// Inner encoding function that is used for both rlp [`Encodable`] trait and for calculating
    /// hash that for eip2718 does not require rlp header
    pub(crate) fn encode_inner(&self, out: &mut dyn bytes::BufMut, with_header: bool) {
        self.transaction.encode_with_signature(&self.signature, out, with_header);
    }

    /// Output the length of the encode_inner(out, true). Note to assume that `with_header` is only
    /// `true`.
    pub(crate) fn payload_len_inner(&self) -> usize {
        match &self.transaction {
            Transaction::Legacy(legacy_tx) => legacy_tx.payload_len_with_signature(&self.signature),
            Transaction::Eip2930(access_list_tx) => {
                access_list_tx.payload_len_with_signature(&self.signature)
            }
            Transaction::Eip1559(dynamic_fee_tx) => {
                dynamic_fee_tx.payload_len_with_signature(&self.signature)
            }
            Transaction::Eip4844(blob_tx) => blob_tx.payload_len_with_signature(&self.signature),
            #[cfg(feature = "optimism")]
            Transaction::Deposit(deposit_tx) => deposit_tx.payload_len(),
        }
    }

    /// Calculate transaction hash, eip2728 transaction does not contain rlp header and start with
    /// tx type.
    pub fn recalculate_hash(&self) -> B256 {
        let mut buf = Vec::new();
        self.encode_inner(&mut buf, false);
        keccak256(&buf)
    }

    /// Create a new signed transaction from a transaction and its signature.
    /// This will also calculate the transaction hash using its encoding.
    pub fn from_transaction_and_signature(transaction: Transaction, signature: Signature) -> Self {
        let mut initial_tx = Self { transaction, hash: Default::default(), signature };
        initial_tx.hash = initial_tx.recalculate_hash();
        initial_tx
    }

    /// Calculate a heuristic for the in-memory size of the [TransactionSigned].
    #[inline]
    pub fn size(&self) -> usize {
        mem::size_of::<TxHash>() + self.transaction.size() + self.signature.size()
    }

    /// Decodes legacy transaction from the data buffer into a tuple.
    ///
    /// This expects `rlp(legacy_tx)`
    ///
    /// Refer to the docs for [Self::decode_rlp_legacy_transaction] for details on the exact
    /// format expected.
    // TODO: make buf advancement semantics consistent with `decode_enveloped_typed_transaction`,
    // so decoding methods do not need to manually advance the buffer
    pub(crate) fn decode_rlp_legacy_transaction_tuple(
        data: &mut &[u8],
    ) -> alloy_rlp::Result<(TxLegacy, TxHash, Signature)> {
        // keep this around, so we can use it to calculate the hash
        let original_encoding = *data;

        let header = Header::decode(data)?;

        let mut transaction = TxLegacy {
            nonce: Decodable::decode(data)?,
            gas_price: Decodable::decode(data)?,
            gas_limit: Decodable::decode(data)?,
            to: Decodable::decode(data)?,
            value: Decodable::decode(data)?,
            input: Decodable::decode(data)?,
            chain_id: None,
        };
        let (signature, extracted_id) = Signature::decode_with_eip155_chain_id(data)?;
        transaction.chain_id = extracted_id;

        let tx_length = header.payload_length + header.length();
        let hash = keccak256(&original_encoding[..tx_length]);
        Ok((transaction, hash, signature))
    }

    /// Decodes legacy transaction from the data buffer.
    ///
    /// This should be used _only_ be used in general transaction decoding methods, which have
    /// already ensured that the input is a legacy transaction with the following format:
    /// `rlp(legacy_tx)`
    ///
    /// Legacy transactions are encoded as lists, so the input should start with a RLP list header.
    ///
    /// This expects `rlp(legacy_tx)`
    // TODO: make buf advancement semantics consistent with `decode_enveloped_typed_transaction`,
    // so decoding methods do not need to manually advance the buffer
    pub fn decode_rlp_legacy_transaction(data: &mut &[u8]) -> alloy_rlp::Result<TransactionSigned> {
        let (transaction, hash, signature) =
            TransactionSigned::decode_rlp_legacy_transaction_tuple(data)?;
        let signed =
            TransactionSigned { transaction: Transaction::Legacy(transaction), hash, signature };
        Ok(signed)
    }

    /// Decodes en enveloped EIP-2718 typed transaction.
    ///
    /// This should be used _only_ be used internally in general transaction decoding methods,
    /// which have already ensured that the input is a typed transaction with the following format:
    /// `tx_type || rlp(tx)`
    ///
    /// Note that this format does not start with any RLP header, and instead starts with a single
    /// byte indicating the transaction type.
    ///
    /// CAUTION: this expects that `data` is `tx_type || rlp(tx)`
    pub fn decode_enveloped_typed_transaction(
        data: &mut &[u8],
    ) -> alloy_rlp::Result<TransactionSigned> {
        // keep this around so we can use it to calculate the hash
        let original_encoding = *data;

        let tx_type = *data.first().ok_or(RlpError::InputTooShort)?;
        data.advance(1);

        // decode the list header for the rest of the transaction
        let header = Header::decode(data)?;
        if !header.list {
            return Err(RlpError::Custom("typed tx fields must be encoded as a list"))
        }

        // length of tx encoding = tx type byte (size = 1) + length of header + payload length
        let tx_length = 1 + header.length() + header.payload_length;

        // decode common fields
        let transaction = match tx_type {
            1 => Transaction::Eip2930(TxEip2930::decode_inner(data)?),
            2 => Transaction::Eip1559(TxEip1559::decode_inner(data)?),
            3 => Transaction::Eip4844(TxEip4844::decode_inner(data)?),
<<<<<<< HEAD
            #[cfg(feature = "optimism")]
            DEPOSIT_TX_TYPE_ID => Transaction::Deposit(TxDeposit::decode_inner(data)?),
            _ => return Err(DecodeError::Custom("unsupported typed transaction type")),
=======
            _ => return Err(RlpError::Custom("unsupported typed transaction type")),
>>>>>>> 3bf2c886
        };

        #[cfg(not(feature = "optimism"))]
        let signature = Signature::decode(data)?;

        #[cfg(feature = "optimism")]
        let signature = if tx_type == DEPOSIT_TX_TYPE_ID {
            Signature::default()
        } else {
            Signature::decode(data)?
        };

        let hash = keccak256(&original_encoding[..tx_length]);
        let signed = TransactionSigned { transaction, hash, signature };
        Ok(signed)
    }

    /// Decodes the "raw" format of transaction (similar to `eth_sendRawTransaction`).
    ///
    /// This should be used for any RPC method that accepts a raw transaction, **excluding** raw
    /// EIP-4844 transactions in `eth_sendRawTransaction`. Currently, this includes:
    /// * `eth_sendRawTransaction` for non-EIP-4844 transactions.
    /// * All versions of `engine_newPayload`, in the `transactions` field.
    ///
    /// A raw transaction is either a legacy transaction or EIP-2718 typed transaction.
    ///
    /// For legacy transactions, the format is encoded as: `rlp(tx)`. This format will start with a
    /// RLP list header.
    ///
    /// For EIP-2718 typed transactions, the format is encoded as the type of the transaction
    /// followed by the rlp of the transaction: `type || rlp(tx)`.
    ///
    /// To decode EIP-4844 transactions in `eth_sendRawTransaction`, use
    /// [PooledTransactionsElement::decode_enveloped].
    pub fn decode_enveloped(tx: Bytes) -> alloy_rlp::Result<Self> {
        let mut data = tx.as_ref();

        if data.is_empty() {
            return Err(RlpError::InputTooShort)
        }

        // Check if the tx is a list
        if data[0] >= EMPTY_LIST_CODE {
            // decode as legacy transaction
            TransactionSigned::decode_rlp_legacy_transaction(&mut data)
        } else {
            TransactionSigned::decode_enveloped_typed_transaction(&mut data)
        }
    }

    /// Returns the length without an RLP header - this is used for eth/68 sizes.
    pub fn length_without_header(&self) -> usize {
        // method computes the payload len without a RLP header
        match &self.transaction {
            Transaction::Legacy(legacy_tx) => legacy_tx.payload_len_with_signature(&self.signature),
            Transaction::Eip2930(access_list_tx) => {
                access_list_tx.payload_len_with_signature_without_header(&self.signature)
            }
            Transaction::Eip1559(dynamic_fee_tx) => {
                dynamic_fee_tx.payload_len_with_signature_without_header(&self.signature)
            }
            Transaction::Eip4844(blob_tx) => {
                blob_tx.payload_len_with_signature_without_header(&self.signature)
            }
        }
    }
}

impl From<TransactionSignedEcRecovered> for TransactionSigned {
    fn from(recovered: TransactionSignedEcRecovered) -> Self {
        recovered.signed_transaction
    }
}

impl Encodable for TransactionSigned {
    fn encode(&self, out: &mut dyn bytes::BufMut) {
        self.encode_inner(out, true);
    }

    fn length(&self) -> usize {
        self.payload_len_inner()
    }
}

/// This `Decodable` implementation only supports decoding rlp encoded transactions as it's used by
/// p2p.
///
/// The p2p encoding format always includes an RLP header, although the type RLP header depends on
/// whether or not the transaction is a legacy transaction.
///
/// If the transaction is a legacy transaction, it is just encoded as a RLP list: `rlp(tx)`.
///
/// If the transaction is a typed transaction, it is encoded as a RLP string:
/// `rlp(type || rlp(tx))`
///
/// This cannot be used for decoding EIP-4844 transactions in p2p, since the EIP-4844 variant of
/// [TransactionSigned] does not include the blob sidecar. For a general purpose decoding method
/// suitable for decoding transactions from p2p, see [PooledTransactionsElement].
///
/// CAUTION: Due to a quirk in [Header::decode], this method will succeed even if a typed
/// transaction is encoded in the RPC format, and does not start with a RLP header. This is because
/// [Header::decode] does not advance the buffer, and returns a length-1 string header if the first
/// byte is less than `0xf7`. This causes this decode implementation to pass unaltered buffer to
/// [TransactionSigned::decode_enveloped_typed_transaction], which expects the RPC format. Despite
/// this quirk, this should **not** be used for RPC methods that accept raw transactions.
impl Decodable for TransactionSigned {
    fn decode(buf: &mut &[u8]) -> alloy_rlp::Result<Self> {
        // decode header
        let mut original_encoding = *buf;
        let header = Header::decode(buf)?;

        // if the transaction is encoded as a string then it is a typed transaction
        if !header.list {
            TransactionSigned::decode_enveloped_typed_transaction(buf)
        } else {
            let tx = TransactionSigned::decode_rlp_legacy_transaction(&mut original_encoding)?;

            // advance the buffer based on how far `decode_rlp_legacy_transaction` advanced the
            // buffer
            *buf = original_encoding;
            Ok(tx)
        }
    }
}

#[cfg(any(test, feature = "arbitrary"))]
impl proptest::arbitrary::Arbitrary for TransactionSigned {
    type Parameters = ();
    fn arbitrary_with(_: Self::Parameters) -> Self::Strategy {
        use proptest::prelude::{any, Strategy};

        any::<(Transaction, Signature)>()
            .prop_map(move |(mut transaction, sig)| {
                if let Some(chain_id) = transaction.chain_id() {
                    // Otherwise we might overflow when calculating `v` on `recalculate_hash`
                    transaction.set_chain_id(chain_id % (u64::MAX / 2 - 36));
                }

                #[cfg(feature = "optimism")]
                let sig = if transaction.is_deposit() {
                    Signature { r: U256::ZERO, s: U256::ZERO, odd_y_parity: false }
                } else {
                    sig
                };

                let mut tx =
                    TransactionSigned { hash: Default::default(), signature: sig, transaction };
                tx.hash = tx.recalculate_hash();
                tx
            })
            .boxed()
    }

    type Strategy = proptest::strategy::BoxedStrategy<TransactionSigned>;
}

#[cfg(any(test, feature = "arbitrary"))]
impl<'a> arbitrary::Arbitrary<'a> for TransactionSigned {
    fn arbitrary(u: &mut arbitrary::Unstructured<'a>) -> arbitrary::Result<Self> {
        let mut transaction = Transaction::arbitrary(u)?;
        if let Some(chain_id) = transaction.chain_id() {
            // Otherwise we might overflow when calculating `v` on `recalculate_hash`
            transaction.set_chain_id(chain_id % (u64::MAX / 2 - 36));
        }

        let signature = Signature::arbitrary(u)?;

        #[cfg(feature = "optimism")]
        let signature = if transaction.is_deposit() {
            Signature { r: U256::ZERO, s: U256::ZERO, odd_y_parity: false }
        } else {
            signature
        };

        Ok(TransactionSigned::from_transaction_and_signature(transaction, signature))
    }
}

/// Signed transaction with recovered signer.
#[derive(Debug, Clone, PartialEq, Hash, Eq, AsRef, Deref, Default)]
pub struct TransactionSignedEcRecovered {
    /// Signer of the transaction
    signer: Address,
    /// Signed transaction
    #[deref]
    #[as_ref]
    signed_transaction: TransactionSigned,
}

// === impl TransactionSignedEcRecovered ===

impl TransactionSignedEcRecovered {
    /// Signer of transaction recovered from signature
    pub fn signer(&self) -> Address {
        self.signer
    }

    /// Transform back to [`TransactionSigned`]
    pub fn into_signed(self) -> TransactionSigned {
        self.signed_transaction
    }

    /// Desolve Self to its component
    pub fn to_components(self) -> (TransactionSigned, Address) {
        (self.signed_transaction, self.signer)
    }

    /// Create [`TransactionSignedEcRecovered`] from [`TransactionSigned`] and [`Address`] of the
    /// signer.
    pub fn from_signed_transaction(signed_transaction: TransactionSigned, signer: Address) -> Self {
        Self { signed_transaction, signer }
    }
}

impl Encodable for TransactionSignedEcRecovered {
    fn encode(&self, out: &mut dyn bytes::BufMut) {
        self.signed_transaction.encode(out)
    }

    fn length(&self) -> usize {
        self.signed_transaction.length()
    }
}

impl Decodable for TransactionSignedEcRecovered {
    fn decode(buf: &mut &[u8]) -> alloy_rlp::Result<Self> {
        let signed_transaction = TransactionSigned::decode(buf)?;
        let signer = signed_transaction
            .recover_signer()
            .ok_or(RlpError::Custom("Unable to recover decoded transaction signer."))?;
        Ok(TransactionSignedEcRecovered { signer, signed_transaction })
    }
}

/// A transaction type that can be created from a [`TransactionSignedEcRecovered`] transaction.
///
/// This is a conversion trait that'll ensure transactions received via P2P can be converted to the
/// transaction type that the transaction pool uses.
pub trait FromRecoveredTransaction {
    /// Converts to this type from the given [`TransactionSignedEcRecovered`].
    fn from_recovered_transaction(tx: TransactionSignedEcRecovered) -> Self;
}

// Noop conversion
impl FromRecoveredTransaction for TransactionSignedEcRecovered {
    #[inline]
    fn from_recovered_transaction(tx: TransactionSignedEcRecovered) -> Self {
        tx
    }
}

/// A transaction type that can be created from a [`PooledTransactionsElementEcRecovered`]
/// transaction.
///
/// This is a conversion trait that'll ensure transactions received via P2P can be converted to the
/// transaction type that the transaction pool uses.
pub trait FromRecoveredPooledTransaction {
    /// Converts to this type from the given [`PooledTransactionsElementEcRecovered`].
    fn from_recovered_transaction(tx: PooledTransactionsElementEcRecovered) -> Self;
}

/// The inverse of [`FromRecoveredTransaction`] that ensure the transaction can be sent over the
/// network
pub trait IntoRecoveredTransaction {
    /// Converts to this type into a [`TransactionSignedEcRecovered`].
    ///
    /// Note: this takes `&self` since indented usage is via `Arc<Self>`.
    fn to_recovered_transaction(&self) -> TransactionSignedEcRecovered;
}

impl IntoRecoveredTransaction for TransactionSignedEcRecovered {
    #[inline]
    fn to_recovered_transaction(&self) -> TransactionSignedEcRecovered {
        self.clone()
    }
}

#[cfg(test)]
mod tests {
    use crate::{
        hex, sign_message,
        transaction::{
            signature::Signature, TransactionKind, TxEip1559, TxLegacy,
            PARALLEL_SENDER_RECOVERY_THRESHOLD,
        },
        Address, Bytes, Transaction, TransactionSigned, TransactionSignedEcRecovered, B256, U256,
    };
    use alloy_primitives::{b256, bytes};
    use alloy_rlp::{Decodable, Encodable, Error as RlpError};
    use bytes::BytesMut;
    use secp256k1::{KeyPair, Secp256k1};
    use std::str::FromStr;

    #[test]
    fn test_decode_empty_typed_tx() {
        let input = [0x80u8];
        let res = TransactionSigned::decode(&mut &input[..]).unwrap_err();
        assert_eq!(RlpError::InputTooShort, res);
    }

    #[test]
    fn test_decode_create_goerli() {
        // test that an example create tx from goerli decodes properly
        let tx_bytes = hex!("b901f202f901ee05228459682f008459682f11830209bf8080b90195608060405234801561001057600080fd5b50610175806100206000396000f3fe608060405234801561001057600080fd5b506004361061002b5760003560e01c80630c49c36c14610030575b600080fd5b61003861004e565b604051610045919061011d565b60405180910390f35b60606020600052600f6020527f68656c6c6f2073746174656d696e64000000000000000000000000000000000060405260406000f35b600081519050919050565b600082825260208201905092915050565b60005b838110156100be5780820151818401526020810190506100a3565b838111156100cd576000848401525b50505050565b6000601f19601f8301169050919050565b60006100ef82610084565b6100f9818561008f565b93506101098185602086016100a0565b610112816100d3565b840191505092915050565b6000602082019050818103600083015261013781846100e4565b90509291505056fea264697066735822122051449585839a4ea5ac23cae4552ef8a96b64ff59d0668f76bfac3796b2bdbb3664736f6c63430008090033c080a0136ebffaa8fc8b9fda9124de9ccb0b1f64e90fbd44251b4c4ac2501e60b104f9a07eb2999eec6d185ef57e91ed099afb0a926c5b536f0155dd67e537c7476e1471");

        let decoded = TransactionSigned::decode(&mut &tx_bytes[..]).unwrap();
        assert_eq!(tx_bytes.len(), decoded.length());

        let mut encoded = BytesMut::new();
        decoded.encode(&mut encoded);

        assert_eq!(tx_bytes, encoded[..]);
    }

    #[test]
    fn decode_transaction_consumes_buffer() {
        let bytes = &mut &hex!("b87502f872041a8459682f008459682f0d8252089461815774383099e24810ab832a5b2a5425c154d58829a2241af62c000080c001a059e6b67f48fb32e7e570dfb11e042b5ad2e55e3ce3ce9cd989c7e06e07feeafda0016b83f4f980694ed2eee4d10667242b1f40dc406901b34125b008d334d47469")[..];
        let _transaction_res = TransactionSigned::decode(bytes).unwrap();
        assert_eq!(
            bytes.len(),
            0,
            "did not consume all bytes in the buffer, {:?} remaining",
            bytes.len()
        );
    }

    #[test]
    fn decode_multiple_network_txs() {
        let bytes = hex!("f86b02843b9aca00830186a094d3e8763675e4c425df46cc3b5c0f6cbdac39604687038d7ea4c68000802ba00eb96ca19e8a77102767a41fc85a36afd5c61ccb09911cec5d3e86e193d9c5aea03a456401896b1b6055311536bf00a718568c744d8c1f9df59879e8350220ca18");
        let transaction = Transaction::Legacy(TxLegacy {
            chain_id: Some(4u64),
            nonce: 2,
            gas_price: 1000000000,
            gas_limit: 100000,
            to: TransactionKind::Call(
                Address::from_str("d3e8763675e4c425df46cc3b5c0f6cbdac396046").unwrap(),
            ),
            value: 1000000000000000_u64.into(),
            input: Bytes::default(),
        });
        let signature = Signature {
            odd_y_parity: false,
            r: U256::from_str("0xeb96ca19e8a77102767a41fc85a36afd5c61ccb09911cec5d3e86e193d9c5ae")
                .unwrap(),
            s: U256::from_str("0x3a456401896b1b6055311536bf00a718568c744d8c1f9df59879e8350220ca18")
                .unwrap(),
        };
        let hash = b256!("a517b206d2223278f860ea017d3626cacad4f52ff51030dc9a96b432f17f8d34");
        test_decode_and_encode(&bytes, transaction, signature, Some(hash));

        let bytes = hex!("f86b01843b9aca00830186a094d3e8763675e4c425df46cc3b5c0f6cbdac3960468702769bb01b2a00802ba0e24d8bd32ad906d6f8b8d7741e08d1959df021698b19ee232feba15361587d0aa05406ad177223213df262cb66ccbb2f46bfdccfdfbbb5ffdda9e2c02d977631da");
        let transaction = Transaction::Legacy(TxLegacy {
            chain_id: Some(4),
            nonce: 1u64,
            gas_price: 1000000000,
            gas_limit: 100000u64,
            to: TransactionKind::Call(Address::from_slice(
                &hex!("d3e8763675e4c425df46cc3b5c0f6cbdac396046")[..],
            )),
            value: 693361000000000_u64.into(),
            input: Default::default(),
        });
        let signature = Signature {
            odd_y_parity: false,
            r: U256::from_str("0xe24d8bd32ad906d6f8b8d7741e08d1959df021698b19ee232feba15361587d0a")
                .unwrap(),
            s: U256::from_str("0x5406ad177223213df262cb66ccbb2f46bfdccfdfbbb5ffdda9e2c02d977631da")
                .unwrap(),
        };
        test_decode_and_encode(&bytes, transaction, signature, None);

        let bytes = hex!("f86b0384773594008398968094d3e8763675e4c425df46cc3b5c0f6cbdac39604687038d7ea4c68000802ba0ce6834447c0a4193c40382e6c57ae33b241379c5418caac9cdc18d786fd12071a03ca3ae86580e94550d7c071e3a02eadb5a77830947c9225165cf9100901bee88");
        let transaction = Transaction::Legacy(TxLegacy {
            chain_id: Some(4),
            nonce: 3,
            gas_price: 2000000000,
            gas_limit: 10000000,
            to: TransactionKind::Call(Address::from_slice(
                &hex!("d3e8763675e4c425df46cc3b5c0f6cbdac396046")[..],
            )),
            value: 1000000000000000_u64.into(),
            input: Bytes::default(),
        });
        let signature = Signature {
            odd_y_parity: false,
            r: U256::from_str("0xce6834447c0a4193c40382e6c57ae33b241379c5418caac9cdc18d786fd12071")
                .unwrap(),
            s: U256::from_str("0x3ca3ae86580e94550d7c071e3a02eadb5a77830947c9225165cf9100901bee88")
                .unwrap(),
        };
        test_decode_and_encode(&bytes, transaction, signature, None);

        let bytes = hex!("b87502f872041a8459682f008459682f0d8252089461815774383099e24810ab832a5b2a5425c154d58829a2241af62c000080c001a059e6b67f48fb32e7e570dfb11e042b5ad2e55e3ce3ce9cd989c7e06e07feeafda0016b83f4f980694ed2eee4d10667242b1f40dc406901b34125b008d334d47469");
        let transaction = Transaction::Eip1559(TxEip1559 {
            chain_id: 4,
            nonce: 26,
            max_priority_fee_per_gas: 1500000000,
            max_fee_per_gas: 1500000013,
            gas_limit: 21000,
            to: TransactionKind::Call(Address::from_slice(
                &hex!("61815774383099e24810ab832a5b2a5425c154d5")[..],
            )),
            value: 3000000000000000000_u64.into(),
            input: Default::default(),
            access_list: Default::default(),
        });
        let signature = Signature {
            odd_y_parity: true,
            r: U256::from_str("0x59e6b67f48fb32e7e570dfb11e042b5ad2e55e3ce3ce9cd989c7e06e07feeafd")
                .unwrap(),
            s: U256::from_str("0x016b83f4f980694ed2eee4d10667242b1f40dc406901b34125b008d334d47469")
                .unwrap(),
        };
        test_decode_and_encode(&bytes, transaction, signature, None);

        let bytes = hex!("f8650f84832156008287fb94cf7f9e66af820a19257a2108375b180b0ec491678204d2802ca035b7bfeb9ad9ece2cbafaaf8e202e706b4cfaeb233f46198f00b44d4a566a981a0612638fb29427ca33b9a3be2a0a561beecfe0269655be160d35e72d366a6a860");
        let transaction = Transaction::Legacy(TxLegacy {
            chain_id: Some(4),
            nonce: 15,
            gas_price: 2200000000,
            gas_limit: 34811,
            to: TransactionKind::Call(Address::from_slice(
                &hex!("cf7f9e66af820a19257a2108375b180b0ec49167")[..],
            )),
            value: 1234_u64.into(),
            input: Bytes::default(),
        });
        let signature = Signature {
            odd_y_parity: true,
            r: U256::from_str("0x35b7bfeb9ad9ece2cbafaaf8e202e706b4cfaeb233f46198f00b44d4a566a981")
                .unwrap(),
            s: U256::from_str("0x612638fb29427ca33b9a3be2a0a561beecfe0269655be160d35e72d366a6a860")
                .unwrap(),
        };
        test_decode_and_encode(&bytes, transaction, signature, None);
    }

    fn test_decode_and_encode(
        bytes: &[u8],
        transaction: Transaction,
        signature: Signature,
        hash: Option<B256>,
    ) {
        let expected = TransactionSigned::from_transaction_and_signature(transaction, signature);
        if let Some(hash) = hash {
            assert_eq!(hash, expected.hash);
        }
        assert_eq!(bytes.len(), expected.length());

        let decoded = TransactionSigned::decode(&mut &bytes[..]).unwrap();
        assert_eq!(expected, decoded);

        let mut encoded = BytesMut::new();
        expected.encode(&mut encoded);
        assert_eq!(bytes, encoded);
    }

    #[test]
    fn decode_raw_tx_and_recover_signer() {
        use crate::hex_literal::hex;
        // transaction is from ropsten

        let hash: B256 =
            hex!("559fb34c4a7f115db26cbf8505389475caaab3df45f5c7a0faa4abfa3835306c").into();
        let signer: Address = hex!("641c5d790f862a58ec7abcfd644c0442e9c201b3").into();
        let raw =hex!("f88b8212b085028fa6ae00830f424094aad593da0c8116ef7d2d594dd6a63241bccfc26c80a48318b64b000000000000000000000000641c5d790f862a58ec7abcfd644c0442e9c201b32aa0a6ef9e170bca5ffb7ac05433b13b7043de667fbb0b4a5e45d3b54fb2d6efcc63a0037ec2c05c3d60c5f5f78244ce0a3859e3a18a36c61efb061b383507d3ce19d2");

        let mut pointer = raw.as_ref();
        let tx = TransactionSigned::decode(&mut pointer).unwrap();
        assert_eq!(tx.hash(), hash, "Expected same hash");
        assert_eq!(tx.recover_signer(), Some(signer), "Recovering signer should pass.");
    }

    #[test]
    fn test_envelop_encode() {
        // random tx: <https://etherscan.io/getRawTx?tx=0x9448608d36e721ef403c53b00546068a6474d6cbab6816c3926de449898e7bce>
        let input = hex!("02f871018302a90f808504890aef60826b6c94ddf4c5025d1a5742cf12f74eec246d4432c295e487e09c3bbcc12b2b80c080a0f21a4eacd0bf8fea9c5105c543be5a1d8c796516875710fafafdf16d16d8ee23a001280915021bb446d1973501a67f93d2b38894a514b976e7b46dc2fe54598d76");
        let decoded = TransactionSigned::decode(&mut &input[..]).unwrap();

        let encoded = decoded.envelope_encoded();
        assert_eq!(encoded[..], input);
    }

    #[test]
    fn test_envelop_decode() {
        // random tx: <https://etherscan.io/getRawTx?tx=0x9448608d36e721ef403c53b00546068a6474d6cbab6816c3926de449898e7bce>
        let input = bytes!("02f871018302a90f808504890aef60826b6c94ddf4c5025d1a5742cf12f74eec246d4432c295e487e09c3bbcc12b2b80c080a0f21a4eacd0bf8fea9c5105c543be5a1d8c796516875710fafafdf16d16d8ee23a001280915021bb446d1973501a67f93d2b38894a514b976e7b46dc2fe54598d76");
        let decoded = TransactionSigned::decode_enveloped(input.clone()).unwrap();

        let encoded = decoded.envelope_encoded();
        assert_eq!(encoded, input);
    }

    #[test]
    fn test_decode_signed_ec_recovered_transaction() {
        // random tx: <https://etherscan.io/getRawTx?tx=0x9448608d36e721ef403c53b00546068a6474d6cbab6816c3926de449898e7bce>
        let input = hex!("02f871018302a90f808504890aef60826b6c94ddf4c5025d1a5742cf12f74eec246d4432c295e487e09c3bbcc12b2b80c080a0f21a4eacd0bf8fea9c5105c543be5a1d8c796516875710fafafdf16d16d8ee23a001280915021bb446d1973501a67f93d2b38894a514b976e7b46dc2fe54598d76");
        let tx = TransactionSigned::decode(&mut &input[..]).unwrap();
        let recovered = tx.into_ecrecovered().unwrap();

        let mut encoded = BytesMut::new();
        recovered.encode(&mut encoded);

        let decoded = TransactionSignedEcRecovered::decode(&mut &encoded[..]).unwrap();
        assert_eq!(recovered, decoded)
    }

    #[test]
    fn test_decode_tx() {
        // some random transactions pulled from hive tests
        let s = "b86f02f86c0705843b9aca008506fc23ac00830124f89400000000000000000000000000000000000003160180c001a00293c713e2f1eab91c366621ff2f867e05ad7e99d4aa5d069aafeb9e1e8c9b6aa05ec6c0605ff20b57c90a6484ec3b0509e5923733d06f9b69bee9a2dabe4f1352";
        let tx = TransactionSigned::decode(&mut &hex::decode(s).unwrap()[..]).unwrap();
        let mut b = Vec::new();
        tx.encode(&mut b);
        assert_eq!(s, hex::encode(&b));

        let s = "f865048506fc23ac00830124f8940000000000000000000000000000000000000316018032a06b8fdfdcb84790816b7af85b19305f493665fe8b4e7c51ffdd7cc144cd776a60a028a09ab55def7b8d6602ba1c97a0ebbafe64ffc9c8e89520cec97a8edfb2ebe9";
        let tx = TransactionSigned::decode(&mut &hex::decode(s).unwrap()[..]).unwrap();
        let mut b = Vec::new();
        tx.encode(&mut b);
        assert_eq!(s, hex::encode(&b));
    }

    proptest::proptest! {
        #![proptest_config(proptest::prelude::ProptestConfig::with_cases(1))]

        #[test]
        fn test_parallel_recovery_order(txes in proptest::collection::vec(proptest::prelude::any::<Transaction>(), *PARALLEL_SENDER_RECOVERY_THRESHOLD * 5)) {
            let mut rng =rand::thread_rng();
            let secp = Secp256k1::new();
            let txes: Vec<TransactionSigned> = txes.into_iter().map(|mut tx| {
                 if let Some(chain_id) = tx.chain_id() {
                    // Otherwise we might overflow when calculating `v` on `recalculate_hash`
                    tx.set_chain_id(chain_id % (u64::MAX / 2 - 36));
                }

                let key_pair = KeyPair::new(&secp, &mut rng);

                let signature =
                    sign_message(B256::from_slice(&key_pair.secret_bytes()[..]), tx.signature_hash()).unwrap();

                TransactionSigned::from_transaction_and_signature(tx, signature)
            }).collect();

            let parallel_senders = TransactionSigned::recover_signers(&txes, txes.len()).unwrap();
            let seq_senders = txes.iter().map(|tx| tx.recover_signer()).collect::<Option<Vec<_>>>().unwrap();

            assert_eq!(parallel_senders, seq_senders);
        }
    }
}<|MERGE_RESOLUTION|>--- conflicted
+++ resolved
@@ -1135,13 +1135,9 @@
             1 => Transaction::Eip2930(TxEip2930::decode_inner(data)?),
             2 => Transaction::Eip1559(TxEip1559::decode_inner(data)?),
             3 => Transaction::Eip4844(TxEip4844::decode_inner(data)?),
-<<<<<<< HEAD
             #[cfg(feature = "optimism")]
             DEPOSIT_TX_TYPE_ID => Transaction::Deposit(TxDeposit::decode_inner(data)?),
-            _ => return Err(DecodeError::Custom("unsupported typed transaction type")),
-=======
             _ => return Err(RlpError::Custom("unsupported typed transaction type")),
->>>>>>> 3bf2c886
         };
 
         #[cfg(not(feature = "optimism"))]
