--- conflicted
+++ resolved
@@ -141,36 +141,36 @@
     /// It is only for signature signing or signer recovery.
     pub fn signature_hash(&self) -> B256 {
         match self {
-            Self::Legacy(tx) => tx.signature_hash(),
-            Self::Eip2930(tx) => tx.signature_hash(),
-            Self::Eip1559(tx) => tx.signature_hash(),
-            Self::Eip4844(tx) => tx.signature_hash(),
-            #[cfg(feature = "optimism")]
-            Self::Deposit(_) => B256::ZERO,
+            Transaction::Legacy(tx) => tx.signature_hash(),
+            Transaction::Eip2930(tx) => tx.signature_hash(),
+            Transaction::Eip1559(tx) => tx.signature_hash(),
+            Transaction::Eip4844(tx) => tx.signature_hash(),
+            #[cfg(feature = "optimism")]
+            Transaction::Deposit(_) => B256::ZERO,
         }
     }
 
     /// Get chain_id.
     pub fn chain_id(&self) -> Option<u64> {
         match self {
-            Self::Legacy(TxLegacy { chain_id, .. }) => *chain_id,
-            Self::Eip2930(TxEip2930 { chain_id, .. }) |
-            Self::Eip1559(TxEip1559 { chain_id, .. }) |
-            Self::Eip4844(TxEip4844 { chain_id, .. }) => Some(*chain_id),
-            #[cfg(feature = "optimism")]
-            Self::Deposit(_) => None,
+            Transaction::Legacy(TxLegacy { chain_id, .. }) => *chain_id,
+            Transaction::Eip2930(TxEip2930 { chain_id, .. }) |
+            Transaction::Eip1559(TxEip1559 { chain_id, .. }) |
+            Transaction::Eip4844(TxEip4844 { chain_id, .. }) => Some(*chain_id),
+            #[cfg(feature = "optimism")]
+            Transaction::Deposit(_) => None,
         }
     }
 
     /// Sets the transaction's chain id to the provided value.
     pub fn set_chain_id(&mut self, chain_id: u64) {
         match self {
-            Self::Legacy(TxLegacy { chain_id: ref mut c, .. }) => *c = Some(chain_id),
-            Self::Eip2930(TxEip2930 { chain_id: ref mut c, .. }) |
-            Self::Eip1559(TxEip1559 { chain_id: ref mut c, .. }) |
-            Self::Eip4844(TxEip4844 { chain_id: ref mut c, .. }) => *c = chain_id,
-            #[cfg(feature = "optimism")]
-            Self::Deposit(_) => { /* noop */ }
+            Transaction::Legacy(TxLegacy { chain_id: ref mut c, .. }) => *c = Some(chain_id),
+            Transaction::Eip2930(TxEip2930 { chain_id: ref mut c, .. }) |
+            Transaction::Eip1559(TxEip1559 { chain_id: ref mut c, .. }) |
+            Transaction::Eip4844(TxEip4844 { chain_id: ref mut c, .. }) => *c = chain_id,
+            #[cfg(feature = "optimism")]
+            Transaction::Deposit(_) => { /* noop */ }
         }
     }
 
@@ -178,21 +178,12 @@
     /// [`TxKind::Create`] if the transaction is a contract creation.
     pub fn kind(&self) -> TxKind {
         match self {
-<<<<<<< HEAD
-            Self::Legacy(TxLegacy { to, .. }) |
-            Self::Eip2930(TxEip2930 { to, .. }) |
-            Self::Eip1559(TxEip1559 { to, .. }) |
-            Self::Eip4844(TxEip4844 { to, .. }) => to,
-            #[cfg(feature = "optimism")]
-            Self::Deposit(TxDeposit { to, .. }) => to,
-=======
             Transaction::Legacy(TxLegacy { to, .. }) |
             Transaction::Eip2930(TxEip2930 { to, .. }) |
             Transaction::Eip1559(TxEip1559 { to, .. }) => *to,
             Transaction::Eip4844(TxEip4844 { to, .. }) => TxKind::Call(*to),
             #[cfg(feature = "optimism")]
             Transaction::Deposit(TxDeposit { to, .. }) => *to,
->>>>>>> 7262d08f
         }
     }
 
@@ -207,37 +198,37 @@
     /// Get the transaction's type
     pub fn tx_type(&self) -> TxType {
         match self {
-            Self::Legacy(legacy_tx) => legacy_tx.tx_type(),
-            Self::Eip2930(access_list_tx) => access_list_tx.tx_type(),
-            Self::Eip1559(dynamic_fee_tx) => dynamic_fee_tx.tx_type(),
-            Self::Eip4844(blob_tx) => blob_tx.tx_type(),
-            #[cfg(feature = "optimism")]
-            Self::Deposit(deposit_tx) => deposit_tx.tx_type(),
+            Transaction::Legacy(legacy_tx) => legacy_tx.tx_type(),
+            Transaction::Eip2930(access_list_tx) => access_list_tx.tx_type(),
+            Transaction::Eip1559(dynamic_fee_tx) => dynamic_fee_tx.tx_type(),
+            Transaction::Eip4844(blob_tx) => blob_tx.tx_type(),
+            #[cfg(feature = "optimism")]
+            Transaction::Deposit(deposit_tx) => deposit_tx.tx_type(),
         }
     }
 
     /// Gets the transaction's value field.
     pub fn value(&self) -> U256 {
         *match self {
-            Self::Legacy(TxLegacy { value, .. }) |
-            Self::Eip2930(TxEip2930 { value, .. }) |
-            Self::Eip1559(TxEip1559 { value, .. }) |
-            Self::Eip4844(TxEip4844 { value, .. }) => value,
-            #[cfg(feature = "optimism")]
-            Self::Deposit(TxDeposit { value, .. }) => value,
+            Transaction::Legacy(TxLegacy { value, .. }) |
+            Transaction::Eip2930(TxEip2930 { value, .. }) |
+            Transaction::Eip1559(TxEip1559 { value, .. }) |
+            Transaction::Eip4844(TxEip4844 { value, .. }) => value,
+            #[cfg(feature = "optimism")]
+            Transaction::Deposit(TxDeposit { value, .. }) => value,
         }
     }
 
     /// Get the transaction's nonce.
     pub fn nonce(&self) -> u64 {
         match self {
-            Self::Legacy(TxLegacy { nonce, .. }) |
-            Self::Eip2930(TxEip2930 { nonce, .. }) |
-            Self::Eip1559(TxEip1559 { nonce, .. }) |
-            Self::Eip4844(TxEip4844 { nonce, .. }) => *nonce,
+            Transaction::Legacy(TxLegacy { nonce, .. }) |
+            Transaction::Eip2930(TxEip2930 { nonce, .. }) |
+            Transaction::Eip1559(TxEip1559 { nonce, .. }) |
+            Transaction::Eip4844(TxEip4844 { nonce, .. }) => *nonce,
             // Deposit transactions do not have nonces.
             #[cfg(feature = "optimism")]
-            Self::Deposit(_) => 0,
+            Transaction::Deposit(_) => 0,
         }
     }
 
@@ -246,34 +237,34 @@
     /// Returns `None` for legacy transactions.
     pub fn access_list(&self) -> Option<&AccessList> {
         match self {
-            Self::Legacy(_) => None,
-            Self::Eip2930(tx) => Some(&tx.access_list),
-            Self::Eip1559(tx) => Some(&tx.access_list),
-            Self::Eip4844(tx) => Some(&tx.access_list),
-            #[cfg(feature = "optimism")]
-            Self::Deposit(_) => None,
+            Transaction::Legacy(_) => None,
+            Transaction::Eip2930(tx) => Some(&tx.access_list),
+            Transaction::Eip1559(tx) => Some(&tx.access_list),
+            Transaction::Eip4844(tx) => Some(&tx.access_list),
+            #[cfg(feature = "optimism")]
+            Transaction::Deposit(_) => None,
         }
     }
 
     /// Get the gas limit of the transaction.
     pub fn gas_limit(&self) -> u64 {
         match self {
-            Self::Legacy(TxLegacy { gas_limit, .. }) |
-            Self::Eip2930(TxEip2930 { gas_limit, .. }) |
-            Self::Eip1559(TxEip1559 { gas_limit, .. }) |
-            Self::Eip4844(TxEip4844 { gas_limit, .. }) => *gas_limit,
-            #[cfg(feature = "optimism")]
-            Self::Deposit(TxDeposit { gas_limit, .. }) => *gas_limit,
+            Transaction::Legacy(TxLegacy { gas_limit, .. }) |
+            Transaction::Eip2930(TxEip2930 { gas_limit, .. }) |
+            Transaction::Eip1559(TxEip1559 { gas_limit, .. }) |
+            Transaction::Eip4844(TxEip4844 { gas_limit, .. }) => *gas_limit,
+            #[cfg(feature = "optimism")]
+            Transaction::Deposit(TxDeposit { gas_limit, .. }) => *gas_limit,
         }
     }
 
     /// Returns true if the tx supports dynamic fees
     pub fn is_dynamic_fee(&self) -> bool {
         match self {
-            Self::Legacy(_) | Self::Eip2930(_) => false,
-            Self::Eip1559(_) | Self::Eip4844(_) => true,
-            #[cfg(feature = "optimism")]
-            Self::Deposit(_) => false,
+            Transaction::Legacy(_) | Transaction::Eip2930(_) => false,
+            Transaction::Eip1559(_) | Transaction::Eip4844(_) => true,
+            #[cfg(feature = "optimism")]
+            Transaction::Deposit(_) => false,
         }
     }
 
@@ -282,14 +273,14 @@
     /// This is also commonly referred to as the "Gas Fee Cap" (`GasFeeCap`).
     pub fn max_fee_per_gas(&self) -> u128 {
         match self {
-            Self::Legacy(TxLegacy { gas_price, .. }) |
-            Self::Eip2930(TxEip2930 { gas_price, .. }) => *gas_price,
-            Self::Eip1559(TxEip1559 { max_fee_per_gas, .. }) |
-            Self::Eip4844(TxEip4844 { max_fee_per_gas, .. }) => *max_fee_per_gas,
+            Transaction::Legacy(TxLegacy { gas_price, .. }) |
+            Transaction::Eip2930(TxEip2930 { gas_price, .. }) => *gas_price,
+            Transaction::Eip1559(TxEip1559 { max_fee_per_gas, .. }) |
+            Transaction::Eip4844(TxEip4844 { max_fee_per_gas, .. }) => *max_fee_per_gas,
             // Deposit transactions buy their L2 gas on L1 and, as such, the L2 gas is not
             // refundable.
             #[cfg(feature = "optimism")]
-            Self::Deposit(_) => 0,
+            Transaction::Deposit(_) => 0,
         }
     }
 
@@ -299,13 +290,13 @@
     /// This is also commonly referred to as the "Gas Tip Cap" (`GasTipCap`).
     pub fn max_priority_fee_per_gas(&self) -> Option<u128> {
         match self {
-            Self::Legacy(_) | Self::Eip2930(_) => None,
-            Self::Eip1559(TxEip1559 { max_priority_fee_per_gas, .. }) |
-            Self::Eip4844(TxEip4844 { max_priority_fee_per_gas, .. }) => {
+            Transaction::Legacy(_) | Transaction::Eip2930(_) => None,
+            Transaction::Eip1559(TxEip1559 { max_priority_fee_per_gas, .. }) |
+            Transaction::Eip4844(TxEip4844 { max_priority_fee_per_gas, .. }) => {
                 Some(*max_priority_fee_per_gas)
             }
             #[cfg(feature = "optimism")]
-            Self::Deposit(_) => None,
+            Transaction::Deposit(_) => None,
         }
     }
 
@@ -315,12 +306,12 @@
     /// This is also commonly referred to as the "blob versioned hashes" (`BlobVersionedHashes`).
     pub fn blob_versioned_hashes(&self) -> Option<Vec<B256>> {
         match self {
-            Self::Legacy(_) | Self::Eip2930(_) | Self::Eip1559(_) => None,
-            Self::Eip4844(TxEip4844 { blob_versioned_hashes, .. }) => {
+            Transaction::Legacy(_) | Transaction::Eip2930(_) | Transaction::Eip1559(_) => None,
+            Transaction::Eip4844(TxEip4844 { blob_versioned_hashes, .. }) => {
                 Some(blob_versioned_hashes.to_vec())
             }
             #[cfg(feature = "optimism")]
-            Self::Deposit(_) => None,
+            Transaction::Deposit(_) => None,
         }
     }
 
@@ -331,7 +322,9 @@
     /// This is also commonly referred to as the "Blob Gas Fee Cap" (`BlobGasFeeCap`).
     pub fn max_fee_per_blob_gas(&self) -> Option<u128> {
         match self {
-            Self::Eip4844(TxEip4844 { max_fee_per_blob_gas, .. }) => Some(*max_fee_per_blob_gas),
+            Transaction::Eip4844(TxEip4844 { max_fee_per_blob_gas, .. }) => {
+                Some(*max_fee_per_blob_gas)
+            }
             _ => None,
         }
     }
@@ -354,12 +347,14 @@
     /// non-EIP-1559 transactions.
     pub fn priority_fee_or_price(&self) -> u128 {
         match self {
-            Self::Legacy(TxLegacy { gas_price, .. }) |
-            Self::Eip2930(TxEip2930 { gas_price, .. }) => *gas_price,
-            Self::Eip1559(TxEip1559 { max_priority_fee_per_gas, .. }) |
-            Self::Eip4844(TxEip4844 { max_priority_fee_per_gas, .. }) => *max_priority_fee_per_gas,
-            #[cfg(feature = "optimism")]
-            Self::Deposit(_) => 0,
+            Transaction::Legacy(TxLegacy { gas_price, .. }) |
+            Transaction::Eip2930(TxEip2930 { gas_price, .. }) => *gas_price,
+            Transaction::Eip1559(TxEip1559 { max_priority_fee_per_gas, .. }) |
+            Transaction::Eip4844(TxEip4844 { max_priority_fee_per_gas, .. }) => {
+                *max_priority_fee_per_gas
+            }
+            #[cfg(feature = "optimism")]
+            Transaction::Deposit(_) => 0,
         }
     }
 
@@ -368,12 +363,12 @@
     /// If the transaction is a legacy or EIP2930 transaction, the gas price is returned.
     pub fn effective_gas_price(&self, base_fee: Option<u64>) -> u128 {
         match self {
-            Self::Legacy(tx) => tx.gas_price,
-            Self::Eip2930(tx) => tx.gas_price,
-            Self::Eip1559(dynamic_tx) => dynamic_tx.effective_gas_price(base_fee),
-            Self::Eip4844(dynamic_tx) => dynamic_tx.effective_gas_price(base_fee),
-            #[cfg(feature = "optimism")]
-            Self::Deposit(_) => 0,
+            Transaction::Legacy(tx) => tx.gas_price,
+            Transaction::Eip2930(tx) => tx.gas_price,
+            Transaction::Eip1559(dynamic_tx) => dynamic_tx.effective_gas_price(base_fee),
+            Transaction::Eip4844(dynamic_tx) => dynamic_tx.effective_gas_price(base_fee),
+            #[cfg(feature = "optimism")]
+            Transaction::Deposit(_) => 0,
         }
     }
 
@@ -394,7 +389,7 @@
 
         // Check if max_fee_per_gas is less than base_fee
         if max_fee_per_gas < base_fee {
-            return None;
+            return None
         }
 
         // Calculate the difference between max_fee_per_gas and base_fee
@@ -411,12 +406,12 @@
     /// Get the transaction's input field.
     pub fn input(&self) -> &Bytes {
         match self {
-            Self::Legacy(TxLegacy { input, .. }) |
-            Self::Eip2930(TxEip2930 { input, .. }) |
-            Self::Eip1559(TxEip1559 { input, .. }) |
-            Self::Eip4844(TxEip4844 { input, .. }) => input,
-            #[cfg(feature = "optimism")]
-            Self::Deposit(TxDeposit { input, .. }) => input,
+            Transaction::Legacy(TxLegacy { input, .. }) |
+            Transaction::Eip2930(TxEip2930 { input, .. }) |
+            Transaction::Eip1559(TxEip1559 { input, .. }) |
+            Transaction::Eip4844(TxEip4844 { input, .. }) => input,
+            #[cfg(feature = "optimism")]
+            Transaction::Deposit(TxDeposit { input, .. }) => input,
         }
     }
 
@@ -425,7 +420,7 @@
     #[cfg(feature = "optimism")]
     pub fn source_hash(&self) -> Option<B256> {
         match self {
-            Self::Deposit(TxDeposit { source_hash, .. }) => Some(*source_hash),
+            Transaction::Deposit(TxDeposit { source_hash, .. }) => Some(*source_hash),
             _ => None,
         }
     }
@@ -435,7 +430,7 @@
     #[cfg(feature = "optimism")]
     pub fn mint(&self) -> Option<u128> {
         match self {
-            Self::Deposit(TxDeposit { mint, .. }) => *mint,
+            Transaction::Deposit(TxDeposit { mint, .. }) => *mint,
             _ => None,
         }
     }
@@ -445,7 +440,7 @@
     #[cfg(feature = "optimism")]
     pub fn is_system_transaction(&self) -> bool {
         match self {
-            Self::Deposit(TxDeposit { is_system_transaction, .. }) => *is_system_transaction,
+            Transaction::Deposit(TxDeposit { is_system_transaction, .. }) => *is_system_transaction,
             _ => false,
         }
     }
@@ -453,7 +448,7 @@
     /// Returns whether or not the transaction is an Optimism Deposited transaction.
     #[cfg(feature = "optimism")]
     pub fn is_deposit(&self) -> bool {
-        matches!(self, Self::Deposit(_))
+        matches!(self, Transaction::Deposit(_))
     }
 
     /// This encodes the transaction _without_ the signature, and is only suitable for creating a
@@ -471,55 +466,57 @@
         with_header: bool,
     ) {
         match self {
-            Self::Legacy(legacy_tx) => {
+            Transaction::Legacy(legacy_tx) => {
                 // do nothing w/ with_header
                 legacy_tx.encode_with_signature(signature, out)
             }
-            Self::Eip2930(access_list_tx) => {
+            Transaction::Eip2930(access_list_tx) => {
                 access_list_tx.encode_with_signature(signature, out, with_header)
             }
-            Self::Eip1559(dynamic_fee_tx) => {
+            Transaction::Eip1559(dynamic_fee_tx) => {
                 dynamic_fee_tx.encode_with_signature(signature, out, with_header)
             }
-            Self::Eip4844(blob_tx) => blob_tx.encode_with_signature(signature, out, with_header),
-            #[cfg(feature = "optimism")]
-            Self::Deposit(deposit_tx) => deposit_tx.encode(out, with_header),
+            Transaction::Eip4844(blob_tx) => {
+                blob_tx.encode_with_signature(signature, out, with_header)
+            }
+            #[cfg(feature = "optimism")]
+            Transaction::Deposit(deposit_tx) => deposit_tx.encode(out, with_header),
         }
     }
 
     /// This sets the transaction's nonce.
     pub fn set_nonce(&mut self, nonce: u64) {
         match self {
-            Self::Legacy(tx) => tx.nonce = nonce,
-            Self::Eip2930(tx) => tx.nonce = nonce,
-            Self::Eip1559(tx) => tx.nonce = nonce,
-            Self::Eip4844(tx) => tx.nonce = nonce,
-            #[cfg(feature = "optimism")]
-            Self::Deposit(_) => { /* noop */ }
+            Transaction::Legacy(tx) => tx.nonce = nonce,
+            Transaction::Eip2930(tx) => tx.nonce = nonce,
+            Transaction::Eip1559(tx) => tx.nonce = nonce,
+            Transaction::Eip4844(tx) => tx.nonce = nonce,
+            #[cfg(feature = "optimism")]
+            Transaction::Deposit(_) => { /* noop */ }
         }
     }
 
     /// This sets the transaction's value.
     pub fn set_value(&mut self, value: U256) {
         match self {
-            Self::Legacy(tx) => tx.value = value,
-            Self::Eip2930(tx) => tx.value = value,
-            Self::Eip1559(tx) => tx.value = value,
-            Self::Eip4844(tx) => tx.value = value,
-            #[cfg(feature = "optimism")]
-            Self::Deposit(tx) => tx.value = value,
+            Transaction::Legacy(tx) => tx.value = value,
+            Transaction::Eip2930(tx) => tx.value = value,
+            Transaction::Eip1559(tx) => tx.value = value,
+            Transaction::Eip4844(tx) => tx.value = value,
+            #[cfg(feature = "optimism")]
+            Transaction::Deposit(tx) => tx.value = value,
         }
     }
 
     /// This sets the transaction's input field.
     pub fn set_input(&mut self, input: Bytes) {
         match self {
-            Self::Legacy(tx) => tx.input = input,
-            Self::Eip2930(tx) => tx.input = input,
-            Self::Eip1559(tx) => tx.input = input,
-            Self::Eip4844(tx) => tx.input = input,
-            #[cfg(feature = "optimism")]
-            Self::Deposit(tx) => tx.input = input,
+            Transaction::Legacy(tx) => tx.input = input,
+            Transaction::Eip2930(tx) => tx.input = input,
+            Transaction::Eip1559(tx) => tx.input = input,
+            Transaction::Eip4844(tx) => tx.input = input,
+            #[cfg(feature = "optimism")]
+            Transaction::Deposit(tx) => tx.input = input,
         }
     }
 
@@ -527,43 +524,43 @@
     #[inline]
     pub fn size(&self) -> usize {
         match self {
-            Self::Legacy(tx) => tx.size(),
-            Self::Eip2930(tx) => tx.size(),
-            Self::Eip1559(tx) => tx.size(),
-            Self::Eip4844(tx) => tx.size(),
-            #[cfg(feature = "optimism")]
-            Self::Deposit(tx) => tx.size(),
+            Transaction::Legacy(tx) => tx.size(),
+            Transaction::Eip2930(tx) => tx.size(),
+            Transaction::Eip1559(tx) => tx.size(),
+            Transaction::Eip4844(tx) => tx.size(),
+            #[cfg(feature = "optimism")]
+            Transaction::Deposit(tx) => tx.size(),
         }
     }
 
     /// Returns true if the transaction is a legacy transaction.
     #[inline]
     pub const fn is_legacy(&self) -> bool {
-        matches!(self, Self::Legacy(_))
+        matches!(self, Transaction::Legacy(_))
     }
 
     /// Returns true if the transaction is an EIP-2930 transaction.
     #[inline]
     pub const fn is_eip2930(&self) -> bool {
-        matches!(self, Self::Eip2930(_))
+        matches!(self, Transaction::Eip2930(_))
     }
 
     /// Returns true if the transaction is an EIP-1559 transaction.
     #[inline]
     pub const fn is_eip1559(&self) -> bool {
-        matches!(self, Self::Eip1559(_))
+        matches!(self, Transaction::Eip1559(_))
     }
 
     /// Returns true if the transaction is an EIP-4844 transaction.
     #[inline]
     pub const fn is_eip4844(&self) -> bool {
-        matches!(self, Self::Eip4844(_))
+        matches!(self, Transaction::Eip4844(_))
     }
 
     /// Returns the [TxLegacy] variant if the transaction is a legacy transaction.
     pub fn as_legacy(&self) -> Option<&TxLegacy> {
         match self {
-            Self::Legacy(tx) => Some(tx),
+            Transaction::Legacy(tx) => Some(tx),
             _ => None,
         }
     }
@@ -571,7 +568,7 @@
     /// Returns the [TxEip2930] variant if the transaction is an EIP-2930 transaction.
     pub fn as_eip2930(&self) -> Option<&TxEip2930> {
         match self {
-            Self::Eip2930(tx) => Some(tx),
+            Transaction::Eip2930(tx) => Some(tx),
             _ => None,
         }
     }
@@ -579,7 +576,7 @@
     /// Returns the [TxEip1559] variant if the transaction is an EIP-1559 transaction.
     pub fn as_eip1559(&self) -> Option<&TxEip1559> {
         match self {
-            Self::Eip1559(tx) => Some(tx),
+            Transaction::Eip1559(tx) => Some(tx),
             _ => None,
         }
     }
@@ -587,7 +584,7 @@
     /// Returns the [TxEip4844] variant if the transaction is an EIP-4844 transaction.
     pub fn as_eip4844(&self) -> Option<&TxEip4844> {
         match self {
-            Self::Eip4844(tx) => Some(tx),
+            Transaction::Eip4844(tx) => Some(tx),
             _ => None,
         }
     }
@@ -595,25 +592,25 @@
 
 impl From<TxLegacy> for Transaction {
     fn from(tx: TxLegacy) -> Self {
-        Self::Legacy(tx)
+        Transaction::Legacy(tx)
     }
 }
 
 impl From<TxEip2930> for Transaction {
     fn from(tx: TxEip2930) -> Self {
-        Self::Eip2930(tx)
+        Transaction::Eip2930(tx)
     }
 }
 
 impl From<TxEip1559> for Transaction {
     fn from(tx: TxEip1559) -> Self {
-        Self::Eip1559(tx)
+        Transaction::Eip1559(tx)
     }
 }
 
 impl From<TxEip4844> for Transaction {
     fn from(tx: TxEip4844) -> Self {
-        Self::Eip4844(tx)
+        Transaction::Eip4844(tx)
     }
 }
 
@@ -626,20 +623,20 @@
     {
         let identifier = self.tx_type().to_compact(buf);
         match self {
-            Self::Legacy(tx) => {
+            Transaction::Legacy(tx) => {
                 tx.to_compact(buf);
             }
-            Self::Eip2930(tx) => {
+            Transaction::Eip2930(tx) => {
                 tx.to_compact(buf);
             }
-            Self::Eip1559(tx) => {
+            Transaction::Eip1559(tx) => {
                 tx.to_compact(buf);
             }
-            Self::Eip4844(tx) => {
+            Transaction::Eip4844(tx) => {
                 tx.to_compact(buf);
             }
             #[cfg(feature = "optimism")]
-            Self::Deposit(tx) => {
+            Transaction::Deposit(tx) => {
                 tx.to_compact(buf);
             }
         }
@@ -658,15 +655,15 @@
         match identifier {
             0 => {
                 let (tx, buf) = TxLegacy::from_compact(buf, buf.len());
-                (Self::Legacy(tx), buf)
+                (Transaction::Legacy(tx), buf)
             }
             1 => {
                 let (tx, buf) = TxEip2930::from_compact(buf, buf.len());
-                (Self::Eip2930(tx), buf)
+                (Transaction::Eip2930(tx), buf)
             }
             2 => {
                 let (tx, buf) = TxEip1559::from_compact(buf, buf.len());
-                (Self::Eip1559(tx), buf)
+                (Transaction::Eip1559(tx), buf)
             }
             3 => {
                 // An identifier of 3 indicates that the transaction type did not fit into
@@ -678,12 +675,12 @@
                 match identifier {
                     3 => {
                         let (tx, buf) = TxEip4844::from_compact(buf, buf.len());
-                        (Self::Eip4844(tx), buf)
+                        (Transaction::Eip4844(tx), buf)
                     }
                     #[cfg(feature = "optimism")]
                     126 => {
                         let (tx, buf) = TxDeposit::from_compact(buf, buf.len());
-                        (Self::Deposit(tx), buf)
+                        (Transaction::Deposit(tx), buf)
                     }
                     _ => unreachable!("Junk data in database: unknown Transaction variant"),
                 }
@@ -704,20 +701,20 @@
     /// hash intended for signing.
     fn encode(&self, out: &mut dyn bytes::BufMut) {
         match self {
-            Self::Legacy(legacy_tx) => {
+            Transaction::Legacy(legacy_tx) => {
                 legacy_tx.encode_for_signing(out);
             }
-            Self::Eip2930(access_list_tx) => {
+            Transaction::Eip2930(access_list_tx) => {
                 access_list_tx.encode_for_signing(out);
             }
-            Self::Eip1559(dynamic_fee_tx) => {
+            Transaction::Eip1559(dynamic_fee_tx) => {
                 dynamic_fee_tx.encode_for_signing(out);
             }
-            Self::Eip4844(blob_tx) => {
+            Transaction::Eip4844(blob_tx) => {
                 blob_tx.encode_for_signing(out);
             }
             #[cfg(feature = "optimism")]
-            Self::Deposit(deposit_tx) => {
+            Transaction::Deposit(deposit_tx) => {
                 deposit_tx.encode(out, true);
             }
         }
@@ -725,12 +722,12 @@
 
     fn length(&self) -> usize {
         match self {
-            Self::Legacy(legacy_tx) => legacy_tx.payload_len_for_signature(),
-            Self::Eip2930(access_list_tx) => access_list_tx.payload_len_for_signature(),
-            Self::Eip1559(dynamic_fee_tx) => dynamic_fee_tx.payload_len_for_signature(),
-            Self::Eip4844(blob_tx) => blob_tx.payload_len_for_signature(),
-            #[cfg(feature = "optimism")]
-            Self::Deposit(deposit_tx) => deposit_tx.payload_len(),
+            Transaction::Legacy(legacy_tx) => legacy_tx.payload_len_for_signature(),
+            Transaction::Eip2930(access_list_tx) => access_list_tx.payload_len_for_signature(),
+            Transaction::Eip1559(dynamic_fee_tx) => dynamic_fee_tx.payload_len_for_signature(),
+            Transaction::Eip4844(blob_tx) => blob_tx.payload_len_for_signature(),
+            #[cfg(feature = "optimism")]
+            Transaction::Deposit(deposit_tx) => deposit_tx.payload_len(),
         }
     }
 }
@@ -767,7 +764,7 @@
         // `from` address.
         #[cfg(feature = "optimism")]
         if let Transaction::Deposit(TxDeposit { from, .. }) = self.transaction {
-            return Some(from);
+            return Some(from)
         }
 
         let signature_hash = self.signature_hash();
@@ -796,7 +793,7 @@
         #[cfg(feature = "optimism")]
         {
             if let Transaction::Deposit(TxDeposit { from, .. }) = self.transaction {
-                return Some(from);
+                return Some(from)
             }
 
             // pre bedrock system transactions were sent from the zero address as legacy
@@ -804,7 +801,7 @@
             //
             // NOTE: this is very hacky and only relevant for op-mainnet pre bedrock
             if self.is_legacy() && self.signature == Signature::optimism_deposit_tx_signature() {
-                return Some(Address::ZERO);
+                return Some(Address::ZERO)
             }
         }
 
@@ -895,7 +892,7 @@
             Transaction::from_compact(buf, transaction_type)
         };
 
-        (Self { signature, transaction }, buf)
+        (TransactionSignedNoHash { signature, transaction }, buf)
     }
 }
 
@@ -965,7 +962,7 @@
 
 impl From<TransactionSigned> for TransactionSignedNoHash {
     fn from(tx: TransactionSigned) -> Self {
-        Self { signature: tx.signature, transaction: tx.transaction }
+        TransactionSignedNoHash { signature: tx.signature, transaction: tx.transaction }
     }
 }
 
@@ -1021,7 +1018,7 @@
         // `from` address.
         #[cfg(feature = "optimism")]
         if let Transaction::Deposit(TxDeposit { from, .. }) = self.transaction {
-            return Some(from);
+            return Some(from)
         }
         let signature_hash = self.signature_hash();
         self.signature.recover_signer(signature_hash)
@@ -1037,7 +1034,7 @@
         // `from` address.
         #[cfg(feature = "optimism")]
         if let Transaction::Deposit(TxDeposit { from, .. }) = self.transaction {
-            return Some(from);
+            return Some(from)
         }
         let signature_hash = self.signature_hash();
         self.signature.recover_signer_unchecked(signature_hash)
@@ -1211,7 +1208,7 @@
         let transaction_payload_len = header.payload_length;
 
         if transaction_payload_len > remaining_len {
-            return Err(RlpError::InputTooShort);
+            return Err(RlpError::InputTooShort)
         }
 
         let mut transaction = TxLegacy {
@@ -1229,7 +1226,7 @@
         // check the new length, compared to the original length and the header length
         let decoded = remaining_len - data.len();
         if decoded != transaction_payload_len {
-            return Err(RlpError::UnexpectedLength);
+            return Err(RlpError::UnexpectedLength)
         }
 
         let tx_length = header.payload_length + header.length();
@@ -1248,9 +1245,11 @@
     /// This expects `rlp(legacy_tx)`
     // TODO: make buf advancement semantics consistent with `decode_enveloped_typed_transaction`,
     // so decoding methods do not need to manually advance the buffer
-    pub fn decode_rlp_legacy_transaction(data: &mut &[u8]) -> alloy_rlp::Result<Self> {
-        let (transaction, hash, signature) = Self::decode_rlp_legacy_transaction_tuple(data)?;
-        let signed = Self { transaction: Transaction::Legacy(transaction), hash, signature };
+    pub fn decode_rlp_legacy_transaction(data: &mut &[u8]) -> alloy_rlp::Result<TransactionSigned> {
+        let (transaction, hash, signature) =
+            TransactionSigned::decode_rlp_legacy_transaction_tuple(data)?;
+        let signed =
+            TransactionSigned { transaction: Transaction::Legacy(transaction), hash, signature };
         Ok(signed)
     }
 
@@ -1264,7 +1263,9 @@
     /// byte indicating the transaction type.
     ///
     /// CAUTION: this expects that `data` is `tx-type || rlp(tx-data)`
-    pub fn decode_enveloped_typed_transaction(data: &mut &[u8]) -> alloy_rlp::Result<Self> {
+    pub fn decode_enveloped_typed_transaction(
+        data: &mut &[u8],
+    ) -> alloy_rlp::Result<TransactionSigned> {
         // keep this around so we can use it to calculate the hash
         let original_encoding_without_header = *data;
 
@@ -1274,7 +1275,7 @@
         // decode the list header for the rest of the transaction
         let header = Header::decode(data)?;
         if !header.list {
-            return Err(RlpError::Custom("typed tx fields must be encoded as a list"));
+            return Err(RlpError::Custom("typed tx fields must be encoded as a list"))
         }
 
         let remaining_len = data.len();
@@ -1284,7 +1285,7 @@
 
         // decode common fields
         let Ok(tx_type) = TxType::try_from(tx_type) else {
-            return Err(RlpError::Custom("unsupported typed transaction type"));
+            return Err(RlpError::Custom("unsupported typed transaction type"))
         };
 
         let transaction = match tx_type {
@@ -1308,11 +1309,11 @@
 
         let bytes_consumed = remaining_len - data.len();
         if bytes_consumed != header.payload_length {
-            return Err(RlpError::UnexpectedLength);
+            return Err(RlpError::UnexpectedLength)
         }
 
         let hash = keccak256(&original_encoding_without_header[..tx_length]);
-        let signed = Self { transaction, hash, signature };
+        let signed = TransactionSigned { transaction, hash, signature };
         Ok(signed)
     }
 
@@ -1330,28 +1331,17 @@
     ///
     /// For EIP-2718 typed transactions, the format is encoded as the type of the transaction
     /// followed by the rlp of the transaction: `type || rlp(tx-data)`.
-<<<<<<< HEAD
-    pub fn decode_enveloped(data: &mut &[u8]) -> alloy_rlp::Result<Self> {
-        if data.is_empty() {
-            return Err(RlpError::InputTooShort);
-=======
     ///
     /// Both for legacy and EIP-2718 transactions, an error will be returned if there is an excess
     /// of bytes in input data.
     pub fn decode_enveloped(input_data: &mut &[u8]) -> alloy_rlp::Result<Self> {
         if input_data.is_empty() {
             return Err(RlpError::InputTooShort)
->>>>>>> 7262d08f
         }
 
         // Check if the tx is a list
         let output_data = if input_data[0] >= EMPTY_LIST_CODE {
             // decode as legacy transaction
-<<<<<<< HEAD
-            Self::decode_rlp_legacy_transaction(data)
-        } else {
-            Self::decode_enveloped_typed_transaction(data)
-=======
             TransactionSigned::decode_rlp_legacy_transaction(input_data)?
         } else {
             TransactionSigned::decode_enveloped_typed_transaction(input_data)?
@@ -1359,7 +1349,6 @@
 
         if !input_data.is_empty() {
             return Err(RlpError::UnexpectedLength)
->>>>>>> 7262d08f
         }
 
         Ok(output_data)
@@ -1448,19 +1437,19 @@
 
         // if the transaction is encoded as a string then it is a typed transaction
         if !header.list {
-            let tx = Self::decode_enveloped_typed_transaction(buf)?;
+            let tx = TransactionSigned::decode_enveloped_typed_transaction(buf)?;
 
             let bytes_consumed = remaining_len - buf.len();
             // because Header::decode works for single bytes (including the tx type), returning a
             // string Header with payload_length of 1, we need to make sure this check is only
             // performed for transactions with a string header
             if bytes_consumed != header.payload_length && original_encoding[0] > EMPTY_STRING_CODE {
-                return Err(RlpError::UnexpectedLength);
+                return Err(RlpError::UnexpectedLength)
             }
 
             Ok(tx)
         } else {
-            let tx = Self::decode_rlp_legacy_transaction(&mut original_encoding)?;
+            let tx = TransactionSigned::decode_rlp_legacy_transaction(&mut original_encoding)?;
 
             // advance the buffer based on how far `decode_rlp_legacy_transaction` advanced the
             // buffer
@@ -1489,9 +1478,6 @@
                     .then(Signature::optimism_deposit_tx_signature)
                     .unwrap_or(sig);
 
-<<<<<<< HEAD
-                let mut tx = Self { hash: Default::default(), signature: sig, transaction };
-=======
                 if let Transaction::Eip4844(ref mut tx_eip_4844) = transaction {
                     tx_eip_4844.placeholder =
                         if tx_eip_4844.to != Address::default() { Some(()) } else { None };
@@ -1499,14 +1485,13 @@
 
                 let mut tx =
                     TransactionSigned { hash: Default::default(), signature: sig, transaction };
->>>>>>> 7262d08f
                 tx.hash = tx.recalculate_hash();
                 tx
             })
             .boxed()
     }
 
-    type Strategy = proptest::strategy::BoxedStrategy<Self>;
+    type Strategy = proptest::strategy::BoxedStrategy<TransactionSigned>;
 }
 
 #[cfg(any(test, feature = "arbitrary"))]
@@ -1527,7 +1512,7 @@
             signature
         };
 
-        Ok(Self::from_transaction_and_signature(transaction, signature))
+        Ok(TransactionSigned::from_transaction_and_signature(transaction, signature))
     }
 }
 
@@ -1590,7 +1575,7 @@
         let signer = signed_transaction
             .recover_signer()
             .ok_or(RlpError::Custom("Unable to recover decoded transaction signer."))?;
-        Ok(Self { signer, signed_transaction })
+        Ok(TransactionSignedEcRecovered { signer, signed_transaction })
     }
 }
 
@@ -1614,7 +1599,9 @@
     type Error = TryFromRecoveredTransactionError;
 
     #[inline]
-    fn try_from_recovered_transaction(tx: Self) -> Result<Self, Self::Error> {
+    fn try_from_recovered_transaction(
+        tx: TransactionSignedEcRecovered,
+    ) -> Result<Self, Self::Error> {
         if tx.is_eip4844() {
             Err(TryFromRecoveredTransactionError::BlobSidecarMissing)
         } else {
@@ -1644,7 +1631,7 @@
 
 impl IntoRecoveredTransaction for TransactionSignedEcRecovered {
     #[inline]
-    fn to_recovered_transaction(&self) -> Self {
+    fn to_recovered_transaction(&self) -> TransactionSignedEcRecovered {
         self.clone()
     }
 }
