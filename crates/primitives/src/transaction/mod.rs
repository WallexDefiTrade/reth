--- conflicted
+++ resolved
@@ -1251,12 +1251,8 @@
         data: &mut &[u8],
     ) -> alloy_rlp::Result<TransactionSigned> {
         // keep this around so we can use it to calculate the hash
-<<<<<<< HEAD
         let original_encoding_without_header = *data;
 
-=======
-        let original_encoding = *data;
->>>>>>> ecfe4b6b
         let tx_type = *data.first().ok_or(RlpError::InputTooShort)?;
         data.advance(1);
 
