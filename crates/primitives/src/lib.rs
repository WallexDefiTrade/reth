#![warn(missing_debug_implementations, missing_docs, unreachable_pub)]
#![deny(unused_must_use, rust_2018_idioms)]
#![doc(test(
    no_crate_inject,
    attr(deny(warnings, rust_2018_idioms), allow(dead_code, unused_variables))
))]

//! Commonly used types in reth.
//!
//! This crate contains Ethereum primitive types and helper functions.

mod account;
mod bits;
mod block;
pub mod bloom;
mod chain;
pub mod constants;
mod error;
mod forkid;
mod forkkind;
mod genesis;
mod hardfork;
mod header;
mod hex_bytes;
mod integer_list;
mod jsonu256;
mod log;
mod net;
mod peer;
mod receipt;
mod storage;
mod transaction;

/// Helper function for calculating Merkle proofs and hashes
pub mod proofs;

pub use account::Account;
pub use bits::H512;
pub use block::{Block, BlockHashOrNumber, SealedBlock};
pub use bloom::Bloom;
<<<<<<< HEAD
pub use chain::Chain;
pub use chain_spec::{ChainSpec, ChainSpecBuilder, GOERLI, MAINNET, SEPOLIA};
pub use constants::{EMPTY_OMMER_ROOT, KECCAK_EMPTY, MAINNET_GENESIS};
=======
pub use chain::{
    Chain, ChainInfo, ChainSpec, ChainSpecBuilder, ParisStatus, GOERLI, MAINNET, SEPOLIA,
};
pub use constants::{
    EMPTY_OMMER_ROOT, GOERLI_GENESIS, KECCAK_EMPTY, MAINNET_GENESIS, SEPOLIA_GENESIS,
};
>>>>>>> 71dc531e
pub use forkid::{ForkFilter, ForkHash, ForkId, ForkTransition, ValidationError};
pub use forkkind::{ForkDiscriminant, ForkKind};
pub use genesis::{Genesis, GenesisAccount};
pub use hardfork::Hardfork;
pub use header::{Header, HeadersDirection, SealedHeader};
pub use hex_bytes::Bytes;
pub use integer_list::IntegerList;
pub use jsonu256::JsonU256;
pub use log::Log;
pub use net::NodeRecord;
pub use peer::{PeerId, WithPeerId};
pub use receipt::Receipt;
pub use storage::StorageEntry;
pub use transaction::{
    AccessList, AccessListItem, FromRecoveredTransaction, IntoRecoveredTransaction, Signature,
    Transaction, TransactionKind, TransactionSigned, TransactionSignedEcRecovered, TxEip1559,
    TxEip2930, TxLegacy, TxType,
};

/// A block hash.
pub type BlockHash = H256;
/// A block number.
pub type BlockNumber = u64;
/// An Ethereum address.
pub type Address = H160;
// TODO(onbjerg): Is this not the same as [BlockHash]?
/// BlockId is Keccak hash of the header
pub type BlockID = H256;
/// A transaction hash is a kecack hash of an RLP encoded signed transaction.
pub type TxHash = H256;
/// The sequence number of all existing transactions.
pub type TxNumber = u64;
/// Chain identifier type (introduced in EIP-155).
pub type ChainId = u64;
/// An account storage key.
pub type StorageKey = H256;
/// An account storage value.
pub type StorageValue = U256;
/// The ID of block/transaction transition (represents state transition)
pub type TransitionId = u64;

pub use ethers_core::{
    types as rpc,
    types::{BigEndianHash, H128, H64, U64},
};
pub use revm_interpreter::{ruint::aliases::U128, B160 as H160, B256 as H256, U256};

#[doc(hidden)]
mod __reexport {
    pub use hex;
    pub use hex_literal;
    pub use tiny_keccak;
}

/// Various utilities
pub mod utils {
    pub use ethers_core::types::serde_helpers;
}

// Useful reexports
pub use __reexport::*;

/// Returns the keccak256 hash for the given data.
#[inline]
pub fn keccak256(data: impl AsRef<[u8]>) -> H256 {
    use tiny_keccak::{Hasher, Keccak};

    let mut buf = [0u8; 32];
    let mut hasher = Keccak::v256();
    hasher.update(data.as_ref());
    hasher.finalize(&mut buf);
    buf.into()
}<|MERGE_RESOLUTION|>--- conflicted
+++ resolved
@@ -38,18 +38,12 @@
 pub use bits::H512;
 pub use block::{Block, BlockHashOrNumber, SealedBlock};
 pub use bloom::Bloom;
-<<<<<<< HEAD
-pub use chain::Chain;
-pub use chain_spec::{ChainSpec, ChainSpecBuilder, GOERLI, MAINNET, SEPOLIA};
-pub use constants::{EMPTY_OMMER_ROOT, KECCAK_EMPTY, MAINNET_GENESIS};
-=======
 pub use chain::{
-    Chain, ChainInfo, ChainSpec, ChainSpecBuilder, ParisStatus, GOERLI, MAINNET, SEPOLIA,
+    Chain, ChainInfo, ChainSpec, ChainSpecBuilder, GOERLI, MAINNET, SEPOLIA,
 };
 pub use constants::{
     EMPTY_OMMER_ROOT, GOERLI_GENESIS, KECCAK_EMPTY, MAINNET_GENESIS, SEPOLIA_GENESIS,
 };
->>>>>>> 71dc531e
 pub use forkid::{ForkFilter, ForkHash, ForkId, ForkTransition, ValidationError};
 pub use forkkind::{ForkDiscriminant, ForkKind};
 pub use genesis::{Genesis, GenesisAccount};
