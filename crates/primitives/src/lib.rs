#![cfg_attr(docsrs, feature(doc_cfg))]
#![doc(
    html_logo_url = "https://raw.githubusercontent.com/paradigmxyz/reth/main/assets/reth-docs.png",
    html_favicon_url = "https://avatars0.githubusercontent.com/u/97369466?s=256",
    issue_tracker_base_url = "https://github.com/paradigmxzy/reth/issues/"
)]
#![warn(missing_debug_implementations, missing_docs, unreachable_pub)]
#![deny(unused_must_use, rust_2018_idioms)]
#![doc(test(
    no_crate_inject,
    attr(deny(warnings, rust_2018_idioms), allow(dead_code, unused_variables))
))]

//! Commonly used types in reth.
//!
//! This crate contains Ethereum primitive types and helper functions.
//!
//! ## Feature Flags
//!
//! - `arbitrary`: Adds `proptest` and `arbitrary` support for primitive types.
//! - `test-utils`: Export utilities for testing
pub mod abi;
mod account;
pub mod basefee;
mod bits;
mod block;
pub mod bloom;
mod chain;
mod compression;
pub mod constants;
pub mod contract;
pub mod eip4844;
mod forkid;
pub mod fs;
mod genesis;
mod hardfork;
mod header;
mod hex_bytes;
mod integer_list;
pub mod listener;
mod log;
mod net;
mod peer;
mod prune;
mod receipt;
pub mod stage;
mod storage;
mod transaction;
pub mod trie;
mod withdrawal;

/// Helper function for calculating Merkle proofs and hashes
pub mod proofs;

pub use account::{Account, Bytecode};
pub use bits::H512;
pub use block::{
    Block, BlockBody, BlockBodyRoots, BlockHashOrNumber, BlockId, BlockNumHash, BlockNumberOrTag,
    BlockWithSenders, ForkBlock, SealedBlock, SealedBlockWithSenders,
};
pub use bloom::Bloom;
pub use chain::{
    AllGenesisFormats, BaseFeeParams, Chain, ChainInfo, ChainSpec, ChainSpecBuilder,
    DisplayHardforks, ForkCondition, ForkTimestamps, DEV, GOERLI, MAINNET, SEPOLIA,
};
pub use compression::*;
pub use constants::{
    DEV_GENESIS, EMPTY_OMMER_ROOT, GOERLI_GENESIS, KECCAK_EMPTY, MAINNET_GENESIS, SEPOLIA_GENESIS,
};
pub use eip4844::{calculate_excess_blob_gas, kzg_to_versioned_hash};
pub use forkid::{ForkFilter, ForkHash, ForkId, ForkTransition, ValidationError};
pub use genesis::{Genesis, GenesisAccount};
pub use hardfork::Hardfork;
pub use header::{Head, Header, HeadersDirection, SealedHeader};
pub use hex_bytes::Bytes;
pub use integer_list::IntegerList;
pub use log::Log;
pub use net::{
    goerli_nodes, mainnet_nodes, sepolia_nodes, NodeRecord, GOERLI_BOOTNODES, MAINNET_BOOTNODES,
    SEPOLIA_BOOTNODES,
};
pub use peer::{PeerId, WithPeerId};
pub use prune::{
<<<<<<< HEAD
    ContractLogsPruneConfig, PruneBatchSizes, PruneCheckpoint, PruneMode, PruneModes, PrunePart,
    PrunePartError, MINIMUM_PRUNING_DISTANCE,
=======
    PruneCheckpoint, PruneMode, PruneModes, PrunePart, PrunePartError, ReceiptsLogPruneConfig,
    MINIMUM_PRUNING_DISTANCE,
>>>>>>> 407bdcc5
};
pub use receipt::{Receipt, ReceiptWithBloom, ReceiptWithBloomRef};
pub use revm_primitives::JumpMap;
pub use serde_helper::JsonU256;
pub use storage::StorageEntry;
pub use transaction::{
    util::secp256k1::{public_key_to_address, recover_signer, sign_message},
    AccessList, AccessListItem, AccessListWithGasUsed, BlobTransaction, BlobTransactionSidecar,
    FromRecoveredPooledTransaction, FromRecoveredTransaction, IntoRecoveredTransaction,
    InvalidTransactionError, PooledTransactionsElement, PooledTransactionsElementEcRecovered,
    Signature, Transaction, TransactionKind, TransactionMeta, TransactionSigned,
    TransactionSignedEcRecovered, TransactionSignedNoHash, TxEip1559, TxEip2930, TxEip4844,
    TxLegacy, TxType, EIP1559_TX_TYPE_ID, EIP2930_TX_TYPE_ID, EIP4844_TX_TYPE_ID,
    LEGACY_TX_TYPE_ID,
};
pub use withdrawal::Withdrawal;

/// A block hash.
pub type BlockHash = H256;
/// A block number.
pub type BlockNumber = u64;
/// An Ethereum address.
pub type Address = H160;
/// A transaction hash is a kecack hash of an RLP encoded signed transaction.
pub type TxHash = H256;
/// The sequence number of all existing transactions.
pub type TxNumber = u64;
/// The index of transaction in a block.
pub type TxIndex = u64;
/// Chain identifier type (introduced in EIP-155).
pub type ChainId = u64;
/// An account storage key.
pub type StorageKey = H256;
/// An account storage value.
pub type StorageValue = U256;
/// Solidity contract functions are addressed using the first four byte of the Keccak-256 hash of
/// their signature
pub type Selector = [u8; 4];

pub use ethers_core::{
    types::{BigEndianHash, H128, H64, U64},
    utils as rpc_utils,
};
pub use revm_primitives::{B160 as H160, B256 as H256, U256};
pub use ruint::{
    aliases::{U128, U8},
    UintTryTo,
};

#[doc(hidden)]
mod __reexport {
    pub use bytes;
    pub use hex;
    pub use hex_literal;
    pub use tiny_keccak;
}

// Useful reexports
pub use __reexport::*;

/// Various utilities
pub mod utils {
    pub use ethers_core::types::serde_helpers;
}

/// EIP-4844 + KZG helpers
pub mod kzg {
    pub use c_kzg::*;
}

/// Helpers for working with serde
pub mod serde_helper;

/// Returns the keccak256 hash for the given data.
#[inline]
pub fn keccak256(data: impl AsRef<[u8]>) -> H256 {
    use tiny_keccak::{Hasher, Keccak};

    let mut buf = [0u8; 32];
    let mut hasher = Keccak::v256();
    hasher.update(data.as_ref());
    hasher.finalize(&mut buf);
    buf.into()
}

#[cfg(any(test, feature = "arbitrary"))]
pub use arbitrary;<|MERGE_RESOLUTION|>--- conflicted
+++ resolved
@@ -81,13 +81,8 @@
 };
 pub use peer::{PeerId, WithPeerId};
 pub use prune::{
-<<<<<<< HEAD
-    ContractLogsPruneConfig, PruneBatchSizes, PruneCheckpoint, PruneMode, PruneModes, PrunePart,
-    PrunePartError, MINIMUM_PRUNING_DISTANCE,
-=======
-    PruneCheckpoint, PruneMode, PruneModes, PrunePart, PrunePartError, ReceiptsLogPruneConfig,
-    MINIMUM_PRUNING_DISTANCE,
->>>>>>> 407bdcc5
+    PruneBatchSizes, PruneCheckpoint, PruneMode, PruneModes, PrunePart, PrunePartError,
+    ReceiptsLogPruneConfig, MINIMUM_PRUNING_DISTANCE,
 };
 pub use receipt::{Receipt, ReceiptWithBloom, ReceiptWithBloomRef};
 pub use revm_primitives::JumpMap;
