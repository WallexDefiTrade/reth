--- conflicted
+++ resolved
@@ -94,19 +94,11 @@
 
 pub use transaction::{
     util::secp256k1::{public_key_to_address, recover_signer_unchecked, sign_message},
-<<<<<<< HEAD
-    AccessList, AccessListItem, IntoRecoveredTransaction, InvalidTransactionError, Signature,
-    Transaction, TransactionKind, TransactionMeta, TransactionSigned, TransactionSignedEcRecovered,
-    TransactionSignedNoHash, TryFromRecoveredTransaction, TxEip1559, TxEip2930, TxEip4844,
-    TxHashOrNumber, TxLegacy, TxType, EIP1559_TX_TYPE_ID, EIP2930_TX_TYPE_ID, EIP4844_TX_TYPE_ID,
-    LEGACY_TX_TYPE_ID,
-=======
-    AccessList, AccessListItem, FromRecoveredTransaction, IntoRecoveredTransaction,
+    AccessList, AccessListItem, TryFromRecoveredTransaction, IntoRecoveredTransaction,
     InvalidTransactionError, Signature, Transaction, TransactionKind, TransactionMeta,
     TransactionSigned, TransactionSignedEcRecovered, TransactionSignedNoHash, TxEip1559, TxEip2930,
     TxEip4844, TxHashOrNumber, TxLegacy, TxType, EIP1559_TX_TYPE_ID, EIP2930_TX_TYPE_ID,
     EIP4844_TX_TYPE_ID, LEGACY_TX_TYPE_ID, OP_RETH_MAINNET_BELOW_BEDROCK,
->>>>>>> 711de3b0
 };
 
 pub use withdrawal::{Withdrawal, Withdrawals};
