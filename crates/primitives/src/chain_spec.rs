use crate::{
    forkkind::ForkDiscriminant, proofs::genesis_state_root, BlockNumber, Chain, ForkFilter,
    ForkHash, ForkId, ForkKind, Genesis, GenesisAccount, Hardfork, Header, H160, H256, U256,
};
use ethers_core::utils::Genesis as EthersGenesis;
use hex_literal::hex;
use once_cell::sync::Lazy;
use serde::{Deserialize, Serialize};
use std::collections::{BTreeMap, HashMap};

/// The Etereum mainnet spec
pub static MAINNET: Lazy<ChainSpec> = Lazy::new(|| ChainSpec {
    chain: Chain::mainnet(),
    genesis: serde_json::from_str(include_str!("../res/genesis/mainnet.json"))
        .expect("Can't deserialize Mainnet genesis json"),
    genesis_hash: H256(hex!("d4e56740f876aef8c010b86a40d5f56745a118d0906a34e69aec8c0db1cb8fa3")),
    hardforks: BTreeMap::from([
        (Hardfork::Frontier, ForkKind::Block(0)),
        (Hardfork::Homestead, ForkKind::Block(1150000)),
        (Hardfork::Dao, ForkKind::Block(1920000)),
        (Hardfork::Tangerine, ForkKind::Block(2463000)),
        (Hardfork::SpuriousDragon, ForkKind::Block(2675000)),
        (Hardfork::Byzantium, ForkKind::Block(4370000)),
        (Hardfork::Constantinople, ForkKind::Block(7280000)),
        (Hardfork::Petersburg, ForkKind::Block(7280000)),
        (Hardfork::Istanbul, ForkKind::Block(9069000)),
        (Hardfork::Muirglacier, ForkKind::Block(9200000)),
        (Hardfork::Berlin, ForkKind::Block(12244000)),
        (Hardfork::London, ForkKind::Block(12965000)),
        (Hardfork::ArrowGlacier, ForkKind::Block(13773000)),
        (Hardfork::GrayGlacier, ForkKind::Block(15050000)),
        (Hardfork::Paris, ForkKind::TTD(Some(15537394))),
        (Hardfork::Latest, ForkKind::Block(15050000)),
    ]),
    dao_fork_support: true,
    paris_ttd: Some(U256::from(58_750_000_000_000_000_000_000_u128)),
});

/// The Goerli spec
pub static GOERLI: Lazy<ChainSpec> = Lazy::new(|| ChainSpec {
    chain: Chain::goerli(),
    genesis: serde_json::from_str(include_str!("../res/genesis/goerli.json"))
        .expect("Can't deserialize Goerli genesis json"),
    genesis_hash: H256(hex!("bf7e331f7f7c1dd2e05159666b3bf8bc7a8a3a9eb1d518969eab529dd9b88c1a")),
    hardforks: BTreeMap::from([
        (Hardfork::Frontier, ForkKind::Block(0)),
        (Hardfork::Istanbul, ForkKind::Block(1561651)),
        (Hardfork::Berlin, ForkKind::Block(4460644)),
        (Hardfork::London, ForkKind::Block(5062605)),
        (Hardfork::Paris, ForkKind::TTD(Some(7382818))),
    ]),
    dao_fork_support: true,
    paris_ttd: Some(U256::from(10_790_000)),
});

/// The Sepolia spec
pub static SEPOLIA: Lazy<ChainSpec> = Lazy::new(|| ChainSpec {
    chain: Chain::sepolia(),
    genesis: serde_json::from_str(include_str!("../res/genesis/sepolia.json"))
        .expect("Can't deserialize Sepolia genesis json"),
    genesis_hash: H256(hex!("25a5cc106eea7138acab33231d7160d69cb777ee0c2c553fcddf5138993e6dd9")),
    hardforks: BTreeMap::from([(Hardfork::Paris, ForkKind::Block(1450408))]),
    dao_fork_support: true,
    paris_ttd: Some(U256::from(17_000_000_000_000_000_u64)),
});

/// The Ethereum chain spec
#[derive(Serialize, Deserialize, Debug, Clone)]
pub struct ChainSpec {
    /// The chain id
    pub chain: Chain,

    /// The genesis block information
    pub genesis: Genesis,

    /// The genesis block hash
    pub genesis_hash: H256,

    /// The active hard forks and their block numbers
    pub hardforks: BTreeMap<Hardfork, ForkKind>,

    /// Whether or not the DAO fork is supported
    pub dao_fork_support: bool,

    /// The merge terminal total difficulty
    pub paris_ttd: Option<U256>,
}

impl ChainSpec {
    /// Returns the chain id
    pub fn chain(&self) -> Chain {
        self.chain
    }

    /// Return genesis block
    pub fn genesis(&self) -> &Genesis {
        &self.genesis
    }

    /// Returns the chain genesis hash
    pub fn genesis_hash(&self) -> H256 {
        self.genesis_hash
    }

    /// Returns the supported hardforks and their fork block numbers
    pub fn hardforks(&self) -> &BTreeMap<Hardfork, ForkKind> {
        &self.hardforks
    }

    /// Get the first block number of the hardfork.
    pub fn fork_block(&self, fork: Hardfork) -> Option<BlockNumber> {
        self.hardforks.get(&fork).and_then(|kind| match kind {
            ForkKind::Block(block_number) => Some(*block_number),
            ForkKind::TTD(block_number) => *block_number,
            _ => None,
        })
    }

    /// Get the first block number of the hardfork.
    pub fn fork_kind(&self, fork: Hardfork) -> Option<ForkKind> {
        self.hardforks.get(&fork).copied()
    }

    /// Returns `true` if the given fork is active on the given block
    pub fn fork_active(&self, fork: Hardfork, discriminant: ForkDiscriminant) -> bool {
        match self.hardforks.get(&fork) {
            Some(kind) => match kind {
                ForkKind::Block(block_number) => *block_number <= discriminant.block_number,
                ForkKind::TTD(block_number) => {
                    self.paris_ttd <= Some(discriminant.total_difficulty) ||
                        *block_number <= Some(discriminant.block_number)
                }
                ForkKind::Time(timestamp) => *timestamp <= discriminant.timestamp,
            },
            None => false,
        }
    }

    /// Returns `true` if the DAO fork is supported
    pub fn dao_fork_support(&self) -> bool {
        self.dao_fork_support
    }

    /// The merge terminal total difficulty
    pub fn terminal_total_difficulty(&self) -> Option<U256> {
        self.paris_ttd
    }

    /// Get an iterator of all harforks with theirs respectives block number
    pub fn forks_iter(&self) -> impl Iterator<Item = (Hardfork, ForkKind)> + '_ {
        self.hardforks.iter().map(|(f, b)| (*f, *b))
    }

    /// Creates a [`ForkFilter`](crate::ForkFilter) for the given [ForkDiscriminant].
    pub fn fork_filter(&self, discriminant: ForkDiscriminant) -> ForkFilter {
        let future_forks = self
            .forks_iter()
            .filter(|(f, _)| !self.fork_active(*f, discriminant))
            .filter_map(|(_, k)| match k {
                ForkKind::Block(block_number) => Some(block_number),
                ForkKind::TTD(_) => None,
                ForkKind::Time(timestamp) => Some(timestamp),
            })
            .collect::<Vec<_>>();

        ForkFilter::new(discriminant.block_number, self.genesis_hash(), future_forks)
    }

    /// Compute the forkid for the given [BlockNumber]
    pub fn fork_id(&self, discriminant: ForkDiscriminant) -> ForkId {
        let mut curr_forkhash = ForkHash::from(self.genesis_hash());
        let mut forks =
            self.forks_iter().filter(|(f, _)| *f != Hardfork::Frontier).collect::<Vec<_>>();

        forks.dedup_by(|a, b| a.1 == b.1);

        for (_, kind) in forks {
            match kind {
                ForkKind::Block(b) => {
                    if discriminant.block_number >= b {
                        curr_forkhash += b;
                    } else {
                        return ForkId { hash: curr_forkhash, next: b }
                    }
                }
                ForkKind::Time(t) => {
                    if discriminant.timestamp >= t {
                        curr_forkhash += t;
                    } else {
                        return ForkId { hash: curr_forkhash, next: t }
                    }
                }
                _ => {}
            }
        }
        ForkId { hash: curr_forkhash, next: 0 }
    }

    /// Returns a [ChainSpecBuilder] to help build custom specs
    pub fn builder() -> ChainSpecBuilder {
        ChainSpecBuilder::default()
    }
}

impl From<EthersGenesis> for ChainSpec {
    fn from(genesis: EthersGenesis) -> Self {
        let alloc = genesis
            .alloc
            .iter()
            .map(|(addr, account)| (addr.0.into(), account.clone().into()))
            .collect::<HashMap<H160, GenesisAccount>>();

        let state_root = genesis_state_root(alloc.clone());

        let genesis_block = Genesis {
            nonce: genesis.nonce.as_u64(),
            timestamp: genesis.timestamp.as_u64(),
            gas_limit: genesis.gas_limit.as_u64(),
            difficulty: genesis.difficulty.into(),
            mix_hash: genesis.mix_hash.0.into(),
            coinbase: genesis.coinbase.0.into(),
            extra_data: genesis.extra_data.0.into(),
            alloc,
            state_root,
        };

        let genesis_hash = Header::from(genesis_block.clone()).seal().hash();
        let paris_ttd = genesis.config.terminal_total_difficulty.map(|ttd| ttd.into());
        let hardfork_opts = vec![
            (Hardfork::Homestead, genesis.config.homestead_block),
            (Hardfork::Dao, genesis.config.dao_fork_block),
            (Hardfork::Tangerine, genesis.config.eip150_block),
            (Hardfork::SpuriousDragon, genesis.config.eip155_block),
            (Hardfork::Byzantium, genesis.config.byzantium_block),
            (Hardfork::Constantinople, genesis.config.constantinople_block),
            (Hardfork::Petersburg, genesis.config.petersburg_block),
            (Hardfork::Istanbul, genesis.config.istanbul_block),
            (Hardfork::Muirglacier, genesis.config.muir_glacier_block),
            (Hardfork::Berlin, genesis.config.berlin_block),
            (Hardfork::London, genesis.config.london_block),
            (Hardfork::ArrowGlacier, genesis.config.arrow_glacier_block),
            (Hardfork::GrayGlacier, genesis.config.gray_glacier_block),
            (Hardfork::Paris, genesis.config.merge_netsplit_block),
        ];

        let configured_hardforks = hardfork_opts
            .iter()
            .filter_map(|(hardfork, opt)| opt.map(|block| (*hardfork, ForkKind::Block(block))))
            .collect::<BTreeMap<_, _>>();

        Self {
            chain: genesis.config.chain_id.into(),
            dao_fork_support: genesis.config.dao_fork_support,
            genesis: genesis_block,
            hardforks: configured_hardforks,
            genesis_hash,
            paris_ttd,
        }
    }
}

/// A helper to build custom chain specs
#[derive(Debug, Default)]
pub struct ChainSpecBuilder {
    chain: Option<Chain>,
    genesis: Option<Genesis>,
    genesis_hash: Option<H256>,
    hardforks: BTreeMap<Hardfork, ForkKind>,
    dao_fork_support: bool,
    paris_ttd: Option<U256>,
}

impl ChainSpecBuilder {
    /// Returns a [ChainSpec] builder initialized with Ethereum mainnet config
    pub fn mainnet() -> Self {
        Self {
            chain: Some(MAINNET.chain),
            genesis: Some(MAINNET.genesis.clone()),
            genesis_hash: Some(MAINNET.genesis_hash),
            hardforks: MAINNET.hardforks.clone(),
            dao_fork_support: MAINNET.dao_fork_support,
            paris_ttd: MAINNET.paris_ttd,
        }
    }

    /// Sets the chain id
    pub fn chain(mut self, chain: Chain) -> Self {
        self.chain = Some(chain);
        self
    }

    /// Sets the genesis
    pub fn genesis(mut self, genesis: Genesis) -> Self {
        self.genesis = Some(genesis);
        self
    }

    /// Sets the genesis hash
    pub fn genesis_hash(mut self, genesis_hash: H256) -> Self {
        self.genesis_hash = Some(genesis_hash);
        self
    }

    /// Insert the given fork at the given [ForkKind]
    pub fn with_fork(mut self, fork: Hardfork, kind: ForkKind) -> Self {
        self.hardforks.insert(fork, kind);
        self
    }

    /// Enables Frontier
    pub fn frontier_activated(mut self) -> Self {
        self.hardforks.insert(Hardfork::Frontier, ForkKind::Block(0));
        self
    }

    /// Enables Homestead
    pub fn homestead_activated(mut self) -> Self {
        self = self.frontier_activated();
        self.hardforks.insert(Hardfork::Homestead, ForkKind::Block(0));
        self
    }

    /// Enables Tangerine
    pub fn tangerine_whistle_activated(mut self) -> Self {
        self = self.homestead_activated();
        self.hardforks.insert(Hardfork::Tangerine, ForkKind::Block(0));
        self
    }

    /// Enables SpuriousDragon
    pub fn spurious_dragon_activated(mut self) -> Self {
        self = self.tangerine_whistle_activated();
        self.hardforks.insert(Hardfork::SpuriousDragon, ForkKind::Block(0));
        self
    }

    /// Enables Byzantium
    pub fn byzantium_activated(mut self) -> Self {
        self = self.spurious_dragon_activated();
        self.hardforks.insert(Hardfork::Byzantium, ForkKind::Block(0));
        self
    }

    /// Enables Petersburg
    pub fn petersburg_activated(mut self) -> Self {
        self = self.byzantium_activated();
        self.hardforks.insert(Hardfork::Petersburg, ForkKind::Block(0));
        self
    }

    /// Enables Istanbul
    pub fn istanbul_activated(mut self) -> Self {
        self = self.petersburg_activated();
        self.hardforks.insert(Hardfork::Istanbul, ForkKind::Block(0));
        self
    }

    /// Enables Berlin
    pub fn berlin_activated(mut self) -> Self {
        self = self.istanbul_activated();
        self.hardforks.insert(Hardfork::Berlin, ForkKind::Block(0));
        self
    }

    /// Enables London
    pub fn london_activated(mut self) -> Self {
        self = self.berlin_activated();
        self.hardforks.insert(Hardfork::London, ForkKind::Block(0));
        self
    }

    /// Enables Paris
    pub fn paris_activated(mut self) -> Self {
        self = self.berlin_activated();
        self.hardforks.insert(Hardfork::Paris, ForkKind::TTD(Some(0)));
        self
    }

    /// Enables Shangai
    pub fn shangai_activated(mut self) -> Self {
        self = self.paris_activated();
        self.hardforks.insert(Hardfork::Shanghai, ForkKind::Time(0));
        self
    }

    /// Sets the DAO fork as supported
    pub fn dao_fork_supported(mut self) -> Self {
        self.dao_fork_support = true;
        self
    }

    /// Build a [ChainSpec]
    pub fn build(self) -> ChainSpec {
        ChainSpec {
            chain: self.chain.expect("The chain is required"),
            genesis: self.genesis.expect("The genesis is required"),
            genesis_hash: self.genesis_hash.expect("The genesis hash is required"),
            hardforks: self.hardforks,
            dao_fork_support: self.dao_fork_support,
            paris_ttd: self.paris_ttd,
        }
    }
}

impl From<&ChainSpec> for ChainSpecBuilder {
    fn from(value: &ChainSpec) -> Self {
        Self {
            chain: Some(value.chain),
            genesis: Some(value.genesis.clone()),
            genesis_hash: Some(value.genesis_hash),
            hardforks: value.hardforks.clone(),
            dao_fork_support: value.dao_fork_support,
            paris_ttd: value.paris_ttd,
        }
    }
}

#[cfg(test)]
mod tests {
<<<<<<< HEAD
    use crate::{Chain, ChainSpec, ForkHash, ForkKind, Genesis, Hardfork, Header, MAINNET};
=======
    use crate::{Chain, ChainSpec, ForkHash, Genesis, Hardfork, Header, GOERLI, MAINNET, SEPOLIA};
>>>>>>> 167aa60e

    #[test]
    fn test_empty_forkid() {
        // tests that we skip any forks in block 0, that's the genesis ruleset
        let empty_genesis = Genesis::default();
        let empty_header: Header = empty_genesis.clone().into();
        let empty_sealed = empty_header.seal();
        let spec = ChainSpec::builder()
            .chain(Chain::mainnet())
            .genesis(empty_genesis)
            .genesis_hash(empty_sealed.hash())
            .with_fork(Hardfork::Frontier, ForkKind::Block(0))
            .with_fork(Hardfork::Homestead, ForkKind::Block(0))
            .with_fork(Hardfork::Tangerine, ForkKind::Block(0))
            .with_fork(Hardfork::SpuriousDragon, ForkKind::Block(0))
            .with_fork(Hardfork::Byzantium, ForkKind::Block(0))
            .with_fork(Hardfork::Constantinople, ForkKind::Block(0))
            .with_fork(Hardfork::Istanbul, ForkKind::Block(0))
            .with_fork(Hardfork::Muirglacier, ForkKind::Block(0))
            .with_fork(Hardfork::Berlin, ForkKind::Block(0))
            .with_fork(Hardfork::London, ForkKind::Block(0))
            .with_fork(Hardfork::ArrowGlacier, ForkKind::Block(0))
            .with_fork(Hardfork::GrayGlacier, ForkKind::Block(0))
            .build();

        // test at block one - all forks should be active
        let res_forkid = spec.fork_id(1_u64.into());
        let expected_forkhash = ForkHash::from(spec.genesis_hash());

        // if blocks get activated at genesis then they should not be accumulated into the forkhash
        assert_eq!(res_forkid.hash, expected_forkhash);
    }

    #[test]
    fn test_duplicate_fork_blocks() {
        // forks activated at the same block should be deduplicated
        let empty_genesis = Genesis::default();
        let empty_header: Header = empty_genesis.clone().into();
        let empty_sealed = empty_header.seal();
        let unique_spec = ChainSpec::builder()
            .chain(Chain::mainnet())
            .genesis(empty_genesis.clone())
            .genesis_hash(empty_sealed.hash())
            .with_fork(Hardfork::Frontier, ForkKind::Block(0))
            .with_fork(Hardfork::Homestead, ForkKind::Block(1))
            .build();

        let duplicate_spec = ChainSpec::builder()
            .chain(Chain::mainnet())
            .genesis(empty_genesis)
            .genesis_hash(empty_sealed.hash())
            .with_fork(Hardfork::Frontier, ForkKind::Block(0))
            .with_fork(Hardfork::Homestead, ForkKind::Block(1))
            .with_fork(Hardfork::Tangerine, ForkKind::Block(1))
            .build();

        assert_eq!(unique_spec.fork_id(2.into()), duplicate_spec.fork_id(2.into()));
    }

    // these tests check that the forkid computation is accurate
    #[test]
    fn test_mainnet_forkids() {
        let frontier_forkid = MAINNET.fork_id(0.into());
        assert_eq!([0xfc, 0x64, 0xec, 0x04], frontier_forkid.hash.0);
        assert_eq!(1150000, frontier_forkid.next);

        let homestead_forkid = MAINNET.fork_id(1150000.into());
        assert_eq!([0x97, 0xc2, 0xc3, 0x4c], homestead_forkid.hash.0);
        assert_eq!(1920000, homestead_forkid.next);

        let dao_forkid = MAINNET.fork_id(1920000.into());
        assert_eq!([0x91, 0xd1, 0xf9, 0x48], dao_forkid.hash.0);
        assert_eq!(2463000, dao_forkid.next);

        let tangerine_forkid = MAINNET.fork_id(2463000.into());
        assert_eq!([0x7a, 0x64, 0xda, 0x13], tangerine_forkid.hash.0);
        assert_eq!(2675000, tangerine_forkid.next);

        let spurious_forkid = MAINNET.fork_id(2675000.into());
        assert_eq!([0x3e, 0xdd, 0x5b, 0x10], spurious_forkid.hash.0);
        assert_eq!(4370000, spurious_forkid.next);

        let byzantium_forkid = MAINNET.fork_id(4370000.into());
        assert_eq!([0xa0, 0x0b, 0xc3, 0x24], byzantium_forkid.hash.0);
        assert_eq!(7280000, byzantium_forkid.next);

        let constantinople_forkid = MAINNET.fork_id(7280000.into());
        assert_eq!([0x66, 0x8d, 0xb0, 0xaf], constantinople_forkid.hash.0);
        assert_eq!(9069000, constantinople_forkid.next);

        let istanbul_forkid = MAINNET.fork_id(9069000.into());
        assert_eq!([0x87, 0x9d, 0x6e, 0x30], istanbul_forkid.hash.0);
        assert_eq!(9200000, istanbul_forkid.next);

        let muir_glacier_forkid = MAINNET.fork_id(9200000.into());
        assert_eq!([0xe0, 0x29, 0xe9, 0x91], muir_glacier_forkid.hash.0);
        assert_eq!(12244000, muir_glacier_forkid.next);

        let berlin_forkid = MAINNET.fork_id(12244000.into());
        assert_eq!([0x0e, 0xb4, 0x40, 0xf6], berlin_forkid.hash.0);
        assert_eq!(12965000, berlin_forkid.next);

        let london_forkid = MAINNET.fork_id(12965000.into());
        assert_eq!([0xb7, 0x15, 0x07, 0x7d], london_forkid.hash.0);
        assert_eq!(13773000, london_forkid.next);

        let arrow_glacier_forkid = MAINNET.fork_id(13773000.into());
        assert_eq!([0x20, 0xc3, 0x27, 0xfc], arrow_glacier_forkid.hash.0);
        assert_eq!(15050000, arrow_glacier_forkid.next);

        let gray_glacier_forkid = MAINNET.fork_id(15050000.into());
        assert_eq!([0xf0, 0xaf, 0xd0, 0xe3], gray_glacier_forkid.hash.0);
        assert_eq!(0, gray_glacier_forkid.next); // TODO: update post-gray glacier

        let latest_forkid = MAINNET.fork_id(15050000.into());
        assert_eq!(0, latest_forkid.next);
    }

    #[test]
    fn test_goerli_forkids() {
        let frontier_forkid = GOERLI.fork_id(0);
        assert_eq!([0xa3, 0xf5, 0xab, 0x08], frontier_forkid.hash.0);
        assert_eq!(1561651, frontier_forkid.next);

        let istanbul_forkid = GOERLI.fork_id(1561651);
        assert_eq!([0xc2, 0x5e, 0xfa, 0x5c], istanbul_forkid.hash.0);
        assert_eq!(4460644, istanbul_forkid.next);

        let berlin_forkid = GOERLI.fork_id(4460644);
        assert_eq!([0x75, 0x7a, 0x1c, 0x47], berlin_forkid.hash.0);
        assert_eq!(5062605, berlin_forkid.next);

        let london_forkid = GOERLI.fork_id(12965000);
        assert_eq!([0xb8, 0xc6, 0x29, 0x9d], london_forkid.hash.0);
        assert_eq!(0, london_forkid.next);
    }

    #[test]
    fn test_sepolia_forkids() {
        let mergenetsplit_forkid = SEPOLIA.fork_id(1735371);
        assert_eq!([0xb9, 0x6c, 0xbd, 0x13], mergenetsplit_forkid.hash.0);
        assert_eq!(0, mergenetsplit_forkid.next);
    }
}<|MERGE_RESOLUTION|>--- conflicted
+++ resolved
@@ -417,11 +417,7 @@
 
 #[cfg(test)]
 mod tests {
-<<<<<<< HEAD
-    use crate::{Chain, ChainSpec, ForkHash, ForkKind, Genesis, Hardfork, Header, MAINNET};
-=======
-    use crate::{Chain, ChainSpec, ForkHash, Genesis, Hardfork, Header, GOERLI, MAINNET, SEPOLIA};
->>>>>>> 167aa60e
+    use crate::{Chain, ChainSpec, ForkHash, ForkKind, Genesis, Hardfork, Header, GOERLI, MAINNET, SEPOLIA};
 
     #[test]
     fn test_empty_forkid() {
