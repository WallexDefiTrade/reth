--- conflicted
+++ resolved
@@ -1,10 +1,6 @@
 use crate::{
-<<<<<<< HEAD
-    prune::PrunePartError, serde_helper::deserialize_opt_prune_mode_with_min_blocks, BlockNumber,
-    PruneMode, PrunePart, ReceiptsLogPruneConfig, StorageHistoryPruneConfig,
-=======
     serde_helper::deserialize_opt_prune_mode_with_min_blocks, PruneMode, ReceiptsLogPruneConfig,
->>>>>>> 7ee3c706
+    StorageHistoryPruneConfig,
 };
 use serde::{Deserialize, Serialize};
 
@@ -55,62 +51,11 @@
     /// specified contract addresses, discarding others'. This setting is overridden by
     /// `storage_history`.
     ///
-    /// The [`BlockNumber`] represents the starting block from which point onwards storage history
-    /// is preserved.
+    /// The [BlockNumber](`crate::BlockNumber`) represents the starting block from which point
+    /// onwards storage history is preserved.
     pub storage_history_filter: StorageHistoryPruneConfig,
 }
 
-<<<<<<< HEAD
-macro_rules! impl_prune_parts {
-    ($(($part:ident, $variant:ident, $min_blocks:expr)),+) => {
-        $(
-            paste! {
-                #[doc = concat!(
-                    "Check if ",
-                    stringify!($variant),
-                    " should be pruned at the target block according to the provided tip."
-                )]
-                pub fn [<should_prune_ $part>](&self, block: BlockNumber, tip: BlockNumber) -> bool {
-                    if let Some(mode) = &self.$part {
-                        return mode.should_prune(block, tip)
-                    }
-                    false
-                }
-            }
-        )+
-
-        $(
-            paste! {
-                #[doc = concat!(
-                    "Returns block up to which ",
-                    stringify!($variant),
-                    " pruning needs to be done, inclusive, according to the provided tip."
-                )]
-                pub fn [<prune_target_block_ $part>](&self, tip: BlockNumber) -> Result<Option<(BlockNumber, PruneMode)>, PrunePartError> {
-                     match self.$part {
-                        Some(mode) => mode.prune_target_block(tip, $min_blocks.unwrap_or_default(), PrunePart::$variant),
-                        None => Ok(None)
-                    }
-                }
-            }
-        )+
-
-        /// Sets pruning to all targets.
-        pub fn all() -> Self {
-            Self {
-                $(
-                    $part: Some(PruneMode::Full),
-                )+
-                receipts_log_filter: Default::default(),
-                storage_history_filter: Default::default(),
-            }
-        }
-
-    };
-}
-
-=======
->>>>>>> 7ee3c706
 impl PruneModes {
     /// Sets pruning to no target.
     pub fn none() -> Self {
@@ -126,6 +71,7 @@
             account_history: Some(PruneMode::Full),
             storage_history: Some(PruneMode::Full),
             receipts_log_filter: Default::default(),
+            storage_history_filter: Default::default(),
         }
     }
 }