--- conflicted
+++ resolved
@@ -11,7 +11,7 @@
 pub struct PruneModes {
     /// Sender Recovery pruning configuration.
     // TODO(alexey): removing min blocks restriction is possible if we start calculating the senders
-    // dynamically on blockchain tree unwind.
+    //  dynamically on blockchain tree unwind.
     #[serde(
         skip_serializing_if = "Option::is_none",
         deserialize_with = "deserialize_opt_prune_mode_with_min_blocks::<64, _>"
@@ -115,18 +115,10 @@
     }
 
     impl_prune_parts!(
-<<<<<<< HEAD
-        (sender_recovery, SenderRecovery, None),
+        (sender_recovery, SenderRecovery, Some(64)),
         (transaction_lookup, TransactionLookup, None),
         (receipts, Receipts, Some(64)),
         (account_history, AccountHistory, Some(64)),
         (storage_history, StorageHistory, Some(64))
-=======
-        (sender_recovery, "SenderRecovery", Some(64)),
-        (transaction_lookup, "TransactionLookup", None),
-        (receipts, "Receipts", Some(64)),
-        (account_history, "AccountHistory", Some(64)),
-        (storage_history, "StorageHistory", Some(64))
->>>>>>> 12496015
     );
 }