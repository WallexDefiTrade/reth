mod checkpoint;
mod mode;
<<<<<<< HEAD
mod part;

pub use checkpoint::PruneCheckpoint;
pub use mode::PruneMode;
pub use part::PrunePart;
=======
mod target;

pub use checkpoint::PruneCheckpoint;
pub use mode::PruneMode;
pub use target::PruneTargets;
>>>>>>> a39ee4a2
<|MERGE_RESOLUTION|>--- conflicted
+++ resolved
@@ -1,15 +1,9 @@
 mod checkpoint;
 mod mode;
-<<<<<<< HEAD
 mod part;
+mod target;
 
 pub use checkpoint::PruneCheckpoint;
 pub use mode::PruneMode;
 pub use part::PrunePart;
-=======
-mod target;
-
-pub use checkpoint::PruneCheckpoint;
-pub use mode::PruneMode;
-pub use target::PruneTargets;
->>>>>>> a39ee4a2
+pub use target::PruneTargets;