<<<<<<< HEAD
use crate::{Address, Bytes, H256};
use reth_rlp::{RlpDecodable, RlpEncodable};

/// Ethereum Log
#[derive(Clone, Debug, PartialEq, Eq, RlpDecodable, RlpEncodable)]
=======
use crate::{Address, H256};
use reth_codecs::main_codec;

/// Ethereum Log
#[main_codec]
#[derive(Clone, Debug, PartialEq, Eq)]
>>>>>>> 063b4447
pub struct Log {
    /// Contract that emitted this log.
    pub address: Address,
    /// Topics of the log. The number of logs depend on what `LOG` opcode is used.
    pub topics: Vec<H256>,
    /// Arbitrary length data.
    pub data: bytes::Bytes,
}<|MERGE_RESOLUTION|>--- conflicted
+++ resolved
@@ -1,17 +1,10 @@
-<<<<<<< HEAD
+use reth_codecs::main_codec;
 use crate::{Address, Bytes, H256};
 use reth_rlp::{RlpDecodable, RlpEncodable};
 
 /// Ethereum Log
+#[main_codec]
 #[derive(Clone, Debug, PartialEq, Eq, RlpDecodable, RlpEncodable)]
-=======
-use crate::{Address, H256};
-use reth_codecs::main_codec;
-
-/// Ethereum Log
-#[main_codec]
-#[derive(Clone, Debug, PartialEq, Eq)]
->>>>>>> 063b4447
 pub struct Log {
     /// Contract that emitted this log.
     pub address: Address,
