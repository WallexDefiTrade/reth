--- conflicted
+++ resolved
@@ -379,7 +379,7 @@
             let (revm::ExecutionResult { exit_reason, gas_used, logs, .. }, state) = out;
 
             // Fatal internal error.
-            if exit_reason == revm::Return::FatalExternalError {
+            if let Err(revm::primitives::EVMError::Database(_)) = out {
                 return Err(Error::ExecutionFatalError)
             }
 
@@ -387,13 +387,23 @@
             // TODO for verification (exit_reason): some error should return EVM error as the block
             // with that transaction can have consensus error that would make block
             // invalid.
-            let is_success = match exit_reason {
-                revm::return_ok!() => true,
-                revm::return_revert!() => false,
-                _ => false,
-                // TODO: Handle after bumping to revm v3.0: https://github.com/paradigmxyz/reth/issues/463
-                // e => return Err(Error::EVMError { error_code: e as u32 }),
+
+            let is_success = if let Ok(ResultAndState { ref result, .. }) = out {
+                match &result {
+                    Success { .. } => true,
+                    Revert { .. } => false,
+                    Halt => ,
+                }
+            } else {
+                false
             };
+            // let is_success = match exit_reason {
+            //     revm::return_ok!() => true,
+            //     revm::return_revert!() => false,
+            //     _ => false,
+            //     // TODO: Handle after bumping to revm v3.0: https://github.com/paradigmxyz/reth/issues/463
+            //     // e => return Err(Error::EVMError { error_code: e as u32 }),
+            // };
 
             // Add spent gas.
             cumulative_gas_used += gas_used;
@@ -493,246 +503,8 @@
     chain_spec: &ChainSpec,
     db: &mut SubState<DB>,
 ) -> Result<ExecutionResult, Error> {
-<<<<<<< HEAD
-    let mut evm = EVM::new();
-    evm.database(db);
-
-    let spec_id = revm_spec(chain_spec, header.number);
-    evm.env.cfg.chain_id = U256::from(chain_spec.chain().id());
-    evm.env.cfg.spec_id = spec_id;
-    evm.env.cfg.perf_all_precompiles_have_balance = false;
-    evm.env.cfg.perf_analyse_created_bytecodes = AnalysisKind::Raw;
-
-    revm_wrap::fill_block_env(&mut evm.env.block, header, spec_id >= SpecId::MERGE);
-    let mut cumulative_gas_used = 0;
-    // output of verification
-    let mut changesets = Vec::with_capacity(transactions.len());
-
-    for transaction in transactions.iter() {
-        // The sum of the transaction’s gas limit, Tg, and the gas utilised in this block prior,
-        // must be no greater than the block’s gasLimit.
-        let block_available_gas = header.gas_limit - cumulative_gas_used;
-        if transaction.gas_limit() > block_available_gas {
-            return Err(Error::TransactionGasLimitMoreThenAvailableBlockGas {
-                transaction_gas_limit: transaction.gas_limit(),
-                block_available_gas,
-            })
-        }
-
-        // Fill revm structure.
-        revm_wrap::fill_tx_env(&mut evm.env.tx, transaction);
-
-        // Execute transaction.
-        let out = evm.transact();
-
-        // Useful for debugging
-        // let out = evm.inspect(revm::inspectors::CustomPrintTracer::default());
-        // tracing::trace!(target:"evm","Executing transaction {:?}, \n:{out:?}: {:?}
-        // \nENV:{:?}",transaction.hash(),transaction,evm.env);
-
-        // Fatal internal error
-        if let Err(revm::primitives::EVMError::Database(_)) = out {
-            return Err(Error::ExecutionFatalError)
-        }
-
-        // Success flag was added in `EIP-658: Embedding transaction status code in receipts`.
-        // TODO for verification (exit_reason): some error should return EVM error as the block with
-        // that transaction can have consensus error that would make block invalid.
-        let is_success = if let Ok(ResultAndState { ref result, .. }) = out {
-            match &result {
-                Success { .. } => true,
-                _ => false,
-            }
-        } else {
-            false
-        };
-        // Add spend gas.
-        if let Ok(ResultAndState { ref result, .. }) = out {
-            cumulative_gas_used += match &result {
-                Success { gas_used, .. } => gas_used,
-                Revert { gas_used, .. } => gas_used,
-                Halt { gas_used, .. } => gas_used,
-            }
-        };
-        // cumulative_gas_used += gas_used;
-
-        // Transform logs to reth format.
-        if let Ok(ResultAndState {
-            result: revm::primitives::ExecutionResult::Success { logs, .. },
-            state,
-        }) = out
-        {
-            let logs: Vec<Log> = logs
-                .into_iter()
-                .map(|l| Log {
-                    address: H160(l.address.0),
-                    topics: l.topics.into_iter().map(|h| H256(h.0)).collect(),
-                    data: l.data.into(),
-                })
-                .collect();
-
-            // commit state
-            let (changeset, new_bytecodes) =
-                commit_changes(evm.db().expect("Db to not be moved."), state);
-
-            // Push transaction changeset and calculte header bloom filter for receipt.
-            changesets.push(TransactionChangeSet {
-                receipt: Receipt {
-                    tx_type: transaction.tx_type(),
-                    success: is_success,
-                    cumulative_gas_used,
-                    bloom: logs_bloom(logs.iter()),
-                    logs,
-                },
-                changeset,
-                new_bytecodes,
-            })
-        }
-    }
-    // Check if gas used matches the value set in header.
-    if header.gas_used != cumulative_gas_used {
-        return Err(Error::BlockGasUsed { got: cumulative_gas_used, expected: header.gas_used })
-    }
-
-    let db = evm.db.expect("Db is set at the start of the function");
-    let mut block_reward = block_reward_changeset(header, ommers, db, chain_spec)?;
-
-    if chain_spec.fork_block(Hardfork::Dao) == Some(header.number) {
-        let mut irregular_state_changeset = dao_fork_changeset(db)?;
-        irregular_state_changeset.extend(block_reward.take().unwrap_or_default().into_iter());
-        block_reward = Some(irregular_state_changeset);
-    }
-    return Ok::<ExecutionResult, Error>(ExecutionResult { changesets, block_reward })
-}
-
-/// Irregular state change at Ethereum DAO hardfork
-pub fn dao_fork_changeset<DB: StateProvider>(
-    db: &mut SubState<DB>,
-) -> Result<BTreeMap<H160, AccountInfoChangeSet>, Error> {
-    let mut drained_balance = U256::ZERO;
-    // drain all accounts ether
-    let mut changesets = crate::eth_dao_fork::DAO_HARDKFORK_ACCOUNTS
-        .iter()
-        .map(|&address| {
-            let db_account = db.load_account(address).map_err(|_| Error::ProviderError)?;
-            let old = to_reth_acc(&db_account.info);
-            // drain balance
-            drained_balance += core::mem::take(&mut db_account.info.balance);
-            let new = to_reth_acc(&db_account.info);
-            // assume it is changeset as it is irregular state change
-            Ok((address, AccountInfoChangeSet::Changed { new, old }))
-        })
-        .collect::<Result<BTreeMap<H160, AccountInfoChangeSet>, _>>()?;
-
-    // add drained ether to beneficiary.
-    let beneficiary = crate::eth_dao_fork::DAO_HARDFORK_BENEFICIARY;
-
-    let beneficiary_db_account = db.load_account(beneficiary).map_err(|_| Error::ProviderError)?;
-    let old = to_reth_acc(&beneficiary_db_account.info);
-    beneficiary_db_account.info.balance += drained_balance;
-    let new = to_reth_acc(&beneficiary_db_account.info);
-
-    let beneficiary_changeset = AccountInfoChangeSet::Changed { new, old };
-
-    // insert changeset
-    changesets.insert(beneficiary, beneficiary_changeset);
-
-    Ok(changesets)
-}
-
-/// Calculate Block reward changeset
-pub fn block_reward_changeset<DB: StateProvider>(
-    header: &Header,
-    ommers: &[Header],
-    db: &mut SubState<DB>,
-    chain_spec: &ChainSpec,
-) -> Result<Option<BTreeMap<H160, AccountInfoChangeSet>>, Error> {
-    // NOTE: Related to Ethereum reward change, for other network this is probably going to be moved
-    // to config.
-
-    // From yellowpapper Page 15:
-    // 11.3. Reward Application. The application of rewards to a block involves raising the balance
-    // of the accounts of the beneficiary address of the block and each ommer by a certain
-    // amount. We raise the block’s beneficiary account by Rblock; for each ommer, we raise the
-    // block’s beneficiary by an additional 1/32 of the block reward and the beneficiary of the
-    // ommer gets rewarded depending on the blocknumber. Formally we define the function Ω:
-    match header.number {
-        n if Some(n) >= chain_spec.paris_status().block_number() => None,
-        n if Some(n) >= chain_spec.fork_block(Hardfork::Petersburg) => Some(WEI_2ETH),
-        n if Some(n) >= chain_spec.fork_block(Hardfork::Byzantium) => Some(WEI_3ETH),
-        _ => Some(WEI_5ETH),
-    }
-    .map(|reward| -> Result<_, _> {
-        let mut reward_beneficiaries: BTreeMap<H160, u128> = BTreeMap::new();
-        // Calculate Uncle reward
-        // OpenEthereum code: https://github.com/openethereum/openethereum/blob/6c2d392d867b058ff867c4373e40850ca3f96969/crates/ethcore/src/ethereum/ethash.rs#L319-L333
-        for ommer in ommers {
-            let ommer_reward = ((8 + ommer.number - header.number) as u128 * reward) >> 3;
-            // From yellowpaper Page 15:
-            // If there are collisions of the beneficiary addresses between ommers and the block
-            // (i.e. two ommers with the same beneficiary address or an ommer with the
-            // same beneficiary address as the present block), additions are applied
-            // cumulatively
-            *reward_beneficiaries.entry(ommer.beneficiary).or_default() += ommer_reward;
-        }
-        // insert main block reward
-        *reward_beneficiaries.entry(header.beneficiary).or_default() +=
-            reward + (reward >> 5) * ommers.len() as u128;
-
-        //
-
-        // create changesets for beneficiaries rewards (Main block and ommers);
-        reward_beneficiaries
-            .into_iter()
-            .map(|(beneficiary, reward)| -> Result<_, _> {
-                let changeset = db
-                    .load_account(beneficiary)
-                    .map_err(|_| Error::ProviderError)
-                    // if account is present append `Changed` changeset for block reward
-                    .map(|db_acc| {
-                        let old = to_reth_acc(&db_acc.info);
-                        let mut new = old;
-                        new.balance += U256::from(reward);
-                        db_acc.info.balance = new.balance;
-                        match db_acc.account_state {
-                            AccountState::NotExisting => {
-                                // if account was not existing that means that storage is not
-                                // present.
-                                db_acc.account_state = AccountState::StorageCleared;
-
-                                // if account was not present append `Created` changeset
-                                AccountInfoChangeSet::Created {
-                                    new: Account {
-                                        nonce: 0,
-                                        balance: new.balance,
-                                        bytecode_hash: None,
-                                    },
-                                }
-                            }
-
-                            AccountState::StorageCleared |
-                            AccountState::Touched |
-                            AccountState::None => {
-                                // If account is None that means that EVM didn't touch it.
-                                // we are changing the state to Touched as account can have storage
-                                // in db.
-                                if db_acc.account_state == AccountState::None {
-                                    db_acc.account_state = AccountState::Touched;
-                                }
-                                // if account was present, append changed changeset.
-                                AccountInfoChangeSet::Changed { new, old }
-                            }
-                        }
-                    })?;
-                Ok((beneficiary, changeset))
-            })
-            .collect::<Result<BTreeMap<_, _>, _>>()
-    })
-    .transpose()
-=======
     let mut executor = Executor::new(chain_spec, db);
     executor.execute(block, total_difficulty, senders)
->>>>>>> 4c765818
 }
 
 #[cfg(test)]
