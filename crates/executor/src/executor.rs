--- conflicted
+++ resolved
@@ -509,13 +509,8 @@
     use super::*;
     use crate::revm_wrap::State;
     use reth_primitives::{
-<<<<<<< HEAD
         hex_literal::hex, keccak256, Account, Address, ChainSpecBuilder, ForkCondition, HexBytes,
-        SealedBlock, StorageKey, H160, H256, MAINNET, U256,
-=======
-        hex_literal::hex, keccak256, Account, Address, Bytes, ChainSpecBuilder, ForkCondition,
         StorageKey, H256, MAINNET, U256,
->>>>>>> 804d8bf1
     };
     use reth_provider::{AccountProvider, BlockHashProvider, StateProvider};
     use reth_rlp::Decodable;
