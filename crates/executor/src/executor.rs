--- conflicted
+++ resolved
@@ -506,24 +506,16 @@
 
 #[cfg(test)]
 mod tests {
-<<<<<<< HEAD
-    use std::{collections::HashMap, ops::RangeBounds};
+    use super::*;
 
     use crate::revm_wrap::State;
     use reth_primitives::{
         hex_literal::hex, keccak256, Account, Address, BlockNumber, Bytes, ChainSpecBuilder,
-        ForkCondition, SealedBlock, StorageKey, H160, H256, MAINNET, U256,
-=======
-    use super::*;
-    use crate::revm_wrap::State;
-    use reth_primitives::{
-        hex_literal::hex, keccak256, Account, Address, Bytes, ChainSpecBuilder, ForkCondition,
-        StorageKey, H256, MAINNET, U256,
->>>>>>> 804d8bf1
+        ForkCondition, StorageKey, H256, MAINNET, U256,
     };
     use reth_provider::{AccountProvider, BlockHashProvider, StateProvider};
     use reth_rlp::Decodable;
-    use std::{collections::HashMap, str::FromStr};
+    use std::{collections::HashMap, ops::RangeBounds, str::FromStr};
 
     #[derive(Debug, Default, Clone, Eq, PartialEq)]
     struct StateProviderTest {
