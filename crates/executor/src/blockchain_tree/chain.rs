//! A chain in a [`BlockchainTree`][super::BlockchainTree].
//!
//! A [`Chain`] contains the state of accounts for the chain after execution of its constituent
//! blocks, as well as a list of the blocks the chain is composed of.
use crate::{post_state::PostState, substate::PostStateProvider};
use reth_interfaces::{consensus::Consensus, executor::Error as ExecError, Error};
use reth_primitives::{BlockHash, BlockNumber, SealedBlockWithSenders, SealedHeader, U256};
use reth_provider::{BlockExecutor, ExecutorFactory, StateProvider};
use std::collections::BTreeMap;

/// The ID of a sidechain internally in a [`BlockchainTree`][super::BlockchainTree].
pub(crate) type BlockChainId = u64;

/// A side chain.
///
/// The sidechain contains the state of accounts after execution of its blocks,
/// changesets for those blocks (and their transactions), as well as the blocks themselves.
///
/// Each chain in the tree are identified using a unique ID.
#[derive(Clone, Debug, Default, PartialEq, Eq)]
pub struct Chain {
    /// The state of accounts after execution of the blocks in this chain.
    ///
    /// This state also contains the individual changes that lead to the current state.
    state: PostState,
    /// The blocks in this chain.
    blocks: BTreeMap<BlockNumber, SealedBlockWithSenders>,
    /// A mapping of each block number in the chain to the highest transition ID in the chain's
    /// state after execution of the block.
    ///
    /// This is used to revert changes in the state until a certain block number when the chain is
    /// split.
    block_transitions: BTreeMap<BlockNumber, usize>,
}

<<<<<<< HEAD
/// Describes a fork block by its number and hash.
#[derive(Clone, Copy)]
=======
/// Contains fork block and hash.
#[derive(Clone, Copy, Eq, PartialEq)]
>>>>>>> 670db0b4
pub struct ForkBlock {
    /// Block number of block that chains branches from
    pub number: u64,
    /// Block hash of block that chains branches from
    pub hash: BlockHash,
}

impl ForkBlock {
    /// Return the `(block_number, block_hash)` tuple for this fork block.
    pub fn num_hash(&self) -> (BlockNumber, BlockHash) {
        (self.number, self.hash)
    }
}

impl Chain {
    /// Get the blocks in this chain.
    pub fn blocks(&self) -> &BTreeMap<BlockNumber, SealedBlockWithSenders> {
        &self.blocks
    }

    /// Destructure the chain into its inner components, the blocks and the state.
    pub fn into_inner(self) -> (BTreeMap<BlockNumber, SealedBlockWithSenders>, PostState) {
        (self.blocks, self.state)
    }

    /// Get the block at which this chain forked.
    pub fn fork_block(&self) -> ForkBlock {
        let tip = self.first();
        ForkBlock { number: tip.number.saturating_sub(1), hash: tip.parent_hash }
    }

    /// Get the block number at which this chain forked.
    pub fn fork_block_number(&self) -> BlockNumber {
        self.first().number.saturating_sub(1)
    }

    /// Get the block hash at which this chain forked.
    pub fn fork_block_hash(&self) -> BlockHash {
        self.first().parent_hash
    }

    /// Get the first block in this chain.
    pub fn first(&self) -> &SealedBlockWithSenders {
        self.blocks.first_key_value().expect("Chain has at least one block for first").1
    }

    /// Get the tip of the chain.
    ///
    /// # Note
    ///
    /// Chains always have at least one block.
    pub fn tip(&self) -> &SealedBlockWithSenders {
        self.blocks.last_key_value().expect("Chain should have at least one block").1
    }

    /// Create new chain with given blocks and post state.
    pub fn new(blocks: Vec<(SealedBlockWithSenders, PostState)>) -> Self {
        let mut state = PostState::default();
        let mut block_transitions = BTreeMap::new();
        let mut block_num_hash = BTreeMap::new();
        for (block, block_state) in blocks.into_iter() {
            state.extend(block_state);
            block_transitions.insert(block.number, state.transitions_count());
            block_num_hash.insert(block.number, block);
        }

        Self { state, block_transitions, blocks: block_num_hash }
    }

    /// Create a new chain that forks off of the canonical chain.
    pub fn new_canonical_fork<SP: StateProvider, C: Consensus, EF: ExecutorFactory>(
        block: &SealedBlockWithSenders,
        parent_header: &SealedHeader,
        canonical_block_hashes: &BTreeMap<BlockNumber, BlockHash>,
        provider: &SP,
        consensus: &C,
        factory: &EF,
    ) -> Result<Self, Error> {
        let state = PostState::default();
        let empty = BTreeMap::new();

        let state_provider =
            PostStateProvider::new(&state, provider, &empty, canonical_block_hashes);

        let changeset = Self::validate_and_execute(
            block.clone(),
            parent_header,
            state_provider,
            consensus,
            factory,
        )?;

        Ok(Self::new(vec![(block.clone(), changeset)]))
    }

    /// Create a new chain that forks off of an existing sidechain.
    pub fn new_chain_fork<SP: StateProvider, C: Consensus, EF: ExecutorFactory>(
        &self,
        block: SealedBlockWithSenders,
        side_chain_block_hashes: BTreeMap<BlockNumber, BlockHash>,
        canonical_block_hashes: &BTreeMap<BlockNumber, BlockHash>,
        provider: &SP,
        consensus: &C,
        factory: &EF,
    ) -> Result<Self, Error> {
        let parent_number = block.number - 1;
        let parent = self
            .blocks
            .get(&parent_number)
            .ok_or(ExecError::BlockNumberNotFoundInChain { block_number: parent_number })?;

        let revert_to_transition_id = self
            .block_transitions
            .get(&parent.number)
            .expect("Should have the transition ID for the parent block");
        let mut state = self.state.clone();

        // Revert state to the state after execution of the parent block
        state.revert_to(*revert_to_transition_id);

        // Revert changesets to get the state of the parent that we need to apply the change.
        let state_provider = PostStateProvider::new(
            &state,
            provider,
            &side_chain_block_hashes,
            canonical_block_hashes,
        );
        let block_state =
            Self::validate_and_execute(block.clone(), parent, state_provider, consensus, factory)?;
        state.extend(block_state);

        let chain = Self {
            block_transitions: BTreeMap::from([(block.number, state.transitions_count())]),
            state,
            blocks: BTreeMap::from([(block.number, block)]),
        };

        // If all is okay, return new chain back. Present chain is not modified.
        Ok(chain)
    }

    /// Validate and execute the given block.
    fn validate_and_execute<SP: StateProvider, C: Consensus, EF: ExecutorFactory>(
        block: SealedBlockWithSenders,
        parent_block: &SealedHeader,
        state_provider: PostStateProvider<'_, SP>,
        consensus: &C,
        factory: &EF,
    ) -> Result<PostState, Error> {
        consensus.validate_header(&block, U256::MAX)?;
        consensus.pre_validate_header(&block, parent_block)?;
        consensus.pre_validate_block(&block)?;

        let (unseal, senders) = block.into_components();
        let unseal = unseal.unseal();

        factory
            .with_sp(state_provider)
            .execute_and_verify_receipt(&unseal, U256::MAX, Some(senders))
            .map_err(Into::into)
    }

    /// Validate and execute the given block, and append it to this chain.
    pub fn append_block<SP: StateProvider, C: Consensus, EF: ExecutorFactory>(
        &mut self,
        block: SealedBlockWithSenders,
        side_chain_block_hashes: BTreeMap<BlockNumber, BlockHash>,
        canonical_block_hashes: &BTreeMap<BlockNumber, BlockHash>,
        provider: &SP,
        consensus: &C,
        factory: &EF,
    ) -> Result<(), Error> {
        let (_, parent_block) = self.blocks.last_key_value().expect("Chain has at least one block");

        let block_state = Self::validate_and_execute(
            block.clone(),
            parent_block,
            PostStateProvider::new(
                &self.state,
                provider,
                &side_chain_block_hashes,
                canonical_block_hashes,
            ),
            consensus,
            factory,
        )?;
        self.state.extend(block_state);
        self.block_transitions.insert(block.number, self.state.transitions_count());
        self.blocks.insert(block.number, block);
        Ok(())
    }

    /// Merge two chains by appending the given chain into the current one.
    ///
    /// The state of accounts for this chain is set to the state of the newest chain.
    pub fn append_chain(&mut self, chain: Chain) -> Result<(), Error> {
        let chain_tip = self.tip();
        if chain_tip.hash != chain.fork_block_hash() {
            return Err(ExecError::AppendChainDoesntConnect {
                chain_tip: chain_tip.num_hash(),
                other_chain_fork: chain.fork_block().num_hash(),
            }
            .into())
        }

        // Insert blocks from other chain
        self.blocks.extend(chain.blocks.into_iter());
        let current_transition_count = self.state.transitions_count();
        self.state.extend(chain.state);

        // Update the block transition mapping, shifting the transition ID by the current number of
        // transitions in *this* chain
        for (block_number, transition_id) in chain.block_transitions.iter() {
            self.block_transitions.insert(*block_number, transition_id + current_transition_count);
        }
        Ok(())
    }

    /// Split this chain at the given block.
    ///
    /// The given block will be the first block in the first returned chain.
    ///
    /// If the given block is not found, [`ChainSplit::NoSplitPending`] is returned.
    /// Split chain at the number or hash, block with given number will be included at first chain.
    /// If any chain is empty (Does not have blocks) None will be returned.
    ///
    /// # Note
    ///
    /// The block number to transition ID mapping is only found in the second chain, making it
    /// impossible to perform any state reverts on the first chain.
    ///
    /// The second chain only contains the changes that were reverted on the first chain; however,
    /// it retains the up to date state as if the chains were one, i.e. the second chain is an
    /// extension of the first.
    pub fn split(mut self, split_at: SplitAt) -> ChainSplit {
        let chain_tip = *self.blocks.last_entry().expect("chain is never empty").key();
        let block_number = match split_at {
            SplitAt::Hash(block_hash) => {
                let block_number = self.blocks.iter().find_map(|(num, block)| {
                    if block.hash() == block_hash {
                        Some(*num)
                    } else {
                        None
                    }
                });
                let Some(block_number) = block_number else { return ChainSplit::NoSplitPending(self)};
                // If block number is same as tip whole chain is becoming canonical.
                if block_number == chain_tip {
                    return ChainSplit::NoSplitCanonical(self)
                }
                block_number
            }
            SplitAt::Number(block_number) => {
                if block_number >= chain_tip {
                    return ChainSplit::NoSplitCanonical(self)
                }
                if block_number < *self.blocks.first_entry().expect("chain is never empty").key() {
                    return ChainSplit::NoSplitPending(self)
                }
                block_number
            }
        };

        let higher_number_blocks = self.blocks.split_off(&(block_number + 1));

        let mut canonical_state = std::mem::take(&mut self.state);
        let new_state = canonical_state.split_at(
            *self.block_transitions.get(&(block_number)).expect("Unknown block transition ID"),
        );
        self.state = new_state;

        ChainSplit::Split {
            canonical: Chain {
                state: canonical_state,
                block_transitions: BTreeMap::new(),
                blocks: self.blocks,
            },
            pending: Chain {
                state: self.state,
                block_transitions: self.block_transitions,
                blocks: higher_number_blocks,
            },
        }
    }
}

/// Used in spliting the chain.
#[derive(Clone, Copy, Debug, PartialEq, Eq)]
pub enum SplitAt {
    /// Split at block number.
    Number(BlockNumber),
    /// Split at block hash.
    Hash(BlockHash),
}

/// Result of spliting chain.
#[derive(Clone, Debug, PartialEq, Eq)]
pub enum ChainSplit {
    /// Chain is not splited. Pending chain is returned.
    /// Given block split is higher than last block.
    /// Or in case of split by hash when hash is unknown.
    NoSplitPending(Chain),
    /// Chain is not splited. Canonical chain is returned.
    /// Given block split is lower than first block.
    NoSplitCanonical(Chain),
    /// Chain is splited in two.
    /// Given block split is contained in first chain.
    Split {
        /// Left contains lower block number that get canonicalized.
        /// And substate is empty and not usable.
        canonical: Chain,
        /// Right contains higher block number, that is still pending.
        /// And substate from original chain is moved here.
        pending: Chain,
    },
}

#[cfg(test)]
mod tests {
    use super::*;
    use reth_primitives::{Account, H160, H256};

    #[test]
    fn chain_append() {
        let block = SealedBlockWithSenders::default();
        let block1_hash = H256([0x01; 32]);
        let block2_hash = H256([0x02; 32]);
        let block3_hash = H256([0x03; 32]);
        let block4_hash = H256([0x04; 32]);

        let mut block1 = block.clone();
        let mut block2 = block.clone();
        let mut block3 = block.clone();
        let mut block4 = block;

        block1.block.header.hash = block1_hash;
        block2.block.header.hash = block2_hash;
        block3.block.header.hash = block3_hash;
        block4.block.header.hash = block4_hash;

        block3.block.header.header.parent_hash = block2_hash;

        let mut chain1 =
            Chain { blocks: BTreeMap::from([(1, block1), (2, block2)]), ..Default::default() };

        let chain2 =
            Chain { blocks: BTreeMap::from([(3, block3), (4, block4)]), ..Default::default() };

        assert_eq!(chain1.append_chain(chain2.clone()), Ok(()));

        // chain1 got changed so this will fail
        assert!(chain1.append_chain(chain2).is_err());
    }

    #[test]
    fn test_number_split() {
        let mut base_state = PostState::default();
        let mut account = Account::default();
        account.nonce = 10;
        base_state.create_account(H160([1; 20]), account);
        base_state.finish_transition();

        let mut block_state1 = PostState::default();
        block_state1.create_account(H160([2; 20]), Account::default());
        block_state1.finish_transition();

        let mut block_state2 = PostState::default();
        block_state2.create_account(H160([3; 20]), Account::default());
        block_state2.finish_transition();

        let mut block1 = SealedBlockWithSenders::default();
        let block1_hash = H256([15; 32]);
        block1.number = 1;
        block1.hash = block1_hash;
        block1.senders.push(H160([4; 20]));

        let mut block2 = SealedBlockWithSenders::default();
        let block2_hash = H256([16; 32]);
        block2.number = 2;
        block2.hash = block2_hash;
        block2.senders.push(H160([4; 20]));

        let chain = Chain::new(vec![
            (block1.clone(), block_state1.clone()),
            (block2.clone(), block_state2.clone()),
        ]);

        let mut split1_state = chain.state.clone();
        let split2_state = split1_state.split_at(*chain.block_transitions.get(&1).unwrap());

        let chain_split1 = Chain {
            state: split1_state,
            block_transitions: BTreeMap::new(),
            blocks: BTreeMap::from([(1, block1.clone())]),
        };

        let chain_split2 = Chain {
            state: split2_state,
            block_transitions: chain.block_transitions.clone(),
            blocks: BTreeMap::from([(2, block2.clone())]),
        };

        // split in two
        assert_eq!(
            chain.clone().split(SplitAt::Hash(block1_hash)),
            ChainSplit::Split { canonical: chain_split1, pending: chain_split2 }
        );

        // split at unknown block hash
        assert_eq!(
            chain.clone().split(SplitAt::Hash(H256([100; 32]))),
            ChainSplit::NoSplitPending(chain.clone())
        );

        // split at higher number
        assert_eq!(
            chain.clone().split(SplitAt::Number(10)),
            ChainSplit::NoSplitCanonical(chain.clone())
        );

        // split at lower number
        assert_eq!(chain.clone().split(SplitAt::Number(0)), ChainSplit::NoSplitPending(chain));
    }
}<|MERGE_RESOLUTION|>--- conflicted
+++ resolved
@@ -33,13 +33,8 @@
     block_transitions: BTreeMap<BlockNumber, usize>,
 }
 
-<<<<<<< HEAD
 /// Describes a fork block by its number and hash.
-#[derive(Clone, Copy)]
-=======
-/// Contains fork block and hash.
 #[derive(Clone, Copy, Eq, PartialEq)]
->>>>>>> 670db0b4
 pub struct ForkBlock {
     /// Block number of block that chains branches from
     pub number: u64,
