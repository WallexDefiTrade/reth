--- conflicted
+++ resolved
@@ -645,11 +645,7 @@
 
     fn setup_externals(
         exec_res: Vec<PostState>,
-<<<<<<< HEAD
-    ) -> TreeExternals<Env<WriteMap>, Arc<TestConsensus>, TestFactory> {
-=======
-    ) -> TreeExternals<Arc<Env<WriteMap>>, Arc<TestConsensus>, TestExecutorFactory> {
->>>>>>> 274ab547
+    ) -> TreeExternals<Env<WriteMap>, Arc<TestConsensus>, TestExecutorFactory> {
         let db = create_test_rw_db();
         let consensus = Arc::new(TestConsensus::default());
         let chain_spec = Arc::new(
