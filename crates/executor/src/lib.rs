#![warn(missing_docs, unreachable_pub)]
#![deny(unused_must_use, rust_2018_idioms)]
#![doc(test(
    no_crate_inject,
    attr(deny(warnings, rust_2018_idioms), allow(dead_code, unused_variables))
))]

//! Reth executor executes transaction in block of data.

pub mod config;
/// Executor
pub mod executor;
/// Wrapper around revm database and types
<<<<<<< HEAD
pub mod revm_wrap;
=======
pub mod revm_wrap;
pub use config::{Config, SpecUpgrades};
pub mod eth_dao_fork;
>>>>>>> 75fab001
<|MERGE_RESOLUTION|>--- conflicted
+++ resolved
@@ -8,13 +8,8 @@
 //! Reth executor executes transaction in block of data.
 
 pub mod config;
+pub mod eth_dao_fork;
 /// Executor
 pub mod executor;
 /// Wrapper around revm database and types
-<<<<<<< HEAD
-pub mod revm_wrap;
-=======
-pub mod revm_wrap;
-pub use config::{Config, SpecUpgrades};
-pub mod eth_dao_fork;
->>>>>>> 75fab001
+pub mod revm_wrap;