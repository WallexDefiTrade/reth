--- conflicted
+++ resolved
@@ -54,11 +54,7 @@
     /// The inner vector stores receipts ordered by transaction number.
     ///
     /// If receipt is None it means it is pruned.
-<<<<<<< HEAD
     receipts: Receipts,
-=======
-    receipts: Vec<Vec<Option<Receipt>>>,
->>>>>>> 24d7bdea
     /// First block will be initialized to `None`
     /// and be set to the block number of first block executed.
     first_block: Option<BlockNumber>,
