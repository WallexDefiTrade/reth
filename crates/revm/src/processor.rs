use crate::{
    database::StateProviderDatabase,
    env::{fill_cfg_and_block_env, fill_tx_env},
    eth_dao_fork::{DAO_HARDFORK_BENEFICIARY, DAO_HARDKFORK_ACCOUNTS},
    into_reth_log,
    stack::{InspectorStack, InspectorStackConfig},
    state_change::{apply_beacon_root_contract_call, post_block_balance_increments},
};
use reth_interfaces::{
    executor::{BlockExecutionError, BlockValidationError},
    RethError,
};
use reth_primitives::{
    Address, Block, BlockNumber, Bloom, ChainSpec, Hardfork, Header, PruneMode, PruneModes,
    PrunePartError, Receipt, ReceiptWithBloom, TransactionSigned, H256, MINIMUM_PRUNING_DISTANCE,
    U256,
};
use reth_provider::{
    BlockExecutor, BlockExecutorStats, BundleStateWithReceipts, PrunableBlockExecutor,
    StateProvider,
};
use revm::{
    db::{states::bundle_state::BundleRetention, StateDBBox},
    primitives::ResultAndState,
    DatabaseCommit, State, EVM,
};
use std::{sync::Arc, time::Instant};
use tracing::{debug, trace};

/// EVMProcessor is a block executor that uses revm to execute blocks or multiple blocks.
///
/// Output is obtained by calling `take_output_state` function.
///
/// It is capable of pruning the data that will be written to the database
/// and implemented [PrunableBlockExecutor] traits.
///
/// It implemented the [BlockExecutor] that give it the ability to take block
/// apply pre state (Cancun system contract call), execute transaction and apply
/// state change and then apply post execution changes (block reward, withdrawals, irregular DAO
/// hardfork state change). And if `execute_and_verify_receipt` is called it will verify the
/// receipt.
///
/// InspectorStack are used for optional inspecting execution. And it contains
/// various duration of parts of execution.
pub struct EVMProcessor<'a> {
    /// The configured chain-spec
    chain_spec: Arc<ChainSpec>,
    /// revm instance that contains database and env environment.
    evm: EVM<StateDBBox<'a, RethError>>,
    /// Hook and inspector stack that we want to invoke on that hook.
    stack: InspectorStack,
    /// The collection of receipts.
    /// Outer vector stores receipts for each block sequentially.
    /// The inner vector stores receipts ordered by transaction number.
    ///
    /// If receipt is None it means it is pruned.
    receipts: Vec<Vec<Option<Receipt>>>,
    /// First block will be initialized to `None`
    /// and be set to the block number of first block executed.
    first_block: Option<BlockNumber>,
    /// The maximum known block.
    tip: Option<BlockNumber>,
    /// Pruning configuration.
    prune_modes: PruneModes,
    /// Memoized address pruning filter.
    /// Empty implies that there is going to be addresses to include in the filter in a future
    /// block. None means there isn't any kind of configuration.
    pruning_address_filter: Option<(u64, Vec<Address>)>,
    /// Execution stats
    stats: BlockExecutorStats,
}

impl<'a> EVMProcessor<'a> {
    /// Return chain spec.
    pub fn chain_spec(&self) -> &Arc<ChainSpec> {
        &self.chain_spec
    }

    /// Create a new pocessor with the given chain spec.
    pub fn new(chain_spec: Arc<ChainSpec>) -> Self {
        let evm = EVM::new();
        EVMProcessor {
            chain_spec,
            evm,
            stack: InspectorStack::new(InspectorStackConfig::default()),
            receipts: Vec::new(),
            first_block: None,
            tip: None,
            prune_modes: PruneModes::none(),
            pruning_address_filter: None,
            stats: BlockExecutorStats::default(),
        }
    }

    /// Creates a new executor from the given chain spec and database.
    pub fn new_with_db<DB: StateProvider + 'a>(
        chain_spec: Arc<ChainSpec>,
        db: StateProviderDatabase<DB>,
    ) -> Self {
        let state = State::builder()
            .with_database_boxed(Box::new(db))
            .with_bundle_update()
            .without_state_clear()
            .build();
        EVMProcessor::new_with_state(chain_spec, state)
    }

    /// Create a new EVM processor with the given revm state.
    pub fn new_with_state(
        chain_spec: Arc<ChainSpec>,
        revm_state: StateDBBox<'a, RethError>,
    ) -> Self {
        let mut evm = EVM::new();
        evm.database(revm_state);
        EVMProcessor {
            chain_spec,
            evm,
            stack: InspectorStack::new(InspectorStackConfig::default()),
            receipts: Vec::new(),
            first_block: None,
            tip: None,
            prune_modes: PruneModes::none(),
            pruning_address_filter: None,
            stats: BlockExecutorStats::default(),
        }
    }

    /// Configures the executor with the given inspectors.
    pub fn set_stack(&mut self, stack: InspectorStack) {
        self.stack = stack;
    }

    /// Returns a reference to the database
    pub fn db_mut(&mut self) -> &mut StateDBBox<'a, RethError> {
        // Option will be removed from EVM in the future.
        // as it is always some.
        // https://github.com/bluealloy/revm/issues/697
        self.evm.db().expect("Database inside EVM is always set")
    }

    fn recover_senders(
        &mut self,
        body: &[TransactionSigned],
        senders: Option<Vec<Address>>,
    ) -> Result<Vec<Address>, BlockExecutionError> {
        if let Some(senders) = senders {
            if body.len() == senders.len() {
                Ok(senders)
            } else {
                Err(BlockValidationError::SenderRecoveryError.into())
            }
        } else {
            let time = Instant::now();
            let ret = TransactionSigned::recover_signers(body, body.len())
                .ok_or(BlockValidationError::SenderRecoveryError.into());
            self.stats.sender_recovery_duration += time.elapsed();
            ret
        }
    }

    /// Initializes the config and block env.
    fn init_env(&mut self, header: &Header, total_difficulty: U256) {
        // Set state clear flag.
        let state_clear_flag =
            self.chain_spec.fork(Hardfork::SpuriousDragon).active_at_block(header.number);

        self.db_mut().set_state_clear_flag(state_clear_flag);

        fill_cfg_and_block_env(
            &mut self.evm.env.cfg,
            &mut self.evm.env.block,
            &self.chain_spec,
            header,
            total_difficulty,
        );
    }

    /// Applies the pre-block call to the EIP-4788 beacon block root contract.
    ///
    /// If cancun is not activated or the block is the genesis block, then this is a no-op, and no
    /// state changes are made.
    pub fn apply_beacon_root_contract_call(
        &mut self,
        block: &Block,
    ) -> Result<(), BlockExecutionError> {
        apply_beacon_root_contract_call(
            &self.chain_spec,
            block.timestamp,
            block.number,
            block.parent_beacon_block_root,
            &mut self.evm,
        )?;
        Ok(())
    }

    /// Apply post execution state changes, including block rewards, withdrawals, and irregular DAO
    /// hardfork state change.
    pub fn apply_post_execution_state_change(
        &mut self,
        block: &Block,
        total_difficulty: U256,
    ) -> Result<(), BlockExecutionError> {
        let mut balance_increments = post_block_balance_increments(
            &self.chain_spec,
            block.number,
            block.difficulty,
            block.beneficiary,
            block.timestamp,
            total_difficulty,
            &block.ommers,
            block.withdrawals.as_deref(),
        );

        // Irregular state change at Ethereum DAO hardfork
        if self.chain_spec.fork(Hardfork::Dao).transitions_at_block(block.number) {
            // drain balances from hardcoded addresses.
            let drained_balance: u128 = self
                .db_mut()
                .drain_balances(DAO_HARDKFORK_ACCOUNTS)
                .map_err(|_| BlockValidationError::IncrementBalanceFailed)?
                .into_iter()
                .sum();

            // return balance to DAO beneficiary.
            *balance_increments.entry(DAO_HARDFORK_BENEFICIARY).or_default() += drained_balance;
        }
        // increment balances
        self.db_mut()
            .increment_balances(balance_increments.into_iter().map(|(k, v)| (k, v)))
            .map_err(|_| BlockValidationError::IncrementBalanceFailed)?;

        Ok(())
    }

    /// Runs a single transaction in the configured environment and proceeds
    /// to return the result and state diff (without applying it).
    ///
    /// Assumes the rest of the block environment has been filled via `init_block_env`.
    pub fn transact(
        &mut self,
        transaction: &TransactionSigned,
        sender: Address,
    ) -> Result<ResultAndState, BlockExecutionError> {
        // Fill revm structure.
        fill_tx_env(&mut self.evm.env.tx, transaction, sender);

        let hash = transaction.hash();
        let out = if self.stack.should_inspect(&self.evm.env, hash) {
            // execution with inspector.
            let output = self.evm.inspect(&mut self.stack);
            tracing::trace!(
                target: "evm",
                ?hash, ?output, ?transaction, env = ?self.evm.env,
                "Executed transaction"
            );
            output
        } else {
            // main execution.
            self.evm.transact()
        };
        out.map_err(|e| BlockValidationError::EVM { hash, message: format!("{e:?}") }.into())
    }

    /// Runs the provided transactions and commits their state to the run-time database.
    ///
    /// The returned [BundleStateWithReceipts] can be used to persist the changes to disk, and
    /// contains the changes made by each transaction.
    ///
    /// The changes in [BundleStateWithReceipts] have a transition ID associated with them: there is
    /// one transition ID for each transaction (with the first executed tx having transition ID
    /// 0, and so on).
    ///
    /// The second returned value represents the total gas used by this block of transactions.
    pub fn execute_transactions(
        &mut self,
        block: &Block,
        total_difficulty: U256,
        senders: Option<Vec<Address>>,
    ) -> Result<(Vec<Receipt>, u64), BlockExecutionError> {
        self.init_env(&block.header, total_difficulty);

        // perf: do not execute empty blocks
        if block.body.is_empty() {
            return Ok((Vec::new(), 0))
        }

        let senders = self.recover_senders(&block.body, senders)?;

        let mut cumulative_gas_used = 0;
        let mut receipts = Vec::with_capacity(block.body.len());
        for (transaction, sender) in block.body.iter().zip(senders) {
            let time = Instant::now();
            // The sum of the transaction’s gas limit, Tg, and the gas utilized in this block prior,
            // must be no greater than the block’s gasLimit.
            let block_available_gas = block.header.gas_limit - cumulative_gas_used;
            if transaction.gas_limit() > block_available_gas {
                return Err(BlockValidationError::TransactionGasLimitMoreThanAvailableBlockGas {
                    transaction_gas_limit: transaction.gas_limit(),
                    block_available_gas,
                }
                .into())
            }
            // Execute transaction.
            let ResultAndState { result, state } = self.transact(transaction, sender)?;
            trace!(
                target: "evm",
                ?transaction, ?result, ?state,
                "Executed transaction"
            );
            self.stats.execution_duration += time.elapsed();
            let time = Instant::now();

            self.db_mut().commit(state);

            self.stats.apply_state_duration += time.elapsed();

            // append gas used
            cumulative_gas_used += result.gas_used();

            // Push transaction changeset and calculate header bloom filter for receipt.
            receipts.push(Receipt {
                tx_type: transaction.tx_type(),
                // Success flag was added in `EIP-658: Embedding transaction status code in
                // receipts`.
                success: result.is_success(),
                cumulative_gas_used,
                // convert to reth log
                logs: result.into_logs().into_iter().map(into_reth_log).collect(),
            });
        }

        Ok((receipts, cumulative_gas_used))
    }

    /// Execute the block, verify gas usage and apply post-block state changes.
    fn execute_inner(
        &mut self,
        block: &Block,
        total_difficulty: U256,
        senders: Option<Vec<Address>>,
    ) -> Result<Vec<Receipt>, BlockExecutionError> {
        self.init_env(&block.header, total_difficulty);
        self.apply_beacon_root_contract_call(block)?;
        let (receipts, cumulative_gas_used) =
            self.execute_transactions(block, total_difficulty, senders)?;

        // Check if gas used matches the value set in header.
        if block.gas_used != cumulative_gas_used {
            return Err(BlockValidationError::BlockGasUsed {
                got: cumulative_gas_used,
                expected: block.gas_used,
                gas_spent_by_tx: self
                    .receipts
                    .last()
                    .map(|block_r| {
                        block_r
                            .iter()
                            .enumerate()
                            .map(|(id, tx_r)| {
                                (
                                    id as u64,
                                    tx_r.as_ref()
                                        .expect("receipts have not been pruned")
                                        .cumulative_gas_used,
                                )
                            })
                            .collect()
                    })
                    .unwrap_or_default(),
            }
            .into())
        }
        let time = Instant::now();
        self.apply_post_execution_state_change(block, total_difficulty)?;
        self.stats.apply_post_execution_state_changes_duration += time.elapsed();

        let time = Instant::now();
        let retention = if self.tip.map_or(true, |tip| {
            !self.prune_modes.should_prune_account_history(block.number, tip) &&
                !self.prune_modes.should_prune_storage_history(block.number, tip)
        }) {
            BundleRetention::Reverts
        } else {
            BundleRetention::PlainState
        };
        self.db_mut().merge_transitions(retention);
        self.stats.merge_transitions_duration += time.elapsed();

        if self.first_block.is_none() {
            self.first_block = Some(block.number);
        }

        Ok(receipts)
    }

    /// Save receipts to the executor.
    pub fn save_receipts(&mut self, receipts: Vec<Receipt>) -> Result<(), BlockExecutionError> {
        let mut receipts = receipts.into_iter().map(Option::Some).collect();
        // Prune receipts if necessary.
        self.prune_receipts(&mut receipts)?;
        // Save receipts.
        self.receipts.push(receipts);
        Ok(())
    }

    /// Prune receipts according to the pruning configuration.
    fn prune_receipts(
        &mut self,
        receipts: &mut Vec<Option<Receipt>>,
    ) -> Result<(), PrunePartError> {
        let (first_block, tip) = match self.first_block.zip(self.tip) {
            Some((block, tip)) => (block, tip),
            _ => return Ok(()),
        };

        let block_number = first_block + self.receipts.len() as u64;

        // Block receipts should not be retained
        if self.prune_modes.receipts == Some(PruneMode::Full) ||
                // [`PrunePart::Receipts`] takes priority over [`PrunePart::ContractLogs`]
                self.prune_modes.should_prune_receipts(block_number, tip)
        {
            receipts.clear();
            return Ok(())
        }

        // All receipts from the last 128 blocks are required for blockchain tree, even with
        // [`PrunePart::ContractLogs`].
        let prunable_receipts =
            PruneMode::Distance(MINIMUM_PRUNING_DISTANCE).should_prune(block_number, tip);
        if !prunable_receipts {
            return Ok(())
        }

        let contract_log_pruner = self.prune_modes.receipts_log_filter.group_by_block(tip, None)?;

        if !contract_log_pruner.is_empty() {
            let (prev_block, filter) = self.pruning_address_filter.get_or_insert((0, Vec::new()));
            for (_, addresses) in contract_log_pruner.range(*prev_block..=block_number) {
                filter.extend(addresses.iter().copied());
            }
        }

        for receipt in receipts.iter_mut() {
            let inner_receipt = receipt.as_ref().expect("receipts have not been pruned");

            // If there is an address_filter, and it does not contain any of the
            // contract addresses, then remove this receipts
            if let Some((_, filter)) = &self.pruning_address_filter {
                if !inner_receipt.logs.iter().any(|log| filter.contains(&log.address)) {
                    receipt.take();
                }
            }
        }

        Ok(())
    }
}

impl<'a> BlockExecutor for EVMProcessor<'a> {
    fn execute(
        &mut self,
        block: &Block,
        total_difficulty: U256,
        senders: Option<Vec<Address>>,
    ) -> Result<(), BlockExecutionError> {
        let receipts = self.execute_inner(block, total_difficulty, senders)?;
        self.save_receipts(receipts)
    }

    fn execute_and_verify_receipt(
        &mut self,
        block: &Block,
        total_difficulty: U256,
        senders: Option<Vec<Address>>,
    ) -> Result<(), BlockExecutionError> {
        // execute block
        let receipts = self.execute_inner(block, total_difficulty, senders)?;

        // TODO Before Byzantium, receipts contained state root that would mean that expensive
        // operation as hashing that is needed for state root got calculated in every
        // transaction This was replaced with is_success flag.
        // See more about EIP here: https://eips.ethereum.org/EIPS/eip-658
        if self.chain_spec.fork(Hardfork::Byzantium).active_at_block(block.header.number) {
            let time = Instant::now();
            if let Err(error) =
                verify_receipt(block.header.receipts_root, block.header.logs_bloom, receipts.iter())
            {
                debug!(target: "evm", ?error, ?receipts, "receipts verification failed");
                return Err(error)
            };
            self.stats.receipt_root_duration += time.elapsed();
        }

        self.save_receipts(receipts)
    }

    fn take_output_state(&mut self) -> BundleStateWithReceipts {
        let receipts = std::mem::take(&mut self.receipts);
        BundleStateWithReceipts::new(
            self.evm.db().unwrap().take_bundle(),
            receipts,
            self.first_block.unwrap_or_default(),
        )
    }

    fn stats(&self) -> BlockExecutorStats {
        self.stats.clone()
    }

    fn size_hint(&self) -> Option<usize> {
        self.evm.db.as_ref().map(|db| db.bundle_size_hint())
    }
}

impl<'a> PrunableBlockExecutor for EVMProcessor<'a> {
    fn set_tip(&mut self, tip: BlockNumber) {
        self.tip = Some(tip);
    }

    fn set_prune_modes(&mut self, prune_modes: PruneModes) {
        self.prune_modes = prune_modes;
    }
}

/// Verify receipts
pub fn verify_receipt<'a>(
    expected_receipts_root: H256,
    expected_logs_bloom: Bloom,
    receipts: impl Iterator<Item = &'a Receipt> + Clone,
) -> Result<(), BlockExecutionError> {
    // Check receipts root.
    let receipts_with_bloom = receipts.map(|r| r.clone().into()).collect::<Vec<ReceiptWithBloom>>();
    let receipts_root = reth_primitives::proofs::calculate_receipt_root(&receipts_with_bloom);
    if receipts_root != expected_receipts_root {
        return Err(BlockValidationError::ReceiptRootDiff {
            got: receipts_root,
            expected: expected_receipts_root,
        }
        .into())
    }

    // Create header log bloom.
    let logs_bloom = receipts_with_bloom.iter().fold(Bloom::ZERO, |bloom, r| bloom | r.bloom);
    if logs_bloom != expected_logs_bloom {
        return Err(BlockValidationError::BloomLogDiff {
            expected: Box::new(expected_logs_bloom),
            got: Box::new(logs_bloom),
        }
        .into())
    }

    Ok(())
}

#[cfg(test)]
mod tests {
<<<<<<< HEAD
    use super::*;
=======
    use reth_interfaces::RethResult;
>>>>>>> 5c3d7d0b
    use reth_primitives::{
        constants::{BEACON_ROOTS_ADDRESS, SYSTEM_ADDRESS},
        keccak256, Account, Bytecode, Bytes, ChainSpecBuilder, ForkCondition, StorageKey, MAINNET,
    };
    use reth_provider::{AccountReader, BlockHashReader, StateRootProvider};
    use reth_revm_primitives::TransitionState;
    use revm::Database;
    use std::{collections::HashMap, str::FromStr};

    /// Returns the beacon root contract code
    fn beacon_root_contract_code() -> Bytes {
        Bytes::from_str("0x3373fffffffffffffffffffffffffffffffffffffffe14604457602036146024575f5ffd5b620180005f350680545f35146037575f5ffd5b6201800001545f5260205ff35b6201800042064281555f359062018000015500").unwrap()
    }

    #[derive(Debug, Default, Clone, Eq, PartialEq)]
    struct StateProviderTest {
        accounts: HashMap<Address, (HashMap<StorageKey, U256>, Account)>,
        contracts: HashMap<H256, Bytecode>,
        block_hash: HashMap<u64, H256>,
    }

    impl StateProviderTest {
        /// Insert account.
        fn insert_account(
            &mut self,
            address: Address,
            mut account: Account,
            bytecode: Option<Bytes>,
            storage: HashMap<StorageKey, U256>,
        ) {
            if let Some(bytecode) = bytecode {
                let hash = keccak256(&bytecode);
                account.bytecode_hash = Some(hash);
                self.contracts.insert(hash, Bytecode::new_raw(bytecode));
            }
            self.accounts.insert(address, (storage, account));
        }
    }

    impl AccountReader for StateProviderTest {
        fn basic_account(&self, address: Address) -> RethResult<Option<Account>> {
            let ret = Ok(self.accounts.get(&address).map(|(_, acc)| *acc));
            ret
        }
    }

    impl BlockHashReader for StateProviderTest {
        fn block_hash(&self, number: u64) -> RethResult<Option<H256>> {
            Ok(self.block_hash.get(&number).cloned())
        }

        fn canonical_hashes_range(
            &self,
            start: BlockNumber,
            end: BlockNumber,
        ) -> RethResult<Vec<H256>> {
            let range = start..end;
            Ok(self
                .block_hash
                .iter()
                .filter_map(|(block, hash)| range.contains(block).then_some(*hash))
                .collect())
        }
    }

    impl StateRootProvider for StateProviderTest {
        fn state_root(&self, _bundle_state: BundleStateWithReceipts) -> RethResult<H256> {
            todo!()
        }
    }

    impl StateProvider for StateProviderTest {
        fn storage(
            &self,
            account: Address,
            storage_key: StorageKey,
        ) -> RethResult<Option<reth_primitives::StorageValue>> {
            Ok(self
                .accounts
                .get(&account)
                .and_then(|(storage, _)| storage.get(&storage_key).cloned()))
        }

        fn bytecode_by_hash(&self, code_hash: H256) -> RethResult<Option<Bytecode>> {
            Ok(self.contracts.get(&code_hash).cloned())
        }

        fn proof(
            &self,
            _address: Address,
            _keys: &[H256],
        ) -> RethResult<(Vec<Bytes>, H256, Vec<Vec<Bytes>>)> {
            todo!()
        }
    }

    #[test]
    fn eip_4788_non_genesis_call() {
        let mut header =
            Header { timestamp: 1, number: 1, excess_blob_gas: Some(0), ..Header::default() };

        let mut db = StateProviderTest::default();

        let beacon_root_contract_code = beacon_root_contract_code();

        let beacon_root_contract_account = Account {
            balance: U256::ZERO,
            bytecode_hash: Some(keccak256(beacon_root_contract_code.clone())),
            nonce: 1,
        };

        db.insert_account(
            BEACON_ROOTS_ADDRESS,
            beacon_root_contract_account,
            Some(beacon_root_contract_code),
            HashMap::new(),
        );

        let chain_spec = Arc::new(
            ChainSpecBuilder::from(&*MAINNET)
                .shanghai_activated()
                .with_fork(Hardfork::Cancun, ForkCondition::Timestamp(1))
                .build(),
        );

        // execute invalid header (no parent beacon block root)
        let mut executor = EVMProcessor::new_with_db(chain_spec, StateProviderDatabase::new(db));

        // attempt to execute a block without parent beacon block root, expect err
        let err = executor
            .execute_and_verify_receipt(
                &Block { header: header.clone(), body: vec![], ommers: vec![], withdrawals: None },
                U256::ZERO,
                None,
            )
            .expect_err(
                "Executing cancun block without parent beacon block root field should fail",
            );
        assert_eq!(
            err,
            BlockExecutionError::Validation(BlockValidationError::MissingParentBeaconBlockRoot)
        );

        // fix header, set a gas limit
        header.parent_beacon_block_root = Some(H256::with_last_byte(0x69));

        // Now execute a block with the fixed header, ensure that it does not fail
        executor
            .execute(
                &Block { header: header.clone(), body: vec![], ommers: vec![], withdrawals: None },
                U256::ZERO,
                None,
            )
            .unwrap();

        // check the actual storage of the contract - it should be:
        // * The storage value at header.timestamp % HISTORY_BUFFER_LENGTH should be
        // header.timestamp
        // * The storage value at header.timestamp % HISTORY_BUFFER_LENGTH + HISTORY_BUFFER_LENGTH
        // should be parent_beacon_block_root
        let history_buffer_length = 98304u64;
        let timestamp_index = header.timestamp % history_buffer_length;
        let parent_beacon_block_root_index =
            timestamp_index % history_buffer_length + history_buffer_length;

        // get timestamp storage and compare
        let timestamp_storage =
            executor.db_mut().storage(BEACON_ROOTS_ADDRESS, U256::from(timestamp_index)).unwrap();
        assert_eq!(timestamp_storage, U256::from(header.timestamp));

        // get parent beacon block root storage and compare
        let parent_beacon_block_root_storage = executor
            .db_mut()
            .storage(BEACON_ROOTS_ADDRESS, U256::from(parent_beacon_block_root_index))
            .expect("storage value should exist");
        assert_eq!(parent_beacon_block_root_storage, U256::from(0x69));
    }

    #[test]
    fn eip_4788_no_code_cancun() {
        // This test ensures that we "silently fail" when cancun is active and there is no code at
        // BEACON_ROOTS_ADDRESS
        let header = Header {
            timestamp: 1,
            number: 1,
            parent_beacon_block_root: Some(H256::with_last_byte(0x69)),
            excess_blob_gas: Some(0),
            ..Header::default()
        };

        let db = StateProviderTest::default();

        // DON'T deploy the contract at genesis
        let chain_spec = Arc::new(
            ChainSpecBuilder::from(&*MAINNET)
                .shanghai_activated()
                .with_fork(Hardfork::Cancun, ForkCondition::Timestamp(1))
                .build(),
        );

        let mut executor = EVMProcessor::new_with_db(chain_spec, StateProviderDatabase::new(db));
        executor.init_env(&header, U256::ZERO);

        // get the env
        let previous_env = executor.evm.env.clone();

        // attempt to execute an empty block with parent beacon block root, this should not fail
        executor
            .execute_and_verify_receipt(
                &Block { header: header.clone(), body: vec![], ommers: vec![], withdrawals: None },
                U256::ZERO,
                None,
            )
            .expect(
                "Executing a block with no transactions while cancun is active should not fail",
            );

        // ensure that the env has not changed
        assert_eq!(executor.evm.env, previous_env);
    }

    #[test]
    fn eip_4788_empty_account_call() {
        // This test ensures that we do not increment the nonce of an empty SYSTEM_ADDRESS account
        // during the pre-block call
        let mut db = StateProviderTest::default();

        let beacon_root_contract_code = beacon_root_contract_code();

        let beacon_root_contract_account = Account {
            balance: U256::ZERO,
            bytecode_hash: Some(keccak256(beacon_root_contract_code.clone())),
            nonce: 1,
        };

        db.insert_account(
            BEACON_ROOTS_ADDRESS,
            beacon_root_contract_account,
            Some(beacon_root_contract_code),
            HashMap::new(),
        );

        // insert an empty SYSTEM_ADDRESS
        db.insert_account(SYSTEM_ADDRESS, Account::default(), None, HashMap::new());

        let chain_spec = Arc::new(
            ChainSpecBuilder::from(&*MAINNET)
                .shanghai_activated()
                .with_fork(Hardfork::Cancun, ForkCondition::Timestamp(1))
                .build(),
        );

        let mut executor = EVMProcessor::new_with_db(chain_spec, StateProviderDatabase::new(db));

        // construct the header for block one
        let header = Header {
            timestamp: 1,
            number: 1,
            parent_beacon_block_root: Some(H256::with_last_byte(0x69)),
            excess_blob_gas: Some(0),
            ..Header::default()
        };

        executor.init_env(&header, U256::ZERO);

        // attempt to execute an empty block with parent beacon block root, this should not fail
        executor
            .execute_and_verify_receipt(
                &Block { header: header.clone(), body: vec![], ommers: vec![], withdrawals: None },
                U256::ZERO,
                None,
            )
            .expect(
                "Executing a block with no transactions while cancun is active should not fail",
            );

        // ensure that the nonce of the system address account has not changed
        let nonce = executor.db_mut().basic(SYSTEM_ADDRESS).unwrap().unwrap().nonce;
        assert_eq!(nonce, 0);
    }

    #[test]
    fn eip_4788_genesis_call() {
        let mut db = StateProviderTest::default();

        let beacon_root_contract_code = beacon_root_contract_code();

        let beacon_root_contract_account = Account {
            balance: U256::ZERO,
            bytecode_hash: Some(keccak256(beacon_root_contract_code.clone())),
            nonce: 1,
        };

        db.insert_account(
            BEACON_ROOTS_ADDRESS,
            beacon_root_contract_account,
            Some(beacon_root_contract_code),
            HashMap::new(),
        );

        // activate cancun at genesis
        let chain_spec = Arc::new(
            ChainSpecBuilder::from(&*MAINNET)
                .shanghai_activated()
                .with_fork(Hardfork::Cancun, ForkCondition::Timestamp(0))
                .build(),
        );

        let mut header = chain_spec.genesis_header();

        let mut executor = EVMProcessor::new_with_db(chain_spec, StateProviderDatabase::new(db));
        executor.init_env(&header, U256::ZERO);

        // attempt to execute the genesis block with non-zero parent beacon block root, expect err
        header.parent_beacon_block_root = Some(H256::with_last_byte(0x69));
        let _err = executor
            .execute_and_verify_receipt(
                &Block { header: header.clone(), body: vec![], ommers: vec![], withdrawals: None },
                U256::ZERO,
                None,
            )
            .expect_err(
                "Executing genesis cancun block with non-zero parent beacon block root field should fail",
            );

        // fix header
        header.parent_beacon_block_root = Some(H256::ZERO);

        // now try to process the genesis block again, this time ensuring that a system contract
        // call does not occur
        executor
            .execute(
                &Block { header: header.clone(), body: vec![], ommers: vec![], withdrawals: None },
                U256::ZERO,
                None,
            )
            .unwrap();

        // there is no system contract call so there should be NO STORAGE CHANGES
        // this means we'll check the transition state
        let state = executor.evm.db().unwrap();
        let transition_state = state
            .transition_state
            .clone()
            .expect("the evm should be initialized with bundle updates");

        // assert that it is the default (empty) transition state
        assert_eq!(transition_state, TransitionState::default());
    }

    #[test]
    fn eip_4788_high_base_fee() {
        // This test ensures that if we have a base fee, then we don't return an error when the
        // system contract is called, due to the gas price being less than the base fee.
        let header = Header {
            timestamp: 1,
            number: 1,
            parent_beacon_block_root: Some(H256::with_last_byte(0x69)),
            base_fee_per_gas: Some(u64::MAX),
            excess_blob_gas: Some(0),
            ..Header::default()
        };

        let mut db = StateProviderTest::default();

        let beacon_root_contract_code = beacon_root_contract_code();

        let beacon_root_contract_account = Account {
            balance: U256::ZERO,
            bytecode_hash: Some(keccak256(beacon_root_contract_code.clone())),
            nonce: 1,
        };

        db.insert_account(
            BEACON_ROOTS_ADDRESS,
            beacon_root_contract_account,
            Some(beacon_root_contract_code),
            HashMap::new(),
        );

        let chain_spec = Arc::new(
            ChainSpecBuilder::from(&*MAINNET)
                .shanghai_activated()
                .with_fork(Hardfork::Cancun, ForkCondition::Timestamp(1))
                .build(),
        );

        // execute header
        let mut executor = EVMProcessor::new_with_db(chain_spec, StateProviderDatabase::new(db));
        executor.init_env(&header, U256::ZERO);

        // ensure that the env is configured with a base fee
        assert_eq!(executor.evm.env.block.basefee, U256::from(u64::MAX));

        // Now execute a block with the fixed header, ensure that it does not fail
        executor
            .execute(
                &Block { header: header.clone(), body: vec![], ommers: vec![], withdrawals: None },
                U256::ZERO,
                None,
            )
            .unwrap();

        // check the actual storage of the contract - it should be:
        // * The storage value at header.timestamp % HISTORY_BUFFER_LENGTH should be
        // header.timestamp
        // * The storage value at header.timestamp % HISTORY_BUFFER_LENGTH + HISTORY_BUFFER_LENGTH
        // should be parent_beacon_block_root
        let history_buffer_length = 98304u64;
        let timestamp_index = header.timestamp % history_buffer_length;
        let parent_beacon_block_root_index =
            timestamp_index % history_buffer_length + history_buffer_length;

        // get timestamp storage and compare
        let timestamp_storage =
            executor.db_mut().storage(BEACON_ROOTS_ADDRESS, U256::from(timestamp_index)).unwrap();
        assert_eq!(timestamp_storage, U256::from(header.timestamp));

        // get parent beacon block root storage and compare
        let parent_beacon_block_root_storage = executor
            .db_mut()
            .storage(BEACON_ROOTS_ADDRESS, U256::from(parent_beacon_block_root_index))
            .unwrap();
        assert_eq!(parent_beacon_block_root_storage, U256::from(0x69));
    }
}<|MERGE_RESOLUTION|>--- conflicted
+++ resolved
@@ -555,11 +555,8 @@
 
 #[cfg(test)]
 mod tests {
-<<<<<<< HEAD
     use super::*;
-=======
     use reth_interfaces::RethResult;
->>>>>>> 5c3d7d0b
     use reth_primitives::{
         constants::{BEACON_ROOTS_ADDRESS, SYSTEM_ADDRESS},
         keccak256, Account, Bytecode, Bytes, ChainSpecBuilder, ForkCondition, StorageKey, MAINNET,
