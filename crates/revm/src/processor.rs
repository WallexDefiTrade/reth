--- conflicted
+++ resolved
@@ -741,12 +741,8 @@
         let header = Header {
             timestamp: 1,
             number: 1,
-<<<<<<< HEAD
             parent_beacon_block_root: Some(H256::with_last_byte(0x69)),
-=======
-            parent_beacon_block_root: Some(H256::from_low_u64_be(0x1337)),
             excess_blob_gas: Some(0),
->>>>>>> 6016da7a
             ..Header::default()
         };
 
@@ -818,12 +814,8 @@
         let header = Header {
             timestamp: 1,
             number: 1,
-<<<<<<< HEAD
             parent_beacon_block_root: Some(H256::with_last_byte(0x69)),
-=======
-            parent_beacon_block_root: Some(H256::from_low_u64_be(0x1337)),
             excess_blob_gas: Some(0),
->>>>>>> 6016da7a
             ..Header::default()
         };
 
