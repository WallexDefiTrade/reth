use crate::{
    database::RevmDatabase,
    processor::EVMProcessor,
    stack::{InspectorStack, InspectorStackConfig},
};
use reth_primitives::ChainSpec;
use reth_provider::{ExecutorFactory, PrunableBlockExecutor, StateProvider};
use std::sync::Arc;

/// Factory that spawn Executor.
#[derive(Clone, Debug)]
pub struct Factory {
    chain_spec: Arc<ChainSpec>,
    stack: Option<InspectorStack>,
}

impl Factory {
    /// Create new factory
    pub fn new(chain_spec: Arc<ChainSpec>) -> Self {
        Self { chain_spec, stack: None }
    }

    /// Sets the inspector stack for all generated executors.
    pub fn with_stack(mut self, stack: InspectorStack) -> Self {
        self.stack = Some(stack);
        self
    }

    /// Sets the inspector stack for all generated executors using the provided config.
    pub fn with_stack_config(mut self, config: InspectorStackConfig) -> Self {
        self.stack = Some(InspectorStack::new(config));
        self
    }
}

impl ExecutorFactory for Factory {
<<<<<<< HEAD
    fn with_sp<'a, SP: StateProvider + 'a>(
        &'a self,
        sp: SP,
    ) -> Box<dyn PrunableBlockExecutor + 'a> {
=======
    fn with_state<'a, SP: StateProvider + 'a>(&'a self, sp: SP) -> Box<dyn BlockExecutor + 'a> {
>>>>>>> c68ef938
        let database_state = RevmDatabase::new(sp);
        let mut evm = Box::new(EVMProcessor::new_with_db(self.chain_spec.clone(), database_state));
        if let Some(ref stack) = self.stack {
            evm.set_stack(stack.clone());
        }
        evm
    }

    /// Return internal chainspec
    fn chain_spec(&self) -> &ChainSpec {
        self.chain_spec.as_ref()
    }
}<|MERGE_RESOLUTION|>--- conflicted
+++ resolved
@@ -34,14 +34,10 @@
 }
 
 impl ExecutorFactory for Factory {
-<<<<<<< HEAD
-    fn with_sp<'a, SP: StateProvider + 'a>(
+    fn with_state<'a, SP: StateProvider + 'a>(
         &'a self,
         sp: SP,
     ) -> Box<dyn PrunableBlockExecutor + 'a> {
-=======
-    fn with_state<'a, SP: StateProvider + 'a>(&'a self, sp: SP) -> Box<dyn BlockExecutor + 'a> {
->>>>>>> c68ef938
         let database_state = RevmDatabase::new(sp);
         let mut evm = Box::new(EVMProcessor::new_with_db(self.chain_spec.clone(), database_state));
         if let Some(ref stack) = self.stack {
