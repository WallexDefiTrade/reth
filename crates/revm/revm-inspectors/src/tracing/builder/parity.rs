use super::walker::CallTraceNodeWalkerBF;
use crate::tracing::{
    types::{CallTraceNode, CallTraceStep},
    TracingInspectorConfig,
};
use reth_primitives::{Address, U64};
use reth_rpc_types::{trace::parity::*, TransactionInfo};
use revm::{
    db::DatabaseRef,
    interpreter::opcode::spec_opcode_gas,
    primitives::{AccountInfo, ExecutionResult, ResultAndState, SpecId, KECCAK_EMPTY},
};
use std::collections::{HashSet, VecDeque};

/// A type for creating parity style traces
///
/// Note: Parity style traces always ignore calls to precompiles.
#[derive(Clone, Debug)]
pub struct ParityTraceBuilder {
    /// Recorded trace nodes
    nodes: Vec<CallTraceNode>,
    /// The spec id of the EVM.
    spec_id: Option<SpecId>,

    /// How the traces were recorded
    _config: TracingInspectorConfig,
}

impl ParityTraceBuilder {
    /// Returns a new instance of the builder
    pub(crate) fn new(
        nodes: Vec<CallTraceNode>,
        spec_id: Option<SpecId>,
        _config: TracingInspectorConfig,
    ) -> Self {
        Self { nodes, spec_id, _config }
    }

    /// Returns a list of all addresses that appeared as callers.
    pub fn callers(&self) -> HashSet<Address> {
        self.nodes.iter().map(|node| node.trace.caller).collect()
    }

    /// Returns the trace addresses of all call nodes in the set
    ///
    /// Each entry in the returned vector represents the [Self::trace_address] of the corresponding
    /// node in the nodes set.
    ///
    /// CAUTION: This also includes precompiles, which have an empty trace address.
    fn trace_addresses(&self) -> Vec<Vec<usize>> {
        let mut all_addresses = Vec::with_capacity(self.nodes.len());
        for idx in 0..self.nodes.len() {
            all_addresses.push(self.trace_address(idx));
        }
        all_addresses
    }

    /// Returns the `traceAddress` of the node in the arena
    ///
    /// The `traceAddress` field of all returned traces, gives the exact location in the call trace
    /// [index in root, index in first CALL, index in second CALL, …].
    ///
    /// # Panics
    ///
    /// if the `idx` does not belong to a node
    ///
    /// Note: if the call node of `idx` is a precompile, the returned trace address will be empty.
    fn trace_address(&self, idx: usize) -> Vec<usize> {
        if idx == 0 {
            // root call has empty traceAddress
            return vec![]
        }
        let mut graph = vec![];
        let mut node = &self.nodes[idx];
        if node.is_precompile() {
            return graph
        }
        while let Some(parent) = node.parent {
            // the index of the child call in the arena
            let child_idx = node.idx;
            node = &self.nodes[parent];
            // find the index of the child call in the parent node
            let call_idx = node
                .children
                .iter()
                .position(|child| *child == child_idx)
                .expect("non precompile child call exists in parent");
            graph.push(call_idx);
        }
        graph.reverse();
        graph
    }

    /// Returns an iterator over all nodes to trace
    ///
    /// This excludes nodes that represent calls to precompiles.
    fn iter_traceable_nodes(&self) -> impl Iterator<Item = &CallTraceNode> {
        self.nodes.iter().filter(|node| !node.is_precompile())
    }

    /// Returns an iterator over all recorded traces  for `trace_transaction`
    pub fn into_localized_transaction_traces_iter(
        self,
        info: TransactionInfo,
    ) -> impl Iterator<Item = LocalizedTransactionTrace> {
        self.into_transaction_traces_iter().map(move |trace| {
            let TransactionInfo { hash, index, block_hash, block_number, .. } = info;
            LocalizedTransactionTrace {
                trace,
                transaction_position: index,
                transaction_hash: hash,
                block_number,
                block_hash,
            }
        })
    }

    /// Returns an iterator over all recorded traces  for `trace_transaction`
    pub fn into_localized_transaction_traces(
        self,
        info: TransactionInfo,
    ) -> Vec<LocalizedTransactionTrace> {
        self.into_localized_transaction_traces_iter(info).collect()
    }

    /// Consumes the inspector and returns the trace results according to the configured trace
    /// types.
    ///
    /// Warning: If `trace_types` contains [TraceType::StateDiff] the returned [StateDiff] will only
    /// contain accounts with changed state, not including their balance changes because this is not
    /// tracked during inspection and requires the State map returned after inspection. Use
    /// [ParityTraceBuilder::into_trace_results_with_state] to populate the balance and nonce
    /// changes for the [StateDiff] using the [DatabaseRef].
    pub fn into_trace_results(
        self,
        res: ExecutionResult,
        trace_types: &HashSet<TraceType>,
    ) -> TraceResults {
        let output = match res {
            ExecutionResult::Success { output, .. } => output.into_data(),
            ExecutionResult::Revert { output, .. } => output,
            ExecutionResult::Halt { .. } => Default::default(),
        };

        let (trace, vm_trace, state_diff) = self.into_trace_type_traces(trace_types);

        TraceResults {
            output: output.into(),
            trace: trace.unwrap_or_default(),
            vm_trace,
            state_diff,
        }
    }

    /// Consumes the inspector and returns the trace results according to the configured trace
    /// types.
    ///
    /// This also takes the [DatabaseRef] to populate the balance and nonce changes for the
    /// [StateDiff].
    ///
    /// Note: this is considered a convenience method that takes the state map of
    /// [ResultAndState] after inspecting a transaction
    /// with the [TracingInspector](crate::tracing::TracingInspector).
    pub fn into_trace_results_with_state<DB>(
        self,
        res: ResultAndState,
        trace_types: &HashSet<TraceType>,
        db: DB,
    ) -> Result<TraceResults, DB::Error>
    where
        DB: DatabaseRef,
    {
        let ResultAndState { result, state } = res;

        let breadth_first_addresses = if trace_types.contains(&TraceType::VmTrace) {
            CallTraceNodeWalkerBF::new(&self.nodes)
                .map(|node| node.trace.address)
                .collect::<Vec<_>>()
        } else {
            vec![]
        };

        let mut trace_res = self.into_trace_results(result, trace_types);

        // check the state diff case
        if let Some(ref mut state_diff) = trace_res.state_diff {
            populate_account_balance_nonce_diffs(
                state_diff,
                &db,
                state.into_iter().map(|(addr, acc)| (addr, acc.info)),
            )?;
        }

        // check the vm trace case
        if let Some(ref mut vm_trace) = trace_res.vm_trace {
            populate_vm_trace_bytecodes(&db, vm_trace, breadth_first_addresses)?;
        }

        Ok(trace_res)
    }

    /// Returns the tracing types that are configured in the set
    pub fn into_trace_type_traces(
        self,
        trace_types: &HashSet<TraceType>,
    ) -> (Option<Vec<TransactionTrace>>, Option<VmTrace>, Option<StateDiff>) {
        if trace_types.is_empty() || self.nodes.is_empty() {
            return (None, None, None)
        }

        let with_traces = trace_types.contains(&TraceType::Trace);
        let with_diff = trace_types.contains(&TraceType::StateDiff);

        let vm_trace =
            if trace_types.contains(&TraceType::VmTrace) { Some(self.vm_trace()) } else { None };

        let mut traces = Vec::with_capacity(if with_traces { self.nodes.len() } else { 0 });
        let mut diff = StateDiff::default();

        for node in self.iter_traceable_nodes() {
            let trace_address = self.trace_address(node.idx);

            if with_traces {
                let trace = node.parity_transaction_trace(trace_address);
                traces.push(trace);

                // check if the trace node is a selfdestruct
                if node.is_selfdestruct() {
                    // selfdestructs are not recorded as individual call traces but are derived from
                    // the call trace and are added as additional `TransactionTrace` objects in the
                    // trace array
                    let addr = {
                        let last = traces.last_mut().expect("exists");
                        let mut addr = last.trace_address.clone();
                        addr.push(last.subtraces);
                        // need to account for the additional selfdestruct trace
                        last.subtraces += 1;
                        addr
                    };

                    if let Some(trace) = node.parity_selfdestruct_trace(addr) {
                        traces.push(trace);
                    }
                }
            }
            if with_diff {
                node.parity_update_state_diff(&mut diff);
            }
        }

        let traces = with_traces.then_some(traces);
        let diff = with_diff.then_some(diff);

        (traces, vm_trace, diff)
    }

    /// Returns an iterator over all recorded traces  for `trace_transaction`
    pub fn into_transaction_traces_iter(self) -> impl Iterator<Item = TransactionTrace> {
        let trace_addresses = self.trace_addresses();
        TransactionTraceIter {
            next_selfdestruct: None,
            iter: self
                .nodes
                .into_iter()
                .zip(trace_addresses)
                .filter(|(node, _)| !node.is_precompile())
                .map(|(node, trace_address)| (node.parity_transaction_trace(trace_address), node)),
        }
    }

    /// Returns the raw traces of the transaction
    pub fn into_transaction_traces(self) -> Vec<TransactionTrace> {
        self.into_transaction_traces_iter().collect()
    }

    /// Creates a VM trace by walking over `CallTraceNode`s
    ///
    /// does not have the code fields filled in
    pub fn vm_trace(&self) -> VmTrace {
        match self.nodes.get(0) {
            Some(current) => self.make_vm_trace(current),
            None => VmTrace { code: Default::default(), ops: Vec::new() },
        }
    }

    /// returns a VM trace without the code filled in
    ///
    /// iteratively creaters a VM trace by traversing an arena
    fn make_vm_trace(&self, start: &CallTraceNode) -> VmTrace {
        let mut child_idx_stack: Vec<usize> = Vec::with_capacity(self.nodes.len());
        let mut sub_stack: VecDeque<Option<VmTrace>> = VecDeque::with_capacity(self.nodes.len());

        let mut current = start;
        let mut child_idx: usize = 0;

        // finds the deepest nested calls of each call frame and fills them up bottom to top
        let instructions = loop {
            match current.children.get(child_idx) {
                Some(child) => {
                    child_idx_stack.push(child_idx + 1);

                    child_idx = 0;
                    current = self.nodes.get(*child).expect("there should be a child");
                }
                None => {
                    let mut instructions: Vec<VmInstruction> =
                        Vec::with_capacity(current.trace.steps.len());

                    for step in &current.trace.steps {
                        let maybe_sub = if step.is_calllike_op() {
                            sub_stack.pop_front().expect("there should be a sub trace")
                        } else {
                            None
                        };

                        instructions.push(self.make_instruction(step, maybe_sub));
                    }

                    match current.parent {
                        Some(parent) => {
                            sub_stack.push_back(Some(VmTrace {
                                code: Default::default(),
                                ops: instructions,
                            }));

                            child_idx = child_idx_stack.pop().expect("there should be a child idx");

                            current = self.nodes.get(parent).expect("there should be a parent");
                        }
                        None => break instructions,
                    }
                }
            }
        };

        VmTrace { code: Default::default(), ops: instructions }
    }

    /// Creates a VM instruction from a [CallTraceStep] and a [VmTrace] for the subcall if there is
    /// one
    fn make_instruction(&self, step: &CallTraceStep, maybe_sub: Option<VmTrace>) -> VmInstruction {
        let maybe_storage = step.storage_change.map(|storage_change| StorageDelta {
            key: storage_change.key,
            val: storage_change.value,
        });

        let maybe_memory = match step.memory.len() {
            0 => None,
            _ => {
                Some(MemoryDelta { off: step.memory_size, data: step.memory.data().clone().into() })
            }
        };

        let maybe_execution = Some(VmExecutedOperation {
<<<<<<< HEAD
            used: step.gas_cost,
            push: step.push_stack.clone().unwrap_or_default(),
=======
            used: step.gas_remaining,
            push: step.new_stack.into_iter().map(|new_stack| new_stack.into()).collect(),
>>>>>>> 9569debb
            mem: maybe_memory,
            store: maybe_storage,
        });

        let cost = self
            .spec_id
            .and_then(|spec_id| {
                spec_opcode_gas(spec_id).get(step.op.u8() as usize).map(|op| op.get_gas())
            })
            .unwrap_or_default();

        VmInstruction {
            pc: step.pc,
            cost: cost as u64,
            ex: maybe_execution,
            sub: maybe_sub,
            op: Some(step.op.to_string()),
            idx: None,
        }
    }
}

/// An iterator for [TransactionTrace]s
///
/// This iterator handles additional selfdestruct actions based on the last emitted
/// [TransactionTrace], since selfdestructs are not recorded as individual call traces but are
/// derived from recorded call
struct TransactionTraceIter<Iter> {
    iter: Iter,
    next_selfdestruct: Option<TransactionTrace>,
}

impl<Iter> Iterator for TransactionTraceIter<Iter>
where
    Iter: Iterator<Item = (TransactionTrace, CallTraceNode)>,
{
    type Item = TransactionTrace;

    fn next(&mut self) -> Option<Self::Item> {
        if let Some(selfdestruct) = self.next_selfdestruct.take() {
            return Some(selfdestruct)
        }
        let (mut trace, node) = self.iter.next()?;
        if node.is_selfdestruct() {
            // since selfdestructs are emitted as additional trace, increase the trace count
            let mut addr = trace.trace_address.clone();
            addr.push(trace.subtraces);
            // need to account for the additional selfdestruct trace
            trace.subtraces += 1;
            self.next_selfdestruct = node.parity_selfdestruct_trace(addr);
        }
        Some(trace)
    }
}

/// addresses are presorted via breadth first walk thru [CallTraceNode]s, this  can be done by a
/// walker in [crate::tracing::builder::walker]
///
/// iteratively fill the [VmTrace] code fields
pub(crate) fn populate_vm_trace_bytecodes<DB, I>(
    db: &DB,
    trace: &mut VmTrace,
    breadth_first_addresses: I,
) -> Result<(), DB::Error>
where
    DB: DatabaseRef,
    I: IntoIterator<Item = Address>,
{
    let mut stack: VecDeque<&mut VmTrace> = VecDeque::new();
    stack.push_back(trace);

    let mut addrs = breadth_first_addresses.into_iter();

    while let Some(curr_ref) = stack.pop_front() {
        for op in curr_ref.ops.iter_mut() {
            if let Some(sub) = op.sub.as_mut() {
                stack.push_back(sub);
            }
        }

        let addr = addrs.next().expect("there should be an address");

        let db_acc = db.basic(addr)?.unwrap_or_default();

        let code_hash = if db_acc.code_hash != KECCAK_EMPTY { db_acc.code_hash } else { continue };

        curr_ref.code = db.code_by_hash(code_hash)?.bytecode.into();
    }

    Ok(())
}

/// Loops over all state accounts in the accounts diff that contains all accounts that are included
/// in the [ExecutionResult] state map and compares the balance and nonce against what's in the
/// `db`, which should point to the beginning of the transaction.
///
/// It's expected that `DB` is a [CacheDB](revm::db::CacheDB) which at this point already contains
/// all the accounts that are in the state map and never has to fetch them from disk.
pub fn populate_account_balance_nonce_diffs<DB, I>(
    state_diff: &mut StateDiff,
    db: DB,
    account_diffs: I,
) -> Result<(), DB::Error>
where
    I: IntoIterator<Item = (Address, AccountInfo)>,
    DB: DatabaseRef,
{
    for (addr, changed_acc) in account_diffs.into_iter() {
        let entry = state_diff.entry(addr).or_default();
        let db_acc = db.basic(addr)?.unwrap_or_default();
        entry.balance = if db_acc.balance == changed_acc.balance {
            Delta::Unchanged
        } else {
            Delta::Changed(ChangedType { from: db_acc.balance, to: changed_acc.balance })
        };
        entry.nonce = if db_acc.nonce == changed_acc.nonce {
            Delta::Unchanged
        } else {
            Delta::Changed(ChangedType {
                from: U64::from(db_acc.nonce),
                to: U64::from(changed_acc.nonce),
            })
        };
    }

    Ok(())
}<|MERGE_RESOLUTION|>--- conflicted
+++ resolved
@@ -352,13 +352,8 @@
         };
 
         let maybe_execution = Some(VmExecutedOperation {
-<<<<<<< HEAD
-            used: step.gas_cost,
+            used: step.gas_remaining,
             push: step.push_stack.clone().unwrap_or_default(),
-=======
-            used: step.gas_remaining,
-            push: step.new_stack.into_iter().map(|new_stack| new_stack.into()).collect(),
->>>>>>> 9569debb
             mem: maybe_memory,
             store: maybe_storage,
         });
