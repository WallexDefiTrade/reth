--- conflicted
+++ resolved
@@ -1,1274 +1,632 @@
-<<<<<<< HEAD
-use super::walker::CallTraceNodeWalkerBF;
-use crate::tracing::{
-    types::{CallTraceNode, CallTraceStep},
-    utils::load_account_code,
-    TracingInspectorConfig,
-};
-use alloy_primitives::{Address, U64};
-use reth_rpc_types::{trace::parity::*, TransactionInfo};
-use revm::{
-    db::DatabaseRef,
-    interpreter::opcode::{self, spec_opcode_gas},
-    primitives::{Account, ExecutionResult, ResultAndState, SpecId, KECCAK_EMPTY},
-};
-use std::collections::{HashSet, VecDeque};
-
-/// A type for creating parity style traces
-///
-/// Note: Parity style traces always ignore calls to precompiles.
-#[derive(Clone, Debug)]
-pub struct ParityTraceBuilder {
-    /// Recorded trace nodes
-    nodes: Vec<CallTraceNode>,
-    /// The spec id of the EVM.
-    spec_id: Option<SpecId>,
-
-    /// How the traces were recorded
-    _config: TracingInspectorConfig,
-}
-
-impl ParityTraceBuilder {
-    /// Returns a new instance of the builder
-    pub(crate) fn new(
-        nodes: Vec<CallTraceNode>,
-        spec_id: Option<SpecId>,
-        _config: TracingInspectorConfig,
-    ) -> Self {
-        Self { nodes, spec_id, _config }
-    }
-
-    /// Returns a list of all addresses that appeared as callers.
-    pub fn callers(&self) -> HashSet<Address> {
-        self.nodes.iter().map(|node| node.trace.caller).collect()
-    }
-
-    /// Manually the gas used of the root trace.
-    ///
-    /// The root trace's gasUsed should mirror the actual gas used by the transaction.
-    ///
-    /// This allows setting it manually by consuming the execution result's gas for example.
-    #[inline]
-    pub fn set_transaction_gas_used(&mut self, gas_used: u64) {
-        if let Some(node) = self.nodes.first_mut() {
-            node.trace.gas_used = gas_used;
-        }
-    }
-
-    /// Convenience function for [ParityTraceBuilder::set_transaction_gas_used] that consumes the
-    /// type.
-    #[inline]
-    pub fn with_transaction_gas_used(mut self, gas_used: u64) -> Self {
-        self.set_transaction_gas_used(gas_used);
-        self
-    }
-
-    /// Returns the trace addresses of all call nodes in the set
-    ///
-    /// Each entry in the returned vector represents the [Self::trace_address] of the corresponding
-    /// node in the nodes set.
-    ///
-    /// CAUTION: This also includes precompiles, which have an empty trace address.
-    fn trace_addresses(&self) -> Vec<Vec<usize>> {
-        let mut all_addresses = Vec::with_capacity(self.nodes.len());
-        for idx in 0..self.nodes.len() {
-            all_addresses.push(self.trace_address(idx));
-        }
-        all_addresses
-    }
-
-    /// Returns the `traceAddress` of the node in the arena
-    ///
-    /// The `traceAddress` field of all returned traces, gives the exact location in the call trace
-    /// [index in root, index in first CALL, index in second CALL, …].
-    ///
-    /// # Panics
-    ///
-    /// if the `idx` does not belong to a node
-    ///
-    /// Note: if the call node of `idx` is a precompile, the returned trace address will be empty.
-    fn trace_address(&self, idx: usize) -> Vec<usize> {
-        if idx == 0 {
-            // root call has empty traceAddress
-            return vec![]
-        }
-        let mut graph = vec![];
-        let mut node = &self.nodes[idx];
-        if node.is_precompile() {
-            return graph
-        }
-        while let Some(parent) = node.parent {
-            // the index of the child call in the arena
-            let child_idx = node.idx;
-            node = &self.nodes[parent];
-            // find the index of the child call in the parent node
-            let call_idx = node
-                .children
-                .iter()
-                .position(|child| *child == child_idx)
-                .expect("non precompile child call exists in parent");
-            graph.push(call_idx);
-        }
-        graph.reverse();
-        graph
-    }
-
-    /// Returns an iterator over all nodes to trace
-    ///
-    /// This excludes nodes that represent calls to precompiles.
-    fn iter_traceable_nodes(&self) -> impl Iterator<Item = &CallTraceNode> {
-        self.nodes.iter().filter(|node| !node.is_precompile())
-    }
-
-    /// Returns an iterator over all recorded traces  for `trace_transaction`
-    pub fn into_localized_transaction_traces_iter(
-        self,
-        info: TransactionInfo,
-    ) -> impl Iterator<Item = LocalizedTransactionTrace> {
-        self.into_transaction_traces_iter().map(move |trace| {
-            let TransactionInfo { hash, index, block_hash, block_number, .. } = info;
-            LocalizedTransactionTrace {
-                trace,
-                transaction_position: index,
-                transaction_hash: hash,
-                block_number,
-                block_hash,
-            }
-        })
-    }
-
-    /// Returns an iterator over all recorded traces  for `trace_transaction`
-    pub fn into_localized_transaction_traces(
-        self,
-        info: TransactionInfo,
-    ) -> Vec<LocalizedTransactionTrace> {
-        self.into_localized_transaction_traces_iter(info).collect()
-    }
-
-    /// Consumes the inspector and returns the trace results according to the configured trace
-    /// types.
-    ///
-    /// Warning: If `trace_types` contains [TraceType::StateDiff] the returned [StateDiff] will not
-    /// be filled. Use [ParityTraceBuilder::into_trace_results_with_state] or
-    /// [populate_state_diff] to populate the balance and nonce changes for the [StateDiff]
-    /// using the [DatabaseRef].
-    pub fn into_trace_results(
-        self,
-        res: &ExecutionResult,
-        trace_types: &HashSet<TraceType>,
-    ) -> TraceResults {
-        let gas_used = res.gas_used();
-        let output = res.output().cloned().unwrap_or_default();
-
-        let (trace, vm_trace, state_diff) = self.into_trace_type_traces(trace_types);
-
-        let mut trace =
-            TraceResults { output, trace: trace.unwrap_or_default(), vm_trace, state_diff };
-
-        // we're setting the gas used of the root trace explicitly to the gas used of the execution
-        // result
-        trace.set_root_trace_gas_used(gas_used);
-
-        trace
-    }
-
-    /// Consumes the inspector and returns the trace results according to the configured trace
-    /// types.
-    ///
-    /// This also takes the [DatabaseRef] to populate the balance and nonce changes for the
-    /// [StateDiff].
-    ///
-    /// Note: this is considered a convenience method that takes the state map of
-    /// [ResultAndState] after inspecting a transaction
-    /// with the [TracingInspector](crate::tracing::TracingInspector).
-    pub fn into_trace_results_with_state<DB: DatabaseRef>(
-        self,
-        res: &ResultAndState,
-        trace_types: &HashSet<TraceType>,
-        db: DB,
-    ) -> Result<TraceResults, DB::Error> {
-        let ResultAndState { ref result, ref state } = res;
-
-        let breadth_first_addresses = if trace_types.contains(&TraceType::VmTrace) {
-            CallTraceNodeWalkerBF::new(&self.nodes)
-                .map(|node| node.trace.address)
-                .collect::<Vec<_>>()
-        } else {
-            vec![]
-        };
-
-        let mut trace_res = self.into_trace_results(result, trace_types);
-
-        // check the state diff case
-        if let Some(ref mut state_diff) = trace_res.state_diff {
-            populate_state_diff(state_diff, &db, state.iter())?;
-        }
-
-        // check the vm trace case
-        if let Some(ref mut vm_trace) = trace_res.vm_trace {
-            populate_vm_trace_bytecodes(&db, vm_trace, breadth_first_addresses)?;
-        }
-
-        Ok(trace_res)
-    }
-
-    /// Returns the tracing types that are configured in the set.
-    ///
-    /// Warning: if [TraceType::StateDiff] is provided this does __not__ fill the state diff, since
-    /// this requires access to the account diffs.
-    ///
-    /// See [Self::into_trace_results_with_state] and [populate_state_diff].
-    pub fn into_trace_type_traces(
-        self,
-        trace_types: &HashSet<TraceType>,
-    ) -> (Option<Vec<TransactionTrace>>, Option<VmTrace>, Option<StateDiff>) {
-        if trace_types.is_empty() || self.nodes.is_empty() {
-            return (None, None, None)
-        }
-
-        let with_traces = trace_types.contains(&TraceType::Trace);
-        let with_diff = trace_types.contains(&TraceType::StateDiff);
-
-        let vm_trace =
-            if trace_types.contains(&TraceType::VmTrace) { Some(self.vm_trace()) } else { None };
-
-        let mut traces = Vec::with_capacity(if with_traces { self.nodes.len() } else { 0 });
-
-        for node in self.iter_traceable_nodes() {
-            let trace_address = self.trace_address(node.idx);
-
-            if with_traces {
-                let trace = node.parity_transaction_trace(trace_address);
-                traces.push(trace);
-
-                // check if the trace node is a selfdestruct
-                if node.is_selfdestruct() {
-                    // selfdestructs are not recorded as individual call traces but are derived from
-                    // the call trace and are added as additional `TransactionTrace` objects in the
-                    // trace array
-                    let addr = {
-                        let last = traces.last_mut().expect("exists");
-                        let mut addr = last.trace_address.clone();
-                        addr.push(last.subtraces);
-                        // need to account for the additional selfdestruct trace
-                        last.subtraces += 1;
-                        addr
-                    };
-
-                    if let Some(trace) = node.parity_selfdestruct_trace(addr) {
-                        traces.push(trace);
-                    }
-                }
-            }
-        }
-
-        let traces = with_traces.then_some(traces);
-        let diff = with_diff.then_some(StateDiff::default());
-
-        (traces, vm_trace, diff)
-    }
-
-    /// Returns an iterator over all recorded traces  for `trace_transaction`
-    pub fn into_transaction_traces_iter(self) -> impl Iterator<Item = TransactionTrace> {
-        let trace_addresses = self.trace_addresses();
-        TransactionTraceIter {
-            next_selfdestruct: None,
-            iter: self
-                .nodes
-                .into_iter()
-                .zip(trace_addresses)
-                .filter(|(node, _)| !node.is_precompile())
-                .map(|(node, trace_address)| (node.parity_transaction_trace(trace_address), node)),
-        }
-    }
-
-    /// Returns the raw traces of the transaction
-    pub fn into_transaction_traces(self) -> Vec<TransactionTrace> {
-        self.into_transaction_traces_iter().collect()
-    }
-
-    /// Returns the last recorded step
-    #[inline]
-    fn last_step(&self) -> Option<&CallTraceStep> {
-        self.nodes.last().and_then(|node| node.trace.steps.last())
-    }
-
-    /// Returns true if the last recorded step is a STOP
-    #[inline]
-    fn is_last_step_stop_op(&self) -> bool {
-        self.last_step().map(|step| step.is_stop()).unwrap_or(false)
-    }
-
-    /// Creates a VM trace by walking over `CallTraceNode`s
-    ///
-    /// does not have the code fields filled in
-    pub fn vm_trace(&self) -> VmTrace {
-        self.nodes.first().map(|node| self.make_vm_trace(node)).unwrap_or_default()
-    }
-
-    /// Returns a VM trace without the code filled in
-    ///
-    /// Iteratively creates a VM trace by traversing the recorded nodes in the arena
-    fn make_vm_trace(&self, start: &CallTraceNode) -> VmTrace {
-        let mut child_idx_stack = Vec::with_capacity(self.nodes.len());
-        let mut sub_stack = VecDeque::with_capacity(self.nodes.len());
-
-        let mut current = start;
-        let mut child_idx: usize = 0;
-
-        // finds the deepest nested calls of each call frame and fills them up bottom to top
-        let instructions = 'outer: loop {
-            match current.children.get(child_idx) {
-                Some(child) => {
-                    child_idx_stack.push(child_idx + 1);
-
-                    child_idx = 0;
-                    current = self.nodes.get(*child).expect("there should be a child");
-                }
-                None => {
-                    let mut instructions = Vec::with_capacity(current.trace.steps.len());
-
-                    for step in &current.trace.steps {
-                        let maybe_sub_call = if step.is_calllike_op() {
-                            sub_stack.pop_front().flatten()
-                        } else {
-                            None
-                        };
-
-                        if step.is_stop() && instructions.is_empty() && self.is_last_step_stop_op()
-                        {
-                            // This is a special case where there's a single STOP which is
-                            // "optimised away", transfers for example
-                            break 'outer instructions
-                        }
-
-                        instructions.push(self.make_instruction(step, maybe_sub_call));
-                    }
-
-                    match current.parent {
-                        Some(parent) => {
-                            sub_stack.push_back(Some(VmTrace {
-                                code: Default::default(),
-                                ops: instructions,
-                            }));
-
-                            child_idx = child_idx_stack.pop().expect("there should be a child idx");
-
-                            current = self.nodes.get(parent).expect("there should be a parent");
-                        }
-                        None => break instructions,
-                    }
-                }
-            }
-        };
-
-        VmTrace { code: Default::default(), ops: instructions }
-    }
-
-    /// Creates a VM instruction from a [CallTraceStep] and a [VmTrace] for the subcall if there is
-    /// one
-    fn make_instruction(
-        &self,
-        step: &CallTraceStep,
-        maybe_sub_call: Option<VmTrace>,
-    ) -> VmInstruction {
-        let maybe_storage = step.storage_change.map(|storage_change| StorageDelta {
-            key: storage_change.key,
-            val: storage_change.value,
-        });
-
-        let maybe_memory = if step.memory.is_empty() {
-            None
-        } else {
-            Some(MemoryDelta {
-                off: step.memory_size,
-                data: step.memory.as_bytes().to_vec().into(),
-            })
-        };
-
-        // Calculate the stack items at this step
-        let push_stack = {
-            let step_op = step.op.get();
-            let show_stack: usize;
-            if (opcode::PUSH0..=opcode::PUSH32).contains(&step_op) {
-                show_stack = 1;
-            } else if (opcode::SWAP1..=opcode::SWAP16).contains(&step_op) {
-                show_stack = (step_op - opcode::SWAP1) as usize + 2;
-            } else if (opcode::DUP1..=opcode::DUP16).contains(&step_op) {
-                show_stack = (step_op - opcode::DUP1) as usize + 2;
-            } else {
-                show_stack = match step_op {
-                    opcode::CALLDATALOAD |
-                    opcode::SLOAD |
-                    opcode::MLOAD |
-                    opcode::CALLDATASIZE |
-                    opcode::LT |
-                    opcode::GT |
-                    opcode::DIV |
-                    opcode::SDIV |
-                    opcode::SAR |
-                    opcode::AND |
-                    opcode::EQ |
-                    opcode::CALLVALUE |
-                    opcode::ISZERO |
-                    opcode::ADD |
-                    opcode::EXP |
-                    opcode::CALLER |
-                    opcode::KECCAK256 |
-                    opcode::SUB |
-                    opcode::ADDRESS |
-                    opcode::GAS |
-                    opcode::MUL |
-                    opcode::RETURNDATASIZE |
-                    opcode::NOT |
-                    opcode::SHR |
-                    opcode::SHL |
-                    opcode::EXTCODESIZE |
-                    opcode::SLT |
-                    opcode::OR |
-                    opcode::NUMBER |
-                    opcode::PC |
-                    opcode::TIMESTAMP |
-                    opcode::BALANCE |
-                    opcode::SELFBALANCE |
-                    opcode::MULMOD |
-                    opcode::ADDMOD |
-                    opcode::BASEFEE |
-                    opcode::BLOCKHASH |
-                    opcode::BYTE |
-                    opcode::XOR |
-                    opcode::ORIGIN |
-                    opcode::CODESIZE |
-                    opcode::MOD |
-                    opcode::SIGNEXTEND |
-                    opcode::GASLIMIT |
-                    opcode::DIFFICULTY |
-                    opcode::SGT |
-                    opcode::GASPRICE |
-                    opcode::MSIZE |
-                    opcode::EXTCODEHASH |
-                    opcode::SMOD |
-                    opcode::CHAINID |
-                    opcode::COINBASE => 1,
-                    _ => 0,
-                }
-            };
-            let mut push_stack = step.push_stack.clone().unwrap_or_default();
-            if let Some(stack) = step.stack.as_ref() {
-                for idx in (0..show_stack).rev() {
-                    if stack.len() > idx {
-                        push_stack.push(stack[stack.len() - idx - 1])
-                    }
-                }
-            }
-            push_stack
-        };
-
-        let maybe_execution = Some(VmExecutedOperation {
-            used: step.gas_remaining,
-            push: push_stack,
-            mem: maybe_memory,
-            store: maybe_storage,
-        });
-
-        let cost = self
-            .spec_id
-            .and_then(|spec_id| {
-                spec_opcode_gas(spec_id).get(step.op.get() as usize).map(|op| op.get_gas())
-            })
-            .unwrap_or_default();
-
-        VmInstruction {
-            pc: step.pc,
-            cost: cost as u64,
-            ex: maybe_execution,
-            sub: maybe_sub_call,
-            op: Some(step.op.to_string()),
-            idx: None,
-        }
-    }
-}
-
-/// An iterator for [TransactionTrace]s
-struct TransactionTraceIter<Iter> {
-    iter: Iter,
-    next_selfdestruct: Option<TransactionTrace>,
-}
-
-impl<Iter> Iterator for TransactionTraceIter<Iter>
-where
-    Iter: Iterator<Item = (TransactionTrace, CallTraceNode)>,
-{
-    type Item = TransactionTrace;
-
-    fn next(&mut self) -> Option<Self::Item> {
-        if let Some(selfdestruct) = self.next_selfdestruct.take() {
-            return Some(selfdestruct)
-        }
-        let (mut trace, node) = self.iter.next()?;
-        if node.is_selfdestruct() {
-            // since selfdestructs are emitted as additional trace, increase the trace count
-            let mut addr = trace.trace_address.clone();
-            addr.push(trace.subtraces);
-            // need to account for the additional selfdestruct trace
-            trace.subtraces += 1;
-            self.next_selfdestruct = node.parity_selfdestruct_trace(addr);
-        }
-        Some(trace)
-    }
-}
-
-/// addresses are presorted via breadth first walk thru [CallTraceNode]s, this  can be done by a
-/// walker in [crate::tracing::builder::walker]
-///
-/// iteratively fill the [VmTrace] code fields
-pub(crate) fn populate_vm_trace_bytecodes<DB, I>(
-    db: DB,
-    trace: &mut VmTrace,
-    breadth_first_addresses: I,
-) -> Result<(), DB::Error>
-where
-    DB: DatabaseRef,
-    I: IntoIterator<Item = Address>,
-{
-    let mut stack: VecDeque<&mut VmTrace> = VecDeque::new();
-    stack.push_back(trace);
-
-    let mut addrs = breadth_first_addresses.into_iter();
-
-    while let Some(curr_ref) = stack.pop_front() {
-        for op in curr_ref.ops.iter_mut() {
-            if let Some(sub) = op.sub.as_mut() {
-                stack.push_back(sub);
-            }
-        }
-
-        let addr = addrs.next().expect("there should be an address");
-
-        let db_acc = db.basic_ref(addr)?.unwrap_or_default();
-
-        let code_hash = if db_acc.code_hash != KECCAK_EMPTY { db_acc.code_hash } else { continue };
-
-        curr_ref.code = db.code_by_hash_ref(code_hash)?.original_bytes();
-    }
-
-    Ok(())
-}
-
-/// Loops over all state accounts in the accounts diff that contains all accounts that are included
-/// in the [ExecutionResult] state map and compares the balance and nonce against what's in the
-/// `db`, which should point to the beginning of the transaction.
-///
-/// It's expected that `DB` is a revm [Database](revm::db::Database) which at this point already
-/// contains all the accounts that are in the state map and never has to fetch them from disk.
-pub fn populate_state_diff<'a, DB, I>(
-    state_diff: &mut StateDiff,
-    db: DB,
-    account_diffs: I,
-) -> Result<(), DB::Error>
-where
-    I: IntoIterator<Item = (&'a Address, &'a Account)>,
-    DB: DatabaseRef,
-{
-    for (addr, changed_acc) in account_diffs.into_iter() {
-        // if the account was selfdestructed and created during the transaction, we can ignore it
-        if changed_acc.is_selfdestructed() && changed_acc.is_created() {
-            continue
-        }
-
-        let addr = *addr;
-        let entry = state_diff.entry(addr).or_default();
-
-        // we check if this account was created during the transaction
-        if changed_acc.is_created() || changed_acc.is_loaded_as_not_existing() {
-            entry.balance = Delta::Added(changed_acc.info.balance);
-            entry.nonce = Delta::Added(U64::from(changed_acc.info.nonce));
-
-            // accounts without code are marked as added
-            let account_code = load_account_code(&db, &changed_acc.info).unwrap_or_default();
-            entry.code = Delta::Added(account_code);
-
-            // new storage values are marked as added,
-            // however we're filtering changed here to avoid adding entries for the zero value
-            for (key, slot) in changed_acc.storage.iter().filter(|(_, slot)| slot.is_changed()) {
-                entry.storage.insert((*key).into(), Delta::Added(slot.present_value.into()));
-            }
-        } else {
-            // account already exists, we need to fetch the account from the db
-            let db_acc = db.basic_ref(addr)?.unwrap_or_default();
-
-            // update _changed_ storage values
-            for (key, slot) in changed_acc.storage.iter().filter(|(_, slot)| slot.is_changed()) {
-                entry.storage.insert(
-                    (*key).into(),
-                    Delta::changed(
-                        slot.previous_or_original_value.into(),
-                        slot.present_value.into(),
-                    ),
-                );
-            }
-
-            // check if the account was changed at all
-            if entry.storage.is_empty() &&
-                db_acc == changed_acc.info &&
-                !changed_acc.is_selfdestructed()
-            {
-                // clear the entry if the account was not changed
-                state_diff.remove(&addr);
-                continue
-            }
-
-            entry.balance = if db_acc.balance == changed_acc.info.balance {
-                Delta::Unchanged
-            } else {
-                Delta::Changed(ChangedType { from: db_acc.balance, to: changed_acc.info.balance })
-            };
-
-            // this is relevant for the caller and contracts
-            entry.nonce = if db_acc.nonce == changed_acc.info.nonce {
-                Delta::Unchanged
-            } else {
-                Delta::Changed(ChangedType {
-                    from: U64::from(db_acc.nonce),
-                    to: U64::from(changed_acc.info.nonce),
-                })
-            };
-        }
-    }
-
-    Ok(())
-}
-=======
-use super::walker::CallTraceNodeWalkerBF;
-use crate::tracing::{
-    types::{CallTraceNode, CallTraceStep},
-    utils::load_account_code,
-    TracingInspectorConfig,
-};
-use alloy_primitives::{Address, U64};
-use reth_rpc_types::{trace::parity::*, TransactionInfo};
-use revm::{
-    db::DatabaseRef,
-    interpreter::{
-        opcode::{self, spec_opcode_gas},
-        OpCode,
-    },
-    primitives::{Account, ExecutionResult, ResultAndState, SpecId, KECCAK_EMPTY},
-};
-use std::collections::{HashSet, VecDeque};
-
-/// A type for creating parity style traces
-///
-/// Note: Parity style traces always ignore calls to precompiles.
-#[derive(Clone, Debug)]
-pub struct ParityTraceBuilder {
-    /// Recorded trace nodes
-    nodes: Vec<CallTraceNode>,
-    /// The spec id of the EVM.
-    spec_id: Option<SpecId>,
-
-    /// How the traces were recorded
-    _config: TracingInspectorConfig,
-}
-
-impl ParityTraceBuilder {
-    /// Returns a new instance of the builder
-    pub(crate) fn new(
-        nodes: Vec<CallTraceNode>,
-        spec_id: Option<SpecId>,
-        _config: TracingInspectorConfig,
-    ) -> Self {
-        Self { nodes, spec_id, _config }
-    }
-
-    /// Returns a list of all addresses that appeared as callers.
-    pub fn callers(&self) -> HashSet<Address> {
-        self.nodes.iter().map(|node| node.trace.caller).collect()
-    }
-
-    /// Manually the gas used of the root trace.
-    ///
-    /// The root trace's gasUsed should mirror the actual gas used by the transaction.
-    ///
-    /// This allows setting it manually by consuming the execution result's gas for example.
-    #[inline]
-    pub fn set_transaction_gas_used(&mut self, gas_used: u64) {
-        if let Some(node) = self.nodes.first_mut() {
-            node.trace.gas_used = gas_used;
-        }
-    }
-
-    /// Convenience function for [ParityTraceBuilder::set_transaction_gas_used] that consumes the
-    /// type.
-    #[inline]
-    pub fn with_transaction_gas_used(mut self, gas_used: u64) -> Self {
-        self.set_transaction_gas_used(gas_used);
-        self
-    }
-
-    /// Returns the trace addresses of all call nodes in the set
-    ///
-    /// Each entry in the returned vector represents the [Self::trace_address] of the corresponding
-    /// node in the nodes set.
-    ///
-    /// CAUTION: This also includes precompiles, which have an empty trace address.
-    fn trace_addresses(&self) -> Vec<Vec<usize>> {
-        let mut all_addresses = Vec::with_capacity(self.nodes.len());
-        for idx in 0..self.nodes.len() {
-            all_addresses.push(self.trace_address(idx));
-        }
-        all_addresses
-    }
-
-    /// Returns the `traceAddress` of the node in the arena
-    ///
-    /// The `traceAddress` field of all returned traces, gives the exact location in the call trace
-    /// [index in root, index in first CALL, index in second CALL, …].
-    ///
-    /// # Panics
-    ///
-    /// if the `idx` does not belong to a node
-    ///
-    /// Note: if the call node of `idx` is a precompile, the returned trace address will be empty.
-    fn trace_address(&self, idx: usize) -> Vec<usize> {
-        if idx == 0 {
-            // root call has empty traceAddress
-            return vec![]
-        }
-        let mut graph = vec![];
-        let mut node = &self.nodes[idx];
-        if node.is_precompile() {
-            return graph
-        }
-        while let Some(parent) = node.parent {
-            // the index of the child call in the arena
-            let child_idx = node.idx;
-            node = &self.nodes[parent];
-            // find the index of the child call in the parent node
-            let call_idx = node
-                .children
-                .iter()
-                .position(|child| *child == child_idx)
-                .expect("non precompile child call exists in parent");
-            graph.push(call_idx);
-        }
-        graph.reverse();
-        graph
-    }
-
-    /// Returns an iterator over all nodes to trace
-    ///
-    /// This excludes nodes that represent calls to precompiles.
-    fn iter_traceable_nodes(&self) -> impl Iterator<Item = &CallTraceNode> {
-        self.nodes.iter().filter(|node| !node.is_precompile())
-    }
-
-    /// Returns an iterator over all recorded traces  for `trace_transaction`
-    pub fn into_localized_transaction_traces_iter(
-        self,
-        info: TransactionInfo,
-    ) -> impl Iterator<Item = LocalizedTransactionTrace> {
-        self.into_transaction_traces_iter().map(move |trace| {
-            let TransactionInfo { hash, index, block_hash, block_number, .. } = info;
-            LocalizedTransactionTrace {
-                trace,
-                transaction_position: index,
-                transaction_hash: hash,
-                block_number,
-                block_hash,
-            }
-        })
-    }
-
-    /// Returns an iterator over all recorded traces  for `trace_transaction`
-    pub fn into_localized_transaction_traces(
-        self,
-        info: TransactionInfo,
-    ) -> Vec<LocalizedTransactionTrace> {
-        self.into_localized_transaction_traces_iter(info).collect()
-    }
-
-    /// Consumes the inspector and returns the trace results according to the configured trace
-    /// types.
-    ///
-    /// Warning: If `trace_types` contains [TraceType::StateDiff] the returned [StateDiff] will not
-    /// be filled. Use [ParityTraceBuilder::into_trace_results_with_state] or
-    /// [populate_state_diff] to populate the balance and nonce changes for the [StateDiff]
-    /// using the [DatabaseRef].
-    pub fn into_trace_results(
-        self,
-        res: &ExecutionResult,
-        trace_types: &HashSet<TraceType>,
-    ) -> TraceResults {
-        let gas_used = res.gas_used();
-        let output = res.output().cloned().unwrap_or_default();
-
-        let (trace, vm_trace, state_diff) = self.into_trace_type_traces(trace_types);
-
-        let mut trace =
-            TraceResults { output, trace: trace.unwrap_or_default(), vm_trace, state_diff };
-
-        // we're setting the gas used of the root trace explicitly to the gas used of the execution
-        // result
-        trace.set_root_trace_gas_used(gas_used);
-
-        trace
-    }
-
-    /// Consumes the inspector and returns the trace results according to the configured trace
-    /// types.
-    ///
-    /// This also takes the [DatabaseRef] to populate the balance and nonce changes for the
-    /// [StateDiff].
-    ///
-    /// Note: this is considered a convenience method that takes the state map of
-    /// [ResultAndState] after inspecting a transaction
-    /// with the [TracingInspector](crate::tracing::TracingInspector).
-    pub fn into_trace_results_with_state<DB: DatabaseRef>(
-        self,
-        res: &ResultAndState,
-        trace_types: &HashSet<TraceType>,
-        db: DB,
-    ) -> Result<TraceResults, DB::Error> {
-        let ResultAndState { ref result, ref state } = res;
-
-        let breadth_first_addresses = if trace_types.contains(&TraceType::VmTrace) {
-            CallTraceNodeWalkerBF::new(&self.nodes)
-                .map(|node| node.trace.address)
-                .collect::<Vec<_>>()
-        } else {
-            vec![]
-        };
-
-        let mut trace_res = self.into_trace_results(result, trace_types);
-
-        // check the state diff case
-        if let Some(ref mut state_diff) = trace_res.state_diff {
-            populate_state_diff(state_diff, &db, state.iter())?;
-        }
-
-        // check the vm trace case
-        if let Some(ref mut vm_trace) = trace_res.vm_trace {
-            populate_vm_trace_bytecodes(&db, vm_trace, breadth_first_addresses)?;
-        }
-
-        Ok(trace_res)
-    }
-
-    /// Returns the tracing types that are configured in the set.
-    ///
-    /// Warning: if [TraceType::StateDiff] is provided this does __not__ fill the state diff, since
-    /// this requires access to the account diffs.
-    ///
-    /// See [Self::into_trace_results_with_state] and [populate_state_diff].
-    pub fn into_trace_type_traces(
-        self,
-        trace_types: &HashSet<TraceType>,
-    ) -> (Option<Vec<TransactionTrace>>, Option<VmTrace>, Option<StateDiff>) {
-        if trace_types.is_empty() || self.nodes.is_empty() {
-            return (None, None, None)
-        }
-
-        let with_traces = trace_types.contains(&TraceType::Trace);
-        let with_diff = trace_types.contains(&TraceType::StateDiff);
-
-        let vm_trace =
-            if trace_types.contains(&TraceType::VmTrace) { Some(self.vm_trace()) } else { None };
-
-        let mut traces = Vec::with_capacity(if with_traces { self.nodes.len() } else { 0 });
-
-        for node in self.iter_traceable_nodes() {
-            let trace_address = self.trace_address(node.idx);
-
-            if with_traces {
-                let trace = node.parity_transaction_trace(trace_address);
-                traces.push(trace);
-
-                // check if the trace node is a selfdestruct
-                if node.is_selfdestruct() {
-                    // selfdestructs are not recorded as individual call traces but are derived from
-                    // the call trace and are added as additional `TransactionTrace` objects in the
-                    // trace array
-                    let addr = {
-                        let last = traces.last_mut().expect("exists");
-                        let mut addr = last.trace_address.clone();
-                        addr.push(last.subtraces);
-                        // need to account for the additional selfdestruct trace
-                        last.subtraces += 1;
-                        addr
-                    };
-
-                    if let Some(trace) = node.parity_selfdestruct_trace(addr) {
-                        traces.push(trace);
-                    }
-                }
-            }
-        }
-
-        let traces = with_traces.then_some(traces);
-        let diff = with_diff.then_some(StateDiff::default());
-
-        (traces, vm_trace, diff)
-    }
-
-    /// Returns an iterator over all recorded traces  for `trace_transaction`
-    pub fn into_transaction_traces_iter(self) -> impl Iterator<Item = TransactionTrace> {
-        let trace_addresses = self.trace_addresses();
-        TransactionTraceIter {
-            next_selfdestruct: None,
-            iter: self
-                .nodes
-                .into_iter()
-                .zip(trace_addresses)
-                .filter(|(node, _)| !node.is_precompile())
-                .map(|(node, trace_address)| (node.parity_transaction_trace(trace_address), node)),
-        }
-    }
-
-    /// Returns the raw traces of the transaction
-    pub fn into_transaction_traces(self) -> Vec<TransactionTrace> {
-        self.into_transaction_traces_iter().collect()
-    }
-
-    /// Returns the last recorded step
-    #[inline]
-    fn last_step(&self) -> Option<&CallTraceStep> {
-        self.nodes.last().and_then(|node| node.trace.steps.last())
-    }
-
-    /// Returns true if the last recorded step is a STOP
-    #[inline]
-    fn is_last_step_stop_op(&self) -> bool {
-        self.last_step().map(|step| step.is_stop()).unwrap_or(false)
-    }
-
-    /// Creates a VM trace by walking over `CallTraceNode`s
-    ///
-    /// does not have the code fields filled in
-    pub fn vm_trace(&self) -> VmTrace {
-        self.nodes.first().map(|node| self.make_vm_trace(node)).unwrap_or_default()
-    }
-
-    /// Returns a VM trace without the code filled in
-    ///
-    /// Iteratively creates a VM trace by traversing the recorded nodes in the arena
-    fn make_vm_trace(&self, start: &CallTraceNode) -> VmTrace {
-        let mut child_idx_stack = Vec::with_capacity(self.nodes.len());
-        let mut sub_stack = VecDeque::with_capacity(self.nodes.len());
-
-        let mut current = start;
-        let mut child_idx: usize = 0;
-
-        // finds the deepest nested calls of each call frame and fills them up bottom to top
-        let instructions = 'outer: loop {
-            match current.children.get(child_idx) {
-                Some(child) => {
-                    child_idx_stack.push(child_idx + 1);
-
-                    child_idx = 0;
-                    current = self.nodes.get(*child).expect("there should be a child");
-                }
-                None => {
-                    let mut instructions = Vec::with_capacity(current.trace.steps.len());
-
-                    for step in &current.trace.steps {
-                        let maybe_sub_call = if step.is_calllike_op() {
-                            sub_stack.pop_front().flatten()
-                        } else {
-                            None
-                        };
-
-                        if step.is_stop() && instructions.is_empty() && self.is_last_step_stop_op()
-                        {
-                            // This is a special case where there's a single STOP which is
-                            // "optimised away", transfers for example
-                            break 'outer instructions
-                        }
-
-                        instructions.push(self.make_instruction(step, maybe_sub_call));
-                    }
-
-                    match current.parent {
-                        Some(parent) => {
-                            sub_stack.push_back(Some(VmTrace {
-                                code: Default::default(),
-                                ops: instructions,
-                            }));
-
-                            child_idx = child_idx_stack.pop().expect("there should be a child idx");
-
-                            current = self.nodes.get(parent).expect("there should be a parent");
-                        }
-                        None => break instructions,
-                    }
-                }
-            }
-        };
-
-        VmTrace { code: Default::default(), ops: instructions }
-    }
-
-    /// Creates a VM instruction from a [CallTraceStep] and a [VmTrace] for the subcall if there is
-    /// one
-    fn make_instruction(
-        &self,
-        step: &CallTraceStep,
-        maybe_sub_call: Option<VmTrace>,
-    ) -> VmInstruction {
-        let maybe_storage = step.storage_change.map(|storage_change| StorageDelta {
-            key: storage_change.key,
-            val: storage_change.value,
-        });
-
-        let maybe_memory = if step.memory.is_empty() {
-            None
-        } else {
-            Some(MemoryDelta {
-                off: step.memory_size,
-                data: step.memory.as_bytes().to_vec().into(),
-            })
-        };
-
-        let maybe_execution = Some(VmExecutedOperation {
-            used: step.gas_remaining,
-            push: step.push_stack.clone().unwrap_or_default(),
-            mem: maybe_memory,
-            store: maybe_storage,
-        });
-
-        let cost = self
-            .spec_id
-            .and_then(|spec_id| {
-                spec_opcode_gas(spec_id).get(step.op.get() as usize).map(|op| op.get_gas())
-            })
-            .unwrap_or_default();
-
-        VmInstruction {
-            pc: step.pc,
-            cost: cost as u64,
-            ex: maybe_execution,
-            sub: maybe_sub_call,
-            op: Some(step.op.to_string()),
-            idx: None,
-        }
-    }
-}
-
-/// An iterator for [TransactionTrace]s
-struct TransactionTraceIter<Iter> {
-    iter: Iter,
-    next_selfdestruct: Option<TransactionTrace>,
-}
-
-impl<Iter> Iterator for TransactionTraceIter<Iter>
-where
-    Iter: Iterator<Item = (TransactionTrace, CallTraceNode)>,
-{
-    type Item = TransactionTrace;
-
-    fn next(&mut self) -> Option<Self::Item> {
-        if let Some(selfdestruct) = self.next_selfdestruct.take() {
-            return Some(selfdestruct)
-        }
-        let (mut trace, node) = self.iter.next()?;
-        if node.is_selfdestruct() {
-            // since selfdestructs are emitted as additional trace, increase the trace count
-            let mut addr = trace.trace_address.clone();
-            addr.push(trace.subtraces);
-            // need to account for the additional selfdestruct trace
-            trace.subtraces += 1;
-            self.next_selfdestruct = node.parity_selfdestruct_trace(addr);
-        }
-        Some(trace)
-    }
-}
-
-/// addresses are presorted via breadth first walk thru [CallTraceNode]s, this  can be done by a
-/// walker in [crate::tracing::builder::walker]
-///
-/// iteratively fill the [VmTrace] code fields
-pub(crate) fn populate_vm_trace_bytecodes<DB, I>(
-    db: DB,
-    trace: &mut VmTrace,
-    breadth_first_addresses: I,
-) -> Result<(), DB::Error>
-where
-    DB: DatabaseRef,
-    I: IntoIterator<Item = Address>,
-{
-    let mut stack: VecDeque<&mut VmTrace> = VecDeque::new();
-    stack.push_back(trace);
-
-    let mut addrs = breadth_first_addresses.into_iter();
-
-    while let Some(curr_ref) = stack.pop_front() {
-        for op in curr_ref.ops.iter_mut() {
-            if let Some(sub) = op.sub.as_mut() {
-                stack.push_back(sub);
-            }
-        }
-
-        let addr = addrs.next().expect("there should be an address");
-
-        let db_acc = db.basic_ref(addr)?.unwrap_or_default();
-
-        let code_hash = if db_acc.code_hash != KECCAK_EMPTY { db_acc.code_hash } else { continue };
-
-        curr_ref.code = db.code_by_hash_ref(code_hash)?.original_bytes();
-    }
-
-    Ok(())
-}
-
-/// Loops over all state accounts in the accounts diff that contains all accounts that are included
-/// in the [ExecutionResult] state map and compares the balance and nonce against what's in the
-/// `db`, which should point to the beginning of the transaction.
-///
-/// It's expected that `DB` is a revm [Database](revm::db::Database) which at this point already
-/// contains all the accounts that are in the state map and never has to fetch them from disk.
-pub fn populate_state_diff<'a, DB, I>(
-    state_diff: &mut StateDiff,
-    db: DB,
-    account_diffs: I,
-) -> Result<(), DB::Error>
-where
-    I: IntoIterator<Item = (&'a Address, &'a Account)>,
-    DB: DatabaseRef,
-{
-    for (addr, changed_acc) in account_diffs.into_iter() {
-        // if the account was selfdestructed and created during the transaction, we can ignore it
-        if changed_acc.is_selfdestructed() && changed_acc.is_created() {
-            continue
-        }
-
-        let addr = *addr;
-        let entry = state_diff.entry(addr).or_default();
-
-        // we check if this account was created during the transaction
-        if changed_acc.is_created() || changed_acc.is_loaded_as_not_existing() {
-            entry.balance = Delta::Added(changed_acc.info.balance);
-            entry.nonce = Delta::Added(U64::from(changed_acc.info.nonce));
-
-            // accounts without code are marked as added
-            let account_code = load_account_code(&db, &changed_acc.info).unwrap_or_default();
-            entry.code = Delta::Added(account_code);
-
-            // new storage values are marked as added,
-            // however we're filtering changed here to avoid adding entries for the zero value
-            for (key, slot) in changed_acc.storage.iter().filter(|(_, slot)| slot.is_changed()) {
-                entry.storage.insert((*key).into(), Delta::Added(slot.present_value.into()));
-            }
-        } else {
-            // account already exists, we need to fetch the account from the db
-            let db_acc = db.basic_ref(addr)?.unwrap_or_default();
-
-            // update _changed_ storage values
-            for (key, slot) in changed_acc.storage.iter().filter(|(_, slot)| slot.is_changed()) {
-                entry.storage.insert(
-                    (*key).into(),
-                    Delta::changed(
-                        slot.previous_or_original_value.into(),
-                        slot.present_value.into(),
-                    ),
-                );
-            }
-
-            // check if the account was changed at all
-            if entry.storage.is_empty() &&
-                db_acc == changed_acc.info &&
-                !changed_acc.is_selfdestructed()
-            {
-                // clear the entry if the account was not changed
-                state_diff.remove(&addr);
-                continue
-            }
-
-            entry.balance = if db_acc.balance == changed_acc.info.balance {
-                Delta::Unchanged
-            } else {
-                Delta::Changed(ChangedType { from: db_acc.balance, to: changed_acc.info.balance })
-            };
-
-            // this is relevant for the caller and contracts
-            entry.nonce = if db_acc.nonce == changed_acc.info.nonce {
-                Delta::Unchanged
-            } else {
-                Delta::Changed(ChangedType {
-                    from: U64::from(db_acc.nonce),
-                    to: U64::from(changed_acc.info.nonce),
-                })
-            };
-        }
-    }
-
-    Ok(())
-}
-
-/// Returns the number of items pushed on the stack by a given opcode.
-/// This used to determine how many stack etries to put in the `push` element
-/// in a parity vmTrace.
-/// The value is obvious for most opcodes, but SWAP* and DUP* are a bit weird,
-/// and we handle those as they are handled in parity vmtraces.
-/// For reference: <https://github.com/ledgerwatch/erigon/blob/9b74cf0384385817459f88250d1d9c459a18eab1/turbo/jsonrpc/trace_adhoc.go#L451>
-pub(crate) fn stack_push_count(step_op: OpCode) -> usize {
-    let step_op = step_op.get();
-    match step_op {
-        opcode::PUSH0..=opcode::PUSH32 => 1,
-        opcode::SWAP1..=opcode::SWAP16 => (step_op - opcode::SWAP1) as usize + 2,
-        opcode::DUP1..=opcode::DUP16 => (step_op - opcode::DUP1) as usize + 2,
-        opcode::CALLDATALOAD |
-        opcode::SLOAD |
-        opcode::MLOAD |
-        opcode::CALLDATASIZE |
-        opcode::LT |
-        opcode::GT |
-        opcode::DIV |
-        opcode::SDIV |
-        opcode::SAR |
-        opcode::AND |
-        opcode::EQ |
-        opcode::CALLVALUE |
-        opcode::ISZERO |
-        opcode::ADD |
-        opcode::EXP |
-        opcode::CALLER |
-        opcode::KECCAK256 |
-        opcode::SUB |
-        opcode::ADDRESS |
-        opcode::GAS |
-        opcode::MUL |
-        opcode::RETURNDATASIZE |
-        opcode::NOT |
-        opcode::SHR |
-        opcode::SHL |
-        opcode::EXTCODESIZE |
-        opcode::SLT |
-        opcode::OR |
-        opcode::NUMBER |
-        opcode::PC |
-        opcode::TIMESTAMP |
-        opcode::BALANCE |
-        opcode::SELFBALANCE |
-        opcode::MULMOD |
-        opcode::ADDMOD |
-        opcode::BASEFEE |
-        opcode::BLOCKHASH |
-        opcode::BYTE |
-        opcode::XOR |
-        opcode::ORIGIN |
-        opcode::CODESIZE |
-        opcode::MOD |
-        opcode::SIGNEXTEND |
-        opcode::GASLIMIT |
-        opcode::DIFFICULTY |
-        opcode::SGT |
-        opcode::GASPRICE |
-        opcode::MSIZE |
-        opcode::EXTCODEHASH |
-        opcode::SMOD |
-        opcode::CHAINID |
-        opcode::COINBASE => 1,
-        _ => 0,
-    }
-}
->>>>>>> 8667c336
+use super::walker::CallTraceNodeWalkerBF;
+use crate::tracing::{
+    types::{CallTraceNode, CallTraceStep},
+    utils::load_account_code,
+    TracingInspectorConfig,
+};
+use alloy_primitives::{Address, U64};
+use reth_rpc_types::{trace::parity::*, TransactionInfo};
+use revm::{
+    db::DatabaseRef,
+    interpreter::{
+        opcode::{self, spec_opcode_gas},
+        OpCode,
+    },
+    primitives::{Account, ExecutionResult, ResultAndState, SpecId, KECCAK_EMPTY},
+};
+use std::collections::{HashSet, VecDeque};
+
+/// A type for creating parity style traces
+///
+/// Note: Parity style traces always ignore calls to precompiles.
+#[derive(Clone, Debug)]
+pub struct ParityTraceBuilder {
+    /// Recorded trace nodes
+    nodes: Vec<CallTraceNode>,
+    /// The spec id of the EVM.
+    spec_id: Option<SpecId>,
+
+    /// How the traces were recorded
+    _config: TracingInspectorConfig,
+}
+
+impl ParityTraceBuilder {
+    /// Returns a new instance of the builder
+    pub(crate) fn new(
+        nodes: Vec<CallTraceNode>,
+        spec_id: Option<SpecId>,
+        _config: TracingInspectorConfig,
+    ) -> Self {
+        Self { nodes, spec_id, _config }
+    }
+
+    /// Returns a list of all addresses that appeared as callers.
+    pub fn callers(&self) -> HashSet<Address> {
+        self.nodes.iter().map(|node| node.trace.caller).collect()
+    }
+
+    /// Manually the gas used of the root trace.
+    ///
+    /// The root trace's gasUsed should mirror the actual gas used by the transaction.
+    ///
+    /// This allows setting it manually by consuming the execution result's gas for example.
+    #[inline]
+    pub fn set_transaction_gas_used(&mut self, gas_used: u64) {
+        if let Some(node) = self.nodes.first_mut() {
+            node.trace.gas_used = gas_used;
+        }
+    }
+
+    /// Convenience function for [ParityTraceBuilder::set_transaction_gas_used] that consumes the
+    /// type.
+    #[inline]
+    pub fn with_transaction_gas_used(mut self, gas_used: u64) -> Self {
+        self.set_transaction_gas_used(gas_used);
+        self
+    }
+
+    /// Returns the trace addresses of all call nodes in the set
+    ///
+    /// Each entry in the returned vector represents the [Self::trace_address] of the corresponding
+    /// node in the nodes set.
+    ///
+    /// CAUTION: This also includes precompiles, which have an empty trace address.
+    fn trace_addresses(&self) -> Vec<Vec<usize>> {
+        let mut all_addresses = Vec::with_capacity(self.nodes.len());
+        for idx in 0..self.nodes.len() {
+            all_addresses.push(self.trace_address(idx));
+        }
+        all_addresses
+    }
+
+    /// Returns the `traceAddress` of the node in the arena
+    ///
+    /// The `traceAddress` field of all returned traces, gives the exact location in the call trace
+    /// [index in root, index in first CALL, index in second CALL, …].
+    ///
+    /// # Panics
+    ///
+    /// if the `idx` does not belong to a node
+    ///
+    /// Note: if the call node of `idx` is a precompile, the returned trace address will be empty.
+    fn trace_address(&self, idx: usize) -> Vec<usize> {
+        if idx == 0 {
+            // root call has empty traceAddress
+            return vec![]
+        }
+        let mut graph = vec![];
+        let mut node = &self.nodes[idx];
+        if node.is_precompile() {
+            return graph
+        }
+        while let Some(parent) = node.parent {
+            // the index of the child call in the arena
+            let child_idx = node.idx;
+            node = &self.nodes[parent];
+            // find the index of the child call in the parent node
+            let call_idx = node
+                .children
+                .iter()
+                .position(|child| *child == child_idx)
+                .expect("non precompile child call exists in parent");
+            graph.push(call_idx);
+        }
+        graph.reverse();
+        graph
+    }
+
+    /// Returns an iterator over all nodes to trace
+    ///
+    /// This excludes nodes that represent calls to precompiles.
+    fn iter_traceable_nodes(&self) -> impl Iterator<Item = &CallTraceNode> {
+        self.nodes.iter().filter(|node| !node.is_precompile())
+    }
+
+    /// Returns an iterator over all recorded traces  for `trace_transaction`
+    pub fn into_localized_transaction_traces_iter(
+        self,
+        info: TransactionInfo,
+    ) -> impl Iterator<Item = LocalizedTransactionTrace> {
+        self.into_transaction_traces_iter().map(move |trace| {
+            let TransactionInfo { hash, index, block_hash, block_number, .. } = info;
+            LocalizedTransactionTrace {
+                trace,
+                transaction_position: index,
+                transaction_hash: hash,
+                block_number,
+                block_hash,
+            }
+        })
+    }
+
+    /// Returns an iterator over all recorded traces  for `trace_transaction`
+    pub fn into_localized_transaction_traces(
+        self,
+        info: TransactionInfo,
+    ) -> Vec<LocalizedTransactionTrace> {
+        self.into_localized_transaction_traces_iter(info).collect()
+    }
+
+    /// Consumes the inspector and returns the trace results according to the configured trace
+    /// types.
+    ///
+    /// Warning: If `trace_types` contains [TraceType::StateDiff] the returned [StateDiff] will not
+    /// be filled. Use [ParityTraceBuilder::into_trace_results_with_state] or
+    /// [populate_state_diff] to populate the balance and nonce changes for the [StateDiff]
+    /// using the [DatabaseRef].
+    pub fn into_trace_results(
+        self,
+        res: &ExecutionResult,
+        trace_types: &HashSet<TraceType>,
+    ) -> TraceResults {
+        let gas_used = res.gas_used();
+        let output = res.output().cloned().unwrap_or_default();
+
+        let (trace, vm_trace, state_diff) = self.into_trace_type_traces(trace_types);
+
+        let mut trace =
+            TraceResults { output, trace: trace.unwrap_or_default(), vm_trace, state_diff };
+
+        // we're setting the gas used of the root trace explicitly to the gas used of the execution
+        // result
+        trace.set_root_trace_gas_used(gas_used);
+
+        trace
+    }
+
+    /// Consumes the inspector and returns the trace results according to the configured trace
+    /// types.
+    ///
+    /// This also takes the [DatabaseRef] to populate the balance and nonce changes for the
+    /// [StateDiff].
+    ///
+    /// Note: this is considered a convenience method that takes the state map of
+    /// [ResultAndState] after inspecting a transaction
+    /// with the [TracingInspector](crate::tracing::TracingInspector).
+    pub fn into_trace_results_with_state<DB: DatabaseRef>(
+        self,
+        res: &ResultAndState,
+        trace_types: &HashSet<TraceType>,
+        db: DB,
+    ) -> Result<TraceResults, DB::Error> {
+        let ResultAndState { ref result, ref state } = res;
+
+        let breadth_first_addresses = if trace_types.contains(&TraceType::VmTrace) {
+            CallTraceNodeWalkerBF::new(&self.nodes)
+                .map(|node| node.trace.address)
+                .collect::<Vec<_>>()
+        } else {
+            vec![]
+        };
+
+        let mut trace_res = self.into_trace_results(result, trace_types);
+
+        // check the state diff case
+        if let Some(ref mut state_diff) = trace_res.state_diff {
+            populate_state_diff(state_diff, &db, state.iter())?;
+        }
+
+        // check the vm trace case
+        if let Some(ref mut vm_trace) = trace_res.vm_trace {
+            populate_vm_trace_bytecodes(&db, vm_trace, breadth_first_addresses)?;
+        }
+
+        Ok(trace_res)
+    }
+
+    /// Returns the tracing types that are configured in the set.
+    ///
+    /// Warning: if [TraceType::StateDiff] is provided this does __not__ fill the state diff, since
+    /// this requires access to the account diffs.
+    ///
+    /// See [Self::into_trace_results_with_state] and [populate_state_diff].
+    pub fn into_trace_type_traces(
+        self,
+        trace_types: &HashSet<TraceType>,
+    ) -> (Option<Vec<TransactionTrace>>, Option<VmTrace>, Option<StateDiff>) {
+        if trace_types.is_empty() || self.nodes.is_empty() {
+            return (None, None, None)
+        }
+
+        let with_traces = trace_types.contains(&TraceType::Trace);
+        let with_diff = trace_types.contains(&TraceType::StateDiff);
+
+        let vm_trace =
+            if trace_types.contains(&TraceType::VmTrace) { Some(self.vm_trace()) } else { None };
+
+        let mut traces = Vec::with_capacity(if with_traces { self.nodes.len() } else { 0 });
+
+        for node in self.iter_traceable_nodes() {
+            let trace_address = self.trace_address(node.idx);
+
+            if with_traces {
+                let trace = node.parity_transaction_trace(trace_address);
+                traces.push(trace);
+
+                // check if the trace node is a selfdestruct
+                if node.is_selfdestruct() {
+                    // selfdestructs are not recorded as individual call traces but are derived from
+                    // the call trace and are added as additional `TransactionTrace` objects in the
+                    // trace array
+                    let addr = {
+                        let last = traces.last_mut().expect("exists");
+                        let mut addr = last.trace_address.clone();
+                        addr.push(last.subtraces);
+                        // need to account for the additional selfdestruct trace
+                        last.subtraces += 1;
+                        addr
+                    };
+
+                    if let Some(trace) = node.parity_selfdestruct_trace(addr) {
+                        traces.push(trace);
+                    }
+                }
+            }
+        }
+
+        let traces = with_traces.then_some(traces);
+        let diff = with_diff.then_some(StateDiff::default());
+
+        (traces, vm_trace, diff)
+    }
+
+    /// Returns an iterator over all recorded traces  for `trace_transaction`
+    pub fn into_transaction_traces_iter(self) -> impl Iterator<Item = TransactionTrace> {
+        let trace_addresses = self.trace_addresses();
+        TransactionTraceIter {
+            next_selfdestruct: None,
+            iter: self
+                .nodes
+                .into_iter()
+                .zip(trace_addresses)
+                .filter(|(node, _)| !node.is_precompile())
+                .map(|(node, trace_address)| (node.parity_transaction_trace(trace_address), node)),
+        }
+    }
+
+    /// Returns the raw traces of the transaction
+    pub fn into_transaction_traces(self) -> Vec<TransactionTrace> {
+        self.into_transaction_traces_iter().collect()
+    }
+
+    /// Returns the last recorded step
+    #[inline]
+    fn last_step(&self) -> Option<&CallTraceStep> {
+        self.nodes.last().and_then(|node| node.trace.steps.last())
+    }
+
+    /// Returns true if the last recorded step is a STOP
+    #[inline]
+    fn is_last_step_stop_op(&self) -> bool {
+        self.last_step().map(|step| step.is_stop()).unwrap_or(false)
+    }
+
+    /// Creates a VM trace by walking over `CallTraceNode`s
+    ///
+    /// does not have the code fields filled in
+    pub fn vm_trace(&self) -> VmTrace {
+        self.nodes.first().map(|node| self.make_vm_trace(node)).unwrap_or_default()
+    }
+
+    /// Returns a VM trace without the code filled in
+    ///
+    /// Iteratively creates a VM trace by traversing the recorded nodes in the arena
+    fn make_vm_trace(&self, start: &CallTraceNode) -> VmTrace {
+        let mut child_idx_stack = Vec::with_capacity(self.nodes.len());
+        let mut sub_stack = VecDeque::with_capacity(self.nodes.len());
+
+        let mut current = start;
+        let mut child_idx: usize = 0;
+
+        // finds the deepest nested calls of each call frame and fills them up bottom to top
+        let instructions = 'outer: loop {
+            match current.children.get(child_idx) {
+                Some(child) => {
+                    child_idx_stack.push(child_idx + 1);
+
+                    child_idx = 0;
+                    current = self.nodes.get(*child).expect("there should be a child");
+                }
+                None => {
+                    let mut instructions = Vec::with_capacity(current.trace.steps.len());
+
+                    for step in &current.trace.steps {
+                        let maybe_sub_call = if step.is_calllike_op() {
+                            sub_stack.pop_front().flatten()
+                        } else {
+                            None
+                        };
+
+                        if step.is_stop() && instructions.is_empty() && self.is_last_step_stop_op()
+                        {
+                            // This is a special case where there's a single STOP which is
+                            // "optimised away", transfers for example
+                            break 'outer instructions
+                        }
+
+                        instructions.push(self.make_instruction(step, maybe_sub_call));
+                    }
+
+                    match current.parent {
+                        Some(parent) => {
+                            sub_stack.push_back(Some(VmTrace {
+                                code: Default::default(),
+                                ops: instructions,
+                            }));
+
+                            child_idx = child_idx_stack.pop().expect("there should be a child idx");
+
+                            current = self.nodes.get(parent).expect("there should be a parent");
+                        }
+                        None => break instructions,
+                    }
+                }
+            }
+        };
+
+        VmTrace { code: Default::default(), ops: instructions }
+    }
+
+    /// Creates a VM instruction from a [CallTraceStep] and a [VmTrace] for the subcall if there is
+    /// one
+    fn make_instruction(
+        &self,
+        step: &CallTraceStep,
+        maybe_sub_call: Option<VmTrace>,
+    ) -> VmInstruction {
+        let maybe_storage = step.storage_change.map(|storage_change| StorageDelta {
+            key: storage_change.key,
+            val: storage_change.value,
+        });
+
+        let maybe_memory = if step.memory.is_empty() {
+            None
+        } else {
+            Some(MemoryDelta {
+                off: step.memory_size,
+                data: step.memory.as_bytes().to_vec().into(),
+            })
+        };
+
+        let maybe_execution = Some(VmExecutedOperation {
+            used: step.gas_remaining,
+            push: step.push_stack.clone().unwrap_or_default(),
+            mem: maybe_memory,
+            store: maybe_storage,
+        });
+
+        let cost = self
+            .spec_id
+            .and_then(|spec_id| {
+                spec_opcode_gas(spec_id).get(step.op.get() as usize).map(|op| op.get_gas())
+            })
+            .unwrap_or_default();
+
+        VmInstruction {
+            pc: step.pc,
+            cost: cost as u64,
+            ex: maybe_execution,
+            sub: maybe_sub_call,
+            op: Some(step.op.to_string()),
+            idx: None,
+        }
+    }
+}
+
+/// An iterator for [TransactionTrace]s
+struct TransactionTraceIter<Iter> {
+    iter: Iter,
+    next_selfdestruct: Option<TransactionTrace>,
+}
+
+impl<Iter> Iterator for TransactionTraceIter<Iter>
+where
+    Iter: Iterator<Item = (TransactionTrace, CallTraceNode)>,
+{
+    type Item = TransactionTrace;
+
+    fn next(&mut self) -> Option<Self::Item> {
+        if let Some(selfdestruct) = self.next_selfdestruct.take() {
+            return Some(selfdestruct)
+        }
+        let (mut trace, node) = self.iter.next()?;
+        if node.is_selfdestruct() {
+            // since selfdestructs are emitted as additional trace, increase the trace count
+            let mut addr = trace.trace_address.clone();
+            addr.push(trace.subtraces);
+            // need to account for the additional selfdestruct trace
+            trace.subtraces += 1;
+            self.next_selfdestruct = node.parity_selfdestruct_trace(addr);
+        }
+        Some(trace)
+    }
+}
+
+/// addresses are presorted via breadth first walk thru [CallTraceNode]s, this  can be done by a
+/// walker in [crate::tracing::builder::walker]
+///
+/// iteratively fill the [VmTrace] code fields
+pub(crate) fn populate_vm_trace_bytecodes<DB, I>(
+    db: DB,
+    trace: &mut VmTrace,
+    breadth_first_addresses: I,
+) -> Result<(), DB::Error>
+where
+    DB: DatabaseRef,
+    I: IntoIterator<Item = Address>,
+{
+    let mut stack: VecDeque<&mut VmTrace> = VecDeque::new();
+    stack.push_back(trace);
+
+    let mut addrs = breadth_first_addresses.into_iter();
+
+    while let Some(curr_ref) = stack.pop_front() {
+        for op in curr_ref.ops.iter_mut() {
+            if let Some(sub) = op.sub.as_mut() {
+                stack.push_back(sub);
+            }
+        }
+
+        let addr = addrs.next().expect("there should be an address");
+
+        let db_acc = db.basic_ref(addr)?.unwrap_or_default();
+
+        let code_hash = if db_acc.code_hash != KECCAK_EMPTY { db_acc.code_hash } else { continue };
+
+        curr_ref.code = db.code_by_hash_ref(code_hash)?.original_bytes();
+    }
+
+    Ok(())
+}
+
+/// Loops over all state accounts in the accounts diff that contains all accounts that are included
+/// in the [ExecutionResult] state map and compares the balance and nonce against what's in the
+/// `db`, which should point to the beginning of the transaction.
+///
+/// It's expected that `DB` is a revm [Database](revm::db::Database) which at this point already
+/// contains all the accounts that are in the state map and never has to fetch them from disk.
+pub fn populate_state_diff<'a, DB, I>(
+    state_diff: &mut StateDiff,
+    db: DB,
+    account_diffs: I,
+) -> Result<(), DB::Error>
+where
+    I: IntoIterator<Item = (&'a Address, &'a Account)>,
+    DB: DatabaseRef,
+{
+    for (addr, changed_acc) in account_diffs.into_iter() {
+        // if the account was selfdestructed and created during the transaction, we can ignore it
+        if changed_acc.is_selfdestructed() && changed_acc.is_created() {
+            continue
+        }
+
+        let addr = *addr;
+        let entry = state_diff.entry(addr).or_default();
+
+        // we check if this account was created during the transaction
+        if changed_acc.is_created() || changed_acc.is_loaded_as_not_existing() {
+            entry.balance = Delta::Added(changed_acc.info.balance);
+            entry.nonce = Delta::Added(U64::from(changed_acc.info.nonce));
+
+            // accounts without code are marked as added
+            let account_code = load_account_code(&db, &changed_acc.info).unwrap_or_default();
+            entry.code = Delta::Added(account_code);
+
+            // new storage values are marked as added,
+            // however we're filtering changed here to avoid adding entries for the zero value
+            for (key, slot) in changed_acc.storage.iter().filter(|(_, slot)| slot.is_changed()) {
+                entry.storage.insert((*key).into(), Delta::Added(slot.present_value.into()));
+            }
+        } else {
+            // account already exists, we need to fetch the account from the db
+            let db_acc = db.basic_ref(addr)?.unwrap_or_default();
+
+            // update _changed_ storage values
+            for (key, slot) in changed_acc.storage.iter().filter(|(_, slot)| slot.is_changed()) {
+                entry.storage.insert(
+                    (*key).into(),
+                    Delta::changed(
+                        slot.previous_or_original_value.into(),
+                        slot.present_value.into(),
+                    ),
+                );
+            }
+
+            // check if the account was changed at all
+            if entry.storage.is_empty() &&
+                db_acc == changed_acc.info &&
+                !changed_acc.is_selfdestructed()
+            {
+                // clear the entry if the account was not changed
+                state_diff.remove(&addr);
+                continue
+            }
+
+            entry.balance = if db_acc.balance == changed_acc.info.balance {
+                Delta::Unchanged
+            } else {
+                Delta::Changed(ChangedType { from: db_acc.balance, to: changed_acc.info.balance })
+            };
+
+            // this is relevant for the caller and contracts
+            entry.nonce = if db_acc.nonce == changed_acc.info.nonce {
+                Delta::Unchanged
+            } else {
+                Delta::Changed(ChangedType {
+                    from: U64::from(db_acc.nonce),
+                    to: U64::from(changed_acc.info.nonce),
+                })
+            };
+        }
+    }
+
+    Ok(())
+}
+
+/// Returns the number of items pushed on the stack by a given opcode.
+/// This used to determine how many stack etries to put in the `push` element
+/// in a parity vmTrace.
+/// The value is obvious for most opcodes, but SWAP* and DUP* are a bit weird,
+/// and we handle those as they are handled in parity vmtraces.
+/// For reference: <https://github.com/ledgerwatch/erigon/blob/9b74cf0384385817459f88250d1d9c459a18eab1/turbo/jsonrpc/trace_adhoc.go#L451>
+pub(crate) fn stack_push_count(step_op: OpCode) -> usize {
+    let step_op = step_op.get();
+    match step_op {
+        opcode::PUSH0..=opcode::PUSH32 => 1,
+        opcode::SWAP1..=opcode::SWAP16 => (step_op - opcode::SWAP1) as usize + 2,
+        opcode::DUP1..=opcode::DUP16 => (step_op - opcode::DUP1) as usize + 2,
+        opcode::CALLDATALOAD |
+        opcode::SLOAD |
+        opcode::MLOAD |
+        opcode::CALLDATASIZE |
+        opcode::LT |
+        opcode::GT |
+        opcode::DIV |
+        opcode::SDIV |
+        opcode::SAR |
+        opcode::AND |
+        opcode::EQ |
+        opcode::CALLVALUE |
+        opcode::ISZERO |
+        opcode::ADD |
+        opcode::EXP |
+        opcode::CALLER |
+        opcode::KECCAK256 |
+        opcode::SUB |
+        opcode::ADDRESS |
+        opcode::GAS |
+        opcode::MUL |
+        opcode::RETURNDATASIZE |
+        opcode::NOT |
+        opcode::SHR |
+        opcode::SHL |
+        opcode::EXTCODESIZE |
+        opcode::SLT |
+        opcode::OR |
+        opcode::NUMBER |
+        opcode::PC |
+        opcode::TIMESTAMP |
+        opcode::BALANCE |
+        opcode::SELFBALANCE |
+        opcode::MULMOD |
+        opcode::ADDMOD |
+        opcode::BASEFEE |
+        opcode::BLOCKHASH |
+        opcode::BYTE |
+        opcode::XOR |
+        opcode::ORIGIN |
+        opcode::CODESIZE |
+        opcode::MOD |
+        opcode::SIGNEXTEND |
+        opcode::GASLIMIT |
+        opcode::DIFFICULTY |
+        opcode::SGT |
+        opcode::GASPRICE |
+        opcode::MSIZE |
+        opcode::EXTCODEHASH |
+        opcode::SMOD |
+        opcode::CHAINID |
+        opcode::COINBASE => 1,
+        _ => 0,
+    }
+}