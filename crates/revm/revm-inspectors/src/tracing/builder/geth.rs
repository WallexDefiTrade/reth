--- conflicted
+++ resolved
@@ -195,20 +195,11 @@
 
                 prestate.0.insert(
                     addr,
-<<<<<<< HEAD
-                    AccountState {
-                        balance: Some(db_acc.balance),
-                        nonce: Some(U256::from(db_acc.nonce)),
-                        code: db_acc.code.as_ref().map(|code| code.original_bytes()),
-                        storage: None,
-                    },
-=======
                     AccountState::from_account_info(
                         db_acc.nonce,
                         db_acc.balance,
                         db_acc.code.as_ref().map(|code| Bytes::from(code.original_bytes())),
                     ),
->>>>>>> 50175f8c
                 );
             }
             self.update_storage_from_trace(&mut prestate.0, false);
@@ -217,20 +208,6 @@
             let mut state_diff = DiffMode::default();
             for (addr, changed_acc) in account_diffs {
                 let db_acc = db.basic(addr)?.unwrap_or_default();
-<<<<<<< HEAD
-                let pre_state = AccountState {
-                    balance: Some(db_acc.balance),
-                    nonce: Some(U256::from(db_acc.nonce)),
-                    code: db_acc.code.as_ref().map(|code| code.original_bytes()),
-                    storage: None,
-                };
-                let post_state = AccountState {
-                    balance: Some(changed_acc.balance),
-                    nonce: Some(U256::from(changed_acc.nonce)),
-                    code: changed_acc.code.as_ref().map(|code| code.original_bytes()),
-                    storage: None,
-                };
-=======
                 let pre_state = AccountState::from_account_info(
                     db_acc.nonce,
                     db_acc.balance,
@@ -241,7 +218,6 @@
                     changed_acc.balance,
                     changed_acc.code.as_ref().map(|code| Bytes::from(code.original_bytes())),
                 );
->>>>>>> 50175f8c
                 state_diff.pre.insert(addr, pre_state);
                 state_diff.post.insert(addr, post_state);
             }
