--- conflicted
+++ resolved
@@ -14,12 +14,8 @@
     CallContext, CallScheme, CreateScheme, InstructionResult, Memory, OpCode, Stack,
 };
 use serde::{Deserialize, Serialize};
-<<<<<<< HEAD
-use std::fmt::{Display, Formatter};
 use reth_rpc_types::trace::geth::CallFrame;
-=======
 use std::collections::btree_map::Entry;
->>>>>>> 07983239
 
 /// A unified representation of a call
 #[derive(Clone, Copy, Debug, Default, Eq, PartialEq, Serialize, Deserialize)]
@@ -35,35 +31,35 @@
     Create2,
 }
 
-<<<<<<< HEAD
-impl Display for CallKind {
-    fn fmt(&self, f: &mut Formatter<'_>) -> std::fmt::Result {
-        match self {
-            CallKind::Call => {
-                write!(f, "CALL")
-            }
-            CallKind::StaticCall => {
-                write!(f, "STATICCALL")
-            }
-            CallKind::CallCode => {
-                write!(f, "CALLCODE")
-            }
-            CallKind::DelegateCall => {
-                write!(f, "DELEGATECALL")
-            }
-            CallKind::Create => {
-                write!(f, "CREATE")
-            }
-            CallKind::Create2 => {
-                write!(f, "CREATE2")
-            }
-        }
-=======
 impl CallKind {
     /// Returns true if the call is a create
     pub fn is_any_create(&self) -> bool {
         matches!(self, CallKind::Create | CallKind::Create2)
->>>>>>> 07983239
+    }
+}
+
+impl std::fmt::Display for CallKind {
+    fn fmt(&self, f: &mut std::fmt::Formatter<'_>) -> std::fmt::Result {
+        match self {
+            CallKind::Call => {
+                write!(f, "CALL")
+            }
+            CallKind::StaticCall => {
+                write!(f, "STATICCALL")
+            }
+            CallKind::CallCode => {
+                write!(f, "CALLCODE")
+            }
+            CallKind::DelegateCall => {
+                write!(f, "DELEGATECALL")
+            }
+            CallKind::Create => {
+                write!(f, "CREATE")
+            }
+            CallKind::Create2 => {
+                write!(f, "CREATE2")
+            }
+        }
     }
 }
 
@@ -334,7 +330,7 @@
 #[derive(Debug, Clone, PartialEq, Eq)]
 pub(crate) struct RawLog {
     /// Indexed event params are represented as log topics.
-    pub(crate) topics: Vec<TxHash>,
+    pub(crate) topics: Vec<H256>,
     /// Others are just plain data.
     pub(crate) data: Bytes,
 }
