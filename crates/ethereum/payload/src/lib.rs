//! A basic Ethereum payload builder implementation.

#![doc(
    html_logo_url = "https://raw.githubusercontent.com/paradigmxyz/reth/main/assets/reth-docs.png",
    html_favicon_url = "https://avatars0.githubusercontent.com/u/97369466?s=256",
    issue_tracker_base_url = "https://github.com/paradigmxyz/reth/issues/"
)]
#![cfg_attr(not(test), warn(unused_crate_dependencies))]
#![cfg_attr(docsrs, feature(doc_cfg, doc_auto_cfg))]
#![allow(clippy::useless_let_if_seq)]

use reth_basic_payload_builder::{
    commit_withdrawals, is_better_payload, post_block_withdrawal_requests_contract_call,
    pre_block_beacon_root_contract_call, BuildArguments, BuildOutcome, PayloadBuilder,
    PayloadConfig, WithdrawalsOutcome,
};
use reth_errors::RethError;
use reth_evm::ConfigureEvm;
use reth_evm_ethereum::{eip6110::parse_deposits_from_receipts, EthEvmConfig};
use reth_payload_builder::{
    error::PayloadBuilderError, EthBuiltPayload, EthPayloadBuilderAttributes,
};
use reth_primitives::{
    constants::{
        eip4844::MAX_DATA_GAS_PER_BLOCK, BEACON_NONCE, EMPTY_RECEIPTS, EMPTY_TRANSACTIONS,
    },
    eip4844::calculate_excess_blob_gas,
    proofs::{self, calculate_requests_root},
    revm::env::tx_env_with_recovered,
    Block, Header, IntoRecoveredTransaction, Receipt, EMPTY_OMMER_ROOT_HASH, U256,
};
use reth_provider::{BundleStateWithReceipts, StateProviderFactory};
use reth_revm::{database::StateProviderDatabase, state_change::apply_blockhashes_update};
use reth_transaction_pool::{BestTransactionsAttributes, TransactionPool};
use revm::{
    db::states::bundle_state::BundleRetention,
    primitives::{EVMError, EnvWithHandlerCfg, InvalidTransaction, ResultAndState},
    DatabaseCommit, State,
};
use tracing::{debug, trace, warn};

/// Ethereum payload builder
#[derive(Debug, Clone, Copy, PartialEq, Eq)]
pub struct EthereumPayloadBuilder<EvmConfig = EthEvmConfig> {
    /// The type responsible for creating the evm.
    evm_config: EvmConfig,
}

impl<EvmConfig> EthereumPayloadBuilder<EvmConfig> {
    /// `EthereumPayloadBuilder` constructor.
    pub const fn new(evm_config: EvmConfig) -> Self {
        Self { evm_config }
    }
}

impl Default for EthereumPayloadBuilder {
    fn default() -> Self {
        Self::new(EthEvmConfig::default())
    }
}

// Default implementation of [PayloadBuilder] for unit type
impl<EvmConfig, Pool, Client> PayloadBuilder<Pool, Client> for EthereumPayloadBuilder<EvmConfig>
where
    EvmConfig: ConfigureEvm,
    Client: StateProviderFactory,
    Pool: TransactionPool,
{
    type Attributes = EthPayloadBuilderAttributes;
    type BuiltPayload = EthBuiltPayload;

    fn try_build(
        &self,
        args: BuildArguments<Pool, Client, EthPayloadBuilderAttributes, EthBuiltPayload>,
    ) -> Result<BuildOutcome<EthBuiltPayload>, PayloadBuilderError> {
        default_ethereum_payload_builder(self.evm_config.clone(), args)
    }

    fn build_empty_payload(
        &self,
        client: &Client,
        config: PayloadConfig<Self::Attributes>,
    ) -> Result<EthBuiltPayload, PayloadBuilderError> {
        let extra_data = config.extra_data();
        let PayloadConfig {
            initialized_block_env,
            parent_block,
            attributes,
            chain_spec,
            initialized_cfg,
            ..
        } = config;

        debug!(target: "payload_builder", parent_hash = ?parent_block.hash(), parent_number = parent_block.number, "building empty payload");

        let state = client.state_by_block_hash(parent_block.hash()).map_err(|err| {
            warn!(target: "payload_builder",
                parent_hash=%parent_block.hash(),
                %err,
                "failed to get state for empty payload"
            );
            err
        })?;
        let mut db = State::builder()
            .with_database(StateProviderDatabase::new(state))
            .with_bundle_update()
            .build();

        let base_fee = initialized_block_env.basefee.to::<u64>();
        let block_number = initialized_block_env.number.to::<u64>();
        let block_gas_limit = initialized_block_env.gas_limit.try_into().unwrap_or(u64::MAX);

        // apply eip-4788 pre block contract call
        pre_block_beacon_root_contract_call(
            &mut db,
            &chain_spec,
            block_number,
            &initialized_cfg,
            &initialized_block_env,
            &attributes,
        )
        .map_err(|err| {
            warn!(target: "payload_builder",
                parent_hash=%parent_block.hash(),
                %err,
                "failed to apply beacon root contract call for empty payload"
            );
            err
        })?;

        // apply eip-2935 blockhashes update
        apply_blockhashes_update(
            &mut db,
            &chain_spec,
            initialized_block_env.timestamp.to::<u64>(),
            block_number,
            parent_block.hash(),
        ).map_err(|err| {
            warn!(target: "payload_builder", parent_hash=%parent_block.hash(), %err, "failed to update blockhashes for empty payload");
            PayloadBuilderError::Internal(err.into())
        })?;

        let WithdrawalsOutcome { withdrawals_root, withdrawals } = commit_withdrawals(
            &mut db,
            &chain_spec,
            attributes.timestamp,
            attributes.withdrawals.clone(),
        )
        .map_err(|err| {
            warn!(target: "payload_builder",
                parent_hash=%parent_block.hash(),
                %err,
                "failed to commit withdrawals for empty payload"
            );
            err
        })?;

        // merge all transitions into bundle state, this would apply the withdrawal balance
        // changes and 4788 contract call
        db.merge_transitions(BundleRetention::PlainState);

        // calculate the state root
        let bundle_state = db.take_bundle();
        let state_root = db.database.state_root(&bundle_state).map_err(|err| {
            warn!(target: "payload_builder",
                parent_hash=%parent_block.hash(),
                %err,
                "failed to calculate state root for empty payload"
            );
            err
        })?;

        let mut excess_blob_gas = None;
        let mut blob_gas_used = None;

        if chain_spec.is_cancun_active_at_timestamp(attributes.timestamp) {
            excess_blob_gas = if chain_spec.is_cancun_active_at_timestamp(parent_block.timestamp) {
                let parent_excess_blob_gas = parent_block.excess_blob_gas.unwrap_or_default();
                let parent_blob_gas_used = parent_block.blob_gas_used.unwrap_or_default();
                Some(calculate_excess_blob_gas(parent_excess_blob_gas, parent_blob_gas_used))
            } else {
                // for the first post-fork block, both parent.blob_gas_used and
                // parent.excess_blob_gas are evaluated as 0
                Some(calculate_excess_blob_gas(0, 0))
            };

            blob_gas_used = Some(0);
        }

        // Calculate the requests and the requests root.
        let (requests, requests_root) =
            if chain_spec.is_prague_active_at_timestamp(attributes.timestamp) {
                // We do not calculate the EIP-6110 deposit requests because there are no
                // transactions in an empty payload.
                let withdrawal_requests = post_block_withdrawal_requests_contract_call(
                    &mut db,
                    &initialized_cfg,
                    &initialized_block_env,
                )?;

                let requests = withdrawal_requests;
                let requests_root = calculate_requests_root(&requests);
                (Some(requests.into()), Some(requests_root))
            } else {
                (None, None)
            };

        let header = Header {
            parent_hash: parent_block.hash(),
            ommers_hash: EMPTY_OMMER_ROOT_HASH,
            beneficiary: initialized_block_env.coinbase,
            state_root,
            transactions_root: EMPTY_TRANSACTIONS,
            withdrawals_root,
            receipts_root: EMPTY_RECEIPTS,
            logs_bloom: Default::default(),
            timestamp: attributes.timestamp,
            mix_hash: attributes.prev_randao,
            nonce: BEACON_NONCE,
            base_fee_per_gas: Some(base_fee),
            number: parent_block.number + 1,
            gas_limit: block_gas_limit,
            difficulty: U256::ZERO,
            gas_used: 0,
            extra_data,
            blob_gas_used,
            excess_blob_gas,
            parent_beacon_block_root: attributes.parent_beacon_block_root,
            requests_root,
        };

        let block = Block { header, body: vec![], ommers: vec![], withdrawals, requests };
        let sealed_block = block.seal_slow();

        Ok(EthBuiltPayload::new(attributes.payload_id(), sealed_block, U256::ZERO))
    }
}

/// Constructs an Ethereum transaction payload using the best transactions from the pool.
///
/// Given build arguments including an Ethereum client, transaction pool,
/// and configuration, this function creates a transaction payload. Returns
/// a result indicating success with the payload or an error in case of failure.
#[inline]
pub fn default_ethereum_payload_builder<EvmConfig, Pool, Client>(
    evm_config: EvmConfig,
    args: BuildArguments<Pool, Client, EthPayloadBuilderAttributes, EthBuiltPayload>,
) -> Result<BuildOutcome<EthBuiltPayload>, PayloadBuilderError>
where
    EvmConfig: ConfigureEvm,
    Client: StateProviderFactory,
    Pool: TransactionPool,
{
    let BuildArguments { client, pool, mut cached_reads, config, cancel, best_payload } = args;

    let state_provider = client.state_by_block_hash(config.parent_block.hash())?;
    let state = StateProviderDatabase::new(state_provider);
    let mut db =
        State::builder().with_database_ref(cached_reads.as_db(state)).with_bundle_update().build();
    let extra_data = config.extra_data();
    let PayloadConfig {
        initialized_block_env,
        initialized_cfg,
        parent_block,
        attributes,
        chain_spec,
        ..
    } = config;

    debug!(target: "payload_builder", id=%attributes.id, parent_hash = ?parent_block.hash(), parent_number = parent_block.number, "building new payload");
    let mut cumulative_gas_used = 0;
    let mut sum_blob_gas_used = 0;
    let block_gas_limit: u64 = initialized_block_env.gas_limit.try_into().unwrap_or(u64::MAX);
    let base_fee = initialized_block_env.basefee.to::<u64>();

    let mut executed_txs = Vec::new();

    let mut best_txs = pool.best_transactions_with_attributes(BestTransactionsAttributes::new(
        base_fee,
        initialized_block_env.get_blob_gasprice().map(|gasprice| gasprice as u64),
    ));

    let mut total_fees = U256::ZERO;

    let block_number = initialized_block_env.number.to::<u64>();

    // apply eip-4788 pre block contract call
    pre_block_beacon_root_contract_call(
        &mut db,
        &chain_spec,
        block_number,
        &initialized_cfg,
        &initialized_block_env,
        &attributes,
    )?;

    // apply eip-2935 blockhashes update
    apply_blockhashes_update(
        &mut db,
        &chain_spec,
        initialized_block_env.timestamp.to::<u64>(),
        block_number,
        parent_block.hash(),
    )
    .map_err(|err| PayloadBuilderError::Internal(err.into()))?;

    let mut receipts = Vec::new();
    while let Some(pool_tx) = best_txs.next() {
        // ensure we still have capacity for this transaction
        if cumulative_gas_used + pool_tx.gas_limit() > block_gas_limit {
            // we can't fit this transaction into the block, so we need to mark it as invalid
            // which also removes all dependent transaction from the iterator before we can
            // continue
            best_txs.mark_invalid(&pool_tx);
            continue
        }

        // check if the job was cancelled, if so we can exit early
        if cancel.is_cancelled() {
            return Ok(BuildOutcome::Cancelled)
        }

        // convert tx to a signed transaction
        let tx = pool_tx.to_recovered_transaction();

        // There's only limited amount of blob space available per block, so we need to check if
        // the EIP-4844 can still fit in the block
        if let Some(blob_tx) = tx.transaction.as_eip4844() {
            let tx_blob_gas = blob_tx.blob_gas();
            if sum_blob_gas_used + tx_blob_gas > MAX_DATA_GAS_PER_BLOCK {
                // we can't fit this _blob_ transaction into the block, so we mark it as
                // invalid, which removes its dependent transactions from
                // the iterator. This is similar to the gas limit condition
                // for regular transactions above.
                trace!(target: "payload_builder", tx=?tx.hash, ?sum_blob_gas_used, ?tx_blob_gas, "skipping blob transaction because it would exceed the max data gas per block");
                best_txs.mark_invalid(&pool_tx);
                continue
            }
        }

        let env = EnvWithHandlerCfg::new_with_cfg_env(
            initialized_cfg.clone(),
            initialized_block_env.clone(),
            tx_env_with_recovered(&tx),
        );

        // Configure the environment for the block.
        let mut evm = evm_config.evm_with_env(&mut db, env);

        let ResultAndState { result, state } = match evm.transact() {
            Ok(res) => res,
            Err(err) => {
                match err {
                    EVMError::Transaction(err) => {
                        if matches!(err, InvalidTransaction::NonceTooLow { .. }) {
                            // if the nonce is too low, we can skip this transaction
                            trace!(target: "payload_builder", %err, ?tx, "skipping nonce too low transaction");
                        } else {
                            // if the transaction is invalid, we can skip it and all of its
                            // descendants
                            trace!(target: "payload_builder", %err, ?tx, "skipping invalid transaction and its descendants");
                            best_txs.mark_invalid(&pool_tx);
                        }

                        continue
                    }
                    err => {
                        // this is an error that we should treat as fatal for this attempt
                        return Err(PayloadBuilderError::EvmExecutionError(err))
                    }
                }
            }
        };
        // drop evm so db is released.
        drop(evm);
        // commit changes
        db.commit(state);

        // add to the total blob gas used if the transaction successfully executed
        if let Some(blob_tx) = tx.transaction.as_eip4844() {
            let tx_blob_gas = blob_tx.blob_gas();
            sum_blob_gas_used += tx_blob_gas;

            // if we've reached the max data gas per block, we can skip blob txs entirely
            if sum_blob_gas_used == MAX_DATA_GAS_PER_BLOCK {
                best_txs.skip_blobs();
            }
        }

        let gas_used = result.gas_used();

        // add gas used by the transaction to cumulative gas used, before creating the receipt
        cumulative_gas_used += gas_used;

        // Push transaction changeset and calculate header bloom filter for receipt.
        #[allow(clippy::needless_update)] // side-effect of optimism fields
        receipts.push(Some(Receipt {
            tx_type: tx.tx_type(),
            success: result.is_success(),
            cumulative_gas_used,
            logs: result.into_logs().into_iter().map(Into::into).collect(),
            ..Default::default()
        }));

        // update add to total fees
        let miner_fee = tx
            .effective_tip_per_gas(Some(base_fee))
            .expect("fee is always valid; execution succeeded");
        total_fees += U256::from(miner_fee) * U256::from(gas_used);

        // append transaction to the list of executed transactions
        executed_txs.push(tx.into_signed());
    }

    // check if we have a better block
    if !is_better_payload(best_payload.as_ref(), total_fees) {
        // can skip building the block
        return Ok(BuildOutcome::Aborted { fees: total_fees, cached_reads })
    }

    // calculate the requests and the requests root
    let (requests, requests_root) = if chain_spec
        .is_prague_active_at_timestamp(attributes.timestamp)
    {
        let deposit_requests = parse_deposits_from_receipts(&chain_spec, receipts.iter().flatten())
            .map_err(|err| PayloadBuilderError::Internal(RethError::Execution(err.into())))?;
        let withdrawal_requests = post_block_withdrawal_requests_contract_call(
            &mut db,
            &initialized_cfg,
            &initialized_block_env,
        )?;

        let requests = [deposit_requests, withdrawal_requests].concat();
        let requests_root = calculate_requests_root(&requests);
        (Some(requests.into()), Some(requests_root))
    } else {
        (None, None)
    };

    let WithdrawalsOutcome { withdrawals_root, withdrawals } =
        commit_withdrawals(&mut db, &chain_spec, attributes.timestamp, attributes.withdrawals)?;

    // merge all transitions into bundle state, this would apply the withdrawal balance changes
    // and 4788 contract call
    db.merge_transitions(BundleRetention::PlainState);

<<<<<<< HEAD
    let bundle = BundleStateWithReceipts::new(
        db.take_bundle(),
        Receipts::from_vec(vec![receipts]),
        block_number,
        vec![requests.clone().unwrap_or_default()],
    );
=======
    let bundle =
        BundleStateWithReceipts::new(db.take_bundle(), vec![receipts].into(), block_number);
>>>>>>> 76a1a3d0
    let receipts_root = bundle.receipts_root_slow(block_number).expect("Number is in range");
    let logs_bloom = bundle.block_logs_bloom(block_number).expect("Number is in range");

    // calculate the state root
    let state_root = {
        let state_provider = db.database.0.inner.borrow_mut();
        state_provider.db.state_root(bundle.state())?
    };

    // create the block header
    let transactions_root = proofs::calculate_transaction_root(&executed_txs);

    // initialize empty blob sidecars at first. If cancun is active then this will
    let mut blob_sidecars = Vec::new();
    let mut excess_blob_gas = None;
    let mut blob_gas_used = None;

    // only determine cancun fields when active
    if chain_spec.is_cancun_active_at_timestamp(attributes.timestamp) {
        // grab the blob sidecars from the executed txs
        blob_sidecars = pool.get_all_blobs_exact(
            executed_txs.iter().filter(|tx| tx.is_eip4844()).map(|tx| tx.hash).collect(),
        )?;

        excess_blob_gas = if chain_spec.is_cancun_active_at_timestamp(parent_block.timestamp) {
            let parent_excess_blob_gas = parent_block.excess_blob_gas.unwrap_or_default();
            let parent_blob_gas_used = parent_block.blob_gas_used.unwrap_or_default();
            Some(calculate_excess_blob_gas(parent_excess_blob_gas, parent_blob_gas_used))
        } else {
            // for the first post-fork block, both parent.blob_gas_used and
            // parent.excess_blob_gas are evaluated as 0
            Some(calculate_excess_blob_gas(0, 0))
        };

        blob_gas_used = Some(sum_blob_gas_used);
    }

    let header = Header {
        parent_hash: parent_block.hash(),
        ommers_hash: EMPTY_OMMER_ROOT_HASH,
        beneficiary: initialized_block_env.coinbase,
        state_root,
        transactions_root,
        receipts_root,
        withdrawals_root,
        logs_bloom,
        timestamp: attributes.timestamp,
        mix_hash: attributes.prev_randao,
        nonce: BEACON_NONCE,
        base_fee_per_gas: Some(base_fee),
        number: parent_block.number + 1,
        gas_limit: block_gas_limit,
        difficulty: U256::ZERO,
        gas_used: cumulative_gas_used,
        extra_data,
        parent_beacon_block_root: attributes.parent_beacon_block_root,
        blob_gas_used,
        excess_blob_gas,
        requests_root,
    };

    // seal the block
    let block = Block { header, body: executed_txs, ommers: vec![], withdrawals, requests };

    let sealed_block = block.seal_slow();
    debug!(target: "payload_builder", ?sealed_block, "sealed built block");

    let mut payload = EthBuiltPayload::new(attributes.id, sealed_block, total_fees);

    // extend the payload with the blob sidecars from the executed txs
    payload.extend_sidecars(blob_sidecars);

    Ok(BuildOutcome::Better { payload, cached_reads })
}<|MERGE_RESOLUTION|>--- conflicted
+++ resolved
@@ -444,17 +444,12 @@
     // and 4788 contract call
     db.merge_transitions(BundleRetention::PlainState);
 
-<<<<<<< HEAD
     let bundle = BundleStateWithReceipts::new(
         db.take_bundle(),
-        Receipts::from_vec(vec![receipts]),
+        vec![receipts].into(),
         block_number,
         vec![requests.clone().unwrap_or_default()],
     );
-=======
-    let bundle =
-        BundleStateWithReceipts::new(db.take_bundle(), vec![receipts].into(), block_number);
->>>>>>> 76a1a3d0
     let receipts_root = bundle.receipts_root_slow(block_number).expect("Number is in range");
     let logs_bloom = bundle.block_logs_bloom(block_number).expect("Number is in range");
 
