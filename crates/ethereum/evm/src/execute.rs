--- conflicted
+++ resolved
@@ -202,23 +202,18 @@
             );
         }
 
-<<<<<<< HEAD
-        // Collect all EIP-6110 deposits
-        let deposit_requests =
-            crate::eip6110::parse_deposits_from_receipts(&self.chain_spec, &receipts)?;
-
-        // Collect all EIP-7685 requests
-        let withdrawal_requests = apply_withdrawal_requests_contract_call(&mut evm)?;
-
-        let requests = [deposit_requests, withdrawal_requests].concat();
-=======
         let requests = if self.chain_spec.is_prague_active_at_timestamp(block.timestamp) {
+            // Collect all EIP-6110 deposits
+            let deposit_requests =
+                crate::eip6110::parse_deposits_from_receipts(&self.chain_spec, &receipts)?;
+
             // Collect all EIP-7685 requests
-            apply_withdrawal_requests_contract_call(&mut evm)?
+            let withdrawal_requests = apply_withdrawal_requests_contract_call(&mut evm)?;
+
+            [deposit_requests, withdrawal_requests].concat()
         } else {
             vec![]
         };
->>>>>>> 9c6750b3
 
         Ok(EthExecuteOutput { receipts, requests, gas_used: cumulative_gas_used })
     }
