--- conflicted
+++ resolved
@@ -15,11 +15,7 @@
 };
 use reth_execution_types::ExecutionOutcome;
 use reth_primitives::{
-<<<<<<< HEAD
-    BlockNumber, BlockWithSenders, EthereumHardfork, Header, Receipt, Withdrawals, U256,
-=======
-    BlockNumber, BlockWithSenders, EthereumHardfork, Header, Receipt, Request, U256,
->>>>>>> 3bf3b9e3
+    BlockNumber, BlockWithSenders, EthereumHardfork, Header, Receipt, U256,
 };
 use reth_prune_types::PruneModes;
 use reth_revm::{
