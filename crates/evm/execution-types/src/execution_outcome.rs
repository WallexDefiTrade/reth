use reth_primitives::{
<<<<<<< HEAD
    logs_bloom, revm::compat::into_reth_acc, Account, Address, BlockNumber, Bloom, Bytecode, Log,
    Receipt, Receipts, Requests, StorageEntry, B256, U256,
=======
    logs_bloom, Account, Address, BlockNumber, Bloom, Bytecode, Log, Receipt, Receipts, Requests,
    StorageEntry, B256, U256,
>>>>>>> 46fdc388
};
use reth_trie::HashedPostState;
use revm::{
    db::{
        states::{BundleBuilder, BundleState},
        BundleAccount,
    },
    primitives::AccountInfo,
};
use std::collections::HashMap;

/// Represents the outcome of block execution, including post-execution changes and reverts.
///
/// The `ExecutionOutcome` structure aggregates the state changes over an arbitrary number of
/// blocks, capturing the resulting state, receipts, and requests following the execution.
#[derive(Default, Debug, Clone, PartialEq, Eq)]
#[cfg_attr(feature = "serde", derive(serde::Serialize, serde::Deserialize))]
pub struct ExecutionOutcome {
    /// Bundle state with reverts.
    pub bundle: BundleState,
    /// The collection of receipts.
    /// Outer vector stores receipts for each block sequentially.
    /// The inner vector stores receipts ordered by transaction number.
    ///
    /// If receipt is None it means it is pruned.
    pub receipts: Receipts,
    /// First block of bundle state.
    pub first_block: BlockNumber,
    /// The collection of EIP-7685 requests.
    /// Outer vector stores requests for each block sequentially.
    /// The inner vector stores requests ordered by transaction number.
    ///
    /// A transaction may have zero or more requests, so the length of the inner vector is not
    /// guaranteed to be the same as the number of transactions.
    pub requests: Vec<Requests>,
}

/// Type used to initialize revms bundle state.
pub type BundleStateInit =
    HashMap<Address, (Option<Account>, Option<Account>, HashMap<B256, (U256, U256)>)>;

/// Types used inside `RevertsInit` to initialize revms reverts.
pub type AccountRevertInit = (Option<Option<Account>>, Vec<StorageEntry>);

/// Type used to initialize revms reverts.
pub type RevertsInit = HashMap<BlockNumber, HashMap<Address, AccountRevertInit>>;

impl ExecutionOutcome {
    /// Creates a new `ExecutionOutcome`.
    ///
    /// This constructor initializes a new `ExecutionOutcome` instance with the provided
    /// bundle state, receipts, first block number, and EIP-7685 requests.
    pub const fn new(
        bundle: BundleState,
        receipts: Receipts,
        first_block: BlockNumber,
        requests: Vec<Requests>,
    ) -> Self {
        Self { bundle, receipts, first_block, requests }
    }

    /// Creates a new `ExecutionOutcome` from initialization parameters.
    ///
    /// This constructor initializes a new `ExecutionOutcome` instance using detailed
    /// initialization parameters.
    pub fn from_state_builder(
        state_builder: BundleBuilder,
        receipts: Receipts,
        first_block: BlockNumber,
        requests: Vec<Requests>,
    ) -> Self {
<<<<<<< HEAD
        Self { bundle: state_builder.build(), receipts, first_block, requests }
=======
        // sort reverts by block number
        let mut reverts = revert_init.into_iter().collect::<Vec<_>>();
        reverts.sort_unstable_by_key(|a| a.0);

        // initialize revm bundle
        let bundle = BundleState::new(
            state_init.into_iter().map(|(address, (original, present, storage))| {
                (
                    address,
                    original.map(Into::into),
                    present.map(Into::into),
                    storage.into_iter().map(|(k, s)| (k.into(), s)).collect(),
                )
            }),
            reverts.into_iter().map(|(_, reverts)| {
                // does not needs to be sorted, it is done when taking reverts.
                reverts.into_iter().map(|(address, (original, storage))| {
                    (
                        address,
                        original.map(|i| i.map(Into::into)),
                        storage.into_iter().map(|entry| (entry.key.into(), entry.value)),
                    )
                })
            }),
            contracts_init.into_iter().map(|(code_hash, bytecode)| (code_hash, bytecode.0)),
        );

        Self { bundle, receipts, first_block, requests }
>>>>>>> 46fdc388
    }

    /// Return revm bundle state.
    pub const fn state(&self) -> &BundleState {
        &self.bundle
    }

    /// Returns mutable revm bundle state.
    pub fn state_mut(&mut self) -> &mut BundleState {
        &mut self.bundle
    }

    /// Set first block.
    pub fn set_first_block(&mut self, first_block: BlockNumber) {
        self.first_block = first_block;
    }

    /// Return iterator over all accounts
    pub fn accounts_iter(&self) -> impl Iterator<Item = (Address, Option<&AccountInfo>)> {
        self.bundle.state().iter().map(|(a, acc)| (*a, acc.info.as_ref()))
    }

    /// Return iterator over all [`BundleAccount`]s in the bundle
    pub fn bundle_accounts_iter(&self) -> impl Iterator<Item = (Address, &BundleAccount)> {
        self.bundle.state().iter().map(|(a, acc)| (*a, acc))
    }

    /// Get account if account is known.
    pub fn account(&self, address: &Address) -> Option<Option<Account>> {
        self.bundle.account(address).map(|a| a.info.clone().map(Into::into))
    }

    /// Get storage if value is known.
    ///
    /// This means that depending on status we can potentially return `U256::ZERO`.
    pub fn storage(&self, address: &Address, storage_key: U256) -> Option<U256> {
        self.bundle.account(address).and_then(|a| a.storage_slot(storage_key))
    }

    /// Return bytecode if known.
    pub fn bytecode(&self, code_hash: &B256) -> Option<Bytecode> {
        self.bundle.bytecode(code_hash).map(Bytecode)
    }

    /// Returns [`HashedPostState`] for this execution outcome.
    /// See [`HashedPostState::from_bundle_state`] for more info.
    pub fn hash_state_slow(&self) -> HashedPostState {
        HashedPostState::from_bundle_state(&self.bundle.state)
    }

    /// Transform block number to the index of block.
    fn block_number_to_index(&self, block_number: BlockNumber) -> Option<usize> {
        if self.first_block > block_number {
            return None
        }
        let index = block_number - self.first_block;
        if index >= self.receipts.len() as u64 {
            return None
        }
        Some(index as usize)
    }

    /// Returns an iterator over all block logs.
    pub fn logs(&self, block_number: BlockNumber) -> Option<impl Iterator<Item = &Log>> {
        let index = self.block_number_to_index(block_number)?;
        Some(self.receipts[index].iter().filter_map(|r| Some(r.as_ref()?.logs.iter())).flatten())
    }

    /// Return blocks logs bloom
    pub fn block_logs_bloom(&self, block_number: BlockNumber) -> Option<Bloom> {
        Some(logs_bloom(self.logs(block_number)?))
    }

    /// Returns the receipt root for all recorded receipts.
    /// Note: this function calculated Bloom filters for every receipt and created merkle trees
    /// of receipt. This is a expensive operation.
    pub fn receipts_root_slow(&self, _block_number: BlockNumber) -> Option<B256> {
        #[cfg(feature = "optimism")]
        panic!("This should not be called in optimism mode. Use `optimism_receipts_root_slow` instead.");
        #[cfg(not(feature = "optimism"))]
        self.receipts.root_slow(self.block_number_to_index(_block_number)?)
    }

    /// Returns the receipt root for all recorded receipts.
    /// Note: this function calculated Bloom filters for every receipt and created merkle trees
    /// of receipt. This is a expensive operation.
    #[cfg(feature = "optimism")]
    pub fn optimism_receipts_root_slow(
        &self,
        block_number: BlockNumber,
        chain_spec: &reth_chainspec::ChainSpec,
        timestamp: u64,
    ) -> Option<B256> {
        self.receipts.optimism_root_slow(
            self.block_number_to_index(block_number)?,
            chain_spec,
            timestamp,
        )
    }

    /// Returns reference to receipts.
    pub const fn receipts(&self) -> &Receipts {
        &self.receipts
    }

    /// Returns mutable reference to receipts.
    pub fn receipts_mut(&mut self) -> &mut Receipts {
        &mut self.receipts
    }

    /// Return all block receipts
    pub fn receipts_by_block(&self, block_number: BlockNumber) -> &[Option<Receipt>] {
        let Some(index) = self.block_number_to_index(block_number) else { return &[] };
        &self.receipts[index]
    }

    /// Is execution outcome empty.
    pub fn is_empty(&self) -> bool {
        self.len() == 0
    }

    /// Number of blocks in the execution outcome.
    pub fn len(&self) -> usize {
        self.receipts.len()
    }

    /// Return first block of the execution outcome
    pub const fn first_block(&self) -> BlockNumber {
        self.first_block
    }

    /// Revert the state to the given block number.
    ///
    /// Returns false if the block number is not in the bundle state.
    ///
    /// # Note
    ///
    /// The provided block number will stay inside the bundle state.
    pub fn revert_to(&mut self, block_number: BlockNumber) -> bool {
        let Some(index) = self.block_number_to_index(block_number) else { return false };

        // +1 is for number of blocks that we have as index is included.
        let new_len = index + 1;
        let rm_trx: usize = self.len() - new_len;

        // remove receipts
        self.receipts.truncate(new_len);
        // remove requests
        self.requests.truncate(new_len);
        // Revert last n reverts.
        self.bundle.revert(rm_trx);

        true
    }

    /// Splits the block range state at a given block number.
    /// Returns two split states ([..at], [at..]).
    /// The plain state of the 2nd bundle state will contain extra changes
    /// that were made in state transitions belonging to the lower state.
    ///
    /// # Panics
    ///
    /// If the target block number is not included in the state block range.
    pub fn split_at(self, at: BlockNumber) -> (Option<Self>, Self) {
        if at == self.first_block {
            return (None, self)
        }

        let (mut lower_state, mut higher_state) = (self.clone(), self);

        // Revert lower state to [..at].
        lower_state.revert_to(at.checked_sub(1).unwrap());

        // Truncate higher state to [at..].
        let at_idx = higher_state.block_number_to_index(at).unwrap();
        higher_state.receipts = higher_state.receipts.split_off(at_idx).into();
        // Ensure that there are enough requests to truncate.
        // Sometimes we just have receipts and no requests.
        if at_idx < higher_state.requests.len() {
            higher_state.requests = higher_state.requests.split_off(at_idx);
        }
        higher_state.bundle.take_n_reverts(at_idx);
        higher_state.first_block = at;

        (Some(lower_state), higher_state)
    }

    /// Extend one state from another
    ///
    /// For state this is very sensitive operation and should be used only when
    /// we know that other state was build on top of this one.
    /// In most cases this would be true.
    pub fn extend(&mut self, other: Self) {
        self.bundle.extend(other.bundle);
        self.receipts.extend(other.receipts.receipt_vec);
        self.requests.extend(other.requests);
    }

    /// Prepends present the state with the given `BundleState`.
    /// It adds changes from the given state but does not override any existing changes.
    ///
    /// Reverts  and receipts are not updated.
    pub fn prepend_state(&mut self, mut other: BundleState) {
        let other_len = other.reverts.len();
        // take this bundle
        let this_bundle = std::mem::take(&mut self.bundle);
        // extend other bundle with this
        other.extend(this_bundle);
        // discard other reverts
        other.take_n_reverts(other_len);
        // swap bundles
        std::mem::swap(&mut self.bundle, &mut other)
    }

    /// Create a new instance with updated receipts.
    pub fn with_receipts(mut self, receipts: Receipts) -> Self {
        self.receipts = receipts;
        self
    }

    /// Create a new instance with updated requests.
    pub fn with_requests(mut self, requests: Vec<Requests>) -> Self {
        self.requests = requests;
        self
    }
}

#[cfg(test)]
mod tests {
    use super::*;
    use alloy_eips::eip6110::DepositRequest;
    use alloy_primitives::{FixedBytes, LogData};
    use reth_primitives::{Receipts, Request, Requests, TxType, B256};

    #[test]
    fn test_block_number_to_index() {
        // Create a Receipts object with a vector of receipt vectors
        let receipts = Receipts {
            receipt_vec: vec![vec![Some(Receipt {
                tx_type: TxType::Legacy,
                cumulative_gas_used: 46913,
                logs: vec![],
                success: true,
                #[cfg(feature = "optimism")]
                deposit_nonce: Some(18),
                #[cfg(feature = "optimism")]
                deposit_receipt_version: Some(34),
            })]],
        };

        // Define the first block number
        let first_block = 123;

        // Create a ExecutionOutcome object with the created bundle, receipts, requests, and
        // first_block
        let exec_res = ExecutionOutcome {
            bundle: Default::default(),
            receipts,
            requests: vec![],
            first_block,
        };

        // Test before the first block
        assert_eq!(exec_res.block_number_to_index(12), None);

        // Test after after the first block but index larger than receipts length
        assert_eq!(exec_res.block_number_to_index(133), None);

        // Test after the first block
        assert_eq!(exec_res.block_number_to_index(123), Some(0));
    }

    #[test]
    fn test_get_logs() {
        // Create a Receipts object with a vector of receipt vectors
        let receipts = Receipts {
            receipt_vec: vec![vec![Some(Receipt {
                tx_type: TxType::Legacy,
                cumulative_gas_used: 46913,
                logs: vec![Log::<LogData>::default()],
                success: true,
                #[cfg(feature = "optimism")]
                deposit_nonce: Some(18),
                #[cfg(feature = "optimism")]
                deposit_receipt_version: Some(34),
            })]],
        };

        // Define the first block number
        let first_block = 123;

        // Create a ExecutionOutcome object with the created bundle, receipts, requests, and
        // first_block
        let exec_res = ExecutionOutcome {
            bundle: Default::default(),
            receipts,
            requests: vec![],
            first_block,
        };

        // Get logs for block number 123
        let logs: Vec<&Log> = exec_res.logs(123).unwrap().collect();

        // Assert that the logs match the expected logs
        assert_eq!(logs, vec![&Log::<LogData>::default()]);
    }

    #[test]
    fn test_receipts_by_block() {
        // Create a Receipts object with a vector of receipt vectors
        let receipts = Receipts {
            receipt_vec: vec![vec![Some(Receipt {
                tx_type: TxType::Legacy,
                cumulative_gas_used: 46913,
                logs: vec![Log::<LogData>::default()],
                success: true,
                #[cfg(feature = "optimism")]
                deposit_nonce: Some(18),
                #[cfg(feature = "optimism")]
                deposit_receipt_version: Some(34),
            })]],
        };

        // Define the first block number
        let first_block = 123;

        // Create a ExecutionOutcome object with the created bundle, receipts, requests, and
        // first_block
        let exec_res = ExecutionOutcome {
            bundle: Default::default(), // Default value for bundle
            receipts,                   // Include the created receipts
            requests: vec![],           // Empty vector for requests
            first_block,                // Set the first block number
        };

        // Get receipts for block number 123 and convert the result into a vector
        let receipts_by_block: Vec<_> = exec_res.receipts_by_block(123).iter().collect();

        // Assert that the receipts for block number 123 match the expected receipts
        assert_eq!(
            receipts_by_block,
            vec![&Some(Receipt {
                tx_type: TxType::Legacy,
                cumulative_gas_used: 46913,
                logs: vec![Log::<LogData>::default()],
                success: true,
                #[cfg(feature = "optimism")]
                deposit_nonce: Some(18),
                #[cfg(feature = "optimism")]
                deposit_receipt_version: Some(34),
            })]
        );
    }

    #[test]
    fn test_receipts_len() {
        // Create a Receipts object with a vector of receipt vectors
        let receipts = Receipts {
            receipt_vec: vec![vec![Some(Receipt {
                tx_type: TxType::Legacy,
                cumulative_gas_used: 46913,
                logs: vec![Log::<LogData>::default()],
                success: true,
                #[cfg(feature = "optimism")]
                deposit_nonce: Some(18),
                #[cfg(feature = "optimism")]
                deposit_receipt_version: Some(34),
            })]],
        };

        // Create an empty Receipts object
        let receipts_empty = Receipts { receipt_vec: vec![] };

        // Define the first block number
        let first_block = 123;

        // Create a ExecutionOutcome object with the created bundle, receipts, requests, and
        // first_block
        let exec_res = ExecutionOutcome {
            bundle: Default::default(), // Default value for bundle
            receipts,                   // Include the created receipts
            requests: vec![],           // Empty vector for requests
            first_block,                // Set the first block number
        };

        // Assert that the length of receipts in exec_res is 1
        assert_eq!(exec_res.len(), 1);

        // Assert that exec_res is not empty
        assert!(!exec_res.is_empty());

        // Create a ExecutionOutcome object with an empty Receipts object
        let exec_res_empty_receipts = ExecutionOutcome {
            bundle: Default::default(), // Default value for bundle
            receipts: receipts_empty,   // Include the empty receipts
            requests: vec![],           // Empty vector for requests
            first_block,                // Set the first block number
        };

        // Assert that the length of receipts in exec_res_empty_receipts is 0
        assert_eq!(exec_res_empty_receipts.len(), 0);

        // Assert that exec_res_empty_receipts is empty
        assert!(exec_res_empty_receipts.is_empty());
    }

    #[test]
    fn test_revert_to() {
        // Create a random receipt object
        let receipt = Receipt {
            tx_type: TxType::Legacy,
            cumulative_gas_used: 46913,
            logs: vec![],
            success: true,
            #[cfg(feature = "optimism")]
            deposit_nonce: Some(18),
            #[cfg(feature = "optimism")]
            deposit_receipt_version: Some(34),
        };

        // Create a Receipts object with a vector of receipt vectors
        let receipts = Receipts {
            receipt_vec: vec![vec![Some(receipt.clone())], vec![Some(receipt.clone())]],
        };

        // Define the first block number
        let first_block = 123;

        // Create a DepositRequest object with specific attributes.
        let request = Request::DepositRequest(DepositRequest {
            pubkey: FixedBytes::<48>::from([1; 48]),
            withdrawal_credentials: B256::from([0; 32]),
            amount: 1111,
            signature: FixedBytes::<96>::from([2; 96]),
            index: 222,
        });

        // Create a vector of Requests containing the request.
        let requests = vec![Requests(vec![request]), Requests(vec![request])];

        // Create a ExecutionOutcome object with the created bundle, receipts, requests, and
        // first_block
        let mut exec_res =
            ExecutionOutcome { bundle: Default::default(), receipts, requests, first_block };

        // Assert that the revert_to method returns true when reverting to the initial block number.
        assert!(exec_res.revert_to(123));

        // Assert that the receipts are properly cut after reverting to the initial block number.
        assert_eq!(exec_res.receipts, Receipts { receipt_vec: vec![vec![Some(receipt)]] });

        // Assert that the requests are properly cut after reverting to the initial block number.
        assert_eq!(exec_res.requests, vec![Requests(vec![request])]);

        // Assert that the revert_to method returns false when attempting to revert to a block
        // number greater than the initial block number.
        assert!(!exec_res.revert_to(133));

        // Assert that the revert_to method returns false when attempting to revert to a block
        // number less than the initial block number.
        assert!(!exec_res.revert_to(10));
    }

    #[test]
    fn test_extend_execution_outcome() {
        // Create a Receipt object with specific attributes.
        let receipt = Receipt {
            tx_type: TxType::Legacy,
            cumulative_gas_used: 46913,
            logs: vec![],
            success: true,
            #[cfg(feature = "optimism")]
            deposit_nonce: Some(18),
            #[cfg(feature = "optimism")]
            deposit_receipt_version: Some(34),
        };

        // Create a Receipts object containing the receipt.
        let receipts = Receipts { receipt_vec: vec![vec![Some(receipt.clone())]] };

        // Create a DepositRequest object with specific attributes.
        let request = Request::DepositRequest(DepositRequest {
            pubkey: FixedBytes::<48>::from([1; 48]),
            withdrawal_credentials: B256::from([0; 32]),
            amount: 1111,
            signature: FixedBytes::<96>::from([2; 96]),
            index: 222,
        });

        // Create a vector of Requests containing the request.
        let requests = vec![Requests(vec![request])];

        // Define the initial block number.
        let first_block = 123;

        // Create an ExecutionOutcome object.
        let mut exec_res =
            ExecutionOutcome { bundle: Default::default(), receipts, requests, first_block };

        // Extend the ExecutionOutcome object by itself.
        exec_res.extend(exec_res.clone());

        // Assert the extended ExecutionOutcome matches the expected outcome.
        assert_eq!(
            exec_res,
            ExecutionOutcome {
                bundle: Default::default(),
                receipts: Receipts {
                    receipt_vec: vec![vec![Some(receipt.clone())], vec![Some(receipt)]]
                },
                requests: vec![Requests(vec![request]), Requests(vec![request])],
                first_block: 123,
            }
        );
    }

    #[test]
    fn test_split_at_execution_outcome() {
        // Create a random receipt object
        let receipt = Receipt {
            tx_type: TxType::Legacy,
            cumulative_gas_used: 46913,
            logs: vec![],
            success: true,
            #[cfg(feature = "optimism")]
            deposit_nonce: Some(18),
            #[cfg(feature = "optimism")]
            deposit_receipt_version: Some(34),
        };

        // Create a Receipts object with a vector of receipt vectors
        let receipts = Receipts {
            receipt_vec: vec![
                vec![Some(receipt.clone())],
                vec![Some(receipt.clone())],
                vec![Some(receipt.clone())],
            ],
        };

        // Define the first block number
        let first_block = 123;

        // Create a DepositRequest object with specific attributes.
        let request = Request::DepositRequest(DepositRequest {
            pubkey: FixedBytes::<48>::from([1; 48]),
            withdrawal_credentials: B256::from([0; 32]),
            amount: 1111,
            signature: FixedBytes::<96>::from([2; 96]),
            index: 222,
        });

        // Create a vector of Requests containing the request.
        let requests =
            vec![Requests(vec![request]), Requests(vec![request]), Requests(vec![request])];

        // Create a ExecutionOutcome object with the created bundle, receipts, requests, and
        // first_block
        let exec_res =
            ExecutionOutcome { bundle: Default::default(), receipts, requests, first_block };

        // Split the ExecutionOutcome at block number 124
        let result = exec_res.clone().split_at(124);

        // Define the expected lower ExecutionOutcome after splitting
        let lower_execution_outcome = ExecutionOutcome {
            bundle: Default::default(),
            receipts: Receipts { receipt_vec: vec![vec![Some(receipt.clone())]] },
            requests: vec![Requests(vec![request])],
            first_block,
        };

        // Define the expected higher ExecutionOutcome after splitting
        let higher_execution_outcome = ExecutionOutcome {
            bundle: Default::default(),
            receipts: Receipts {
                receipt_vec: vec![vec![Some(receipt.clone())], vec![Some(receipt)]],
            },
            requests: vec![Requests(vec![request]), Requests(vec![request])],
            first_block: 124,
        };

        // Assert that the split result matches the expected lower and higher outcomes
        assert_eq!(result.0, Some(lower_execution_outcome));
        assert_eq!(result.1, higher_execution_outcome);

        // Assert that splitting at the first block number returns None for the lower outcome
        assert_eq!(exec_res.clone().split_at(123), (None, exec_res));
    }
}<|MERGE_RESOLUTION|>--- conflicted
+++ resolved
@@ -1,11 +1,6 @@
 use reth_primitives::{
-<<<<<<< HEAD
-    logs_bloom, revm::compat::into_reth_acc, Account, Address, BlockNumber, Bloom, Bytecode, Log,
-    Receipt, Receipts, Requests, StorageEntry, B256, U256,
-=======
     logs_bloom, Account, Address, BlockNumber, Bloom, Bytecode, Log, Receipt, Receipts, Requests,
     StorageEntry, B256, U256,
->>>>>>> 46fdc388
 };
 use reth_trie::HashedPostState;
 use revm::{
@@ -77,38 +72,7 @@
         first_block: BlockNumber,
         requests: Vec<Requests>,
     ) -> Self {
-<<<<<<< HEAD
         Self { bundle: state_builder.build(), receipts, first_block, requests }
-=======
-        // sort reverts by block number
-        let mut reverts = revert_init.into_iter().collect::<Vec<_>>();
-        reverts.sort_unstable_by_key(|a| a.0);
-
-        // initialize revm bundle
-        let bundle = BundleState::new(
-            state_init.into_iter().map(|(address, (original, present, storage))| {
-                (
-                    address,
-                    original.map(Into::into),
-                    present.map(Into::into),
-                    storage.into_iter().map(|(k, s)| (k.into(), s)).collect(),
-                )
-            }),
-            reverts.into_iter().map(|(_, reverts)| {
-                // does not needs to be sorted, it is done when taking reverts.
-                reverts.into_iter().map(|(address, (original, storage))| {
-                    (
-                        address,
-                        original.map(|i| i.map(Into::into)),
-                        storage.into_iter().map(|entry| (entry.key.into(), entry.value)),
-                    )
-                })
-            }),
-            contracts_init.into_iter().map(|(code_hash, bytecode)| (code_hash, bytecode.0)),
-        );
-
-        Self { bundle, receipts, first_block, requests }
->>>>>>> 46fdc388
     }
 
     /// Return revm bundle state.
