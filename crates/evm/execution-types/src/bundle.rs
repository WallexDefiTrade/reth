use reth_primitives::{
    logs_bloom,
    revm::compat::{into_reth_acc, into_revm_acc},
    Account, Address, BlockNumber, Bloom, Bytecode, Log, Receipt, Receipts, Requests, StorageEntry,
    B256, U256,
};
use reth_trie::HashedPostState;
use revm::{
    db::{states::BundleState, BundleAccount},
    primitives::AccountInfo,
};
use std::collections::HashMap;

/// Represents the outcome of block execution, including post-execution changes and reverts.
///
/// The `ExecutionOutcome` structure aggregates the state changes over an arbitrary number of
/// blocks, capturing the resulting state, receipts, and requests following the execution.
#[derive(Default, Debug, Clone, PartialEq, Eq)]
pub struct ExecutionOutcome {
    /// Bundle state with reverts.
    pub bundle: BundleState,
    /// The collection of receipts.
    /// Outer vector stores receipts for each block sequentially.
    /// The inner vector stores receipts ordered by transaction number.
    ///
    /// If receipt is None it means it is pruned.
    pub receipts: Receipts,
    /// First block of bundle state.
    pub first_block: BlockNumber,
    /// The collection of EIP-7685 requests.
    /// Outer vector stores requests for each block sequentially.
    /// The inner vector stores requests ordered by transaction number.
    ///
    /// A transaction may have zero or more requests, so the length of the inner vector is not
    /// guaranteed to be the same as the number of transactions.
    pub requests: Vec<Requests>,
}

/// Type used to initialize revms bundle state.
pub type BundleStateInit =
    HashMap<Address, (Option<Account>, Option<Account>, HashMap<B256, (U256, U256)>)>;

/// Types used inside `RevertsInit` to initialize revms reverts.
pub type AccountRevertInit = (Option<Option<Account>>, Vec<StorageEntry>);

/// Type used to initialize revms reverts.
pub type RevertsInit = HashMap<BlockNumber, HashMap<Address, AccountRevertInit>>;

impl ExecutionOutcome {
    /// Creates a new `ExecutionOutcome`.
    ///
    /// This constructor initializes a new `ExecutionOutcome` instance with the provided
    /// bundle state, receipts, first block number, and EIP-7685 requests.
    pub const fn new(
        bundle: BundleState,
        receipts: Receipts,
        first_block: BlockNumber,
        requests: Vec<Requests>,
    ) -> Self {
        Self { bundle, receipts, first_block, requests }
    }

    /// Creates a new `ExecutionOutcome` from initialization parameters.
    ///
    /// This constructor initializes a new `ExecutionOutcome` instance using detailed
    /// initialization parameters.
    pub fn new_init(
        state_init: BundleStateInit,
        revert_init: RevertsInit,
        contracts_init: Vec<(B256, Bytecode)>,
        receipts: Receipts,
        first_block: BlockNumber,
        requests: Vec<Requests>,
    ) -> Self {
        // sort reverts by block number
        let mut reverts = revert_init.into_iter().collect::<Vec<_>>();
        reverts.sort_unstable_by_key(|a| a.0);

        // initialize revm bundle
        let bundle = BundleState::new(
            state_init.into_iter().map(|(address, (original, present, storage))| {
                (
                    address,
                    original.map(into_revm_acc),
                    present.map(into_revm_acc),
                    storage.into_iter().map(|(k, s)| (k.into(), s)).collect(),
                )
            }),
            reverts.into_iter().map(|(_, reverts)| {
                // does not needs to be sorted, it is done when taking reverts.
                reverts.into_iter().map(|(address, (original, storage))| {
                    (
                        address,
                        original.map(|i| i.map(into_revm_acc)),
                        storage.into_iter().map(|entry| (entry.key.into(), entry.value)),
                    )
                })
            }),
            contracts_init.into_iter().map(|(code_hash, bytecode)| (code_hash, bytecode.0)),
        );

        Self { bundle, receipts, first_block, requests }
    }

    /// Return revm bundle state.
    pub const fn state(&self) -> &BundleState {
        &self.bundle
    }

    /// Returns mutable revm bundle state.
    pub fn state_mut(&mut self) -> &mut BundleState {
        &mut self.bundle
    }

    /// Set first block.
    pub fn set_first_block(&mut self, first_block: BlockNumber) {
        self.first_block = first_block;
    }

    /// Return iterator over all accounts
    pub fn accounts_iter(&self) -> impl Iterator<Item = (Address, Option<&AccountInfo>)> {
        self.bundle.state().iter().map(|(a, acc)| (*a, acc.info.as_ref()))
    }

    /// Return iterator over all [`BundleAccount`]s in the bundle
    pub fn bundle_accounts_iter(&self) -> impl Iterator<Item = (Address, &BundleAccount)> {
        self.bundle.state().iter().map(|(a, acc)| (*a, acc))
    }

    /// Get account if account is known.
    pub fn account(&self, address: &Address) -> Option<Option<Account>> {
        self.bundle.account(address).map(|a| a.info.clone().map(into_reth_acc))
    }

    /// Get storage if value is known.
    ///
    /// This means that depending on status we can potentially return `U256::ZERO`.
    pub fn storage(&self, address: &Address, storage_key: U256) -> Option<U256> {
        self.bundle.account(address).and_then(|a| a.storage_slot(storage_key))
    }

    /// Return bytecode if known.
    pub fn bytecode(&self, code_hash: &B256) -> Option<Bytecode> {
        self.bundle.bytecode(code_hash).map(Bytecode)
    }

    /// Returns [`HashedPostState`] for this execution outcome.
    /// See [`HashedPostState::from_bundle_state`] for more info.
    pub fn hash_state_slow(&self) -> HashedPostState {
        HashedPostState::from_bundle_state(&self.bundle.state)
    }

    /// Transform block number to the index of block.
    fn block_number_to_index(&self, block_number: BlockNumber) -> Option<usize> {
        if self.first_block > block_number {
            return None
        }
        let index = block_number - self.first_block;
        if index >= self.receipts.len() as u64 {
            return None
        }
        Some(index as usize)
    }

    /// Returns an iterator over all block logs.
    pub fn logs(&self, block_number: BlockNumber) -> Option<impl Iterator<Item = &Log>> {
        let index = self.block_number_to_index(block_number)?;
        Some(self.receipts[index].iter().filter_map(|r| Some(r.as_ref()?.logs.iter())).flatten())
    }

    /// Return blocks logs bloom
    pub fn block_logs_bloom(&self, block_number: BlockNumber) -> Option<Bloom> {
        Some(logs_bloom(self.logs(block_number)?))
    }

    /// Returns the receipt root for all recorded receipts.
    /// Note: this function calculated Bloom filters for every receipt and created merkle trees
    /// of receipt. This is a expensive operation.
    pub fn receipts_root_slow(&self, _block_number: BlockNumber) -> Option<B256> {
        #[cfg(feature = "optimism")]
        panic!("This should not be called in optimism mode. Use `optimism_receipts_root_slow` instead.");
        #[cfg(not(feature = "optimism"))]
        self.receipts.root_slow(self.block_number_to_index(_block_number)?)
    }

    /// Returns the receipt root for all recorded receipts.
    /// Note: this function calculated Bloom filters for every receipt and created merkle trees
    /// of receipt. This is a expensive operation.
    #[cfg(feature = "optimism")]
    pub fn optimism_receipts_root_slow(
        &self,
        block_number: BlockNumber,
        chain_spec: &reth_primitives::ChainSpec,
        timestamp: u64,
    ) -> Option<B256> {
        self.receipts.optimism_root_slow(
            self.block_number_to_index(block_number)?,
            chain_spec,
            timestamp,
        )
    }

    /// Returns reference to receipts.
    pub const fn receipts(&self) -> &Receipts {
        &self.receipts
    }

    /// Returns mutable reference to receipts.
    pub fn receipts_mut(&mut self) -> &mut Receipts {
        &mut self.receipts
    }

    /// Return all block receipts
    pub fn receipts_by_block(&self, block_number: BlockNumber) -> &[Option<Receipt>] {
        let Some(index) = self.block_number_to_index(block_number) else { return &[] };
        &self.receipts[index]
    }

    /// Is bundle state empty of blocks.
    pub fn is_empty(&self) -> bool {
        self.len() == 0
    }

    /// Number of blocks in bundle state.
    pub fn len(&self) -> usize {
        self.receipts.len()
    }

    /// Return first block of the bundle
    pub const fn first_block(&self) -> BlockNumber {
        self.first_block
    }

    /// Revert the state to the given block number.
    ///
    /// Returns false if the block number is not in the bundle state.
    ///
    /// # Note
    ///
    /// The provided block number will stay inside the bundle state.
    pub fn revert_to(&mut self, block_number: BlockNumber) -> bool {
        let Some(index) = self.block_number_to_index(block_number) else { return false };

        // +1 is for number of blocks that we have as index is included.
        let new_len = index + 1;
        let rm_trx: usize = self.len() - new_len;

        // remove receipts
        self.receipts.truncate(new_len);
        // Revert last n reverts.
        self.bundle.revert(rm_trx);

        true
    }

    /// Splits the block range state at a given block number.
    /// Returns two split states ([..at], [at..]).
    /// The plain state of the 2nd bundle state will contain extra changes
    /// that were made in state transitions belonging to the lower state.
    ///
    /// # Panics
    ///
    /// If the target block number is not included in the state block range.
    pub fn split_at(self, at: BlockNumber) -> (Option<Self>, Self) {
        if at == self.first_block {
            return (None, self)
        }

        let (mut lower_state, mut higher_state) = (self.clone(), self);

        // Revert lower state to [..at].
        lower_state.revert_to(at.checked_sub(1).unwrap());

        // Truncate higher state to [at..].
        let at_idx = higher_state.block_number_to_index(at).unwrap();
        higher_state.receipts = higher_state.receipts.split_off(at_idx).into();
        higher_state.bundle.take_n_reverts(at_idx);
        higher_state.first_block = at;

        (Some(lower_state), higher_state)
    }

    /// Extend one state from another
    ///
    /// For state this is very sensitive operation and should be used only when
    /// we know that other state was build on top of this one.
    /// In most cases this would be true.
    pub fn extend(&mut self, other: Self) {
        self.bundle.extend(other.bundle);
        self.receipts.extend(other.receipts.receipt_vec);
    }

    /// Prepends present the state with the given `BundleState`.
    /// It adds changes from the given state but does not override any existing changes.
    ///
    /// Reverts  and receipts are not updated.
    pub fn prepend_state(&mut self, mut other: BundleState) {
        let other_len = other.reverts.len();
        // take this bundle
        let this_bundle = std::mem::take(&mut self.bundle);
        // extend other bundle with this
        other.extend(this_bundle);
        // discard other reverts
        other.take_n_reverts(other_len);
        // swap bundles
        std::mem::swap(&mut self.bundle, &mut other)
    }
<<<<<<< HEAD

    /// Create a new instance with updated receipts.
    pub fn with_receipts(mut self, receipts: Receipts) -> Self {
        self.receipts = receipts;
        self
    }

    /// Create a new instance with updated requests.
    pub fn with_requests(mut self, requests: Vec<Requests>) -> Self {
        self.requests = requests;
        self
=======
}

#[cfg(test)]
mod tests {
    use super::*;
    use alloy_eips::{eip6110::DepositRequest, eip7002::WithdrawalRequest};
    use alloy_primitives::{FixedBytes, LogData};
    use reth_primitives::{Address, Receipts, Request, Requests, TxType, B256};
    use std::collections::HashMap;

    #[test]
    fn test_initialisation() {
        // Create a new BundleState object with initial data
        let bundle = BundleState::new(
            vec![(Address::new([2; 20]), None, Some(AccountInfo::default()), HashMap::default())],
            vec![vec![(Address::new([2; 20]), None, vec![])]],
            vec![],
        );

        // Create a Receipts object with a vector of receipt vectors
        let receipts = Receipts {
            receipt_vec: vec![vec![Some(Receipt {
                tx_type: TxType::Legacy,
                cumulative_gas_used: 46913,
                logs: vec![],
                success: true,
                #[cfg(feature = "optimism")]
                deposit_nonce: Some(18),
                #[cfg(feature = "optimism")]
                deposit_receipt_version: Some(34),
            })]],
        };

        // Create a Requests object with a vector of requests, including DepositRequest and
        // WithdrawalRequest
        let requests = vec![Requests(vec![
            Request::DepositRequest(DepositRequest {
                pubkey: FixedBytes::<48>::from([1; 48]),
                withdrawal_credentials: B256::from([0; 32]),
                amount: 1111,
                signature: FixedBytes::<96>::from([2; 96]),
                index: 222,
            }),
            Request::DepositRequest(DepositRequest {
                pubkey: FixedBytes::<48>::from([23; 48]),
                withdrawal_credentials: B256::from([0; 32]),
                amount: 34343,
                signature: FixedBytes::<96>::from([43; 96]),
                index: 1212,
            }),
            Request::WithdrawalRequest(WithdrawalRequest {
                source_address: Address::from([1; 20]),
                validator_public_key: FixedBytes::<48>::from([10; 48]),
                amount: 72,
            }),
        ])];

        // Define the first block number
        let first_block = 123;

        // Create a BundleStateWithReceipts object with the created bundle, receipts, requests, and
        // first_block
        let exec_res = BundleStateWithReceipts {
            bundle: bundle.clone(),
            receipts: receipts.clone(),
            requests: requests.clone(),
            first_block,
        };

        // Assert that creating a new BundleStateWithReceipts using the constructor matches exec_res
        assert_eq!(
            BundleStateWithReceipts::new(bundle, receipts.clone(), first_block, requests.clone()),
            exec_res
        );

        // Create a BundleStateInit object and insert initial data
        let mut state_init: BundleStateInit = HashMap::new();
        state_init
            .insert(Address::new([2; 20]), (None, Some(Account::default()), HashMap::default()));

        // Create a HashMap for account reverts and insert initial data
        let mut revert_inner: HashMap<Address, AccountRevertInit> = HashMap::new();
        revert_inner.insert(Address::new([2; 20]), (None, vec![]));

        // Create a RevertsInit object and insert the revert_inner data
        let mut revert_init: RevertsInit = HashMap::new();
        revert_init.insert(123, revert_inner);

        // Assert that creating a new BundleStateWithReceipts using the new_init method matches
        // exec_res
        assert_eq!(
            BundleStateWithReceipts::new_init(
                state_init,
                revert_init,
                vec![],
                receipts,
                first_block,
                requests,
            ),
            exec_res
        );
    }

    #[test]
    fn test_block_number_to_index() {
        // Create a Receipts object with a vector of receipt vectors
        let receipts = Receipts {
            receipt_vec: vec![vec![Some(Receipt {
                tx_type: TxType::Legacy,
                cumulative_gas_used: 46913,
                logs: vec![],
                success: true,
                #[cfg(feature = "optimism")]
                deposit_nonce: Some(18),
                #[cfg(feature = "optimism")]
                deposit_receipt_version: Some(34),
            })]],
        };

        // Define the first block number
        let first_block = 123;

        // Create a BundleStateWithReceipts object with the created bundle, receipts, requests, and
        // first_block
        let exec_res = BundleStateWithReceipts {
            bundle: Default::default(),
            receipts,
            requests: vec![],
            first_block,
        };

        // Test before the first block
        assert_eq!(exec_res.block_number_to_index(12), None);

        // Test after after the first block but index larger than receipts length
        assert_eq!(exec_res.block_number_to_index(133), None);

        // Test after the first block
        assert_eq!(exec_res.block_number_to_index(123), Some(0));
    }

    #[test]
    fn test_get_logs() {
        // Create a Receipts object with a vector of receipt vectors
        let receipts = Receipts {
            receipt_vec: vec![vec![Some(Receipt {
                tx_type: TxType::Legacy,
                cumulative_gas_used: 46913,
                logs: vec![Log::<LogData>::default()],
                success: true,
                #[cfg(feature = "optimism")]
                deposit_nonce: Some(18),
                #[cfg(feature = "optimism")]
                deposit_receipt_version: Some(34),
            })]],
        };

        // Define the first block number
        let first_block = 123;

        // Create a BundleStateWithReceipts object with the created bundle, receipts, requests, and
        // first_block
        let exec_res = BundleStateWithReceipts {
            bundle: Default::default(),
            receipts,
            requests: vec![],
            first_block,
        };

        // Get logs for block number 123
        let logs: Vec<&Log> = exec_res.logs(123).unwrap().collect();

        // Assert that the logs match the expected logs
        assert_eq!(logs, vec![&Log::<LogData>::default()]);
    }

    #[test]
    fn test_receipts_by_block() {
        // Create a Receipts object with a vector of receipt vectors
        let receipts = Receipts {
            receipt_vec: vec![vec![Some(Receipt {
                tx_type: TxType::Legacy,
                cumulative_gas_used: 46913,
                logs: vec![Log::<LogData>::default()],
                success: true,
                #[cfg(feature = "optimism")]
                deposit_nonce: Some(18),
                #[cfg(feature = "optimism")]
                deposit_receipt_version: Some(34),
            })]],
        };

        // Define the first block number
        let first_block = 123;

        // Create a BundleStateWithReceipts object with the created bundle, receipts, requests, and
        // first_block
        let exec_res = BundleStateWithReceipts {
            bundle: Default::default(), // Default value for bundle
            receipts,                   // Include the created receipts
            requests: vec![],           // Empty vector for requests
            first_block,                // Set the first block number
        };

        // Get receipts for block number 123 and convert the result into a vector
        let receipts_by_block: Vec<_> = exec_res.receipts_by_block(123).iter().collect();

        // Assert that the receipts for block number 123 match the expected receipts
        assert_eq!(
            receipts_by_block,
            vec![&Some(Receipt {
                tx_type: TxType::Legacy,
                cumulative_gas_used: 46913,
                logs: vec![Log::<LogData>::default()],
                success: true,
                #[cfg(feature = "optimism")]
                deposit_nonce: Some(18),
                #[cfg(feature = "optimism")]
                deposit_receipt_version: Some(34),
            })]
        );
    }

    #[test]
    fn test_receipts_len() {
        // Create a Receipts object with a vector of receipt vectors
        let receipts = Receipts {
            receipt_vec: vec![vec![Some(Receipt {
                tx_type: TxType::Legacy,
                cumulative_gas_used: 46913,
                logs: vec![Log::<LogData>::default()],
                success: true,
                #[cfg(feature = "optimism")]
                deposit_nonce: Some(18),
                #[cfg(feature = "optimism")]
                deposit_receipt_version: Some(34),
            })]],
        };

        // Create an empty Receipts object
        let receipts_empty = Receipts { receipt_vec: vec![] };

        // Define the first block number
        let first_block = 123;

        // Create a BundleStateWithReceipts object with the created bundle, receipts, requests, and
        // first_block
        let exec_res = BundleStateWithReceipts {
            bundle: Default::default(), // Default value for bundle
            receipts,                   // Include the created receipts
            requests: vec![],           // Empty vector for requests
            first_block,                // Set the first block number
        };

        // Assert that the length of receipts in exec_res is 1
        assert_eq!(exec_res.len(), 1);

        // Assert that exec_res is not empty
        assert!(!exec_res.is_empty());

        // Create a BundleStateWithReceipts object with an empty Receipts object
        let exec_res_empty_receipts = BundleStateWithReceipts {
            bundle: Default::default(), // Default value for bundle
            receipts: receipts_empty,   // Include the empty receipts
            requests: vec![],           // Empty vector for requests
            first_block,                // Set the first block number
        };

        // Assert that the length of receipts in exec_res_empty_receipts is 0
        assert_eq!(exec_res_empty_receipts.len(), 0);

        // Assert that exec_res_empty_receipts is empty
        assert!(exec_res_empty_receipts.is_empty());
>>>>>>> b8759733
    }
}<|MERGE_RESOLUTION|>--- conflicted
+++ resolved
@@ -305,7 +305,6 @@
         // swap bundles
         std::mem::swap(&mut self.bundle, &mut other)
     }
-<<<<<<< HEAD
 
     /// Create a new instance with updated receipts.
     pub fn with_receipts(mut self, receipts: Receipts) -> Self {
@@ -317,7 +316,7 @@
     pub fn with_requests(mut self, requests: Vec<Requests>) -> Self {
         self.requests = requests;
         self
-=======
+    }
 }
 
 #[cfg(test)]
@@ -591,6 +590,5 @@
 
         // Assert that exec_res_empty_receipts is empty
         assert!(exec_res_empty_receipts.is_empty());
->>>>>>> b8759733
     }
 }