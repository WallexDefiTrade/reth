--- conflicted
+++ resolved
@@ -16,11 +16,8 @@
 
 pub mod either;
 pub mod execute;
-<<<<<<< HEAD
 pub mod noop;
-=======
 pub mod provider;
->>>>>>> d777d5f2
 
 #[cfg(any(test, feature = "test-utils"))]
 /// test helpers for mocking executor
