--- conflicted
+++ resolved
@@ -26,8 +26,8 @@
         DB: Database<Error = ProviderError>,
     {
         match self {
-            Self::Left(a) => Either::Left(a.executor(db)),
-            Self::Right(b) => Either::Right(b.executor(db)),
+            Either::Left(a) => Either::Left(a.executor(db)),
+            Either::Right(b) => Either::Right(b.executor(db)),
         }
     }
 
@@ -36,8 +36,8 @@
         DB: Database<Error = ProviderError>,
     {
         match self {
-            Self::Left(a) => Either::Left(a.batch_executor(db, prune_modes)),
-            Self::Right(b) => Either::Right(b.batch_executor(db, prune_modes)),
+            Either::Left(a) => Either::Left(a.batch_executor(db, prune_modes)),
+            Either::Right(b) => Either::Right(b.batch_executor(db, prune_modes)),
         }
     }
 }
@@ -64,8 +64,8 @@
 
     fn execute(self, input: Self::Input<'_>) -> Result<Self::Output, Self::Error> {
         match self {
-            Self::Left(a) => a.execute(input),
-            Self::Right(b) => b.execute(input),
+            Either::Left(a) => a.execute(input),
+            Either::Right(b) => b.execute(input),
         }
     }
 }
@@ -92,34 +92,29 @@
 
     fn execute_and_verify_one(&mut self, input: Self::Input<'_>) -> Result<(), Self::Error> {
         match self {
-<<<<<<< HEAD
-            Self::Left(a) => a.execute_one(input),
-            Self::Right(b) => b.execute_one(input),
-=======
             Either::Left(a) => a.execute_and_verify_one(input),
             Either::Right(b) => b.execute_and_verify_one(input),
->>>>>>> 7262d08f
         }
     }
 
     fn finalize(self) -> Self::Output {
         match self {
-            Self::Left(a) => a.finalize(),
-            Self::Right(b) => b.finalize(),
+            Either::Left(a) => a.finalize(),
+            Either::Right(b) => b.finalize(),
         }
     }
 
     fn set_tip(&mut self, tip: BlockNumber) {
         match self {
-            Self::Left(a) => a.set_tip(tip),
-            Self::Right(b) => b.set_tip(tip),
+            Either::Left(a) => a.set_tip(tip),
+            Either::Right(b) => b.set_tip(tip),
         }
     }
 
     fn size_hint(&self) -> Option<usize> {
         match self {
-            Self::Left(a) => a.size_hint(),
-            Self::Right(b) => b.size_hint(),
+            Either::Left(a) => a.size_hint(),
+            Either::Right(b) => b.size_hint(),
         }
     }
 }