--- conflicted
+++ resolved
@@ -93,14 +93,6 @@
         chain_spec: Arc<ChainSpec>,
         block_interval: u64,
     ) -> RethResult<Self> {
-<<<<<<< HEAD
-=======
-        // Create directory for snapshots if it doesn't exist.
-        if !snapshots_path.exists() {
-            reth_primitives::fs::create_dir_all(&snapshots_path)?;
-        }
-
->>>>>>> d47812a7
         let (highest_snapshots_notifier, highest_snapshots_tracker) = watch::channel(None);
 
         let mut snapshotter = Self {
@@ -129,15 +121,14 @@
     /// moved to their final location within `datadir/snapshots`.
     fn create_directory(&self) -> RethResult<()> {
         let temporary_path = self.snapshots_path.join(TEMPORARY_SUBDIRECTORY);
-        let err = |e: std::io::Error| RethError::Custom(e.to_string());
 
         if !self.snapshots_path.exists() {
-            std::fs::create_dir_all(&self.snapshots_path).map_err(err)?;
+            reth_primitives::fs::create_dir_all(&self.snapshots_path)?;
         } else if temporary_path.exists() {
-            std::fs::remove_dir_all(&temporary_path).map_err(err)?;
-        }
-
-        std::fs::create_dir_all(temporary_path).map_err(err)?;
+            reth_primitives::fs::remove_dir_all(&temporary_path)?;
+        }
+
+        reth_primitives::fs::create_dir_all(temporary_path)?;
 
         Ok(())
     }
