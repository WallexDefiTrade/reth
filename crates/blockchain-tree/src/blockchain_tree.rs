//! Implementation of [`BlockchainTree`]
use crate::{
    chain::BlockChainId, AppendableChain, BlockBuffer, BlockIndices, BlockchainTreeConfig,
    PostStateData, TreeExternals,
};
use reth_db::{cursor::DbCursorRO, database::Database, tables, transaction::DbTx};
use reth_interfaces::{
    blockchain_tree::BlockStatus, consensus::Consensus, executor::Error as ExecError, Error,
};
use reth_primitives::{
    BlockHash, BlockNumHash, BlockNumber, ForkBlock, Hardfork, SealedBlock, SealedBlockWithSenders,
    U256,
};
use reth_provider::{
    chain::{ChainSplit, SplitAt},
    post_state::PostState,
    CanonStateNotification, CanonStateNotificationSender, CanonStateNotifications, Chain,
    ExecutorFactory, HeaderProvider, Transaction,
};
use std::{
    collections::{BTreeMap, HashMap},
    sync::Arc,
};
use tracing::{info, trace};

#[cfg_attr(doc, aquamarine::aquamarine)]
/// Tree of chains and its identifications.
///
/// Mermaid flowchart represent all blocks that can appear in blockchain.
/// Green blocks belong to canonical chain and are saved inside database table, they are our main
/// chain. Pending blocks and sidechains are found in memory inside [`BlockchainTree`].
/// Both pending and sidechains have same mechanisms only difference is when they got committed to
/// database. For pending it is just append operation but for sidechains they need to move current
/// canonical blocks to BlockchainTree flush sidechain to the database to become canonical chain.
/// ```mermaid
/// flowchart BT
/// subgraph canonical chain
/// CanonState:::state
/// block0canon:::canon -->block1canon:::canon -->block2canon:::canon -->block3canon:::canon --> block4canon:::canon --> block5canon:::canon
/// end
/// block5canon --> block6pending1:::pending
/// block5canon --> block6pending2:::pending
/// subgraph sidechain2
/// S2State:::state
/// block3canon --> block4s2:::sidechain --> block5s2:::sidechain
/// end
/// subgraph sidechain1
/// S1State:::state
/// block2canon --> block3s1:::sidechain --> block4s1:::sidechain --> block5s1:::sidechain --> block6s1:::sidechain
/// end
/// classDef state fill:#1882C4
/// classDef canon fill:#8AC926
/// classDef pending fill:#FFCA3A
/// classDef sidechain fill:#FF595E
/// ```
///
///
/// main functions:
/// * [BlockchainTree::insert_block]: Connect block to chain, execute it and if valid insert block
///   inside tree.
/// * [BlockchainTree::finalize_block]: Remove chains that join to now finalized block, as chain
///   becomes invalid.
/// * [BlockchainTree::make_canonical]: Check if we have the hash of block that we want to finalize
///   and commit it to db. If we don't have the block, pipeline syncing should start to fetch the
///   blocks from p2p. Do reorg in tables if canonical chain if needed.
#[derive(Debug)]
pub struct BlockchainTree<DB: Database, C: Consensus, EF: ExecutorFactory> {
    /// The tracked chains and their current data.
    chains: HashMap<BlockChainId, AppendableChain>,
    /// Unconnected block buffer.
    buffered_blocks: BlockBuffer,
    /// Static blockchain ID generator
    block_chain_id_generator: u64,
    /// Indices to block and their connection to the canonical chain.
    block_indices: BlockIndices,
    /// External components (the database, consensus engine etc.)
    externals: TreeExternals<DB, C, EF>,
    /// Tree configuration
    config: BlockchainTreeConfig,
    /// Broadcast channel for canon state changes notifications.
    canon_state_notification_sender: CanonStateNotificationSender,
}

/// A container that wraps chains and block indices to allow searching for block hashes across all
/// sidechains.
pub struct BlockHashes<'a> {
    /// The current tracked chains.
    pub chains: &'a mut HashMap<BlockChainId, AppendableChain>,
    /// The block indices for all chains.
    pub indices: &'a BlockIndices,
}

impl<DB: Database, C: Consensus, EF: ExecutorFactory> BlockchainTree<DB, C, EF> {
    /// Create a new blockchain tree.
    pub fn new(
        externals: TreeExternals<DB, C, EF>,
        canon_state_notification_sender: CanonStateNotificationSender,
        config: BlockchainTreeConfig,
    ) -> Result<Self, Error> {
        let max_reorg_depth = config.max_reorg_depth();

        let last_canonical_hashes = externals
            .db
            .tx()?
            .cursor_read::<tables::CanonicalHeaders>()?
            .walk_back(None)?
            .take((max_reorg_depth + config.num_of_additional_canonical_block_hashes()) as usize)
            .collect::<Result<Vec<(BlockNumber, BlockHash)>, _>>()?;

        // TODO(rakita) save last finalized block inside database but for now just take
        // tip-max_reorg_depth
        // task: https://github.com/paradigmxyz/reth/issues/1712
        let (last_finalized_block_number, _) =
            if last_canonical_hashes.len() > max_reorg_depth as usize {
                last_canonical_hashes[max_reorg_depth as usize]
            } else {
                // it is in reverse order from tip to N
                last_canonical_hashes.last().cloned().unwrap_or_default()
            };

        Ok(Self {
            externals,
            buffered_blocks: BlockBuffer::new(config.max_unconnected_blocks()),
            block_chain_id_generator: 0,
            chains: Default::default(),
            block_indices: BlockIndices::new(
                last_finalized_block_number,
                BTreeMap::from_iter(last_canonical_hashes.into_iter()),
            ),
            config,
            canon_state_notification_sender,
        })
    }

    /// Ensures that block matches range requirements depending on the current state of the tree.
    ///   - Ensures that the block's height is not lagging behind the currently tracked last
    ///     finalized block.
    ///   - Ensures that the distance of from the currently tracked last finalized block and the
    ///     given block's number is not larger than the configured maximum block range
    pub(crate) fn ensure_block_is_in_range(&self, block: &SealedBlock) -> Result<(), ExecError> {
        // check if block number is inside pending block slide
        let last_finalized_block = self.block_indices.last_finalized_block();
        if block.number <= last_finalized_block {
            return Err(ExecError::PendingBlockIsFinalized {
                block_number: block.number,
                block_hash: block.hash(),
                last_finalized: last_finalized_block,
            })
        }

        Ok(())
    }

    /// Expose internal indices of the BlockchainTree.
    pub fn block_indices(&self) -> &BlockIndices {
        &self.block_indices
    }

    /// Returns the block with matching hash.
    pub fn block_by_hash(&self, block_hash: BlockHash) -> Option<&SealedBlock> {
        let id = self.block_indices.get_blocks_chain_id(&block_hash)?;
        let chain = self.chains.get(&id)?;
        chain.block(block_hash)
    }

    /// Return items needed to execute on the pending state.
    /// This includes:
    ///     * `BlockHash` of canonical block that chain connects to. Needed for creating database
    ///       provider for the rest of the state.
    ///     * `PostState` changes that happened at the asked `block_hash`
    ///     * `BTreeMap<BlockNumber,BlockHash>` list of past pending and canonical hashes, That are
    ///       needed for evm `BLOCKHASH` opcode.
    /// Return none if block is not known.
    pub fn post_state_data(&self, block_hash: BlockHash) -> Option<PostStateData> {
        trace!(target: "blockchain_tree", ?block_hash, "Searching for post state data");
        // if it is part of the chain
        if let Some(chain_id) = self.block_indices.get_blocks_chain_id(&block_hash) {
            trace!(target: "blockchain_tree", ?block_hash, "Constructing post state data based on non-canonical chain");
            // get block state
            let chain = self.chains.get(&chain_id).expect("Chain should be present");
            let block_number = chain.block_number(block_hash)?;
            let state = chain.state_at_block(block_number)?;

            // get parent hashes
            let mut parent_block_hashed = self.all_chain_hashes(chain_id);
            let first_pending_block_number =
                *parent_block_hashed.first_key_value().expect("There is at least one block hash").0;
            let canonical_chain = self
                .block_indices
                .canonical_chain()
                .clone()
                .into_iter()
                .filter(|&(key, _)| key < first_pending_block_number)
                .collect::<Vec<_>>();
            parent_block_hashed.extend(canonical_chain.into_iter());

            // get canonical fork.
            let canonical_fork = self.canonical_fork(chain_id)?;
            return Some(PostStateData { state, parent_block_hashed, canonical_fork })
        }

        // check if there is canonical block
        if let Some(canonical_fork) =
            self.block_indices().canonical_chain().iter().find(|(_, value)| **value == block_hash)
        {
            trace!(target: "blockchain_tree", ?block_hash, "Constructing post state data based on canonical chain");
            return Some(PostStateData {
                canonical_fork: ForkBlock { number: *canonical_fork.0, hash: *canonical_fork.1 },
                state: PostState::new(),
                parent_block_hashed: self.block_indices().canonical_chain().clone(),
            })
        }

        None
    }

    /// Try inserting block inside the tree.
    ///
    /// If blocks does not have parent [`BlockStatus::Disconnected`] would be returned.
    pub fn try_insert_block(
        &mut self,
        block: SealedBlockWithSenders,
    ) -> Result<BlockStatus, Error> {
        let parent = block.parent_num_hash();
        let block_num_hash = block.num_hash();

        // check if block parent can be found in Tree
        if let Some(chain_id) = self.block_indices.get_blocks_chain_id(&parent.hash) {
            // Create a new sidechain by forking the given chain, or append the block if the parent
            // block is the top of the given chain.
            let block_hashes = self.all_chain_hashes(chain_id);

            // get canonical fork.
            let canonical_fork = self
                .canonical_fork(chain_id)
                .ok_or(ExecError::BlockChainIdConsistency { chain_id })?;

            // get chain that block needs to join to.
            let parent_chain = self
                .chains
                .get_mut(&chain_id)
                .ok_or(ExecError::BlockChainIdConsistency { chain_id })?;
            let chain_tip = parent_chain.tip().hash();

            let canonical_block_hashes = self.block_indices.canonical_chain();

            // append the block if it is continuing the chain.
            let status = if chain_tip == block.parent_hash {
                let block_hash = block.hash();
                let block_number = block.number;
                parent_chain.append_block(
                    block,
                    block_hashes,
                    canonical_block_hashes,
                    canonical_fork,
                    &self.externals,
                )?;

                self.block_indices.insert_non_fork_block(block_number, block_hash, chain_id);
                Ok(BlockStatus::Valid)
            } else {
                let chain = parent_chain.new_chain_fork(
                    block,
                    block_hashes,
                    canonical_block_hashes,
                    canonical_fork,
                    &self.externals,
                )?;
                self.insert_chain(chain);
                Ok(BlockStatus::Accepted)
            };
            self.try_connect_buffered_blocks(block_num_hash);
            return status
        }

        // if not found, check if the parent can be found inside canonical chain.
<<<<<<< HEAD
        if Some(parent.hash) == self.block_indices.canonical_hash(&parent.number) {
=======
        if Some(block.parent_hash) == self.block_indices.canonical_hash(block.number - 1) {
>>>>>>> eba1e885
            // create new chain that points to that block
            //return self.fork_canonical_chain(block.clone());
            // TODO save pending block to database
            // https://github.com/paradigmxyz/reth/issues/1713

            let db = self.externals.shareable_db();

            // Validate that the block is post merge
            let parent_td = db
                .header_td(&block.parent_hash)?
                .ok_or(ExecError::CanonicalChain { block_hash: block.parent_hash })?;
            // Pass the parent total difficulty to short-circuit unnecessary calculations.
            if !self.externals.chain_spec.fork(Hardfork::Paris).active_at_ttd(parent_td, U256::ZERO)
            {
                return Err(ExecError::BlockPreMerge { hash: block.hash }.into())
            }

            // Create state provider
            let canonical_block_hashes = self.block_indices.canonical_chain();
            let canonical_tip =
                canonical_block_hashes.last_key_value().map(|(_, hash)| *hash).unwrap_or_default();
            let block_status = if block.parent_hash == canonical_tip {
                BlockStatus::Valid
            } else {
                BlockStatus::Accepted
            };

            let parent_header = db
                .header(&block.parent_hash)?
                .ok_or(ExecError::CanonicalChain { block_hash: block.parent_hash })?
                .seal(block.parent_hash);
            let chain = AppendableChain::new_canonical_fork(
                &block,
                &parent_header,
                canonical_block_hashes,
                parent,
                &self.externals,
            )?;
            self.insert_chain(chain);
            self.try_connect_buffered_blocks(block_num_hash);
            return Ok(block_status)
        }

        // if there is a parent inside the buffer, validate against it.
        if let Some(buffered_parent) = self.buffered_blocks.block(parent) {
            self.externals.consensus.validate_header_against_parent(&block, buffered_parent)?
        }

        // insert block inside unconnected block buffer. Delaying it execution.
        self.buffered_blocks.insert_block(block);

        Ok(BlockStatus::Disconnected)
    }

    /// Get all block hashes from a sidechain that are not part of the canonical chain.
    ///
    /// This is a one time operation per block.
    ///
    /// # Note
    ///
    /// This is not cached in order to save memory.
    fn all_chain_hashes(&self, chain_id: BlockChainId) -> BTreeMap<BlockNumber, BlockHash> {
        // find chain and iterate over it,
        let mut chain_id = chain_id;
        let mut hashes = BTreeMap::new();
        loop {
            let Some(chain) = self.chains.get(&chain_id) else { return hashes };
            hashes.extend(chain.blocks().values().map(|b| (b.number, b.hash())));

            let fork_block = chain.fork_block_hash();
            if let Some(next_chain_id) = self.block_indices.get_blocks_chain_id(&fork_block) {
                chain_id = next_chain_id;
            } else {
                // if there is no fork block that point to other chains, break the loop.
                // it means that this fork joins to canonical block.
                break
            }
        }
        hashes
    }

    /// Get the block at which the given chain forked from the current canonical chain.
    ///
    /// This is used to figure out what kind of state provider the executor should use to execute
    /// the block.
    ///
    /// Returns `None` if the chain is not known.
    fn canonical_fork(&self, chain_id: BlockChainId) -> Option<ForkBlock> {
        let mut chain_id = chain_id;
        let mut fork;
        loop {
            // chain fork block
            fork = self.chains.get(&chain_id)?.fork_block();
            // get fork block chain
            if let Some(fork_chain_id) = self.block_indices.get_blocks_chain_id(&fork.hash) {
                chain_id = fork_chain_id;
                continue
            }
            break
        }
        (self.block_indices.canonical_hash(fork.number) == Some(fork.hash)).then_some(fork)
    }

    /// Insert a chain into the tree.
    ///
    /// Inserts a chain into the tree and builds the block indices.
    fn insert_chain(&mut self, chain: AppendableChain) -> BlockChainId {
        let chain_id = self.block_chain_id_generator;
        self.block_chain_id_generator += 1;
        self.block_indices.insert_chain(chain_id, &chain);
        // add chain_id -> chain index
        self.chains.insert(chain_id, chain);
        chain_id
    }

    /// Insert a new block in the tree.
    ///
    /// # Note
    ///
    /// This recovers transaction signers (unlike [`BlockchainTree::insert_block_with_senders`]).
    pub fn insert_block(&mut self, block: SealedBlock) -> Result<BlockStatus, Error> {
        let block = block.seal_with_senders().ok_or(ExecError::SenderRecoveryError)?;
        self.insert_block_with_senders(block)
    }

    /// Insert a block (with senders recovered) in the tree.
    ///
    /// Returns the [BlockStatus] on success:
    ///
    /// - The block is already part of a sidechain in the tree, or
    /// - The block is already part of the canonical chain, or
    /// - The parent is part of a sidechain in the tree, and we can fork at this block, or
    /// - The parent is part of the canonical chain, and we can fork at this block
    ///
    /// Otherwise, and error is returned, indicating that neither the block nor its parent is part
    /// of the chain or any sidechains.
    ///
    /// This means that if the block becomes canonical, we need to fetch the missing blocks over
    /// P2P.
    ///
    /// # Note
    ///
    /// If the senders have not already been recovered, call [`BlockchainTree::insert_block`]
    /// instead.
    pub fn insert_block_with_senders(
        &mut self,
        block: SealedBlockWithSenders,
    ) -> Result<BlockStatus, Error> {
        self.ensure_block_is_in_range(&block.block)?;
        self.insert_in_range_block_with_senders(block)
    }

    /// Insert block for future execution.
    pub fn buffer_block(&mut self, block: SealedBlockWithSenders) -> Result<(), Error> {
        self.validate_block(&block)?;
        self.buffered_blocks.insert_block(block);
        Ok(())
    }

    /// Validate if block is correct and if i
    fn validate_block(&self, block: &SealedBlockWithSenders) -> Result<(), Error> {
        if let Err(e) =
            self.externals.consensus.validate_header_with_total_difficulty(block, U256::MAX)
        {
            info!(
                "Failed to validate header for TD related check with error: {e:?}, block:{:?}",
                block
            );
            return Err(e.into())
        }

        if let Err(e) = self.externals.consensus.validate_header(block) {
            info!("Failed to validate header with error: {e:?}, block:{:?}", block);
            return Err(e.into())
        }

        if let Err(e) = self.externals.consensus.validate_block(block) {
            info!("Failed to validate blocks with error: {e:?}, block:{:?}", block);
            return Err(e.into())
        }

        Ok(())
    }

    /// Same as [BlockchainTree::insert_block_with_senders] but expects that the block is in range,
    /// See [BlockchainTree::ensure_block_is_in_range].
    pub(crate) fn insert_in_range_block_with_senders(
        &mut self,
        block: SealedBlockWithSenders,
    ) -> Result<BlockStatus, Error> {
        // check if block known and is already inside Tree
        if let Some(chain_id) = self.block_indices.get_blocks_chain_id(&block.hash()) {
            let canonical_fork = self.canonical_fork(chain_id).expect("Chain id is valid");
            // if blockchain extends canonical chain
            return if canonical_fork == self.block_indices.canonical_tip() {
                Ok(BlockStatus::Valid)
            } else {
                Ok(BlockStatus::Accepted)
            }
        }

        // check if block is part of canonical chain
        if self.block_indices.canonical_hash(block.number) == Some(block.hash()) {
            // block is part of canonical chain
            return Ok(BlockStatus::Valid)
        }

        // validate block hashes
        self.validate_block(&block)?;

        // try to insert block
        self.try_insert_block(block)
    }

    /// Finalize blocks up until and including `finalized_block`, and remove them from the tree.
    pub fn finalize_block(&mut self, finalized_block: BlockNumber) {
        // remove blocks
        let mut remove_chains = self.block_indices.finalize_canonical_blocks(
            finalized_block,
            self.config.num_of_additional_canonical_block_hashes(),
        );
        // remove chains of removed blocks
        while let Some(chain_id) = remove_chains.pop_first() {
            if let Some(chain) = self.chains.remove(&chain_id) {
                remove_chains.extend(self.block_indices.remove_chain(&chain));
            }
        }
        // clean block buffer.
        self.buffered_blocks.clean_old_blocks(finalized_block);
    }

    /// Reads the last `N` canonical hashes from the database and updates the block indices of the
    /// tree.
    ///
    /// `N` is the `max_reorg_depth` plus the number of block hashes needed to satisfy the
    /// `BLOCKHASH` opcode in the EVM.
    ///
    /// # Note
    ///
    /// This finalizes `last_finalized_block` prior to reading the canonical hashes (using
    /// [`BlockchainTree::finalize_block`]).
    pub fn restore_canonical_hashes(
        &mut self,
        last_finalized_block: BlockNumber,
    ) -> Result<(), Error> {
        self.finalize_block(last_finalized_block);

        let num_of_canonical_hashes =
            self.config.max_reorg_depth() + self.config.num_of_additional_canonical_block_hashes();

        let last_canonical_hashes = self
            .externals
            .db
            .tx()?
            .cursor_read::<tables::CanonicalHeaders>()?
            .walk_back(None)?
            .take(num_of_canonical_hashes as usize)
            .collect::<Result<BTreeMap<BlockNumber, BlockHash>, _>>()?;

        let (mut remove_chains, _) =
            self.block_indices.update_block_hashes(last_canonical_hashes.clone());

        // remove all chains that got discarded
        while let Some(chain_id) = remove_chains.first() {
            if let Some(chain) = self.chains.remove(chain_id) {
                remove_chains.extend(self.block_indices.remove_chain(&chain));
            }
        }

        // check unconnected block buffer for the childs of new added blocks,
        for added_block in last_canonical_hashes.into_iter() {
            self.try_connect_buffered_blocks(added_block.into())
        }

        // check unconnected block buffer for childs of the chains.
        let mut all_chain_blocks = Vec::new();
        for (_, chain) in self.chains.iter() {
            for (&number, blocks) in chain.blocks.iter() {
                all_chain_blocks.push(BlockNumHash { number, hash: blocks.hash })
            }
        }
        for block in all_chain_blocks.into_iter() {
            self.try_connect_buffered_blocks(block)
        }

        Ok(())
    }

    /// Connect unconnected blocks
    fn try_connect_buffered_blocks(&mut self, new_block: BlockNumHash) {
        let include_blocks = self.buffered_blocks.take_all_childrens(new_block);
        // insert child blocks
        for block in include_blocks.into_iter() {
            // dont fail on error, just ignore the block.
            let _ = self.insert_block_with_senders(block);
        }
    }

    /// Split a sidechain at the given point, and return the canonical part of it.
    ///
    /// The pending part of the chain is reinserted into the tree with the same `chain_id`.
    fn split_chain(
        &mut self,
        chain_id: BlockChainId,
        chain: AppendableChain,
        split_at: SplitAt,
    ) -> Chain {
        let chain = chain.into_inner();
        match chain.split(split_at) {
            ChainSplit::Split { canonical, pending } => {
                // rest of splited chain is inserted back with same chain_id.
                self.block_indices.insert_chain(chain_id, &pending);
                self.chains.insert(chain_id, AppendableChain::new(pending));
                canonical
            }
            ChainSplit::NoSplitCanonical(canonical) => canonical,
            ChainSplit::NoSplitPending(_) => {
                panic!("Should not happen as block indices guarantee structure of blocks")
            }
        }
    }

    /// Make a block and its parent part of the canonical chain.
    ///
    /// # Note
    ///
    /// This unwinds the database if necessary, i.e. if parts of the canonical chain have been
    /// re-orged.
    ///
    /// # Returns
    ///
    /// Returns `Ok` if the blocks were canonicalized, or if the blocks were already canonical.
    pub fn make_canonical(&mut self, block_hash: &BlockHash) -> Result<(), Error> {
        // If block is already canonical don't return error.
        if self.block_indices.is_block_hash_canonical(block_hash) {
            trace!(target: "blockchain_tree", ?block_hash, "Block is already canonical");
            let td = self
                .externals
                .shareable_db()
                .header_td(block_hash)?
                .ok_or(ExecError::MissingTotalDifficulty { hash: *block_hash })?;
            if !self.externals.chain_spec.fork(Hardfork::Paris).active_at_ttd(td, U256::ZERO) {
                return Err(ExecError::BlockPreMerge { hash: *block_hash }.into())
            }
            return Ok(())
        }

        let Some(chain_id) = self.block_indices.get_blocks_chain_id(block_hash) else {
            return Err(ExecError::BlockHashNotFoundInChain { block_hash: *block_hash }.into())
        };
        let chain = self.chains.remove(&chain_id).expect("To be present");

        // we are spliting chain as there is possibility that only part of chain get canonicalized.
        let canonical = self.split_chain(chain_id, chain, SplitAt::Hash(*block_hash));

        let mut block_fork = canonical.fork_block();
        let mut block_fork_number = canonical.fork_block_number();
        let mut chains_to_promote = vec![canonical];

        // loop while fork blocks are found in Tree.
        while let Some(chain_id) = self.block_indices.get_blocks_chain_id(&block_fork.hash) {
            let chain = self.chains.remove(&chain_id).expect("To fork to be present");
            block_fork = chain.fork_block();
            let canonical = self.split_chain(chain_id, chain, SplitAt::Number(block_fork_number));
            block_fork_number = canonical.fork_block_number();
            chains_to_promote.push(canonical);
        }

        let old_tip = self.block_indices.canonical_tip();
        // Merge all chain into one chain.
        let mut new_canon_chain = chains_to_promote.pop().expect("There is at least one block");
        for chain in chains_to_promote.into_iter().rev() {
            new_canon_chain.append_chain(chain).expect("We have just build the chain.");
        }

        // update canonical index
        self.block_indices.canonicalize_blocks(new_canon_chain.blocks());

        let chain_action;

        // if joins to the tip;
        if new_canon_chain.fork_block_hash() == old_tip.hash {
            chain_action =
                CanonStateNotification::Commit { new: Arc::new(new_canon_chain.clone()) };
            // append to database
            self.commit_canonical(new_canon_chain)?;
        } else {
            // it forks to canonical block that is not the tip.

            let canon_fork = new_canon_chain.fork_block();
            // sanity check
            if self.block_indices.canonical_hash(canon_fork.number) != Some(canon_fork.hash) {
                unreachable!("all chains should point to canonical chain.");
            }

            let old_canon_chain = self.revert_canonical(canon_fork.number)?;

            // state action
            chain_action = CanonStateNotification::Reorg {
                old: Arc::new(old_canon_chain.clone()),
                new: Arc::new(new_canon_chain.clone()),
            };

            // commit new canonical chain.
            self.commit_canonical(new_canon_chain)?;

            // insert old canon chain
            self.insert_chain(AppendableChain::new(old_canon_chain));
        }

        // send notification
        let _ = self.canon_state_notification_sender.send(chain_action);

        Ok(())
    }

    /// Subscribe to new blocks events.
    ///
    /// Note: Only canonical blocks are send.
    pub fn subscribe_canon_state(&self) -> CanonStateNotifications {
        self.canon_state_notification_sender.subscribe()
    }

    /// Canonicalize the given chain and commit it to the database.
    fn commit_canonical(&mut self, chain: Chain) -> Result<(), Error> {
        let mut tx = Transaction::new(&self.externals.db)?;

        let (blocks, state) = chain.into_inner();

        tx.append_blocks_with_post_state(blocks.into_blocks().collect(), state)
            .map_err(|e| ExecError::CanonicalCommit { inner: e.to_string() })?;

        tx.commit()?;

        Ok(())
    }

    /// Unwind tables and put it inside state
    pub fn unwind(&mut self, unwind_to: BlockNumber) -> Result<(), Error> {
        // nothing to be done if unwind_to is higher then the tip
        if self.block_indices.canonical_tip().number <= unwind_to {
            return Ok(())
        }
        // revert `N` blocks from current canonical chain and put them inside BlockchanTree
        let old_canon_chain = self.revert_canonical(unwind_to)?;

        // check if there is block in chain
        if old_canon_chain.blocks().is_empty() {
            return Ok(())
        }
        self.block_indices.unwind_canonical_chain(unwind_to);
        // insert old canonical chain to BlockchainTree.
        self.insert_chain(AppendableChain::new(old_canon_chain));

        Ok(())
    }

    /// Revert canonical blocks from the database and return them.
    ///
    /// The block, `revert_until`, is non-inclusive, i.e. `revert_until` stays in the database.
    fn revert_canonical(&mut self, revert_until: BlockNumber) -> Result<Chain, Error> {
        // read data that is needed for new sidechain

        let mut tx = Transaction::new(&self.externals.db)?;

        let tip = tx.tip_number()?;
        // read block and execution result from database. and remove traces of block from tables.
        let blocks_and_execution = tx
            .take_block_and_execution_range(
                self.externals.chain_spec.as_ref(),
                (revert_until + 1)..=tip,
            )
            .map_err(|e| ExecError::CanonicalRevert { inner: e.to_string() })?;

        tx.commit()?;

        Ok(Chain::new(blocks_and_execution))
    }
}

#[cfg(test)]
mod tests {
    use crate::block_buffer::BufferedBlocks;

    use super::*;
    use assert_matches::assert_matches;
    use reth_db::{
        mdbx::{test_utils::create_test_rw_db, Env, WriteMap},
        transaction::DbTxMut,
    };
    use reth_interfaces::test_utils::TestConsensus;
    use reth_primitives::{proofs::EMPTY_ROOT, ChainSpecBuilder, H256, MAINNET};
    use reth_provider::{
        insert_block,
        post_state::PostState,
        test_utils::{blocks::BlockChainTestData, TestExecutorFactory},
    };
    use std::{collections::HashSet, sync::Arc};

    fn setup_externals(
        exec_res: Vec<PostState>,
    ) -> TreeExternals<Arc<Env<WriteMap>>, Arc<TestConsensus>, TestExecutorFactory> {
        let db = create_test_rw_db();
        let consensus = Arc::new(TestConsensus::default());
        let chain_spec = Arc::new(
            ChainSpecBuilder::default()
                .chain(MAINNET.chain)
                .genesis(MAINNET.genesis.clone())
                .shanghai_activated()
                .build(),
        );
        let executor_factory = TestExecutorFactory::new(chain_spec.clone());
        executor_factory.extend(exec_res);

        TreeExternals::new(db, consensus, executor_factory, chain_spec)
    }

    fn setup_genesis<DB: Database>(db: DB, mut genesis: SealedBlock) {
        // insert genesis to db.

        genesis.header.header.number = 10;
        genesis.header.header.state_root = EMPTY_ROOT;
        let tx_mut = db.tx_mut().unwrap();

        insert_block(&tx_mut, genesis, None).unwrap();

        // insert first 10 blocks
        for i in 0..10 {
            tx_mut.put::<tables::CanonicalHeaders>(i, H256([100 + i as u8; 32])).unwrap();
        }
        tx_mut.commit().unwrap();
    }

    /// Test data structure that will check tree internals
    #[derive(Default, Debug)]
    struct TreeTester {
        /// Number of chains
        chain_num: Option<usize>,
        /// Check block to chain index
        block_to_chain: Option<HashMap<BlockHash, BlockChainId>>,
        /// Check fork to child index
        fork_to_child: Option<HashMap<BlockHash, HashSet<BlockHash>>>,
        /// Pending blocks
        pending_blocks: Option<(BlockNumber, HashSet<BlockHash>)>,
        /// Buffered blocks
        buffered_blocks: Option<BufferedBlocks>,
    }

    impl TreeTester {
        fn with_chain_num(mut self, chain_num: usize) -> Self {
            self.chain_num = Some(chain_num);
            self
        }
        fn with_block_to_chain(mut self, block_to_chain: HashMap<BlockHash, BlockChainId>) -> Self {
            self.block_to_chain = Some(block_to_chain);
            self
        }
        fn with_fork_to_child(
            mut self,
            fork_to_child: HashMap<BlockHash, HashSet<BlockHash>>,
        ) -> Self {
            self.fork_to_child = Some(fork_to_child);
            self
        }

        fn with_buffered_blocks(mut self, buffered_blocks: BufferedBlocks) -> Self {
            self.buffered_blocks = Some(buffered_blocks);
            self
        }

        fn with_pending_blocks(
            mut self,
            pending_blocks: (BlockNumber, HashSet<BlockHash>),
        ) -> Self {
            self.pending_blocks = Some(pending_blocks);
            self
        }

        fn assert<DB: Database, C: Consensus, EF: ExecutorFactory>(
            self,
            tree: &BlockchainTree<DB, C, EF>,
        ) {
            if let Some(chain_num) = self.chain_num {
                assert_eq!(tree.chains.len(), chain_num);
            }
            if let Some(block_to_chain) = self.block_to_chain {
                assert_eq!(*tree.block_indices.blocks_to_chain(), block_to_chain);
            }
            if let Some(fork_to_child) = self.fork_to_child {
                assert_eq!(*tree.block_indices.fork_to_child(), fork_to_child);
            }
            if let Some(pending_blocks) = self.pending_blocks {
                let (num, hashes) = tree.block_indices.pending_blocks();
                let hashes = hashes.into_iter().collect::<HashSet<_>>();
                assert_eq!((num, hashes), pending_blocks);
            }
            if let Some(buffered_blocks) = self.buffered_blocks {
                assert_eq!(*tree.buffered_blocks.blocks(), buffered_blocks);
            }
        }
    }

    #[tokio::test]
    async fn sanity_path() {
        let data = BlockChainTestData::default_with_numbers(11, 12);
        let (block1, exec1) = data.blocks[0].clone();
        let (block2, exec2) = data.blocks[1].clone();
        let genesis = data.genesis;

        // test pops execution results from vector, so order is from last to first.
        let externals = setup_externals(vec![exec2.clone(), exec1.clone(), exec2, exec1]);

        // last finalized block would be number 9.
        setup_genesis(externals.db.clone(), genesis.clone());

        // make tree
        let config = BlockchainTreeConfig::new(1, 2, 3, 2);
        let (sender, mut canon_notif) = tokio::sync::broadcast::channel(10);
        let mut tree =
            BlockchainTree::new(externals, sender, config).expect("failed to create tree");

        // genesis block 10 is already canonical
        assert_eq!(tree.make_canonical(&H256::zero()), Ok(()));

        // make genesis block 10 as finalized
        tree.finalize_block(10);

        // block 2 parent is not known, block2 is buffered.
        assert_eq!(tree.insert_block_with_senders(block2.clone()), Ok(BlockStatus::Disconnected));

        // Buffered block: [block2]
        // Trie state:
        // |
        // g1 (canonical blocks)
        // |

        TreeTester::default()
            .with_buffered_blocks(BTreeMap::from([(
                block2.number,
                HashMap::from([(block2.hash(), block2.clone())]),
            )]))
            .assert(&tree);

        // insert block1 and buffered block2 is inserted
        assert_eq!(tree.insert_block_with_senders(block1.clone()), Ok(BlockStatus::Valid));

        // Buffered blocks: []
        // Trie state:
        //      b2 (pending block)
        //      |
        //      |
        //      b1 (pending block)
        //    /
        //  /
        // g1 (canonical blocks)
        // |
        TreeTester::default()
            .with_chain_num(1)
            .with_block_to_chain(HashMap::from([(block1.hash, 0), (block2.hash, 0)]))
            .with_fork_to_child(HashMap::from([(block1.parent_hash, HashSet::from([block1.hash]))]))
            .with_pending_blocks((block1.number, HashSet::from([block1.hash])))
            .assert(&tree);

        // already inserted block will return true.
        assert_eq!(tree.insert_block_with_senders(block1.clone()), Ok(BlockStatus::Valid));

        // block two is already inserted.
        assert_eq!(tree.insert_block_with_senders(block2.clone()), Ok(BlockStatus::Valid));

        // make block1 canonical
        assert_eq!(tree.make_canonical(&block1.hash()), Ok(()));
        // check notification
        assert_matches!(canon_notif.try_recv(), Ok(CanonStateNotification::Commit{ new}) if *new.blocks() == BTreeMap::from([(block1.number,block1.clone())]));

        // make block2 canonicals
        assert_eq!(tree.make_canonical(&block2.hash()), Ok(()));
        // check notification.
        assert_matches!(canon_notif.try_recv(), Ok(CanonStateNotification::Commit{ new}) if *new.blocks() == BTreeMap::from([(block2.number,block2.clone())]));

        // Trie state:
        // b2 (canonical block)
        // |
        // |
        // b1 (canonical block)
        // |
        // |
        // g1 (canonical blocks)
        // |
        TreeTester::default()
            .with_chain_num(0)
            .with_block_to_chain(HashMap::from([]))
            .with_fork_to_child(HashMap::from([]))
            .assert(&tree);

        /**** INSERT SIDE BLOCKS *** */

        let mut block1a = block1.clone();
        let block1a_hash = H256([0x33; 32]);
        block1a.hash = block1a_hash;
        let mut block2a = block2.clone();
        let block2a_hash = H256([0x34; 32]);
        block2a.hash = block2a_hash;

        // reinsert two blocks that point to canonical chain
        assert_eq!(tree.insert_block_with_senders(block1a.clone()), Ok(BlockStatus::Accepted));

        TreeTester::default()
            .with_chain_num(1)
            .with_block_to_chain(HashMap::from([(block1a_hash, 1)]))
            .with_fork_to_child(HashMap::from([(
                block1.parent_hash,
                HashSet::from([block1a_hash]),
            )]))
            .with_pending_blocks((block2.number + 1, HashSet::from([])))
            .assert(&tree);

        assert_eq!(tree.insert_block_with_senders(block2a.clone()), Ok(BlockStatus::Accepted));
        // Trie state:
        // b2   b2a (side chain)
        // |   /
        // | /
        // b1  b1a (side chain)
        // |  /
        // |/
        // g1 (10)
        // |
        TreeTester::default()
            .with_chain_num(2)
            .with_block_to_chain(HashMap::from([(block1a_hash, 1), (block2a_hash, 2)]))
            .with_fork_to_child(HashMap::from([
                (block1.parent_hash, HashSet::from([block1a_hash])),
                (block1.hash(), HashSet::from([block2a_hash])),
            ]))
            .with_pending_blocks((block2.number + 1, HashSet::from([])))
            .assert(&tree);

        // make b2a canonical
        assert_eq!(tree.make_canonical(&block2a_hash), Ok(()));
        // check notification.
        assert_matches!(canon_notif.try_recv(),
            Ok(CanonStateNotification::Reorg{ old, new})
            if *old.blocks() == BTreeMap::from([(block2.number,block2.clone())])
                && *new.blocks() == BTreeMap::from([(block2a.number,block2a.clone())]));

        // Trie state:
        // b2a   b2 (side chain)
        // |   /
        // | /
        // b1  b1a (side chain)
        // |  /
        // |/
        // g1 (10)
        // |
        TreeTester::default()
            .with_chain_num(2)
            .with_block_to_chain(HashMap::from([(block1a_hash, 1), (block2.hash, 3)]))
            .with_fork_to_child(HashMap::from([
                (block1.parent_hash, HashSet::from([block1a_hash])),
                (block1.hash(), HashSet::from([block2.hash])),
            ]))
            .with_pending_blocks((block2.number + 1, HashSet::new()))
            .assert(&tree);

        assert_eq!(tree.make_canonical(&block1a_hash), Ok(()));
        // Trie state:
        //       b2a   b2 (side chain)
        //       |   /
        //       | /
        // b1a  b1 (side chain)
        // |  /
        // |/
        // g1 (10)
        // |
        TreeTester::default()
            .with_chain_num(2)
            .with_block_to_chain(HashMap::from([
                (block1.hash, 4),
                (block2a_hash, 4),
                (block2.hash, 3),
            ]))
            .with_fork_to_child(HashMap::from([
                (block1.parent_hash, HashSet::from([block1.hash])),
                (block1.hash(), HashSet::from([block2.hash])),
            ]))
            .with_pending_blocks((block1a.number + 1, HashSet::new()))
            .assert(&tree);

        // check notification.
        assert_matches!(canon_notif.try_recv(),
            Ok(CanonStateNotification::Reorg{ old, new})
            if *old.blocks() == BTreeMap::from([(block1.number,block1.clone()),(block2a.number,block2a.clone())])
                && *new.blocks() == BTreeMap::from([(block1a.number,block1a.clone())]));

        // make b2 canonical
        assert_eq!(tree.make_canonical(&block2.hash()), Ok(()));

        // Trie state:
        // b2   b2a (side chain)
        // |   /
        // | /
        // b1  b1a (side chain)
        // |  /
        // |/
        // g1 (10)
        // |
        TreeTester::default()
            .with_chain_num(2)
            .with_block_to_chain(HashMap::from([(block1a_hash, 5), (block2a_hash, 4)]))
            .with_fork_to_child(HashMap::from([
                (block1.parent_hash, HashSet::from([block1a_hash])),
                (block1.hash(), HashSet::from([block2a_hash])),
            ]))
            .with_pending_blocks((block2.number + 1, HashSet::new()))
            .assert(&tree);

        // check notification.
        assert_matches!(canon_notif.try_recv(),
            Ok(CanonStateNotification::Reorg{ old, new})
            if *old.blocks() == BTreeMap::from([(block1a.number,block1a.clone())])
                && *new.blocks() == BTreeMap::from([(block1.number,block1.clone()),(block2.number,block2.clone())]));

        // finalize b1 that would make b1a removed from tree
        tree.finalize_block(11);
        // Trie state:
        // b2   b2a (side chain)
        // |   /
        // | /
        // b1 (canon)
        // |
        // g1 (10)
        // |
        TreeTester::default()
            .with_chain_num(1)
            .with_block_to_chain(HashMap::from([(block2a_hash, 4)]))
            .with_fork_to_child(HashMap::from([(block1.hash(), HashSet::from([block2a_hash]))]))
            .with_pending_blocks((block2.number + 1, HashSet::from([])))
            .assert(&tree);

        // unwind canonical
        assert_eq!(tree.unwind(block1.number), Ok(()));
        // Trie state:
        //    b2   b2a (pending block)
        //   /    /
        //  /   /
        // /  /
        // b1 (canonical block)
        // |
        // |
        // g1 (canonical blocks)
        // |
        TreeTester::default()
            .with_chain_num(2)
            .with_block_to_chain(HashMap::from([(block2a_hash, 4), (block2.hash, 6)]))
            .with_fork_to_child(HashMap::from([(
                block1.hash(),
                HashSet::from([block2a_hash, block2.hash]),
            )]))
            .with_pending_blocks((block2.number, HashSet::from([block2.hash, block2a.hash])))
            .assert(&tree);

        // commit b2a
        assert_eq!(tree.make_canonical(&block2.hash), Ok(()));

        // Trie state:
        // b2   b2a (side chain)
        // |   /
        // | /
        // b1 (finalized)
        // |
        // g1 (10)
        // |
        TreeTester::default()
            .with_chain_num(1)
            .with_block_to_chain(HashMap::from([(block2a_hash, 4)]))
            .with_fork_to_child(HashMap::from([(block1.hash(), HashSet::from([block2a_hash]))]))
            .with_pending_blocks((block2.number + 1, HashSet::new()))
            .assert(&tree);

        // check notification.
        assert_matches!(canon_notif.try_recv(),
            Ok(CanonStateNotification::Commit{ new})
            if *new.blocks() == BTreeMap::from([(block2.number,block2.clone())]));

        // insert unconnected block2b
        let mut block2b = block2a.clone();
        block2b.hash = H256([0x99; 32]);
        block2b.parent_hash = H256([0x88; 32]);

        assert_eq!(tree.insert_block_with_senders(block2b.clone()), Ok(BlockStatus::Disconnected));
        TreeTester::default()
            .with_buffered_blocks(BTreeMap::from([(
                block2b.number,
                HashMap::from([(block2b.hash(), block2b.clone())]),
            )]))
            .assert(&tree);

        // update canonical block to b2, this would make b2a be removed
        assert_eq!(tree.restore_canonical_hashes(12), Ok(()));
        // Trie state:
        // b2 (finalized)
        // |
        // b1 (finalized)
        // |
        // g1 (10)
        // |
        TreeTester::default()
            .with_chain_num(0)
            .with_block_to_chain(HashMap::from([]))
            .with_fork_to_child(HashMap::from([]))
            .with_pending_blocks((block2.number + 1, HashSet::from([])))
            .with_buffered_blocks(BTreeMap::from([]))
            .assert(&tree);
    }
}<|MERGE_RESOLUTION|>--- conflicted
+++ resolved
@@ -274,11 +274,7 @@
         }
 
         // if not found, check if the parent can be found inside canonical chain.
-<<<<<<< HEAD
-        if Some(parent.hash) == self.block_indices.canonical_hash(&parent.number) {
-=======
-        if Some(block.parent_hash) == self.block_indices.canonical_hash(block.number - 1) {
->>>>>>> eba1e885
+        if Some(parent.hash) == self.block_indices.canonical_hash(parent.number) {
             // create new chain that points to that block
             //return self.fork_canonical_chain(block.clone());
             // TODO save pending block to database
