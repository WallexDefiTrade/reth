--- conflicted
+++ resolved
@@ -878,11 +878,7 @@
 
         let tip = tx.tip_number()?;
         let revert_range = (revert_until + 1)..=tip;
-<<<<<<< HEAD
-        info!(target: "blockchain_tree", "Revert canonical chain from block: {:?}", revert_range);
-=======
-        info!("Revert canonical chain range: {:?}", revert_range);
->>>>>>> 205f034b
+        info!(target: "blockchain_tree", "Revert canonical chain range: {:?}", revert_range);
         // read block and execution result from database. and remove traces of block from tables.
         let blocks_and_execution = tx
             .take_block_and_execution_range(self.externals.chain_spec.as_ref(), revert_range)
