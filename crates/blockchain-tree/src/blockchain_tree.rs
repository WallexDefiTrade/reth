//! Implementation of [`BlockchainTree`]
use crate::{
    chain::BlockChainId, AppendableChain, BlockBuffer, BlockIndices, BlockchainTreeConfig,
    PostStateData, TreeExternals,
};
use reth_db::{cursor::DbCursorRO, database::Database, tables, transaction::DbTx};
use reth_interfaces::{
    blockchain_tree::BlockStatus, consensus::Consensus, executor::Error as ExecError, Error,
};
use reth_primitives::{
    BlockHash, BlockNumHash, BlockNumber, ForkBlock, Hardfork, SealedBlock, SealedBlockWithSenders,
    U256,
};
use reth_provider::{
    chain::{ChainSplit, SplitAt},
    post_state::PostState,
    CanonStateNotification, CanonStateNotificationSender, CanonStateNotifications, Chain,
    ExecutorFactory, HeaderProvider, Transaction,
};
use std::{
    collections::{BTreeMap, HashMap},
    sync::Arc,
};
<<<<<<< HEAD
use tracing::info;
=======
use tracing::trace;

use crate::{
    chain::BlockChainId, AppendableChain, BlockIndices, BlockchainTreeConfig, PostStateData,
    TreeExternals,
};
>>>>>>> eb37bc7b

#[cfg_attr(doc, aquamarine::aquamarine)]
/// Tree of chains and its identifications.
///
/// Mermaid flowchart represent all blocks that can appear in blockchain.
/// Green blocks belong to canonical chain and are saved inside database table, they are our main
/// chain. Pending blocks and sidechains are found in memory inside [`BlockchainTree`].
/// Both pending and sidechains have same mechanisms only difference is when they got committed to
/// database. For pending it is just append operation but for sidechains they need to move current
/// canonical blocks to BlockchainTree flush sidechain to the database to become canonical chain.
/// ```mermaid
/// flowchart BT
/// subgraph canonical chain
/// CanonState:::state
/// block0canon:::canon -->block1canon:::canon -->block2canon:::canon -->block3canon:::canon --> block4canon:::canon --> block5canon:::canon
/// end
/// block5canon --> block6pending1:::pending
/// block5canon --> block6pending2:::pending
/// subgraph sidechain2
/// S2State:::state
/// block3canon --> block4s2:::sidechain --> block5s2:::sidechain
/// end
/// subgraph sidechain1
/// S1State:::state
/// block2canon --> block3s1:::sidechain --> block4s1:::sidechain --> block5s1:::sidechain --> block6s1:::sidechain
/// end
/// classDef state fill:#1882C4
/// classDef canon fill:#8AC926
/// classDef pending fill:#FFCA3A
/// classDef sidechain fill:#FF595E
/// ```
///
///
/// main functions:
/// * [BlockchainTree::insert_block]: Connect block to chain, execute it and if valid insert block
///   inside tree.
/// * [BlockchainTree::finalize_block]: Remove chains that join to now finalized block, as chain
///   becomes invalid.
/// * [BlockchainTree::make_canonical]: Check if we have the hash of block that we want to finalize
///   and commit it to db. If we don't have the block, pipeline syncing should start to fetch the
///   blocks from p2p. Do reorg in tables if canonical chain if needed.
#[derive(Debug)]
pub struct BlockchainTree<DB: Database, C: Consensus, EF: ExecutorFactory> {
    /// The tracked chains and their current data.
    chains: HashMap<BlockChainId, AppendableChain>,
    /// Unconnected block buffer.
    buffered_blocks: BlockBuffer,
    /// Static blockchain ID generator
    block_chain_id_generator: u64,
    /// Indices to block and their connection to the canonical chain.
    block_indices: BlockIndices,
    /// External components (the database, consensus engine etc.)
    externals: TreeExternals<DB, C, EF>,
    /// Tree configuration
    config: BlockchainTreeConfig,
    /// Broadcast channel for canon state changes notifications.
    canon_state_notification_sender: CanonStateNotificationSender,
}

/// A container that wraps chains and block indices to allow searching for block hashes across all
/// sidechains.
pub struct BlockHashes<'a> {
    /// The current tracked chains.
    pub chains: &'a mut HashMap<BlockChainId, AppendableChain>,
    /// The block indices for all chains.
    pub indices: &'a BlockIndices,
}

impl<DB: Database, C: Consensus, EF: ExecutorFactory> BlockchainTree<DB, C, EF> {
    /// Create a new blockchain tree.
    pub fn new(
        externals: TreeExternals<DB, C, EF>,
        canon_state_notification_sender: CanonStateNotificationSender,
        config: BlockchainTreeConfig,
    ) -> Result<Self, Error> {
        let max_reorg_depth = config.max_reorg_depth();

        let last_canonical_hashes = externals
            .db
            .tx()?
            .cursor_read::<tables::CanonicalHeaders>()?
            .walk_back(None)?
            .take((max_reorg_depth + config.num_of_additional_canonical_block_hashes()) as usize)
            .collect::<Result<Vec<(BlockNumber, BlockHash)>, _>>()?;

        // TODO(rakita) save last finalized block inside database but for now just take
        // tip-max_reorg_depth
        // task: https://github.com/paradigmxyz/reth/issues/1712
        let (last_finalized_block_number, _) =
            if last_canonical_hashes.len() > max_reorg_depth as usize {
                last_canonical_hashes[max_reorg_depth as usize]
            } else {
                // it is in reverse order from tip to N
                last_canonical_hashes.last().cloned().unwrap_or_default()
            };

        Ok(Self {
            externals,
            buffered_blocks: BlockBuffer::new(config.max_unconnected_blocks()),
            block_chain_id_generator: 0,
            chains: Default::default(),
            block_indices: BlockIndices::new(
                last_finalized_block_number,
                BTreeMap::from_iter(last_canonical_hashes.into_iter()),
            ),
            config,
            canon_state_notification_sender,
        })
    }

    /// Ensures that block matches range requirements depending on the current state of the tree.
    ///   - Ensures that the block's height is not lagging behind the currently tracked last
    ///     finalized block.
    ///   - Ensures that the distance of from the currently tracked last finalized block and the
    ///     given block's number is not larger than the configured maximum block range
    pub(crate) fn ensure_block_is_in_range(&self, block: &SealedBlock) -> Result<(), ExecError> {
        // check if block number is inside pending block slide
        let last_finalized_block = self.block_indices.last_finalized_block();
        if block.number <= last_finalized_block {
            return Err(ExecError::PendingBlockIsFinalized {
                block_number: block.number,
                block_hash: block.hash(),
                last_finalized: last_finalized_block,
            })
        }

        Ok(())
    }

    /// Expose internal indices of the BlockchainTree.
    pub fn block_indices(&self) -> &BlockIndices {
        &self.block_indices
    }

    /// Returns the block with matching hash.
    pub fn block_by_hash(&self, block_hash: BlockHash) -> Option<&SealedBlock> {
        let id = self.block_indices.get_blocks_chain_id(&block_hash)?;
        let chain = self.chains.get(&id)?;
        chain.block(block_hash)
    }

    /// Return items needed to execute on the pending state.
    /// This includes:
    ///     * `BlockHash` of canonical block that chain connects to. Needed for creating database
    ///       provider for the rest of the state.
    ///     * `PostState` changes that happened at the asked `block_hash`
    ///     * `BTreeMap<BlockNumber,BlockHash>` list of past pending and canonical hashes, That are
    ///       needed for evm `BLOCKHASH` opcode.
    /// Return none if block is not known.
    pub fn post_state_data(&self, block_hash: BlockHash) -> Option<PostStateData> {
        trace!(target: "blockchain_tree", ?block_hash, "Searching for post state data");
        // if it is part of the chain
        if let Some(chain_id) = self.block_indices.get_blocks_chain_id(&block_hash) {
            trace!(target: "blockchain_tree", ?block_hash, "Constructing post state data based on non-canonical chain");
            // get block state
            let chain = self.chains.get(&chain_id).expect("Chain should be present");
            let block_number = chain.block_number(block_hash)?;
            let state = chain.state_at_block(block_number)?;

            // get parent hashes
            let mut parent_block_hashed = self.all_chain_hashes(chain_id);
            let first_pending_block_number =
                *parent_block_hashed.first_key_value().expect("There is at least one block hash").0;
            let canonical_chain = self
                .block_indices
                .canonical_chain()
                .clone()
                .into_iter()
                .filter(|&(key, _)| key < first_pending_block_number)
                .collect::<Vec<_>>();
            parent_block_hashed.extend(canonical_chain.into_iter());

            // get canonical fork.
            let canonical_fork = self.canonical_fork(chain_id)?;
            return Some(PostStateData { state, parent_block_hashed, canonical_fork })
        }

        // check if there is canonical block
        if let Some(canonical_fork) =
            self.block_indices().canonical_chain().iter().find(|(_, value)| **value == block_hash)
        {
            trace!(target: "blockchain_tree", ?block_hash, "Constructing post state data based on canonical chain");
            return Some(PostStateData {
                canonical_fork: ForkBlock { number: *canonical_fork.0, hash: *canonical_fork.1 },
                state: PostState::new(),
                parent_block_hashed: self.block_indices().canonical_chain().clone(),
            })
        }

        None
    }

    /// Try inserting block inside the tree.
    /// If blocks does not have parent [`BlockStatus::Disconnected`] would be returned
    pub fn try_insert_block(
        &mut self,
        block: SealedBlockWithSenders,
    ) -> Result<BlockStatus, Error> {
        let parent = block.parent_num_hash();
        let block_num_hash = block.num_hash();

        // check if block parent can be found in Tree
        if let Some(chain_id) = self.block_indices.get_blocks_chain_id(&parent.hash) {
            // Create a new sidechain by forking the given chain, or append the block if the parent
            // block is the top of the given chain.
            let block_hashes = self.all_chain_hashes(chain_id);

            // get canonical fork.
            let canonical_fork = self
                .canonical_fork(chain_id)
                .ok_or(ExecError::BlockChainIdConsistency { chain_id })?;

            // get chain that block needs to join to.
            let parent_chain = self
                .chains
                .get_mut(&chain_id)
                .ok_or(ExecError::BlockChainIdConsistency { chain_id })?;
            let chain_tip = parent_chain.tip().hash();

            let canonical_block_hashes = self.block_indices.canonical_chain();

            // append the block if it is continuing the chain.
            let status = if chain_tip == block.parent_hash {
                let block_hash = block.hash();
                let block_number = block.number;
                parent_chain.append_block(
                    block,
                    block_hashes,
                    canonical_block_hashes,
                    canonical_fork,
                    &self.externals,
                )?;

                self.block_indices.insert_non_fork_block(block_number, block_hash, chain_id);
                Ok(BlockStatus::Valid)
            } else {
                let chain = parent_chain.new_chain_fork(
                    block,
                    block_hashes,
                    canonical_block_hashes,
                    canonical_fork,
                    &self.externals,
                )?;
                self.insert_chain(chain);
                Ok(BlockStatus::Accepted)
            };
            self.try_connect_buffered_blocks(block_num_hash);
            return status
        }

        // if not found, check if the parent can be found inside canonical chain.
        if Some(parent.hash) == self.block_indices.canonical_hash(&parent.number) {
            // create new chain that points to that block
            //return self.fork_canonical_chain(block.clone());
            // TODO save pending block to database
            // https://github.com/paradigmxyz/reth/issues/1713

            let db = self.externals.shareable_db();

            // Validate that the block is post merge
            let parent_td = db
                .header_td(&block.parent_hash)?
                .ok_or(ExecError::CanonicalChain { block_hash: block.parent_hash })?;
            // Pass the parent total difficulty to short-circuit unnecessary calculations.
            if !self.externals.chain_spec.fork(Hardfork::Paris).active_at_ttd(parent_td, U256::ZERO)
            {
                return Err(ExecError::BlockPreMerge { hash: block.hash }.into())
            }

            // Create state provider
            let canonical_block_hashes = self.block_indices.canonical_chain();
            let canonical_tip =
                canonical_block_hashes.last_key_value().map(|(_, hash)| *hash).unwrap_or_default();
            let block_status = if block.parent_hash == canonical_tip {
                BlockStatus::Valid
            } else {
                BlockStatus::Accepted
            };

            let parent_header = db
                .header(&block.parent_hash)?
                .ok_or(ExecError::CanonicalChain { block_hash: block.parent_hash })?
                .seal(block.parent_hash);
            let chain = AppendableChain::new_canonical_fork(
                &block,
                &parent_header,
                canonical_block_hashes,
                parent,
                &self.externals,
            )?;
            self.insert_chain(chain);
            self.try_connect_buffered_blocks(block_num_hash);
            return Ok(block_status)
        }

        // if there is a parent inside the buffer, validate against it.
        if let Some(buffered_parent) = self.buffered_blocks.block(parent) {
            self.externals.consensus.validate_header_against_parent(&block, buffered_parent)?
        }

        // insert block inside unconnected block buffer. Delaying it execution.
        self.buffered_blocks.insert_block(block);

        Ok(BlockStatus::Disconnected)
    }

    /// Get all block hashes from a sidechain that are not part of the canonical chain.
    ///
    /// This is a one time operation per block.
    ///
    /// # Note
    ///
    /// This is not cached in order to save memory.
    fn all_chain_hashes(&self, chain_id: BlockChainId) -> BTreeMap<BlockNumber, BlockHash> {
        // find chain and iterate over it,
        let mut chain_id = chain_id;
        let mut hashes = BTreeMap::new();
        loop {
            let Some(chain) = self.chains.get(&chain_id) else { return hashes };
            hashes.extend(chain.blocks().values().map(|b| (b.number, b.hash())));

            let fork_block = chain.fork_block_hash();
            if let Some(next_chain_id) = self.block_indices.get_blocks_chain_id(&fork_block) {
                chain_id = next_chain_id;
            } else {
                // if there is no fork block that point to other chains, break the loop.
                // it means that this fork joins to canonical block.
                break
            }
        }
        hashes
    }

    /// Get the block at which the given chain forked from the current canonical chain.
    ///
    /// This is used to figure out what kind of state provider the executor should use to execute
    /// the block.
    ///
    /// Returns `None` if the chain is not known.
    fn canonical_fork(&self, chain_id: BlockChainId) -> Option<ForkBlock> {
        let mut chain_id = chain_id;
        let mut fork;
        loop {
            // chain fork block
            fork = self.chains.get(&chain_id)?.fork_block();
            // get fork block chain
            if let Some(fork_chain_id) = self.block_indices.get_blocks_chain_id(&fork.hash) {
                chain_id = fork_chain_id;
                continue
            }
            break
        }
        (self.block_indices.canonical_hash(&fork.number) == Some(fork.hash)).then_some(fork)
    }

    /// Insert a chain into the tree.
    ///
    /// Inserts a chain into the tree and builds the block indices.
    fn insert_chain(&mut self, chain: AppendableChain) -> BlockChainId {
        let chain_id = self.block_chain_id_generator;
        self.block_chain_id_generator += 1;
        self.block_indices.insert_chain(chain_id, &chain);
        // add chain_id -> chain index
        self.chains.insert(chain_id, chain);
        chain_id
    }

    /// Insert a new block in the tree.
    ///
    /// # Note
    ///
    /// This recovers transaction signers (unlike [`BlockchainTree::insert_block_with_senders`]).
    pub fn insert_block(&mut self, block: SealedBlock) -> Result<BlockStatus, Error> {
        let block = block.seal_with_senders().ok_or(ExecError::SenderRecoveryError)?;
        self.insert_block_with_senders(block)
    }

    /// Insert a block (with senders recovered) in the tree.
    ///
    /// Returns the [BlockStatus] on success:
    ///
    /// - The block is already part of a sidechain in the tree, or
    /// - The block is already part of the canonical chain, or
    /// - The parent is part of a sidechain in the tree, and we can fork at this block, or
    /// - The parent is part of the canonical chain, and we can fork at this block
    ///
    /// Otherwise, and error is returned, indicating that neither the block nor its parent is part
    /// of the chain or any sidechains.
    ///
    /// This means that if the block becomes canonical, we need to fetch the missing blocks over
    /// P2P.
    ///
    /// # Note
    ///
    /// If the senders have not already been recovered, call [`BlockchainTree::insert_block`]
    /// instead.
    pub fn insert_block_with_senders(
        &mut self,
        block: SealedBlockWithSenders,
    ) -> Result<BlockStatus, Error> {
        self.ensure_block_is_in_range(&block.block)?;
        self.insert_in_range_block_with_senders(block)
    }

    /// Insert block for future execution.
    pub fn buffer_block(&mut self, block: SealedBlockWithSenders) -> Result<(), Error> {
        self.validate_block(&block)?;
        self.buffered_blocks.insert_block(block);
        Ok(())
    }

    /// Validate if block is correct and if i
    fn validate_block(&self, block: &SealedBlockWithSenders) -> Result<(), Error> {
        if let Err(e) =
            self.externals.consensus.validate_header_with_total_difficulty(block, U256::MAX)
        {
            info!(
                "Failed to validate header for TD related check with error: {e:?}, block:{:?}",
                block
            );
            return Err(e.into())
        }

        if let Err(e) = self.externals.consensus.validate_header(block) {
            info!("Failed to validate header with error: {e:?}, block:{:?}", block);
            return Err(e.into())
        }

        if let Err(e) = self.externals.consensus.validate_block(block) {
            info!("Failed to validate blocks with error: {e:?}, block:{:?}", block);
            return Err(e.into())
        }

        Ok(())
    }

    /// Same as [BlockchainTree::insert_block_with_senders] but expects that the block is in range,
    /// See [BlockchainTree::ensure_block_is_in_range].
    pub(crate) fn insert_in_range_block_with_senders(
        &mut self,
        block: SealedBlockWithSenders,
    ) -> Result<BlockStatus, Error> {
        // check if block known and is already inside Tree
        if let Some(chain_id) = self.block_indices.get_blocks_chain_id(&block.hash()) {
            let canonical_fork = self.canonical_fork(chain_id).expect("Chain id is valid");
            // if blockchain extends canonical chain
            return if canonical_fork == self.block_indices.canonical_tip() {
                Ok(BlockStatus::Valid)
            } else {
                Ok(BlockStatus::Accepted)
            }
        }

        // check if block is part of canonical chain
        if self.block_indices.canonical_hash(&block.number) == Some(block.hash()) {
            // block is part of canonical chain
            return Ok(BlockStatus::Valid)
        }

        // validate block hashes
        self.validate_block(&block)?;

        // try to insert block
        self.try_insert_block(block)
    }

    /// Finalize blocks up until and including `finalized_block`, and remove them from the tree.
    pub fn finalize_block(&mut self, finalized_block: BlockNumber) {
        // remove blocks
        let mut remove_chains = self.block_indices.finalize_canonical_blocks(
            finalized_block,
            self.config.num_of_additional_canonical_block_hashes(),
        );
        // remove chains of removed blocks
        while let Some(chain_id) = remove_chains.pop_first() {
            if let Some(chain) = self.chains.remove(&chain_id) {
                remove_chains.extend(self.block_indices.remove_chain(&chain));
            }
        }
        // clean block buffer.
        self.buffered_blocks.clean_old_blocks(finalized_block);
    }

    /// Reads the last `N` canonical hashes from the database and updates the block indices of the
    /// tree.
    ///
    /// `N` is the `max_reorg_depth` plus the number of block hashes needed to satisfy the
    /// `BLOCKHASH` opcode in the EVM.
    ///
    /// # Note
    ///
    /// This finalizes `last_finalized_block` prior to reading the canonical hashes (using
    /// [`BlockchainTree::finalize_block`]).
    pub fn restore_canonical_hashes(
        &mut self,
        last_finalized_block: BlockNumber,
    ) -> Result<(), Error> {
        self.finalize_block(last_finalized_block);

        let num_of_canonical_hashes =
            self.config.max_reorg_depth() + self.config.num_of_additional_canonical_block_hashes();

        let last_canonical_hashes = self
            .externals
            .db
            .tx()?
            .cursor_read::<tables::CanonicalHeaders>()?
            .walk_back(None)?
            .take(num_of_canonical_hashes as usize)
            .collect::<Result<BTreeMap<BlockNumber, BlockHash>, _>>()?;

        let (mut remove_chains, _) =
            self.block_indices.update_block_hashes(last_canonical_hashes.clone());

        // remove all chains that got discarded
        while let Some(chain_id) = remove_chains.first() {
            if let Some(chain) = self.chains.remove(chain_id) {
                remove_chains.extend(self.block_indices.remove_chain(&chain));
            }
        }

        // check unconnected block buffer for the childs of new added blocks,
        for added_block in last_canonical_hashes.into_iter() {
            self.try_connect_buffered_blocks(added_block.into())
        }

        // check unconnected block buffer for childs of the chains.
        let mut all_chain_blocks = Vec::new();
        for (_, chain) in self.chains.iter() {
            for (&number, blocks) in chain.blocks.iter() {
                all_chain_blocks.push(BlockNumHash { number, hash: blocks.hash })
            }
        }
        for block in all_chain_blocks.into_iter() {
            self.try_connect_buffered_blocks(block)
        }

        Ok(())
    }

    /// Connect unconnected blocks
    fn try_connect_buffered_blocks(&mut self, new_block: BlockNumHash) {
        let include_blocks = self.buffered_blocks.take_all_childrens(new_block);
        // insert child blocks
        for block in include_blocks.into_iter() {
            // dont fail on error, just ignore the block.
            let _ = self.insert_block_with_senders(block);
        }
    }

    /// Split a sidechain at the given point, and return the canonical part of it.
    ///
    /// The pending part of the chain is reinserted into the tree with the same `chain_id`.
    fn split_chain(
        &mut self,
        chain_id: BlockChainId,
        chain: AppendableChain,
        split_at: SplitAt,
    ) -> Chain {
        let chain = chain.into_inner();
        match chain.split(split_at) {
            ChainSplit::Split { canonical, pending } => {
                // rest of splited chain is inserted back with same chain_id.
                self.block_indices.insert_chain(chain_id, &pending);
                self.chains.insert(chain_id, AppendableChain::new(pending));
                canonical
            }
            ChainSplit::NoSplitCanonical(canonical) => canonical,
            ChainSplit::NoSplitPending(_) => {
                panic!("Should not happen as block indices guarantee structure of blocks")
            }
        }
    }

    /// Make a block and its parent part of the canonical chain.
    ///
    /// # Note
    ///
    /// This unwinds the database if necessary, i.e. if parts of the canonical chain have been
    /// re-orged.
    ///
    /// # Returns
    ///
    /// Returns `Ok` if the blocks were canonicalized, or if the blocks were already canonical.
    pub fn make_canonical(&mut self, block_hash: &BlockHash) -> Result<(), Error> {
        // If block is already canonical don't return error.
        if self.block_indices.is_block_hash_canonical(block_hash) {
            trace!(target: "blockchain_tree", ?block_hash, "Block is already canonical");
            let td = self
                .externals
                .shareable_db()
                .header_td(block_hash)?
                .ok_or(ExecError::MissingTotalDifficulty { hash: *block_hash })?;
            if !self.externals.chain_spec.fork(Hardfork::Paris).active_at_ttd(td, U256::ZERO) {
                return Err(ExecError::BlockPreMerge { hash: *block_hash }.into())
            }
            return Ok(())
        }

        let Some(chain_id) = self.block_indices.get_blocks_chain_id(block_hash) else {
            return Err(ExecError::BlockHashNotFoundInChain { block_hash: *block_hash }.into())
        };
        let chain = self.chains.remove(&chain_id).expect("To be present");

        // we are spliting chain as there is possibility that only part of chain get canonicalized.
        let canonical = self.split_chain(chain_id, chain, SplitAt::Hash(*block_hash));

        let mut block_fork = canonical.fork_block();
        let mut block_fork_number = canonical.fork_block_number();
        let mut chains_to_promote = vec![canonical];

        // loop while fork blocks are found in Tree.
        while let Some(chain_id) = self.block_indices.get_blocks_chain_id(&block_fork.hash) {
            let chain = self.chains.remove(&chain_id).expect("To fork to be present");
            block_fork = chain.fork_block();
            let canonical = self.split_chain(chain_id, chain, SplitAt::Number(block_fork_number));
            block_fork_number = canonical.fork_block_number();
            chains_to_promote.push(canonical);
        }

        let old_tip = self.block_indices.canonical_tip();
        // Merge all chain into one chain.
        let mut new_canon_chain = chains_to_promote.pop().expect("There is at least one block");
        for chain in chains_to_promote.into_iter().rev() {
            new_canon_chain.append_chain(chain).expect("We have just build the chain.");
        }

        // update canonical index
        self.block_indices.canonicalize_blocks(new_canon_chain.blocks());

        let chain_action;

        // if joins to the tip;
        if new_canon_chain.fork_block_hash() == old_tip.hash {
            chain_action =
                CanonStateNotification::Commit { new: Arc::new(new_canon_chain.clone()) };
            // append to database
            self.commit_canonical(new_canon_chain)?;
        } else {
            // it forks to canonical block that is not the tip.

            let canon_fork = new_canon_chain.fork_block();
            // sanity check
            if self.block_indices.canonical_hash(&canon_fork.number) != Some(canon_fork.hash) {
                unreachable!("all chains should point to canonical chain.");
            }

            let old_canon_chain = self.revert_canonical(canon_fork.number)?;

            // state action
            chain_action = CanonStateNotification::Reorg {
                old: Arc::new(old_canon_chain.clone()),
                new: Arc::new(new_canon_chain.clone()),
            };

            // commit new canonical chain.
            self.commit_canonical(new_canon_chain)?;

            // insert old canon chain
            self.insert_chain(AppendableChain::new(old_canon_chain));
        }

        // send notification
        let _ = self.canon_state_notification_sender.send(chain_action);

        Ok(())
    }

    /// Subscribe to new blocks events.
    ///
    /// Note: Only canonical blocks are send.
    pub fn subscribe_canon_state(&self) -> CanonStateNotifications {
        self.canon_state_notification_sender.subscribe()
    }

    /// Canonicalize the given chain and commit it to the database.
    fn commit_canonical(&mut self, chain: Chain) -> Result<(), Error> {
        let mut tx = Transaction::new(&self.externals.db)?;

        let (blocks, state) = chain.into_inner();

        tx.append_blocks_with_post_state(blocks.into_blocks().collect(), state)
            .map_err(|e| ExecError::CanonicalCommit { inner: e.to_string() })?;

        tx.commit()?;

        Ok(())
    }

    /// Unwind tables and put it inside state
    pub fn unwind(&mut self, unwind_to: BlockNumber) -> Result<(), Error> {
        // nothing to be done if unwind_to is higher then the tip
        if self.block_indices.canonical_tip().number <= unwind_to {
            return Ok(())
        }
        // revert `N` blocks from current canonical chain and put them inside BlockchanTree
        let old_canon_chain = self.revert_canonical(unwind_to)?;

        // check if there is block in chain
        if old_canon_chain.blocks().is_empty() {
            return Ok(())
        }
        self.block_indices.unwind_canonical_chain(unwind_to);
        // insert old canonical chain to BlockchainTree.
        self.insert_chain(AppendableChain::new(old_canon_chain));

        Ok(())
    }

    /// Revert canonical blocks from the database and return them.
    ///
    /// The block, `revert_until`, is non-inclusive, i.e. `revert_until` stays in the database.
    fn revert_canonical(&mut self, revert_until: BlockNumber) -> Result<Chain, Error> {
        // read data that is needed for new sidechain

        let mut tx = Transaction::new(&self.externals.db)?;

        let tip = tx.tip_number()?;
        // read block and execution result from database. and remove traces of block from tables.
        let blocks_and_execution = tx
            .take_block_and_execution_range(
                self.externals.chain_spec.as_ref(),
                (revert_until + 1)..=tip,
            )
            .map_err(|e| ExecError::CanonicalRevert { inner: e.to_string() })?;

        tx.commit()?;

        Ok(Chain::new(blocks_and_execution))
    }
}

#[cfg(test)]
mod tests {
    use crate::block_buffer::BufferedBlocks;

    use super::*;
    use assert_matches::assert_matches;
    use reth_db::{
        mdbx::{test_utils::create_test_rw_db, Env, WriteMap},
        transaction::DbTxMut,
    };
    use reth_interfaces::test_utils::TestConsensus;
    use reth_primitives::{proofs::EMPTY_ROOT, ChainSpecBuilder, H256, MAINNET};
    use reth_provider::{
        insert_block,
        post_state::PostState,
        test_utils::{blocks::BlockChainTestData, TestExecutorFactory},
    };
    use std::{collections::HashSet, sync::Arc};

    fn setup_externals(
        exec_res: Vec<PostState>,
    ) -> TreeExternals<Arc<Env<WriteMap>>, Arc<TestConsensus>, TestExecutorFactory> {
        let db = create_test_rw_db();
        let consensus = Arc::new(TestConsensus::default());
        let chain_spec = Arc::new(
            ChainSpecBuilder::default()
                .chain(MAINNET.chain)
                .genesis(MAINNET.genesis.clone())
                .shanghai_activated()
                .build(),
        );
        let executor_factory = TestExecutorFactory::new(chain_spec.clone());
        executor_factory.extend(exec_res);

        TreeExternals::new(db, consensus, executor_factory, chain_spec)
    }

    fn setup_genesis<DB: Database>(db: DB, mut genesis: SealedBlock) {
        // insert genesis to db.

        genesis.header.header.number = 10;
        genesis.header.header.state_root = EMPTY_ROOT;
        let tx_mut = db.tx_mut().unwrap();

        insert_block(&tx_mut, genesis, None).unwrap();

        // insert first 10 blocks
        for i in 0..10 {
            tx_mut.put::<tables::CanonicalHeaders>(i, H256([100 + i as u8; 32])).unwrap();
        }
        tx_mut.commit().unwrap();
    }

    /// Test data structure that will check tree internals
    #[derive(Default, Debug)]
    struct TreeTester {
        /// Number of chains
        chain_num: Option<usize>,
        /// Check block to chain index
        block_to_chain: Option<HashMap<BlockHash, BlockChainId>>,
        /// Check fork to child index
        fork_to_child: Option<HashMap<BlockHash, HashSet<BlockHash>>>,
        /// Pending blocks
        pending_blocks: Option<(BlockNumber, HashSet<BlockHash>)>,
        /// Buffered blocks
        buffered_blocks: Option<BufferedBlocks>,
    }

    impl TreeTester {
        fn with_chain_num(mut self, chain_num: usize) -> Self {
            self.chain_num = Some(chain_num);
            self
        }
        fn with_block_to_chain(mut self, block_to_chain: HashMap<BlockHash, BlockChainId>) -> Self {
            self.block_to_chain = Some(block_to_chain);
            self
        }
        fn with_fork_to_child(
            mut self,
            fork_to_child: HashMap<BlockHash, HashSet<BlockHash>>,
        ) -> Self {
            self.fork_to_child = Some(fork_to_child);
            self
        }

        fn with_buffered_blocks(mut self, buffered_blocks: BufferedBlocks) -> Self {
            self.buffered_blocks = Some(buffered_blocks);
            self
        }

        fn with_pending_blocks(
            mut self,
            pending_blocks: (BlockNumber, HashSet<BlockHash>),
        ) -> Self {
            self.pending_blocks = Some(pending_blocks);
            self
        }

        fn assert<DB: Database, C: Consensus, EF: ExecutorFactory>(
            self,
            tree: &BlockchainTree<DB, C, EF>,
        ) {
            if let Some(chain_num) = self.chain_num {
                assert_eq!(tree.chains.len(), chain_num);
            }
            if let Some(block_to_chain) = self.block_to_chain {
                assert_eq!(*tree.block_indices.blocks_to_chain(), block_to_chain);
            }
            if let Some(fork_to_child) = self.fork_to_child {
                assert_eq!(*tree.block_indices.fork_to_child(), fork_to_child);
            }
            if let Some(pending_blocks) = self.pending_blocks {
                let (num, hashes) = tree.block_indices.pending_blocks();
                let hashes = hashes.into_iter().collect::<HashSet<_>>();
                assert_eq!((num, hashes), pending_blocks);
            }
            if let Some(buffered_blocks) = self.buffered_blocks {
                assert_eq!(*tree.buffered_blocks.blocks(), buffered_blocks);
            }
        }
    }

    #[tokio::test]
    async fn sanity_path() {
        let data = BlockChainTestData::default_with_numbers(11, 12);
        let (block1, exec1) = data.blocks[0].clone();
        let (block2, exec2) = data.blocks[1].clone();
        let genesis = data.genesis;

        // test pops execution results from vector, so order is from last to first.
        let externals = setup_externals(vec![exec2.clone(), exec1.clone(), exec2, exec1]);

        // last finalized block would be number 9.
        setup_genesis(externals.db.clone(), genesis.clone());

        // make tree
        let config = BlockchainTreeConfig::new(1, 2, 3, 2);
        let (sender, mut canon_notif) = tokio::sync::broadcast::channel(10);
        let mut tree =
            BlockchainTree::new(externals, sender, config).expect("failed to create tree");

        // genesis block 10 is already canonical
        assert_eq!(tree.make_canonical(&H256::zero()), Ok(()));

        // make genesis block 10 as finalized
        tree.finalize_block(10);

        // block 2 parent is not known, block2 is buffered.
        assert_eq!(tree.insert_block_with_senders(block2.clone()), Ok(BlockStatus::Disconnected));

        // Buffered block: [block2]
        // Trie state:
        // |
        // g1 (canonical blocks)
        // |

        TreeTester::default()
            .with_buffered_blocks(BTreeMap::from([(
                block2.number,
                HashMap::from([(block2.hash(), block2.clone())]),
            )]))
            .assert(&tree);

        // insert block1 and buffered block2 is inserted
        assert_eq!(tree.insert_block_with_senders(block1.clone()), Ok(BlockStatus::Valid));

        // Buffered blocks: []
        // Trie state:
        //      b2 (pending block)
        //      |
        //      |
        //      b1 (pending block)
        //    /
        //  /
        // g1 (canonical blocks)
        // |
        TreeTester::default()
            .with_chain_num(1)
            .with_block_to_chain(HashMap::from([(block1.hash, 0), (block2.hash, 0)]))
            .with_fork_to_child(HashMap::from([(block1.parent_hash, HashSet::from([block1.hash]))]))
            .with_pending_blocks((block1.number, HashSet::from([block1.hash])))
            .assert(&tree);

        // already inserted block will return true.
        assert_eq!(tree.insert_block_with_senders(block1.clone()), Ok(BlockStatus::Valid));

        // block two is already inserted.
        assert_eq!(tree.insert_block_with_senders(block2.clone()), Ok(BlockStatus::Valid));

        // make block1 canonical
        assert_eq!(tree.make_canonical(&block1.hash()), Ok(()));
        // check notification
        assert_matches!(canon_notif.try_recv(), Ok(CanonStateNotification::Commit{ new}) if *new.blocks() == BTreeMap::from([(block1.number,block1.clone())]));

        // make block2 canonicals
        assert_eq!(tree.make_canonical(&block2.hash()), Ok(()));
        // check notification.
        assert_matches!(canon_notif.try_recv(), Ok(CanonStateNotification::Commit{ new}) if *new.blocks() == BTreeMap::from([(block2.number,block2.clone())]));

        // Trie state:
        // b2 (canonical block)
        // |
        // |
        // b1 (canonical block)
        // |
        // |
        // g1 (canonical blocks)
        // |
        TreeTester::default()
            .with_chain_num(0)
            .with_block_to_chain(HashMap::from([]))
            .with_fork_to_child(HashMap::from([]))
            .assert(&tree);

        /**** INSERT SIDE BLOCKS *** */

        let mut block1a = block1.clone();
        let block1a_hash = H256([0x33; 32]);
        block1a.hash = block1a_hash;
        let mut block2a = block2.clone();
        let block2a_hash = H256([0x34; 32]);
        block2a.hash = block2a_hash;

        // reinsert two blocks that point to canonical chain
        assert_eq!(tree.insert_block_with_senders(block1a.clone()), Ok(BlockStatus::Accepted));

        TreeTester::default()
            .with_chain_num(1)
            .with_block_to_chain(HashMap::from([(block1a_hash, 1)]))
            .with_fork_to_child(HashMap::from([(
                block1.parent_hash,
                HashSet::from([block1a_hash]),
            )]))
            .with_pending_blocks((block2.number + 1, HashSet::from([])))
            .assert(&tree);

        assert_eq!(tree.insert_block_with_senders(block2a.clone()), Ok(BlockStatus::Accepted));
        // Trie state:
        // b2   b2a (side chain)
        // |   /
        // | /
        // b1  b1a (side chain)
        // |  /
        // |/
        // g1 (10)
        // |
        TreeTester::default()
            .with_chain_num(2)
            .with_block_to_chain(HashMap::from([(block1a_hash, 1), (block2a_hash, 2)]))
            .with_fork_to_child(HashMap::from([
                (block1.parent_hash, HashSet::from([block1a_hash])),
                (block1.hash(), HashSet::from([block2a_hash])),
            ]))
            .with_pending_blocks((block2.number + 1, HashSet::from([])))
            .assert(&tree);

        // make b2a canonical
        assert_eq!(tree.make_canonical(&block2a_hash), Ok(()));
        // check notification.
        assert_matches!(canon_notif.try_recv(),
            Ok(CanonStateNotification::Reorg{ old, new})
            if *old.blocks() == BTreeMap::from([(block2.number,block2.clone())])
                && *new.blocks() == BTreeMap::from([(block2a.number,block2a.clone())]));

        // Trie state:
        // b2a   b2 (side chain)
        // |   /
        // | /
        // b1  b1a (side chain)
        // |  /
        // |/
        // g1 (10)
        // |
        TreeTester::default()
            .with_chain_num(2)
            .with_block_to_chain(HashMap::from([(block1a_hash, 1), (block2.hash, 3)]))
            .with_fork_to_child(HashMap::from([
                (block1.parent_hash, HashSet::from([block1a_hash])),
                (block1.hash(), HashSet::from([block2.hash])),
            ]))
            .with_pending_blocks((block2.number + 1, HashSet::new()))
            .assert(&tree);

        assert_eq!(tree.make_canonical(&block1a_hash), Ok(()));
        // Trie state:
        //       b2a   b2 (side chain)
        //       |   /
        //       | /
        // b1a  b1 (side chain)
        // |  /
        // |/
        // g1 (10)
        // |
        TreeTester::default()
            .with_chain_num(2)
            .with_block_to_chain(HashMap::from([
                (block1.hash, 4),
                (block2a_hash, 4),
                (block2.hash, 3),
            ]))
            .with_fork_to_child(HashMap::from([
                (block1.parent_hash, HashSet::from([block1.hash])),
                (block1.hash(), HashSet::from([block2.hash])),
            ]))
            .with_pending_blocks((block1a.number + 1, HashSet::new()))
            .assert(&tree);

        // check notification.
        assert_matches!(canon_notif.try_recv(),
            Ok(CanonStateNotification::Reorg{ old, new})
            if *old.blocks() == BTreeMap::from([(block1.number,block1.clone()),(block2a.number,block2a.clone())])
                && *new.blocks() == BTreeMap::from([(block1a.number,block1a.clone())]));

        // make b2 canonical
        assert_eq!(tree.make_canonical(&block2.hash()), Ok(()));

        // Trie state:
        // b2   b2a (side chain)
        // |   /
        // | /
        // b1  b1a (side chain)
        // |  /
        // |/
        // g1 (10)
        // |
        TreeTester::default()
            .with_chain_num(2)
            .with_block_to_chain(HashMap::from([(block1a_hash, 5), (block2a_hash, 4)]))
            .with_fork_to_child(HashMap::from([
                (block1.parent_hash, HashSet::from([block1a_hash])),
                (block1.hash(), HashSet::from([block2a_hash])),
            ]))
            .with_pending_blocks((block2.number + 1, HashSet::new()))
            .assert(&tree);

        // check notification.
        assert_matches!(canon_notif.try_recv(),
            Ok(CanonStateNotification::Reorg{ old, new})
            if *old.blocks() == BTreeMap::from([(block1a.number,block1a.clone())])
                && *new.blocks() == BTreeMap::from([(block1.number,block1.clone()),(block2.number,block2.clone())]));

        // finalize b1 that would make b1a removed from tree
        tree.finalize_block(11);
        // Trie state:
        // b2   b2a (side chain)
        // |   /
        // | /
        // b1 (canon)
        // |
        // g1 (10)
        // |
        TreeTester::default()
            .with_chain_num(1)
            .with_block_to_chain(HashMap::from([(block2a_hash, 4)]))
            .with_fork_to_child(HashMap::from([(block1.hash(), HashSet::from([block2a_hash]))]))
            .with_pending_blocks((block2.number + 1, HashSet::from([])))
            .assert(&tree);

        // unwind canonical
        assert_eq!(tree.unwind(block1.number), Ok(()));
        // Trie state:
        //    b2   b2a (pending block)
        //   /    /
        //  /   /
        // /  /
        // b1 (canonical block)
        // |
        // |
        // g1 (canonical blocks)
        // |
        TreeTester::default()
            .with_chain_num(2)
            .with_block_to_chain(HashMap::from([(block2a_hash, 4), (block2.hash, 6)]))
            .with_fork_to_child(HashMap::from([(
                block1.hash(),
                HashSet::from([block2a_hash, block2.hash]),
            )]))
            .with_pending_blocks((block2.number, HashSet::from([block2.hash, block2a.hash])))
            .assert(&tree);

        // commit b2a
        assert_eq!(tree.make_canonical(&block2.hash), Ok(()));

        // Trie state:
        // b2   b2a (side chain)
        // |   /
        // | /
        // b1 (finalized)
        // |
        // g1 (10)
        // |
        TreeTester::default()
            .with_chain_num(1)
            .with_block_to_chain(HashMap::from([(block2a_hash, 4)]))
            .with_fork_to_child(HashMap::from([(block1.hash(), HashSet::from([block2a_hash]))]))
            .with_pending_blocks((block2.number + 1, HashSet::new()))
            .assert(&tree);

        // check notification.
        assert_matches!(canon_notif.try_recv(),
            Ok(CanonStateNotification::Commit{ new})
            if *new.blocks() == BTreeMap::from([(block2.number,block2.clone())]));

        // insert unconnected block2b
        let mut block2b = block2a.clone();
        block2b.hash = H256([0x99; 32]);
        block2b.parent_hash = H256([0x88; 32]);

        assert_eq!(tree.insert_block_with_senders(block2b.clone()), Ok(BlockStatus::Disconnected));
        TreeTester::default()
            .with_buffered_blocks(BTreeMap::from([(
                block2b.number,
                HashMap::from([(block2b.hash(), block2b.clone())]),
            )]))
            .assert(&tree);

        // update canonical block to b2, this would make b2a be removed
        assert_eq!(tree.restore_canonical_hashes(12), Ok(()));
        // Trie state:
        // b2 (finalized)
        // |
        // b1 (finalized)
        // |
        // g1 (10)
        // |
        TreeTester::default()
            .with_chain_num(0)
            .with_block_to_chain(HashMap::from([]))
            .with_fork_to_child(HashMap::from([]))
            .with_pending_blocks((block2.number + 1, HashSet::from([])))
            .with_buffered_blocks(BTreeMap::from([]))
            .assert(&tree);
    }
}<|MERGE_RESOLUTION|>--- conflicted
+++ resolved
@@ -21,16 +21,7 @@
     collections::{BTreeMap, HashMap},
     sync::Arc,
 };
-<<<<<<< HEAD
-use tracing::info;
-=======
-use tracing::trace;
-
-use crate::{
-    chain::BlockChainId, AppendableChain, BlockIndices, BlockchainTreeConfig, PostStateData,
-    TreeExternals,
-};
->>>>>>> eb37bc7b
+use tracing::{info, trace};
 
 #[cfg_attr(doc, aquamarine::aquamarine)]
 /// Tree of chains and its identifications.
