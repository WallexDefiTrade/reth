//! Implementation of [`BlockchainTree`]
use crate::{
    canonical_chain::CanonicalChain,
    chain::{BlockChainId, BlockKind},
    metrics::TreeMetrics,
    AppendableChain, BlockBuffer, BlockIndices, BlockchainTreeConfig, PostStateData, TreeExternals,
};
use reth_db::{cursor::DbCursorRO, database::Database, tables, transaction::DbTx};
use reth_interfaces::{
    blockchain_tree::{
        error::{BlockchainTreeError, InsertBlockError, InsertBlockErrorKind},
        BlockStatus, CanonicalOutcome, InsertPayloadOk,
    },
    consensus::{Consensus, ConsensusError},
    executor::{BlockExecutionError, BlockValidationError},
    Error,
};
use reth_primitives::{
    BlockHash, BlockNumHash, BlockNumber, ForkBlock, Hardfork, Receipt, SealedBlock,
    SealedBlockWithSenders, SealedHeader, U256,
};
use reth_provider::{
    chain::{ChainSplit, SplitAt},
    post_state::PostState,
<<<<<<< HEAD
    BlockExecutionWriter, BlockNumProvider, BlockWriter, CanonStateNotification,
    CanonStateNotificationSender, CanonStateNotifications, Chain, DatabaseProvider,
    DisplayBlocksChain, ExecutorFactory, HeaderProvider,
=======
    BlockNumReader, CanonStateNotification, CanonStateNotificationSender, CanonStateNotifications,
    Chain, DatabaseProvider, DisplayBlocksChain, ExecutorFactory, HeaderProvider,
>>>>>>> 054f30f4
};
use std::{
    collections::{BTreeMap, HashMap},
    sync::Arc,
};
use tracing::{debug, error, info, instrument, trace, warn};

#[cfg_attr(doc, aquamarine::aquamarine)]
/// Tree of chains and its identifications.
///
/// Mermaid flowchart represent all blocks that can appear in blockchain.
/// Green blocks belong to canonical chain and are saved inside database table, they are our main
/// chain. Pending blocks and sidechains are found in memory inside [`BlockchainTree`].
/// Both pending and sidechains have same mechanisms only difference is when they got committed to
/// database. For pending it is just append operation but for sidechains they need to move current
/// canonical blocks to BlockchainTree flush sidechain to the database to become canonical chain.
/// ```mermaid
/// flowchart BT
/// subgraph canonical chain
/// CanonState:::state
/// block0canon:::canon -->block1canon:::canon -->block2canon:::canon -->block3canon:::canon --> block4canon:::canon --> block5canon:::canon
/// end
/// block5canon --> block6pending1:::pending
/// block5canon --> block6pending2:::pending
/// subgraph sidechain2
/// S2State:::state
/// block3canon --> block4s2:::sidechain --> block5s2:::sidechain
/// end
/// subgraph sidechain1
/// S1State:::state
/// block2canon --> block3s1:::sidechain --> block4s1:::sidechain --> block5s1:::sidechain --> block6s1:::sidechain
/// end
/// classDef state fill:#1882C4
/// classDef canon fill:#8AC926
/// classDef pending fill:#FFCA3A
/// classDef sidechain fill:#FF595E
/// ```
///
///
/// main functions:
/// * [BlockchainTree::insert_block]: Connect block to chain, execute it and if valid insert block
///   inside tree.
/// * [BlockchainTree::finalize_block]: Remove chains that join to now finalized block, as chain
///   becomes invalid.
/// * [BlockchainTree::make_canonical]: Check if we have the hash of block that we want to finalize
///   and commit it to db. If we don't have the block, pipeline syncing should start to fetch the
///   blocks from p2p. Do reorg in tables if canonical chain if needed.
#[derive(Debug)]
pub struct BlockchainTree<DB: Database, C: Consensus, EF: ExecutorFactory> {
    /// The tracked chains and their current data.
    chains: HashMap<BlockChainId, AppendableChain>,
    /// Unconnected block buffer.
    buffered_blocks: BlockBuffer,
    /// Static blockchain ID generator
    block_chain_id_generator: u64,
    /// Indices to block and their connection to the canonical chain.
    block_indices: BlockIndices,
    /// External components (the database, consensus engine etc.)
    externals: TreeExternals<DB, C, EF>,
    /// Tree configuration
    config: BlockchainTreeConfig,
    /// Broadcast channel for canon state changes notifications.
    canon_state_notification_sender: CanonStateNotificationSender,
    /// Metrics for the blockchain tree.
    metrics: TreeMetrics,
}

/// A container that wraps chains and block indices to allow searching for block hashes across all
/// sidechains.
pub struct BlockHashes<'a> {
    /// The current tracked chains.
    pub chains: &'a mut HashMap<BlockChainId, AppendableChain>,
    /// The block indices for all chains.
    pub indices: &'a BlockIndices,
}

impl<DB: Database, C: Consensus, EF: ExecutorFactory> BlockchainTree<DB, C, EF> {
    /// Create a new blockchain tree.
    pub fn new(
        externals: TreeExternals<DB, C, EF>,
        canon_state_notification_sender: CanonStateNotificationSender,
        config: BlockchainTreeConfig,
    ) -> Result<Self, Error> {
        let max_reorg_depth = config.max_reorg_depth();

        let last_canonical_hashes = externals
            .db
            .tx()?
            .cursor_read::<tables::CanonicalHeaders>()?
            .walk_back(None)?
            .take((max_reorg_depth + config.num_of_additional_canonical_block_hashes()) as usize)
            .collect::<Result<Vec<(BlockNumber, BlockHash)>, _>>()?;

        // TODO(rakita) save last finalized block inside database but for now just take
        // tip-max_reorg_depth
        // task: https://github.com/paradigmxyz/reth/issues/1712
        let (last_finalized_block_number, _) =
            if last_canonical_hashes.len() > max_reorg_depth as usize {
                last_canonical_hashes[max_reorg_depth as usize]
            } else {
                // it is in reverse order from tip to N
                last_canonical_hashes.last().cloned().unwrap_or_default()
            };

        Ok(Self {
            externals,
            buffered_blocks: BlockBuffer::new(config.max_unconnected_blocks()),
            block_chain_id_generator: 0,
            chains: Default::default(),
            block_indices: BlockIndices::new(
                last_finalized_block_number,
                BTreeMap::from_iter(last_canonical_hashes.into_iter()),
            ),
            config,
            canon_state_notification_sender,
            metrics: Default::default(),
        })
    }

    /// Check if then block is known to blockchain tree or database and return its status.
    ///
    /// Function will check:
    /// * if block is inside database and return [BlockStatus::Valid] if it is.
    /// * if block is inside buffer and return [BlockStatus::Disconnected] if it is.
    /// * if block is part of the side chain and return [BlockStatus::Accepted] if it is.
    /// * if block is part of the canonical chain that tree knows, return [BlockStatus::Valid], if
    ///   it is.
    ///
    /// Returns an error if
    ///    - an error occurred while reading from the database.
    ///    - the block is already finalized
    pub(crate) fn is_block_known(
        &self,
        block: BlockNumHash,
    ) -> Result<Option<BlockStatus>, InsertBlockErrorKind> {
        let last_finalized_block = self.block_indices.last_finalized_block();
        // check db if block is finalized.
        if block.number <= last_finalized_block {
            // check if block is canonical
            if self.is_block_hash_canonical(&block.hash)? {
                return Ok(Some(BlockStatus::Valid))
            }

            // check if block is inside database
            if self.externals.database().provider()?.block_number(block.hash)?.is_some() {
                return Ok(Some(BlockStatus::Valid))
            }

            return Err(BlockchainTreeError::PendingBlockIsFinalized {
                last_finalized: last_finalized_block,
            }
            .into())
        }

        // check if block is part of canonical chain
        if self.is_block_hash_canonical(&block.hash)? {
            return Ok(Some(BlockStatus::Valid))
        }

        // is block inside chain
        if let Some(status) = self.is_block_inside_chain(&block) {
            return Ok(Some(status))
        }

        // check if block is disconnected
        if let Some(block) = self.buffered_blocks.block(block) {
            return Ok(Some(BlockStatus::Disconnected { missing_parent: block.parent_num_hash() }))
        }

        Ok(None)
    }

    /// Expose internal indices of the BlockchainTree.
    #[inline]
    pub fn block_indices(&self) -> &BlockIndices {
        &self.block_indices
    }

    #[inline]
    fn canonical_chain(&self) -> &CanonicalChain {
        self.block_indices.canonical_chain()
    }

    /// Returns the block with matching hash from any side-chain.
    ///
    /// Caution: This will not return blocks from the canonical chain.
    pub fn block_by_hash(&self, block_hash: BlockHash) -> Option<&SealedBlock> {
        let id = self.block_indices.get_blocks_chain_id(&block_hash)?;
        let chain = self.chains.get(&id)?;
        chain.block(block_hash)
    }

    /// Returns the block's receipts with matching hash from any side-chain.
    ///
    /// Caution: This will not return blocks from the canonical chain.
    pub fn receipts_by_block_hash(&self, block_hash: BlockHash) -> Option<&[Receipt]> {
        let id = self.block_indices.get_blocks_chain_id(&block_hash)?;
        let chain = self.chains.get(&id)?;
        chain.receipts_by_block_hash(block_hash)
    }

    /// Returns true if the block is included in a side-chain.
    fn is_block_hash_inside_chain(&self, block_hash: BlockHash) -> bool {
        self.block_by_hash(block_hash).is_some()
    }

    /// Returns the block that's considered the `Pending` block, if it exists.
    pub fn pending_block(&self) -> Option<&SealedBlock> {
        let b = self.block_indices.pending_block_num_hash()?;
        self.block_by_hash(b.hash)
    }

    /// Return items needed to execute on the pending state.
    /// This includes:
    ///     * `BlockHash` of canonical block that chain connects to. Needed for creating database
    ///       provider for the rest of the state.
    ///     * `PostState` changes that happened at the asked `block_hash`
    ///     * `BTreeMap<BlockNumber,BlockHash>` list of past pending and canonical hashes, That are
    ///       needed for evm `BLOCKHASH` opcode.
    /// Return none if block is not known.
    pub fn post_state_data(&self, block_hash: BlockHash) -> Option<PostStateData> {
        trace!(target: "blockchain_tree", ?block_hash, "Searching for post state data");
        // if it is part of the chain
        if let Some(chain_id) = self.block_indices.get_blocks_chain_id(&block_hash) {
            trace!(target: "blockchain_tree", ?block_hash, "Constructing post state data based on non-canonical chain");
            // get block state
            let chain = self.chains.get(&chain_id).expect("Chain should be present");
            let block_number = chain.block_number(block_hash)?;
            let state = chain.state_at_block(block_number)?;

            // get parent hashes
            let mut parent_block_hashed = self.all_chain_hashes(chain_id);
            let first_pending_block_number =
                *parent_block_hashed.first_key_value().expect("There is at least one block hash").0;
            let canonical_chain = self
                .canonical_chain()
                .iter()
                .filter(|&(key, _)| key < first_pending_block_number)
                .collect::<Vec<_>>();
            parent_block_hashed.extend(canonical_chain.into_iter());

            // get canonical fork.
            let canonical_fork = self.canonical_fork(chain_id)?;
            return Some(PostStateData { state, parent_block_hashed, canonical_fork })
        }

        // check if there is canonical block
        if let Some(canonical_number) = self.canonical_chain().canonical_number(block_hash) {
            trace!(target: "blockchain_tree", ?block_hash, "Constructing post state data based on canonical chain");
            return Some(PostStateData {
                canonical_fork: ForkBlock { number: canonical_number, hash: block_hash },
                state: PostState::new(),
                parent_block_hashed: self.canonical_chain().inner().clone(),
            })
        }

        None
    }

    /// Try inserting a validated [Self::validate_block] block inside the tree.
    ///
    /// If blocks does not have parent [`BlockStatus::Disconnected`] would be returned, in which
    /// case it is buffered for future inclusion.
    #[instrument(skip_all, fields(block = ?block.num_hash()), target = "blockchain_tree", ret)]
    fn try_insert_validated_block(
        &mut self,
        block: SealedBlockWithSenders,
    ) -> Result<BlockStatus, InsertBlockError> {
        debug_assert!(self.validate_block(&block).is_ok(), "Block must be validated");

        let parent = block.parent_num_hash();

        // check if block parent can be found in Tree
        if let Some(chain_id) = self.block_indices.get_blocks_chain_id(&parent.hash) {
            // found parent in side tree, try to insert there
            return self.try_insert_block_into_side_chain(block, chain_id)
        }

        // if not found, check if the parent can be found inside canonical chain.
        if self
            .is_block_hash_canonical(&parent.hash)
            .map_err(|err| InsertBlockError::new(block.block.clone(), err.into()))?
        {
            return self.try_append_canonical_chain(block)
        }

        // this is another check to ensure that if the block points to a canonical block its block
        // is valid
        if let Some(canonical_parent_number) =
            self.block_indices.canonical_number(block.parent_hash)
        {
            // we found the parent block in canonical chain
            if canonical_parent_number != parent.number {
                return Err(InsertBlockError::consensus_error(
                    ConsensusError::ParentBlockNumberMismatch {
                        parent_block_number: canonical_parent_number,
                        block_number: block.number,
                    },
                    block.block,
                ))
            }
        }

        // if there is a parent inside the buffer, validate against it.
        if let Some(buffered_parent) = self.buffered_blocks.block(parent) {
            self.externals
                .consensus
                .validate_header_against_parent(&block, buffered_parent)
                .map_err(|err| InsertBlockError::consensus_error(err, block.block.clone()))?;
        }

        // insert block inside unconnected block buffer. Delaying its execution.
        self.buffered_blocks.insert_block(block.clone());

        // find the lowest ancestor of the block in the buffer to return as the missing parent
        // this shouldn't return None because that only happens if the block was evicted, which
        // shouldn't happen right after insertion
        let lowest_ancestor =
            self.buffered_blocks.lowest_ancestor(&block.hash).ok_or_else(|| {
                InsertBlockError::tree_error(
                    BlockchainTreeError::BlockBufferingFailed { block_hash: block.hash },
                    block.block,
                )
            })?;

        Ok(BlockStatus::Disconnected { missing_parent: lowest_ancestor.parent_num_hash() })
    }

    /// This tries to append the given block to the canonical chain.
    ///
    /// WARNING: this expects that the block extends the canonical chain: The block's parent is
    /// part of the canonical chain (e.g. the block's parent is the latest canonical hash). See also
    /// [Self::is_block_hash_canonical].
    #[instrument(skip_all, target = "blockchain_tree")]
    fn try_append_canonical_chain(
        &mut self,
        block: SealedBlockWithSenders,
    ) -> Result<BlockStatus, InsertBlockError> {
        let parent = block.parent_num_hash();
        let block_num_hash = block.num_hash();
        debug!(target: "blockchain_tree", head = ?block_num_hash.hash, ?parent, "Appending block to canonical chain");
        // create new chain that points to that block
        //return self.fork_canonical_chain(block.clone());
        // TODO save pending block to database
        // https://github.com/paradigmxyz/reth/issues/1713

        let (block_status, chain) = {
            let factory = self.externals.database();
            let provider = factory
                .provider()
                .map_err(|err| InsertBlockError::new(block.block.clone(), err.into()))?;

            // Validate that the block is post merge
            let parent_td = provider
                .header_td(&block.parent_hash)
                .map_err(|err| InsertBlockError::new(block.block.clone(), err.into()))?
                .ok_or_else(|| {
                    InsertBlockError::tree_error(
                        BlockchainTreeError::CanonicalChain { block_hash: block.parent_hash },
                        block.block.clone(),
                    )
                })?;

            // Pass the parent total difficulty to short-circuit unnecessary calculations.
            if !self.externals.chain_spec.fork(Hardfork::Paris).active_at_ttd(parent_td, U256::ZERO)
            {
                return Err(InsertBlockError::execution_error(
                    BlockValidationError::BlockPreMerge { hash: block.hash }.into(),
                    block.block,
                ))
            }

            let parent_header = provider
                .header(&block.parent_hash)
                .map_err(|err| InsertBlockError::new(block.block.clone(), err.into()))?
                .ok_or_else(|| {
                    InsertBlockError::tree_error(
                        BlockchainTreeError::CanonicalChain { block_hash: block.parent_hash },
                        block.block.clone(),
                    )
                })?
                .seal(block.parent_hash);

            let canonical_chain = self.canonical_chain();

            if block.parent_hash == canonical_chain.tip().hash {
                let chain = AppendableChain::new_canonical_head_fork(
                    block,
                    &parent_header,
                    canonical_chain.inner(),
                    parent,
                    &self.externals,
                )?;
                (BlockStatus::Valid, chain)
            } else {
                let chain = AppendableChain::new_canonical_fork(
                    block,
                    &parent_header,
                    canonical_chain.inner(),
                    parent,
                    &self.externals,
                )?;
                (BlockStatus::Accepted, chain)
            }
        };

        self.insert_chain(chain);
        self.try_connect_buffered_blocks(block_num_hash);
        Ok(block_status)
    }

    /// Try inserting a block into the given side chain.
    ///
    /// WARNING: This expects a valid side chain id, see [BlockIndices::get_blocks_chain_id]
    #[instrument(skip_all, target = "blockchain_tree")]
    fn try_insert_block_into_side_chain(
        &mut self,
        block: SealedBlockWithSenders,
        chain_id: BlockChainId,
    ) -> Result<BlockStatus, InsertBlockError> {
        debug!(target: "blockchain_tree", "Inserting block into side chain");
        let block_num_hash = block.num_hash();
        // Create a new sidechain by forking the given chain, or append the block if the parent
        // block is the top of the given chain.
        let block_hashes = self.all_chain_hashes(chain_id);

        // get canonical fork.
        let canonical_fork = match self.canonical_fork(chain_id) {
            None => {
                return Err(InsertBlockError::tree_error(
                    BlockchainTreeError::BlockSideChainIdConsistency { chain_id },
                    block.block,
                ))
            }
            Some(fork) => fork,
        };

        // get chain that block needs to join to.
        let parent_chain = match self.chains.get_mut(&chain_id) {
            Some(parent_chain) => parent_chain,
            None => {
                return Err(InsertBlockError::tree_error(
                    BlockchainTreeError::BlockSideChainIdConsistency { chain_id },
                    block.block,
                ))
            }
        };

        let chain_tip = parent_chain.tip().hash();
        let canonical_chain = self.block_indices.canonical_chain();

        // append the block if it is continuing the side chain.
        let status = if chain_tip == block.parent_hash {
            // check if the chain extends the currently tracked canonical head
            let block_kind = if canonical_fork.hash == canonical_chain.tip().hash {
                BlockKind::ExtendsCanonicalHead
            } else {
                BlockKind::ForksHistoricalBlock
            };

            debug!(target: "blockchain_tree", "Appending block to side chain");
            let block_hash = block.hash();
            let block_number = block.number;
            parent_chain.append_block(
                block,
                block_hashes,
                canonical_chain.inner(),
                &self.externals,
                canonical_fork,
                block_kind,
            )?;

            self.block_indices.insert_non_fork_block(block_number, block_hash, chain_id);

            if block_kind.extends_canonical_head() {
                // if the block can be traced back to the canonical head, we were able to fully
                // validate it
                Ok(BlockStatus::Valid)
            } else {
                Ok(BlockStatus::Accepted)
            }
        } else {
            debug!(target: "blockchain_tree", ?canonical_fork, "Starting new fork from side chain");
            // the block starts a new fork
            let chain = parent_chain.new_chain_fork(
                block,
                block_hashes,
                canonical_chain.inner(),
                canonical_fork,
                &self.externals,
            )?;
            self.insert_chain(chain);
            Ok(BlockStatus::Accepted)
        };

        // After we inserted the block, we try to connect any buffered blocks
        self.try_connect_buffered_blocks(block_num_hash);

        status
    }

    /// Get all block hashes from a sidechain that are not part of the canonical chain.
    ///
    /// This is a one time operation per block.
    ///
    /// # Note
    ///
    /// This is not cached in order to save memory.
    fn all_chain_hashes(&self, chain_id: BlockChainId) -> BTreeMap<BlockNumber, BlockHash> {
        // find chain and iterate over it,
        let mut chain_id = chain_id;
        let mut hashes = BTreeMap::new();
        loop {
            let Some(chain) = self.chains.get(&chain_id) else { return hashes };
            hashes.extend(chain.blocks().values().map(|b| (b.number, b.hash())));

            let fork_block = chain.fork_block_hash();
            if let Some(next_chain_id) = self.block_indices.get_blocks_chain_id(&fork_block) {
                chain_id = next_chain_id;
            } else {
                // if there is no fork block that point to other chains, break the loop.
                // it means that this fork joins to canonical block.
                break
            }
        }
        hashes
    }

    /// Get the block at which the given chain forked from the current canonical chain.
    ///
    /// This is used to figure out what kind of state provider the executor should use to execute
    /// the block.
    ///
    /// Returns `None` if the chain is not known.
    fn canonical_fork(&self, chain_id: BlockChainId) -> Option<ForkBlock> {
        let mut chain_id = chain_id;
        let mut fork;
        loop {
            // chain fork block
            fork = self.chains.get(&chain_id)?.fork_block();
            // get fork block chain
            if let Some(fork_chain_id) = self.block_indices.get_blocks_chain_id(&fork.hash) {
                chain_id = fork_chain_id;
                continue
            }
            break
        }
        (self.block_indices.canonical_hash(&fork.number) == Some(fork.hash)).then_some(fork)
    }

    /// Insert a chain into the tree.
    ///
    /// Inserts a chain into the tree and builds the block indices.
    fn insert_chain(&mut self, chain: AppendableChain) -> Option<BlockChainId> {
        if chain.is_empty() {
            return None
        }
        let chain_id = self.block_chain_id_generator;
        self.block_chain_id_generator += 1;

        self.block_indices.insert_chain(chain_id, &chain);
        // add chain_id -> chain index
        self.chains.insert(chain_id, chain);
        Some(chain_id)
    }

    /// Checks the block buffer for the given block.
    pub fn get_buffered_block(&mut self, hash: &BlockHash) -> Option<&SealedBlockWithSenders> {
        self.buffered_blocks.block_by_hash(hash)
    }

    /// Gets the lowest ancestor for the given block in the block buffer.
    pub fn lowest_buffered_ancestor(&self, hash: &BlockHash) -> Option<&SealedBlockWithSenders> {
        self.buffered_blocks.lowest_ancestor(hash)
    }

    /// Insert a new block in the tree.
    ///
    /// # Note
    ///
    /// This recovers transaction signers (unlike [`BlockchainTree::insert_block`]).
    pub fn insert_block_without_senders(
        &mut self,
        block: SealedBlock,
    ) -> Result<InsertPayloadOk, InsertBlockError> {
        match block.try_seal_with_senders() {
            Ok(block) => self.insert_block(block),
            Err(block) => Err(InsertBlockError::sender_recovery_error(block)),
        }
    }

    /// Insert block for future execution.
    ///
    /// Returns an error if the block is invalid.
    pub fn buffer_block(&mut self, block: SealedBlockWithSenders) -> Result<(), InsertBlockError> {
        // validate block consensus rules
        if let Err(err) = self.validate_block(&block) {
            return Err(InsertBlockError::consensus_error(err, block.block))
        }

        self.buffered_blocks.insert_block(block);
        Ok(())
    }

    /// Validate if block is correct and satisfies all the consensus rules that concern the header
    /// and block body itself.
    fn validate_block(&self, block: &SealedBlockWithSenders) -> Result<(), ConsensusError> {
        if let Err(e) =
            self.externals.consensus.validate_header_with_total_difficulty(block, U256::MAX)
        {
            error!(
                ?block,
                "Failed to validate total difficulty for block {}: {e:?}", block.header.hash
            );
            return Err(e)
        }

        if let Err(e) = self.externals.consensus.validate_header(block) {
            error!(?block, "Failed to validate header {}: {e:?}", block.header.hash);
            return Err(e)
        }

        if let Err(e) = self.externals.consensus.validate_block(block) {
            error!(?block, "Failed to validate block {}: {e:?}", block.header.hash);
            return Err(e)
        }

        Ok(())
    }

    /// Check if block is found inside chain and if the chain extends the canonical chain.
    ///
    /// if it does extend the canonical chain, return `BlockStatus::Valid`
    /// if it does not extend the canonical chain, return `BlockStatus::Accepted`
    #[track_caller]
    fn is_block_inside_chain(&self, block: &BlockNumHash) -> Option<BlockStatus> {
        // check if block known and is already in the tree
        if let Some(chain_id) = self.block_indices.get_blocks_chain_id(&block.hash) {
            // find the canonical fork of this chain
            let canonical_fork = self.canonical_fork(chain_id).expect("Chain id is valid");
            // if the block's chain extends canonical chain
            return if canonical_fork == self.block_indices.canonical_tip() {
                Some(BlockStatus::Valid)
            } else {
                Some(BlockStatus::Accepted)
            }
        }
        None
    }

    /// Insert a block (with senders recovered) in the tree.
    ///
    /// Returns the [BlockStatus] on success:
    ///
    /// - The block is already part of a sidechain in the tree, or
    /// - The block is already part of the canonical chain, or
    /// - The parent is part of a sidechain in the tree, and we can fork at this block, or
    /// - The parent is part of the canonical chain, and we can fork at this block
    ///
    /// Otherwise, and error is returned, indicating that neither the block nor its parent is part
    /// of the chain or any sidechains.
    ///
    /// This means that if the block becomes canonical, we need to fetch the missing blocks over
    /// P2P.
    ///
    /// # Note
    ///
    /// If the senders have not already been recovered, call
    /// [`BlockchainTree::insert_block_without_senders`] instead.
    pub fn insert_block(
        &mut self,
        block: SealedBlockWithSenders,
    ) -> Result<InsertPayloadOk, InsertBlockError> {
        // check if we already have this block
        match self.is_block_known(block.num_hash()) {
            Ok(Some(status)) => return Ok(InsertPayloadOk::AlreadySeen(status)),
            Err(err) => return Err(InsertBlockError::new(block.block, err)),
            _ => {}
        }

        // validate block consensus rules
        if let Err(err) = self.validate_block(&block) {
            return Err(InsertBlockError::consensus_error(err, block.block))
        }

        Ok(InsertPayloadOk::Inserted(self.try_insert_validated_block(block)?))
    }

    /// Finalize blocks up until and including `finalized_block`, and remove them from the tree.
    pub fn finalize_block(&mut self, finalized_block: BlockNumber) {
        // remove blocks
        let mut remove_chains = self.block_indices.finalize_canonical_blocks(
            finalized_block,
            self.config.num_of_additional_canonical_block_hashes(),
        );
        // remove chains of removed blocks
        while let Some(chain_id) = remove_chains.pop_first() {
            if let Some(chain) = self.chains.remove(&chain_id) {
                remove_chains.extend(self.block_indices.remove_chain(&chain));
            }
        }
        // clean block buffer.
        self.buffered_blocks.clean_old_blocks(finalized_block);
    }

    /// Reads the last `N` canonical hashes from the database and updates the block indices of the
    /// tree.
    ///
    /// `N` is the `max_reorg_depth` plus the number of block hashes needed to satisfy the
    /// `BLOCKHASH` opcode in the EVM.
    ///
    /// # Note
    ///
    /// This finalizes `last_finalized_block` prior to reading the canonical hashes (using
    /// [`BlockchainTree::finalize_block`]).
    pub fn restore_canonical_hashes(
        &mut self,
        last_finalized_block: BlockNumber,
    ) -> Result<(), Error> {
        self.finalize_block(last_finalized_block);

        let num_of_canonical_hashes =
            self.config.max_reorg_depth() + self.config.num_of_additional_canonical_block_hashes();

        let last_canonical_hashes = self
            .externals
            .db
            .tx()?
            .cursor_read::<tables::CanonicalHeaders>()?
            .walk_back(None)?
            .take(num_of_canonical_hashes as usize)
            .collect::<Result<BTreeMap<BlockNumber, BlockHash>, _>>()?;

        let (mut remove_chains, _) =
            self.block_indices.update_block_hashes(last_canonical_hashes.clone());

        // remove all chains that got discarded
        while let Some(chain_id) = remove_chains.first() {
            if let Some(chain) = self.chains.remove(chain_id) {
                remove_chains.extend(self.block_indices.remove_chain(&chain));
            }
        }

        // check unconnected block buffer for the childs of new added blocks,
        for added_block in last_canonical_hashes.into_iter() {
            self.try_connect_buffered_blocks(added_block.into())
        }

        // check unconnected block buffer for childs of the chains.
        let mut all_chain_blocks = Vec::new();
        for (_, chain) in self.chains.iter() {
            for (&number, blocks) in chain.blocks.iter() {
                all_chain_blocks.push(BlockNumHash { number, hash: blocks.hash })
            }
        }
        for block in all_chain_blocks.into_iter() {
            self.try_connect_buffered_blocks(block)
        }

        Ok(())
    }

    /// Connect unconnected (buffered) blocks if the new block closes a gap.
    ///
    /// This will try to insert all children of the new block, extending the chain.
    ///
    /// If all children are valid, then this essentially moves appends all children blocks to the
    /// new block's chain.
    fn try_connect_buffered_blocks(&mut self, new_block: BlockNumHash) {
        trace!(target: "blockchain_tree", ?new_block, "try_connect_buffered_blocks");

        let include_blocks = self.buffered_blocks.remove_with_children(new_block);
        // insert block children
        for block in include_blocks.into_iter() {
            // dont fail on error, just ignore the block.
            let _ = self.try_insert_validated_block(block).map_err(|err| {
                debug!(
                    target: "blockchain_tree", ?err,
                    "Failed to insert buffered block",
                );
                err
            });
        }
    }

    /// Split a sidechain at the given point, and return the canonical part of it.
    ///
    /// The pending part of the chain is reinserted into the tree with the same `chain_id`.
    fn split_chain(
        &mut self,
        chain_id: BlockChainId,
        chain: AppendableChain,
        split_at: SplitAt,
    ) -> Chain {
        let chain = chain.into_inner();
        match chain.split(split_at) {
            ChainSplit::Split { canonical, pending } => {
                // rest of split chain is inserted back with same chain_id.
                self.block_indices.insert_chain(chain_id, &pending);
                self.chains.insert(chain_id, AppendableChain::new(pending));
                canonical
            }
            ChainSplit::NoSplitCanonical(canonical) => canonical,
            ChainSplit::NoSplitPending(_) => {
                unreachable!("Should not happen as block indices guarantee structure of blocks")
            }
        }
    }

    /// Attempts to find the header for the given block hash if it is canonical.
    ///
    /// Returns `Ok(None)` if the block hash is not canonical (block hash does not exist, or is
    /// included in a sidechain).
    pub fn find_canonical_header(&self, hash: &BlockHash) -> Result<Option<SealedHeader>, Error> {
        // if the indices show that the block hash is not canonical, it's either in a sidechain or
        // canonical, but in the db. If it is in a sidechain, it is not canonical. If it is not in
        // the db, then it is not canonical.

        let factory = self.externals.database();
        let provider = factory.provider()?;

        let mut header = None;
        if let Some(num) = self.block_indices.get_canonical_block_number(hash) {
            header = provider.header_by_number(num)?;
        }

        if header.is_none() && self.is_block_hash_inside_chain(*hash) {
            return Ok(None)
        }

        if header.is_none() {
            header = provider.header(hash)?
        }

        Ok(header.map(|header| header.seal(*hash)))
    }

    /// Determines whether or not a block is canonical, checking the db if necessary.
    pub fn is_block_hash_canonical(&self, hash: &BlockHash) -> Result<bool, Error> {
        self.find_canonical_header(hash).map(|header| header.is_some())
    }

    /// Make a block and its parent(s) part of the canonical chain and commit them to the database
    ///
    /// # Note
    ///
    /// This unwinds the database if necessary, i.e. if parts of the canonical chain have been
    /// re-orged.
    ///
    /// # Returns
    ///
    /// Returns `Ok` if the blocks were canonicalized, or if the blocks were already canonical.
    #[track_caller]
    #[instrument(skip(self), target = "blockchain_tree")]
    pub fn make_canonical(&mut self, block_hash: &BlockHash) -> Result<CanonicalOutcome, Error> {
        let old_block_indices = self.block_indices.clone();
        let old_buffered_blocks = self.buffered_blocks.parent_to_child.clone();

        // If block is already canonical don't return error.
        if let Some(header) = self.find_canonical_header(block_hash)? {
            info!(target: "blockchain_tree", ?block_hash, "Block is already canonical, ignoring.");
            let td = self.externals.database().provider()?.header_td(block_hash)?.ok_or(
                BlockExecutionError::from(BlockValidationError::MissingTotalDifficulty {
                    hash: *block_hash,
                }),
            )?;
            if !self.externals.chain_spec.fork(Hardfork::Paris).active_at_ttd(td, U256::ZERO) {
                return Err(BlockExecutionError::from(BlockValidationError::BlockPreMerge {
                    hash: *block_hash,
                })
                .into())
            }
            return Ok(CanonicalOutcome::AlreadyCanonical { header })
        }

        let Some(chain_id) = self.block_indices.get_blocks_chain_id(block_hash) else {
            warn!(target: "blockchain_tree", ?block_hash,  "Block hash not found in block indices");
            // TODO: better error
            return Err(BlockExecutionError::BlockHashNotFoundInChain { block_hash: *block_hash }.into())
        };
        let chain = self.chains.remove(&chain_id).expect("To be present");

        // we are splitting chain at the block hash that we want to make canonical
        let canonical = self.split_chain(chain_id, chain, SplitAt::Hash(*block_hash));

        let mut block_fork = canonical.fork_block();
        let mut block_fork_number = canonical.fork_block_number();
        let mut chains_to_promote = vec![canonical];

        // loop while fork blocks are found in Tree.
        while let Some(chain_id) = self.block_indices.get_blocks_chain_id(&block_fork.hash) {
            let chain = self.chains.remove(&chain_id).expect("To fork to be present");
            block_fork = chain.fork_block();
            let canonical = self.split_chain(chain_id, chain, SplitAt::Number(block_fork_number));
            block_fork_number = canonical.fork_block_number();
            chains_to_promote.push(canonical);
        }

        let old_tip = self.block_indices.canonical_tip();
        // Merge all chain into one chain.
        let mut new_canon_chain = chains_to_promote.pop().expect("There is at least one block");
        for chain in chains_to_promote.into_iter().rev() {
            new_canon_chain.append_chain(chain).expect("We have just build the chain.");
        }

        // update canonical index
        self.block_indices.canonicalize_blocks(new_canon_chain.blocks());

        // event about new canonical chain.
        let chain_notification;
        info!(
            target: "blockchain_tree",
            "Committing new canonical chain: {}", DisplayBlocksChain(new_canon_chain.blocks())
        );
        // if joins to the tip;
        if new_canon_chain.fork_block_hash() == old_tip.hash {
            chain_notification =
                CanonStateNotification::Commit { new: Arc::new(new_canon_chain.clone()) };
            // append to database
            self.commit_canonical(new_canon_chain)?;
        } else {
            // it forks to canonical block that is not the tip.

            let canon_fork: BlockNumHash = new_canon_chain.fork_block();
            // sanity check
            if self.block_indices.canonical_hash(&canon_fork.number) != Some(canon_fork.hash) {
                unreachable!("all chains should point to canonical chain.");
            }

            let old_canon_chain = self.revert_canonical(canon_fork.number);

            let old_canon_chain = match old_canon_chain {
                val @ Err(_) => {
                    error!(
                        target: "blockchain_tree",
                        "Reverting canonical chain failed with error: {:?}\n\
                            Old BlockIndices are:{:?}\n\
                            New BlockIndices are: {:?}\n\
                            Old BufferedBlocks are:{:?}",
                        val, old_block_indices, self.block_indices, old_buffered_blocks
                    );
                    val?
                }
                Ok(val) => val,
            };

            // commit new canonical chain.
            self.commit_canonical(new_canon_chain.clone())?;

            if let Some(old_canon_chain) = old_canon_chain {
                // state action
                chain_notification = CanonStateNotification::Reorg {
                    old: Arc::new(old_canon_chain.clone()),
                    new: Arc::new(new_canon_chain.clone()),
                };
                // insert old canon chain
                self.insert_chain(AppendableChain::new(old_canon_chain));
            } else {
                // error here to confirm that we are reverting nothing from db.
                error!(target: "blockchain_tree", "Reverting nothing from db on block: #{:?}", block_hash);

                chain_notification =
                    CanonStateNotification::Commit { new: Arc::new(new_canon_chain) };
            }
        }

        //
        let head = chain_notification.tip().header.clone();

        // send notification about new canonical chain.
        let _ = self.canon_state_notification_sender.send(chain_notification);

        Ok(CanonicalOutcome::Committed { head })
    }

    /// Subscribe to new blocks events.
    ///
    /// Note: Only canonical blocks are send.
    pub fn subscribe_canon_state(&self) -> CanonStateNotifications {
        self.canon_state_notification_sender.subscribe()
    }

    /// Canonicalize the given chain and commit it to the database.
    fn commit_canonical(&self, chain: Chain) -> Result<(), Error> {
        let provider = DatabaseProvider::new_rw(
            self.externals.db.tx_mut()?,
            self.externals.chain_spec.clone(),
        );

        let (blocks, state) = chain.into_inner();

        provider
            .append_blocks_with_post_state(blocks.into_blocks().collect(), state)
            .map_err(|e| BlockExecutionError::CanonicalCommit { inner: e.to_string() })?;

        provider.commit()?;

        Ok(())
    }

    /// Unwind tables and put it inside state
    pub fn unwind(&mut self, unwind_to: BlockNumber) -> Result<(), Error> {
        // nothing to be done if unwind_to is higher then the tip
        if self.block_indices.canonical_tip().number <= unwind_to {
            return Ok(())
        }
        // revert `N` blocks from current canonical chain and put them inside BlockchanTree
        let old_canon_chain = self.revert_canonical(unwind_to)?;

        // check if there is block in chain
        if let Some(old_canon_chain) = old_canon_chain {
            self.block_indices.unwind_canonical_chain(unwind_to);
            // insert old canonical chain to BlockchainTree.
            self.insert_chain(AppendableChain::new(old_canon_chain));
        }

        Ok(())
    }

    /// Revert canonical blocks from the database and return them.
    ///
    /// The block, `revert_until`, is non-inclusive, i.e. `revert_until` stays in the database.
    fn revert_canonical(&mut self, revert_until: BlockNumber) -> Result<Option<Chain>, Error> {
        // read data that is needed for new sidechain

        let provider = DatabaseProvider::new_rw(
            self.externals.db.tx_mut()?,
            self.externals.chain_spec.clone(),
        );

        let tip = provider.last_block_number()?;
        let revert_range = (revert_until + 1)..=tip;
        info!(target: "blockchain_tree", "Unwinding canonical chain blocks: {:?}", revert_range);
        // read block and execution result from database. and remove traces of block from tables.
        let blocks_and_execution = provider
            .take_block_and_execution_range(self.externals.chain_spec.as_ref(), revert_range)
            .map_err(|e| BlockExecutionError::CanonicalRevert { inner: e.to_string() })?;

        provider.commit()?;

        if blocks_and_execution.is_empty() {
            Ok(None)
        } else {
            Ok(Some(Chain::new(blocks_and_execution)))
        }
    }

    /// Update blockchain tree metrics
    pub(crate) fn update_tree_metrics(&self) {
        self.metrics.sidechains.set(self.chains.len() as f64);
        self.metrics.canonical_chain_height.set(self.canonical_chain().tip().number as f64);
    }
}

#[cfg(test)]
mod tests {
    use super::*;
    use crate::block_buffer::BufferedBlocks;
    use assert_matches::assert_matches;
    use linked_hash_set::LinkedHashSet;
    use reth_db::{
        mdbx::{test_utils::create_test_rw_db, Env, WriteMap},
        transaction::DbTxMut,
    };
    use reth_interfaces::test_utils::TestConsensus;
    use reth_primitives::{
        proofs::EMPTY_ROOT, stage::StageCheckpoint, ChainSpecBuilder, H256, MAINNET,
    };
    use reth_provider::{
        post_state::PostState,
        test_utils::{blocks::BlockChainTestData, TestExecutorFactory},
        BlockWriter, ProviderFactory,
    };
    use std::{collections::HashSet, sync::Arc};

    fn setup_externals(
        exec_res: Vec<PostState>,
    ) -> TreeExternals<Arc<Env<WriteMap>>, Arc<TestConsensus>, TestExecutorFactory> {
        let db = create_test_rw_db();
        let consensus = Arc::new(TestConsensus::default());
        let chain_spec = Arc::new(
            ChainSpecBuilder::default()
                .chain(MAINNET.chain)
                .genesis(MAINNET.genesis.clone())
                .shanghai_activated()
                .build(),
        );
        let executor_factory = TestExecutorFactory::new(chain_spec.clone());
        executor_factory.extend(exec_res);

        TreeExternals::new(db, consensus, executor_factory, chain_spec)
    }

    fn setup_genesis<DB: Database>(db: DB, mut genesis: SealedBlock) {
        // insert genesis to db.

        genesis.header.header.number = 10;
        genesis.header.header.state_root = EMPTY_ROOT;
        let factory = ProviderFactory::new(&db, MAINNET.clone());
        let provider = factory.provider_rw().unwrap();

        provider.insert_block(genesis, None).unwrap();

        // insert first 10 blocks
        for i in 0..10 {
            provider
                .tx_ref()
                .put::<tables::CanonicalHeaders>(i, H256([100 + i as u8; 32]))
                .unwrap();
        }
        provider
            .tx_ref()
            .put::<tables::SyncStage>("Finish".to_string(), StageCheckpoint::new(10))
            .unwrap();
        provider.commit().unwrap();
    }

    /// Test data structure that will check tree internals
    #[derive(Default, Debug)]
    struct TreeTester {
        /// Number of chains
        chain_num: Option<usize>,
        /// Check block to chain index
        block_to_chain: Option<HashMap<BlockHash, BlockChainId>>,
        /// Check fork to child index
        fork_to_child: Option<HashMap<BlockHash, HashSet<BlockHash>>>,
        /// Pending blocks
        pending_blocks: Option<(BlockNumber, HashSet<BlockHash>)>,
        /// Buffered blocks
        buffered_blocks: Option<BufferedBlocks>,
    }

    impl TreeTester {
        fn with_chain_num(mut self, chain_num: usize) -> Self {
            self.chain_num = Some(chain_num);
            self
        }
        fn with_block_to_chain(mut self, block_to_chain: HashMap<BlockHash, BlockChainId>) -> Self {
            self.block_to_chain = Some(block_to_chain);
            self
        }
        fn with_fork_to_child(
            mut self,
            fork_to_child: HashMap<BlockHash, HashSet<BlockHash>>,
        ) -> Self {
            self.fork_to_child = Some(fork_to_child);
            self
        }

        fn with_buffered_blocks(mut self, buffered_blocks: BufferedBlocks) -> Self {
            self.buffered_blocks = Some(buffered_blocks);
            self
        }

        fn with_pending_blocks(
            mut self,
            pending_blocks: (BlockNumber, HashSet<BlockHash>),
        ) -> Self {
            self.pending_blocks = Some(pending_blocks);
            self
        }

        fn assert<DB: Database, C: Consensus, EF: ExecutorFactory>(
            self,
            tree: &BlockchainTree<DB, C, EF>,
        ) {
            if let Some(chain_num) = self.chain_num {
                assert_eq!(tree.chains.len(), chain_num);
            }
            if let Some(block_to_chain) = self.block_to_chain {
                assert_eq!(*tree.block_indices.blocks_to_chain(), block_to_chain);
            }
            if let Some(fork_to_child) = self.fork_to_child {
                let mut x: HashMap<BlockHash, LinkedHashSet<BlockHash>> = HashMap::new();
                for (key, hash_set) in fork_to_child.into_iter() {
                    x.insert(key, hash_set.into_iter().collect());
                }
                assert_eq!(*tree.block_indices.fork_to_child(), x);
            }
            if let Some(pending_blocks) = self.pending_blocks {
                let (num, hashes) = tree.block_indices.pending_blocks();
                let hashes = hashes.into_iter().collect::<HashSet<_>>();
                assert_eq!((num, hashes), pending_blocks);
            }
            if let Some(buffered_blocks) = self.buffered_blocks {
                assert_eq!(*tree.buffered_blocks.blocks(), buffered_blocks);
            }
        }
    }

    #[tokio::test]
    async fn sanity_path() {
        let data = BlockChainTestData::default_with_numbers(11, 12);
        let (block1, exec1) = data.blocks[0].clone();
        let (block2, exec2) = data.blocks[1].clone();
        let genesis = data.genesis;

        // test pops execution results from vector, so order is from last to first.
        let externals = setup_externals(vec![exec2.clone(), exec1.clone(), exec2, exec1]);

        // last finalized block would be number 9.
        setup_genesis(externals.db.clone(), genesis);

        // make tree
        let config = BlockchainTreeConfig::new(1, 2, 3, 2);
        let (sender, mut canon_notif) = tokio::sync::broadcast::channel(10);
        let mut tree =
            BlockchainTree::new(externals, sender, config).expect("failed to create tree");

        // genesis block 10 is already canonical
        assert!(tree.make_canonical(&H256::zero()).is_ok());

        // make sure is_block_hash_canonical returns true for genesis block
        assert!(tree.is_block_hash_canonical(&H256::zero()).unwrap());

        // make genesis block 10 as finalized
        tree.finalize_block(10);

        // block 2 parent is not known, block2 is buffered.
        assert_eq!(
            tree.insert_block(block2.clone()).unwrap(),
            InsertPayloadOk::Inserted(BlockStatus::Disconnected {
                missing_parent: block2.parent_num_hash()
            })
        );

        // Buffered block: [block2]
        // Trie state:
        // |
        // g1 (canonical blocks)
        // |

        TreeTester::default()
            .with_buffered_blocks(BTreeMap::from([(
                block2.number,
                HashMap::from([(block2.hash(), block2.clone())]),
            )]))
            .assert(&tree);

        assert_eq!(
            tree.is_block_known(block2.num_hash()).unwrap(),
            Some(BlockStatus::Disconnected { missing_parent: block2.parent_num_hash() })
        );

        // check if random block is known
        let old_block = BlockNumHash::new(1, H256([32; 32]));
        let err = BlockchainTreeError::PendingBlockIsFinalized { last_finalized: 10 };

        assert_eq!(tree.is_block_known(old_block).unwrap_err().as_tree_error(), Some(err));

        // insert block1 and buffered block2 is inserted
        assert_eq!(
            tree.insert_block(block1.clone()).unwrap(),
            InsertPayloadOk::Inserted(BlockStatus::Valid)
        );

        // Buffered blocks: []
        // Trie state:
        //      b2 (pending block)
        //      |
        //      |
        //      b1 (pending block)
        //    /
        //  /
        // g1 (canonical blocks)
        // |
        TreeTester::default()
            .with_chain_num(1)
            .with_block_to_chain(HashMap::from([(block1.hash, 0), (block2.hash, 0)]))
            .with_fork_to_child(HashMap::from([(block1.parent_hash, HashSet::from([block1.hash]))]))
            .with_pending_blocks((block1.number, HashSet::from([block1.hash])))
            .assert(&tree);

        // already inserted block will `InsertPayloadOk::AlreadySeen(_)`
        assert_eq!(
            tree.insert_block(block1.clone()).unwrap(),
            InsertPayloadOk::AlreadySeen(BlockStatus::Valid)
        );

        // block two is already inserted.
        assert_eq!(
            tree.insert_block(block2.clone()).unwrap(),
            InsertPayloadOk::AlreadySeen(BlockStatus::Valid)
        );

        // make block1 canonical
        assert!(tree.make_canonical(&block1.hash()).is_ok());
        // check notification
        assert_matches!(canon_notif.try_recv(), Ok(CanonStateNotification::Commit{ new}) if *new.blocks() == BTreeMap::from([(block1.number,block1.clone())]));

        // make block2 canonicals
        assert!(tree.make_canonical(&block2.hash()).is_ok());
        // check notification.
        assert_matches!(canon_notif.try_recv(), Ok(CanonStateNotification::Commit{ new}) if *new.blocks() == BTreeMap::from([(block2.number,block2.clone())]));

        // Trie state:
        // b2 (canonical block)
        // |
        // |
        // b1 (canonical block)
        // |
        // |
        // g1 (canonical blocks)
        // |
        TreeTester::default()
            .with_chain_num(0)
            .with_block_to_chain(HashMap::from([]))
            .with_fork_to_child(HashMap::from([]))
            .assert(&tree);

        /**** INSERT SIDE BLOCKS *** */

        let mut block1a = block1.clone();
        let block1a_hash = H256([0x33; 32]);
        block1a.hash = block1a_hash;
        let mut block2a = block2.clone();
        let block2a_hash = H256([0x34; 32]);
        block2a.hash = block2a_hash;

        // reinsert two blocks that point to canonical chain
        assert_eq!(
            tree.insert_block(block1a.clone()).unwrap(),
            InsertPayloadOk::Inserted(BlockStatus::Accepted)
        );

        TreeTester::default()
            .with_chain_num(1)
            .with_block_to_chain(HashMap::from([(block1a_hash, 1)]))
            .with_fork_to_child(HashMap::from([(
                block1.parent_hash,
                HashSet::from([block1a_hash]),
            )]))
            .with_pending_blocks((block2.number + 1, HashSet::from([])))
            .assert(&tree);

        assert_eq!(
            tree.insert_block(block2a.clone()).unwrap(),
            InsertPayloadOk::Inserted(BlockStatus::Accepted)
        );
        // Trie state:
        // b2   b2a (side chain)
        // |   /
        // | /
        // b1  b1a (side chain)
        // |  /
        // |/
        // g1 (10)
        // |
        TreeTester::default()
            .with_chain_num(2)
            .with_block_to_chain(HashMap::from([(block1a_hash, 1), (block2a_hash, 2)]))
            .with_fork_to_child(HashMap::from([
                (block1.parent_hash, HashSet::from([block1a_hash])),
                (block1.hash(), HashSet::from([block2a_hash])),
            ]))
            .with_pending_blocks((block2.number + 1, HashSet::from([])))
            .assert(&tree);

        // make b2a canonical
        assert!(tree.make_canonical(&block2a_hash).is_ok());
        // check notification.
        assert_matches!(canon_notif.try_recv(),
            Ok(CanonStateNotification::Reorg{ old, new})
            if *old.blocks() == BTreeMap::from([(block2.number,block2.clone())])
                && *new.blocks() == BTreeMap::from([(block2a.number,block2a.clone())]));

        // Trie state:
        // b2a   b2 (side chain)
        // |   /
        // | /
        // b1  b1a (side chain)
        // |  /
        // |/
        // g1 (10)
        // |
        TreeTester::default()
            .with_chain_num(2)
            .with_block_to_chain(HashMap::from([(block1a_hash, 1), (block2.hash, 3)]))
            .with_fork_to_child(HashMap::from([
                (block1.parent_hash, HashSet::from([block1a_hash])),
                (block1.hash(), HashSet::from([block2.hash])),
            ]))
            .with_pending_blocks((block2.number + 1, HashSet::new()))
            .assert(&tree);

        assert!(tree.make_canonical(&block1a_hash).is_ok());
        // Trie state:
        //       b2a   b2 (side chain)
        //       |   /
        //       | /
        // b1a  b1 (side chain)
        // |  /
        // |/
        // g1 (10)
        // |
        TreeTester::default()
            .with_chain_num(2)
            .with_block_to_chain(HashMap::from([
                (block1.hash, 4),
                (block2a_hash, 4),
                (block2.hash, 3),
            ]))
            .with_fork_to_child(HashMap::from([
                (block1.parent_hash, HashSet::from([block1.hash])),
                (block1.hash(), HashSet::from([block2.hash])),
            ]))
            .with_pending_blocks((block1a.number + 1, HashSet::new()))
            .assert(&tree);

        // check notification.
        assert_matches!(canon_notif.try_recv(),
            Ok(CanonStateNotification::Reorg{ old, new})
            if *old.blocks() == BTreeMap::from([(block1.number,block1.clone()),(block2a.number,block2a.clone())])
                && *new.blocks() == BTreeMap::from([(block1a.number,block1a.clone())]));

        // check that b2 and b1 are not canonical
        assert!(!tree.is_block_hash_canonical(&block2.hash).unwrap());
        assert!(!tree.is_block_hash_canonical(&block1.hash).unwrap());

        // ensure that b1a is canonical
        assert!(tree.is_block_hash_canonical(&block1a.hash).unwrap());

        // make b2 canonical
        assert!(tree.make_canonical(&block2.hash()).is_ok());

        // Trie state:
        // b2   b2a (side chain)
        // |   /
        // | /
        // b1  b1a (side chain)
        // |  /
        // |/
        // g1 (10)
        // |
        TreeTester::default()
            .with_chain_num(2)
            .with_block_to_chain(HashMap::from([(block1a_hash, 5), (block2a_hash, 4)]))
            .with_fork_to_child(HashMap::from([
                (block1.parent_hash, HashSet::from([block1a_hash])),
                (block1.hash(), HashSet::from([block2a_hash])),
            ]))
            .with_pending_blocks((block2.number + 1, HashSet::new()))
            .assert(&tree);

        // check notification.
        assert_matches!(canon_notif.try_recv(),
            Ok(CanonStateNotification::Reorg{ old, new})
            if *old.blocks() == BTreeMap::from([(block1a.number,block1a.clone())])
                && *new.blocks() == BTreeMap::from([(block1.number,block1.clone()),(block2.number,block2.clone())]));

        // check that b2 is now canonical
        assert!(tree.is_block_hash_canonical(&block2.hash).unwrap());

        // finalize b1 that would make b1a removed from tree
        tree.finalize_block(11);
        // Trie state:
        // b2   b2a (side chain)
        // |   /
        // | /
        // b1 (canon)
        // |
        // g1 (10)
        // |
        TreeTester::default()
            .with_chain_num(1)
            .with_block_to_chain(HashMap::from([(block2a_hash, 4)]))
            .with_fork_to_child(HashMap::from([(block1.hash(), HashSet::from([block2a_hash]))]))
            .with_pending_blocks((block2.number + 1, HashSet::from([])))
            .assert(&tree);

        // unwind canonical
        assert_eq!(tree.unwind(block1.number), Ok(()));
        // Trie state:
        //    b2   b2a (pending block)
        //   /    /
        //  /   /
        // /  /
        // b1 (canonical block)
        // |
        // |
        // g1 (canonical blocks)
        // |
        TreeTester::default()
            .with_chain_num(2)
            .with_block_to_chain(HashMap::from([(block2a_hash, 4), (block2.hash, 6)]))
            .with_fork_to_child(HashMap::from([(
                block1.hash(),
                HashSet::from([block2a_hash, block2.hash]),
            )]))
            .with_pending_blocks((block2.number, HashSet::from([block2.hash, block2a.hash])))
            .assert(&tree);

        // commit b2a
        assert!(tree.make_canonical(&block2.hash).is_ok());

        // Trie state:
        // b2   b2a (side chain)
        // |   /
        // | /
        // b1 (finalized)
        // |
        // g1 (10)
        // |
        TreeTester::default()
            .with_chain_num(1)
            .with_block_to_chain(HashMap::from([(block2a_hash, 4)]))
            .with_fork_to_child(HashMap::from([(block1.hash(), HashSet::from([block2a_hash]))]))
            .with_pending_blocks((block2.number + 1, HashSet::new()))
            .assert(&tree);

        // check notification.
        assert_matches!(canon_notif.try_recv(),
            Ok(CanonStateNotification::Commit{ new})
            if *new.blocks() == BTreeMap::from([(block2.number,block2.clone())]));

        // insert unconnected block2b
        let mut block2b = block2a.clone();
        block2b.hash = H256([0x99; 32]);
        block2b.parent_hash = H256([0x88; 32]);

        assert_eq!(
            tree.insert_block(block2b.clone()).unwrap(),
            InsertPayloadOk::Inserted(BlockStatus::Disconnected {
                missing_parent: block2b.parent_num_hash()
            })
        );

        TreeTester::default()
            .with_buffered_blocks(BTreeMap::from([(
                block2b.number,
                HashMap::from([(block2b.hash(), block2b.clone())]),
            )]))
            .assert(&tree);

        // update canonical block to b2, this would make b2a be removed
        assert_eq!(tree.restore_canonical_hashes(12), Ok(()));

        assert_eq!(tree.is_block_known(block2.num_hash()).unwrap(), Some(BlockStatus::Valid));

        // Trie state:
        // b2 (finalized)
        // |
        // b1 (finalized)
        // |
        // g1 (10)
        // |
        TreeTester::default()
            .with_chain_num(0)
            .with_block_to_chain(HashMap::from([]))
            .with_fork_to_child(HashMap::from([]))
            .with_pending_blocks((block2.number + 1, HashSet::from([])))
            .with_buffered_blocks(BTreeMap::from([]))
            .assert(&tree);
    }
}<|MERGE_RESOLUTION|>--- conflicted
+++ resolved
@@ -22,14 +22,9 @@
 use reth_provider::{
     chain::{ChainSplit, SplitAt},
     post_state::PostState,
-<<<<<<< HEAD
-    BlockExecutionWriter, BlockNumProvider, BlockWriter, CanonStateNotification,
+    BlockExecutionWriter, BlockNumReader, BlockWriter, CanonStateNotification,
     CanonStateNotificationSender, CanonStateNotifications, Chain, DatabaseProvider,
     DisplayBlocksChain, ExecutorFactory, HeaderProvider,
-=======
-    BlockNumReader, CanonStateNotification, CanonStateNotificationSender, CanonStateNotifications,
-    Chain, DatabaseProvider, DisplayBlocksChain, ExecutorFactory, HeaderProvider,
->>>>>>> 054f30f4
 };
 use std::{
     collections::{BTreeMap, HashMap},
