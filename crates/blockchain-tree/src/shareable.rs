--- conflicted
+++ resolved
@@ -35,13 +35,7 @@
 impl<DB: Database, C: Consensus, EF: ExecutorFactory> BlockchainTreeEngine
     for ShareableBlockchainTree<DB, C, EF>
 {
-<<<<<<< HEAD
     fn insert_block_without_senders(&self, block: SealedBlock) -> Result<BlockStatus, Error> {
-=======
-    /// Recover senders and call [`BlockchainTreeEngine::insert_block_with_senders`].
-    fn insert_block(&self, block: SealedBlock) -> Result<BlockStatus, Error> {
-        trace!(target: "blockchain_tree", ?block, "Inserting block");
->>>>>>> eb37bc7b
         let mut tree = self.tree.write();
         tree.ensure_block_is_in_range(&block)?;
         let block = block
@@ -50,19 +44,12 @@
         tree.insert_in_range_block_with_senders(block)
     }
 
-<<<<<<< HEAD
     fn buffer_block(&self, block: SealedBlockWithSenders) -> Result<(), Error> {
         self.tree.write().buffer_block(block)
     }
 
     fn insert_block(&self, block: SealedBlockWithSenders) -> Result<BlockStatus, Error> {
-=======
-    fn insert_block_with_senders(
-        &self,
-        block: SealedBlockWithSenders,
-    ) -> Result<BlockStatus, Error> {
-        trace!(target: "blockchain_tree", ?block, "Inserting block with senders");
->>>>>>> eb37bc7b
+        trace!(target: "blockchain_tree", ?block, "Inserting block");
         self.tree.write().insert_block_with_senders(block)
     }
 
