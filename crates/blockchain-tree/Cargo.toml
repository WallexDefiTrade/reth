[package]
name = "reth-blockchain-tree"
version.workspace = true
edition.workspace = true
rust-version.workspace = true
license.workspace = true
homepage.workspace = true
repository.workspace = true

[lints]
workspace = true

[dependencies]
# reth
reth-primitives.workspace = true
reth-interfaces.workspace = true
reth-db.workspace = true
reth-evm.workspace = true
reth-revm.workspace = true
reth-provider.workspace = true
reth-stages-api.workspace = true
reth-trie = { workspace = true, features = ["metrics"] }
reth-trie-parallel = { workspace = true, features = ["parallel"] }
<<<<<<< HEAD
reth-network = { workspace = true }
=======
reth-consensus.workspace = true

>>>>>>> 0edf3509
# common
parking_lot.workspace = true
tracing.workspace = true
tokio = { workspace = true, features = ["macros", "sync"] }

# metrics
reth-metrics = { workspace = true, features = ["common"] }
metrics.workspace = true

# misc
aquamarine.workspace = true
linked_hash_set = "0.1.4"

[dev-dependencies]
reth-db = { workspace = true, features = ["test-utils"] }
reth-interfaces = { workspace = true, features = ["test-utils"] }
reth-primitives = { workspace = true , features = ["test-utils"] }
reth-provider = { workspace = true, features = ["test-utils"] }
reth-evm = { workspace = true, features = ["test-utils"] }
reth-revm.workspace = true
reth-evm-ethereum.workspace = true
parking_lot.workspace = true
assert_matches.workspace = true

[features]
test-utils = []
optimism = ["reth-primitives/optimism", "reth-interfaces/optimism", "reth-provider/optimism"]<|MERGE_RESOLUTION|>--- conflicted
+++ resolved
@@ -21,12 +21,9 @@
 reth-stages-api.workspace = true
 reth-trie = { workspace = true, features = ["metrics"] }
 reth-trie-parallel = { workspace = true, features = ["parallel"] }
-<<<<<<< HEAD
 reth-network = { workspace = true }
-=======
 reth-consensus.workspace = true
 
->>>>>>> 0edf3509
 # common
 parking_lot.workspace = true
 tracing.workspace = true
